name: Wheels

on: [push, pull_request]
  tags:
    - "v[0-9]+.[0-9]+.[0-9]+"

jobs:

  build_artifacts:
    name: Build wheel on ubuntu-latest
    runs-on: ubuntu-latest
    strategy:
      fail-fast: false

    steps:
      release:
    runs-on: ubuntu-latest
    steps:
      - name: Create GitHub release
        uses: Roang-zero1/github-create-release-action@v2
        with:
          version_regex: ^v[[:digit:]]+\.[[:digit:]]+\.[[:digit:]]+
        env:
          GITHUB_TOKEN: ${{ secrets.GITHUB_TOKEN }}
      - uses: actions/checkout@v3
        with:
          submodules: true
          fetch-depth: 0
<<<<<<< HEAD
      - uses: actions/setup-python@v4.2.0
=======

      - uses: actions/setup-python@v4.3.0
>>>>>>> daad2fa8
        name: Install Python
        with:
          python-version: '3.8'

      - name: Install PyBuild
        run: |
          python -m pip install 'build!=0.1' setuptools-scm

      - name: Build wheel and sdist
        run: |
          python -m build
          git describe
          pwd
          if [ -f dist/zarr-0.0.0.tar.gz ]; then
            echo "WRONG VERSION NUMBER"
            exit 1
          else
            echo "All seem good"
          fi
      - uses: actions/upload-artifact@v3
        with:
          name: releases
          path: dist

  test_dist_pypi:
    needs: [build_artifacts]
    runs-on: ubuntu-latest
    steps:
      - uses: actions/download-artifact@v3
        with:
          name: releases
          path: dist

      - name: test
        run: |
          ls
          ls dist

  upload_pypi:
    needs: [build_artifacts]
    runs-on: ubuntu-latest
    if: github.event_name == 'push' && startsWith(github.event.ref, 'refs/tags/v')
    steps:
      - uses: actions/download-artifact@v3
        with:
          name: releases
          path: dist
      - uses: pypa/gh-action-pypi-publish@master
        with:
          user: __token__
          password: ${{ secrets.pypi_password }}
          # To test: repository_url: https://test.pypi.org/legacy/<|MERGE_RESOLUTION|>--- conflicted
+++ resolved
@@ -26,12 +26,7 @@
         with:
           submodules: true
           fetch-depth: 0
-<<<<<<< HEAD
-      - uses: actions/setup-python@v4.2.0
-=======
-
       - uses: actions/setup-python@v4.3.0
->>>>>>> daad2fa8
         name: Install Python
         with:
           python-version: '3.8'
