--- conflicted
+++ resolved
@@ -58,12 +58,7 @@
       run: |
         conda activate zarr-env
         python -m pip install --upgrade pip
-<<<<<<< HEAD
-        python -m pip install -rrequirements_dev_minimal.txt numpy${{matrix.numpy_version}} -rrequirements_dev_optional.txt line_profiler pymongo redis
-=======
-        python -m pip install -U pip setuptools wheel line_profiler
-        python -m pip install -r requirements_dev_minimal.txt numpy${{matrix.numpy_version}} -r requirements_dev_optional.txt pymongo redis
->>>>>>> cc2cdeec
+        python -m pip install -r requirements_dev_minimal.txt numpy${{matrix.numpy_version}} -r requirements_dev_optional.txt line_profiler pymongo redis
         python -m pip install -e .
         python -m pip freeze
     - name: Tests
