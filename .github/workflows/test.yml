--- conflicted
+++ resolved
@@ -99,11 +99,8 @@
     runs-on: ubuntu-latest
     steps:
     - uses: actions/checkout@v4
-<<<<<<< HEAD
-=======
       with:
         fetch-depth: 0 # required for hatch version discovery, which is needed for numcodecs.zarr3
->>>>>>> d6384f56
     - name: Set up Python
       uses: actions/setup-python@v5
       with:
