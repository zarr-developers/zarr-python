--- conflicted
+++ resolved
@@ -3,16 +3,9 @@
   - name: Propose a new major feature
     url: https://github.com/zarr-developers/zarr-specs
     about: A new major feature should be discussed in the Zarr specifications repository.
-<<<<<<< HEAD
-  - name: Discuss something on gitter
-    url: https://gitter.im/zarr-developers/community
-    about: For questions like "How do I do X with Zarr?", you can move to our Gitter channel.
-  - name: Discuss something on GitHub Discussions
-=======
-  - name: ❓ Discuss something on ZulipChat
+  - name: Discuss something on ZulipChat
     url: https://ossci.zulipchat.com/
     about: For questions like "How do I do X with Zarr?", you can move to our ZulipChat.
-  - name: ❓ Discuss something on GitHub Discussions
->>>>>>> e968ac5c
+  - name: Discuss something on GitHub Discussions
     url: https://github.com/zarr-developers/zarr-python/discussions
     about: For questions like "How do I do X with Zarr?", you can move to GitHub Discussions.