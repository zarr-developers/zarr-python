ci:
  autoupdate_commit_msg: "chore: update pre-commit hooks"
  autofix_commit_msg: "style: pre-commit fixes"
  autofix_prs: false
default_stages: [commit, push]
default_language_version:
  python: python3
repos:
  - repo: https://github.com/astral-sh/ruff-pre-commit
<<<<<<< HEAD
    rev: 'v0.6.2'
=======
    rev: v0.6.3
>>>>>>> 8e29f374
    hooks:
    - id: ruff
      args: ["--fix", "--show-fixes"]
    - id: ruff-format
  - repo: https://github.com/codespell-project/codespell
    rev: v2.3.0
    hooks:
      - id: codespell
        args: ["-L", "ba,ihs,kake,nd,noe,nwo,te,fo,zar", "-S", "fixture"]
  - repo: https://github.com/pre-commit/pre-commit-hooks
    rev: v4.6.0
    hooks:
    - id: check-yaml
  - repo: https://github.com/pre-commit/mirrors-mypy
    rev: v1.11.2
    hooks:
      - id: mypy
        files: src|tests/v3/test_(api|array|buffer).py
        additional_dependencies:
          # Package dependencies
          - asciitree
          - crc32c
          - donfig
          - fasteners
          - numcodecs
          - numpy
          - typing_extensions
          - universal-pathlib
          # Tests
          - pytest
          # Zarr v2
          - types-redis
  - repo: https://github.com/scientific-python/cookie
    rev: 2024.04.23
    hooks:
      - id: sp-repo-review
  - repo: https://github.com/pre-commit/pygrep-hooks
    rev: v1.10.0
    hooks:
      - id: rst-directive-colons
      - id: rst-inline-touching-normal<|MERGE_RESOLUTION|>--- conflicted
+++ resolved
@@ -7,11 +7,7 @@
   python: python3
 repos:
   - repo: https://github.com/astral-sh/ruff-pre-commit
-<<<<<<< HEAD
-    rev: 'v0.6.2'
-=======
     rev: v0.6.3
->>>>>>> 8e29f374
     hooks:
     - id: ruff
       args: ["--fix", "--show-fixes"]
