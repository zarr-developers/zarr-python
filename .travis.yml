language: python

branches:
  only:
    - master

sudo: false

addons:
  apt:
    packages:
    - libdb-dev

services:
<<<<<<< HEAD
  - docker
=======
  - redis-server
  - mongodb
>>>>>>> b76b2824

matrix:
  include:
    - python: 2.7
    - python: 3.5
    - python: 3.6
    - python: 3.7
      dist: xenial
      sudo: true

<<<<<<< HEAD
before_install:
  - docker pull arafato/azurite
  - mkdir ~/blob_emulator
  - docker run -e executable=blob -d -t -p 10000:10000 -v ~/blob_emulator:/opt/azurite/folder arafato/azurite
=======
before_script:
    - mongo mydb_test --eval 'db.createUser({user:"travis",pwd:"test",roles:["readWrite"]});'
>>>>>>> b76b2824

install:
  - pip install -U pip setuptools wheel tox-travis coveralls

script:
  - tox

after_success:
  - coveralls<|MERGE_RESOLUTION|>--- conflicted
+++ resolved
@@ -12,12 +12,9 @@
     - libdb-dev
 
 services:
-<<<<<<< HEAD
   - docker
-=======
   - redis-server
   - mongodb
->>>>>>> b76b2824
 
 matrix:
   include:
@@ -28,15 +25,12 @@
       dist: xenial
       sudo: true
 
-<<<<<<< HEAD
 before_install:
   - docker pull arafato/azurite
   - mkdir ~/blob_emulator
   - docker run -e executable=blob -d -t -p 10000:10000 -v ~/blob_emulator:/opt/azurite/folder arafato/azurite
-=======
 before_script:
     - mongo mydb_test --eval 'db.createUser({user:"travis",pwd:"test",roles:["readWrite"]});'
->>>>>>> b76b2824
 
 install:
   - pip install -U pip setuptools wheel tox-travis coveralls
