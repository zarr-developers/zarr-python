.. _zarr_docs_mainpage:

***********
Zarr-Python
***********

.. toctree::
    :maxdepth: 1
    :hidden:

    quickstart
<<<<<<< HEAD
    about
=======
    installation
>>>>>>> f1064a37
    user-guide/index
    api/index
    developers/index
    developers/release
<<<<<<< HEAD
=======
    about
>>>>>>> f1064a37

**Version**: |version|

Zarr is a storage format for chunked, compressed, N-dimensional arrays based on an open-source specification. Highlights include:

* Create N-dimensional arrays with any NumPy dtype.
* Chunk arrays along any dimension.
* Compress and/or filter chunks using any NumCodecs_ codec.
* Store arrays in memory, on disk, inside a Zip file, on S3, ...
* Read an array concurrently from multiple threads or processes.
* Write to an array concurrently from multiple threads or processes.
* Organize arrays into hierarchies via groups.

.. grid:: 2

    .. grid-item-card::
        :img-top: _static/index_getting_started.svg

        Quick Start
        ^^^^^^^^^^^

        New to Zarr? Check out the quick start guide. It contains a brief
        introduction to Zarr's main concepts and links to additional tutorials.

        +++

        .. button-ref:: quickstart
            :expand:
            :color: dark
            :click-parent:

            To the Quick Start

    .. grid-item-card::
        :img-top: _static/index_user_guide.svg

        Guide
        ^^^^^

<<<<<<< HEAD
        The user guide provides a detailed guide for how to use Zarr-Python.

        +++

        .. button-ref:: user-guide
            :ref-type: ref
=======
        A detailed guide for how to use Zarr-Python.

        +++

        .. button-ref:: user-guide/index
>>>>>>> f1064a37
            :expand:
            :color: dark
            :click-parent:

<<<<<<< HEAD
            To the User Guide
=======
            To the user guide
>>>>>>> f1064a37

    .. grid-item-card::
        :img-top: _static/index_api.svg

        API Reference
        ^^^^^^^^^^^^^

        The reference guide contains a detailed description of the functions,
        modules, and objects included in Zarr. The reference describes how the
        methods work and which parameters can be used. It assumes that you have an
        understanding of the key concepts.

        +++

        .. button-ref:: api/index
            :expand:
            :color: dark
            :click-parent:

            To the API reference guide

    .. grid-item-card::
        :img-top: _static/index_contribute.svg

        Developer's Guide
        ^^^^^^^^^^^^^^^^^

        Want to contribute to Zarr? We welcome contributions in the form of bug reports,
<<<<<<< HEAD
        bug fixes, documentation, enhancement proposals and more. The contributing
        guidelines will guide you through the process of improving Zarr.

        +++

        .. button-ref:: developers/index
=======
        bug fixes, documentation, enhancement proposals and more. The contributing guidelines
        will guide you through the process of improving Zarr.

        +++

        .. button-ref:: developers/contributing
>>>>>>> f1064a37
            :expand:
            :color: dark
            :click-parent:

            To the developers's guide

**Useful links**:
`Source Repository <https://github.com/zarr-developers/zarr-python>`_ |
`Issue Tracker <https://github.com/zarr-developers/zarr-python/issues>`_ |
`Zulip Chat <https://ossci.zulipchat.com/>`_ |
`Zarr specifications <https://zarr-specs.readthedocs.io>`_

**Download documentation**: `PDF/Zipped HTML <https://readthedocs.org/projects/zarr/downloads/>`_

.. _NumCodecs: https://numcodecs.readthedocs.io<|MERGE_RESOLUTION|>--- conflicted
+++ resolved
@@ -9,19 +9,12 @@
     :hidden:
 
     quickstart
-<<<<<<< HEAD
-    about
-=======
     installation
->>>>>>> f1064a37
     user-guide/index
     api/index
     developers/index
     developers/release
-<<<<<<< HEAD
-=======
     about
->>>>>>> f1064a37
 
 **Version**: |version|
 
@@ -61,29 +54,16 @@
         Guide
         ^^^^^
 
-<<<<<<< HEAD
-        The user guide provides a detailed guide for how to use Zarr-Python.
-
-        +++
-
-        .. button-ref:: user-guide
-            :ref-type: ref
-=======
         A detailed guide for how to use Zarr-Python.
 
         +++
 
         .. button-ref:: user-guide/index
->>>>>>> f1064a37
             :expand:
             :color: dark
             :click-parent:
 
-<<<<<<< HEAD
-            To the User Guide
-=======
             To the user guide
->>>>>>> f1064a37
 
     .. grid-item-card::
         :img-top: _static/index_api.svg
@@ -108,30 +88,21 @@
     .. grid-item-card::
         :img-top: _static/index_contribute.svg
 
-        Developer's Guide
-        ^^^^^^^^^^^^^^^^^
+        Contributor's Guide
+        ^^^^^^^^^^^^^^^^^^^
 
         Want to contribute to Zarr? We welcome contributions in the form of bug reports,
-<<<<<<< HEAD
-        bug fixes, documentation, enhancement proposals and more. The contributing
-        guidelines will guide you through the process of improving Zarr.
-
-        +++
-
-        .. button-ref:: developers/index
-=======
         bug fixes, documentation, enhancement proposals and more. The contributing guidelines
         will guide you through the process of improving Zarr.
 
         +++
 
         .. button-ref:: developers/contributing
->>>>>>> f1064a37
             :expand:
             :color: dark
             :click-parent:
 
-            To the developers's guide
+            To the contributor's guide
 
 **Useful links**:
 `Source Repository <https://github.com/zarr-developers/zarr-python>`_ |
