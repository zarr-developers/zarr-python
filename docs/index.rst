.. _zarr_docs_mainpage:

***********
Zarr-Python
***********

.. toctree::
    :maxdepth: 1
    :hidden:

    quickstart
    installation
    user-guide/index
    api/index
<<<<<<< HEAD
    developers/index
    developers/release
    about
=======
    release
    contributing
    roadmap
>>>>>>> bd4a4080

**Version**: |version|

**Useful links**:
`Source Repository <https://github.com/zarr-developers/zarr-python>`_ |
`Issue Tracker <https://github.com/zarr-developers/zarr-python/issues>`_ |
`Zulip Chat <https://ossci.zulipchat.com/>`_ |
`Zarr specifications <https://zarr-specs.readthedocs.io>`_

Zarr-Python is a Python library for reading and writing Zarr groups and arrays. Highlights include:

* Specification support for both Zarr v2 and v3.
* Create and read from N-dimensional arrays using NumPy-like semantics.
* Flexible storage enables reading and writing from local, cloud and in-memory stores.
* High performance: Enables fast I/O with support for asynchronous I/O and multi-threading.
* Extensible: Customizable with user-defined codecs and stores.

.. grid:: 2

    .. grid-item-card::
        :img-top: _static/index_getting_started.svg

        Quick Start
        ^^^^^^^^^^^

        New to Zarr? Check out the quick start guide. It contains a brief
        introduction to Zarr's main concepts and links to additional tutorials.

        +++

        .. button-ref:: quickstart
            :expand:
            :color: dark
            :click-parent:

            To the Quick Start

    .. grid-item-card::
        :img-top: _static/index_user_guide.svg

        Guide
        ^^^^^

        A detailed guide for how to use Zarr-Python.

        +++

        .. button-ref:: user-guide/index
            :expand:
            :color: dark
            :click-parent:

            To the user guide

    .. grid-item-card::
        :img-top: _static/index_api.svg

        API Reference
        ^^^^^^^^^^^^^

        The reference guide contains a detailed description of the functions,
        modules, and objects included in Zarr. The reference describes how the
        methods work and which parameters can be used. It assumes that you have an
        understanding of the key concepts.

        +++

        .. button-ref:: api/index
            :expand:
            :color: dark
            :click-parent:

            To the API reference guide

    .. grid-item-card::
        :img-top: _static/index_contribute.svg

        Contributor's Guide
        ^^^^^^^^^^^^^^^^^^^

        Want to contribute to Zarr? We welcome contributions in the form of bug reports,
        bug fixes, documentation, enhancement proposals and more. The contributing guidelines
        will guide you through the process of improving Zarr.

        +++

        .. button-ref:: developers/contributing
            :expand:
            :color: dark
            :click-parent:

            To the contributor's guide


**Download documentation**: `PDF/Zipped HTML <https://readthedocs.org/projects/zarr/downloads/>`_

.. _NumCodecs: https://numcodecs.readthedocs.io<|MERGE_RESOLUTION|>--- conflicted
+++ resolved
@@ -9,18 +9,11 @@
     :hidden:
 
     quickstart
-    installation
     user-guide/index
     api/index
-<<<<<<< HEAD
     developers/index
     developers/release
     about
-=======
-    release
-    contributing
-    roadmap
->>>>>>> bd4a4080
 
 **Version**: |version|
 
