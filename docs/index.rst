--- conflicted
+++ resolved
@@ -8,22 +8,14 @@
     :maxdepth: 1
     :hidden:
 
-<<<<<<< HEAD
     quickstart
-    about
-=======
-    getting_started
->>>>>>> 13fc1887
+    installation
     user-guide/index
     api/index
     release
     contributing
     roadmap
-<<<<<<< HEAD
-    installation
-=======
     about
->>>>>>> 13fc1887
 
 **Version**: |version|
 
