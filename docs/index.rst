--- conflicted
+++ resolved
@@ -8,22 +8,13 @@
     :maxdepth: 1
     :hidden:
 
-<<<<<<< HEAD
-    getting_started
+    quickstart
+    installation
     user-guide/index
     api/index
     developers/index
     developers/release
-=======
-    quickstart
-    installation
-    user-guide/index
-    api/index
-    release
-    contributing
-    roadmap
     about
->>>>>>> 23beb8f3
 
 **Version**: |version|
 
@@ -64,29 +55,16 @@
         Guide
         ^^^^^
 
-<<<<<<< HEAD
-        The user guide provides a detailed guide for how to use Zarr-Python.
-
-        +++
-
-        .. button-ref:: user-guide
-            :ref-type: ref
-=======
         A detailed guide for how to use Zarr-Python.
 
         +++
 
         .. button-ref:: user-guide/index
->>>>>>> 23beb8f3
             :expand:
             :color: dark
             :click-parent:
 
-<<<<<<< HEAD
-            To the User Guide
-=======
             To the user guide
->>>>>>> 23beb8f3
 
     .. grid-item-card::
         :img-top: _static/index_api.svg
