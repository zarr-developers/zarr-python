--- conflicted
+++ resolved
@@ -9,10 +9,7 @@
     :hidden:
 
     quickstart
-<<<<<<< HEAD
-=======
     about
->>>>>>> 8440aca2
     user-guide/index
     api/index
     release
@@ -59,29 +56,16 @@
         Guide
         ^^^^^
 
-<<<<<<< HEAD
-        The user guide provides a detailed guide for how to use Zarr-Python.
-
-        +++
-
-        .. button-ref:: user-guide
-            :ref-type: ref
-=======
         A detailed guide for how to use Zarr-Python.
 
         +++
 
         .. button-ref:: user-guide/index
->>>>>>> 8440aca2
             :expand:
             :color: dark
             :click-parent:
 
-<<<<<<< HEAD
-            To the User Guide
-=======
             To the user guide
->>>>>>> 8440aca2
 
     .. grid-item-card::
         :img-top: _static/index_api.svg
