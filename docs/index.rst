--- conflicted
+++ resolved
@@ -34,22 +34,6 @@
 the `GitHub issue tracker <https://github.com/zarr-developers/zarr-python/issues>`_. See
 :doc:`contributing` for further information about contributing to Zarr.
 
-<<<<<<< HEAD
-Contents
---------
-
-.. toctree::
-    :maxdepth: 2
-
-    installation
-    tutorial_nb.ipynb
-    api
-    spec
-    release
-    contributing
-
-=======
->>>>>>> f9581cb6
 Projects using Zarr
 -------------------
 
@@ -140,7 +124,7 @@
     :maxdepth: 2
 
     installation
-    tutorial
+    tutorial_nb.ipynb
     api
     spec
     contributing
