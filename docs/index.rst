.. zarr documentation main file, created by
   sphinx-quickstart on Mon May  2 21:40:09 2016.

Zarr
====

Zarr is a format for the storage of chunked, compressed, N-dimensional arrays.
These documents describe the Zarr format and its Python implementation.

Highlights
----------

* Create N-dimensional arrays with any NumPy dtype.
* Chunk arrays along any dimension.
* Compress and/or filter chunks using any NumCodecs_ codec.
* Store arrays in memory, on disk, inside a Zip file, on S3, ...
* Read an array concurrently from multiple threads or processes.
* Write to an array concurrently from multiple threads or processes.
* Organize arrays into hierarchies via groups.

Status
------

Zarr is still a young project. Feedback and bug reports are very welcome, please get in touch via
the `GitHub issue tracker <https://github.com/zarr-developers/zarr-python/issues>`_. See
:doc:`contributing` for further information about contributing to Zarr.

Contents
--------

.. toctree::
    :maxdepth: 2

<<<<<<< HEAD
    tutorial_nb.ipynb
=======
    installation
    tutorial
>>>>>>> 6ef11d3f
    api
    spec
    release
    contributing

Projects using Zarr
-------------------

If you are using Zarr, we would `love to hear about it
<https://github.com/zarr-developers/zarr-python/issues/228>`_.

Acknowledgments
---------------

The following people have contributed to the development of Zarr by contributing code,
documentation, code reviews, comments and/or ideas:

* :user:`Francesc Alted <FrancescAlted>`
* :user:`Martin Durant <martindurant>`
* :user:`Stephan Hoyer <shoyer>`
* :user:`John Kirkham <jakirkham>`
* :user:`Alistair Miles <alimanfoo>`
* :user:`Mamy Ratsimbazafy <mratsim>`
* :user:`Matthew Rocklin <mrocklin>`
* :user:`Vincent Schut <vincentschut>`
* :user:`Anthony Scopatz <scopatz>`
* :user:`Prakhar Goel <newt0311>`

Zarr is inspired by `HDF5 <https://www.hdfgroup.org/HDF5/>`_, `h5py
<https://www.h5py.org/>`_ and `bcolz <https://bcolz.readthedocs.io/>`_.

Development of Zarr is supported by the
`MRC Centre for Genomics and Global Health <https://www.cggh.org>`_.

Indices and tables
------------------

* :ref:`genindex`
* :ref:`modindex`
* :ref:`search`

.. _NumCodecs: https://numcodecs.readthedocs.io/<|MERGE_RESOLUTION|>--- conflicted
+++ resolved
@@ -31,12 +31,8 @@
 .. toctree::
     :maxdepth: 2
 
-<<<<<<< HEAD
+    installation
     tutorial_nb.ipynb
-=======
-    installation
-    tutorial
->>>>>>> 6ef11d3f
     api
     spec
     release
