--- conflicted
+++ resolved
@@ -106,15 +106,11 @@
             raise PathNotFoundError(path)
 
 
-<<<<<<< HEAD
-def save_array(store: StoreLike, arr, **kwargs):
-=======
 def _might_close(path):
     return isinstance(path, (str, os.PathLike))
 
 
-def save_array(store, arr, **kwargs):
->>>>>>> 9ae20164
+def save_array(store: StoreLike, arr, **kwargs):
     """Convenience function to save a NumPy array to the local file system, following a
     similar API to the NumPy save() function.
 
@@ -145,13 +141,8 @@
         array([   0,    1,    2, ..., 9997, 9998, 9999])
 
     """
-<<<<<<< HEAD
-    may_need_closing = isinstance(store, str)
+    may_need_closing = _might_close(store)
     _store: Store = normalize_store_arg(store, clobber=True)
-=======
-    may_need_closing = _might_close(store)
-    store = normalize_store_arg(store, clobber=True)
->>>>>>> 9ae20164
     try:
         _create_array(arr, store=_store, overwrite=True, **kwargs)
     finally:
@@ -221,13 +212,8 @@
     if len(args) == 0 and len(kwargs) == 0:
         raise ValueError('at least one array must be provided')
     # handle polymorphic store arg
-<<<<<<< HEAD
-    may_need_closing = isinstance(store, str)
-    _store: Store = normalize_store_arg(store, clobber=True)
-=======
     may_need_closing = _might_close(store)
-    store = normalize_store_arg(store, clobber=True)
->>>>>>> 9ae20164
+    _store: Store  = normalize_store_arg(store, clobber=True)
     try:
         grp = _create_group(_store, overwrite=True)
         for i, arr in enumerate(args):
