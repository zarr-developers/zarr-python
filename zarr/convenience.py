"""Convenience functions for storing and loading data."""
import io
import itertools
import os
import re
from collections.abc import Mapping, MutableMapping

from zarr.core import Array
from zarr.creation import array as _create_array
from zarr.creation import open_array
from zarr.errors import CopyError, PathNotFoundError
from zarr.hierarchy import Group
from zarr.hierarchy import group as _create_group
from zarr.hierarchy import open_group
from zarr.meta import json_dumps, json_loads
from zarr.storage import (_get_hierarchy_metadata, contains_array, contains_group,
                          normalize_store_arg, BaseStore, ConsolidatedMetadataStore,
                          ConsolidatedMetadataStoreV3)
from zarr.util import TreeViewer, buffer_size, normalize_storage_path

from typing import Union

StoreLike = Union[BaseStore, MutableMapping, str, None]


def _check_and_update_path(store: BaseStore, path):
    if getattr(store, '_store_version', 2) > 2 and not path:
        raise ValueError("path must be provided for v3 stores")
    return normalize_storage_path(path)


# noinspection PyShadowingBuiltins
def open(store: StoreLike = None, mode: str = "a", *, zarr_version=None, path=None, **kwargs):
    """Convenience function to open a group or array using file-mode-like semantics.

    Parameters
    ----------
    store : Store or string, optional
        Store or path to directory in file system or name of zip file.
    mode : {'r', 'r+', 'a', 'w', 'w-'}, optional
        Persistence mode: 'r' means read only (must exist); 'r+' means
        read/write (must exist); 'a' means read/write (create if doesn't
        exist); 'w' means create (overwrite if exists); 'w-' means create
        (fail if exists).
    zarr_version : {2, 3, None}, optional
        The zarr protocol version to use. The default value of None will attempt
        to infer the version from `store` if possible, otherwise it will fall
        back to 2.
    path : str or None, optional
        The path within the store to open.
    **kwargs
        Additional parameters are passed through to :func:`zarr.creation.open_array` or
        :func:`zarr.hierarchy.open_group`.

    Returns
    -------
    z : :class:`zarr.core.Array` or :class:`zarr.hierarchy.Group`
        Array or group, depending on what exists in the given store.

    See Also
    --------
    zarr.creation.open_array, zarr.hierarchy.open_group

    Examples
    --------

    Storing data in a directory 'data/example.zarr' on the local file system::

        >>> import zarr
        >>> store = 'data/example.zarr'
        >>> zw = zarr.open(store, mode='w', shape=100, dtype='i4')  # open new array
        >>> zw
        <zarr.core.Array (100,) int32>
        >>> za = zarr.open(store, mode='a')  # open existing array for reading and writing
        >>> za
        <zarr.core.Array (100,) int32>
        >>> zr = zarr.open(store, mode='r')  # open existing array read-only
        >>> zr
        <zarr.core.Array (100,) int32 read-only>
        >>> gw = zarr.open(store, mode='w')  # open new group, overwriting previous data
        >>> gw
        <zarr.hierarchy.Group '/'>
        >>> ga = zarr.open(store, mode='a')  # open existing group for reading and writing
        >>> ga
        <zarr.hierarchy.Group '/'>
        >>> gr = zarr.open(store, mode='r')  # open existing group read-only
        >>> gr
        <zarr.hierarchy.Group '/' read-only>

    """

    # handle polymorphic store arg
    # we pass storage options explicitly, since normalize_store_arg might construct
    # a store if the input is a fsspec-compatible URL
    _store: BaseStore = normalize_store_arg(
<<<<<<< HEAD
        store, clobber=clobber, storage_options=kwargs.pop("storage_options", {}),
        zarr_version=zarr_version,
=======
        store, storage_options=kwargs.pop("storage_options", {}), mode=mode
>>>>>>> 99959396
    )
    # path = _check_and_update_path(_store, path)
    path = normalize_storage_path(path)
    kwargs['path'] = path

    if mode in {'w', 'w-', 'x'}:
        if 'shape' in kwargs:
            return open_array(_store, mode=mode, **kwargs)
        else:
            return open_group(_store, mode=mode, **kwargs)

    elif mode == "a":
        if "shape" in kwargs or contains_array(_store, path):
            return open_array(_store, mode=mode, **kwargs)
        else:
            return open_group(_store, mode=mode, **kwargs)

    else:
        if contains_array(_store, path):
            return open_array(_store, mode=mode, **kwargs)
        elif contains_group(_store, path):
            return open_group(_store, mode=mode, **kwargs)
        else:
            raise PathNotFoundError(path)


def _might_close(path):
    return isinstance(path, (str, os.PathLike))


def save_array(store: StoreLike, arr, *, zarr_version=None, path=None, **kwargs):
    """Convenience function to save a NumPy array to the local file system, following a
    similar API to the NumPy save() function.

    Parameters
    ----------
    store : MutableMapping or string
        Store or path to directory in file system or name of zip file.
    arr : ndarray
        NumPy array with data to save.
    zarr_version : {2, 3, None}, optional
        The zarr protocol version to use when saving. The default value of None
        will attempt to infer the version from `store` if possible, otherwise
        it will fall back to 2.
    path : str or None, optional
        The path within the store where the array will be saved.
    kwargs
        Passed through to :func:`create`, e.g., compressor.

    Examples
    --------
    Save an array to a directory on the file system (uses a :class:`DirectoryStore`)::

        >>> import zarr
        >>> import numpy as np
        >>> arr = np.arange(10000)
        >>> zarr.save_array('data/example.zarr', arr)
        >>> zarr.load('data/example.zarr')
        array([   0,    1,    2, ..., 9997, 9998, 9999])

    Save an array to a single file (uses a :class:`ZipStore`)::

        >>> zarr.save_array('data/example.zip', arr)
        >>> zarr.load('data/example.zip')
        array([   0,    1,    2, ..., 9997, 9998, 9999])

    """
    may_need_closing = _might_close(store)
<<<<<<< HEAD
    _store: BaseStore = normalize_store_arg(store, clobber=True, zarr_version=zarr_version)
    path = _check_and_update_path(_store, path)
=======
    _store: BaseStore = normalize_store_arg(store, mode="w")
>>>>>>> 99959396
    try:
        _create_array(arr, store=_store, overwrite=True, zarr_version=zarr_version, path=path,
                      **kwargs)
    finally:
        if may_need_closing:
            # needed to ensure zip file records are written
            _store.close()


def save_group(store: StoreLike, *args, zarr_version=None, path=None, **kwargs):
    """Convenience function to save several NumPy arrays to the local file system, following a
    similar API to the NumPy savez()/savez_compressed() functions.

    Parameters
    ----------
    store : MutableMapping or string
        Store or path to directory in file system or name of zip file.
    args : ndarray
        NumPy arrays with data to save.
    zarr_version : {2, 3, None}, optional
        The zarr protocol version to use when saving. The default value of None
        will attempt to infer the version from `store` if possible, otherwise
        it will fall back to 2.
    path : str or None, optional
        Path within the store where the group will be saved.
    kwargs
        NumPy arrays with data to save.

    Examples
    --------
    Save several arrays to a directory on the file system (uses a
    :class:`DirectoryStore`):

        >>> import zarr
        >>> import numpy as np
        >>> a1 = np.arange(10000)
        >>> a2 = np.arange(10000, 0, -1)
        >>> zarr.save_group('data/example.zarr', a1, a2)
        >>> loader = zarr.load('data/example.zarr')
        >>> loader
        <LazyLoader: arr_0, arr_1>
        >>> loader['arr_0']
        array([   0,    1,    2, ..., 9997, 9998, 9999])
        >>> loader['arr_1']
        array([10000,  9999,  9998, ...,     3,     2,     1])

    Save several arrays using named keyword arguments::

        >>> zarr.save_group('data/example.zarr', foo=a1, bar=a2)
        >>> loader = zarr.load('data/example.zarr')
        >>> loader
        <LazyLoader: bar, foo>
        >>> loader['foo']
        array([   0,    1,    2, ..., 9997, 9998, 9999])
        >>> loader['bar']
        array([10000,  9999,  9998, ...,     3,     2,     1])

    Store several arrays in a single zip file (uses a :class:`ZipStore`)::

        >>> zarr.save_group('data/example.zip', foo=a1, bar=a2)
        >>> loader = zarr.load('data/example.zip')
        >>> loader
        <LazyLoader: bar, foo>
        >>> loader['foo']
        array([   0,    1,    2, ..., 9997, 9998, 9999])
        >>> loader['bar']
        array([10000,  9999,  9998, ...,     3,     2,     1])

    Notes
    -----
    Default compression options will be used.

    """
    if len(args) == 0 and len(kwargs) == 0:
        raise ValueError('at least one array must be provided')
    # handle polymorphic store arg
    may_need_closing = _might_close(store)
<<<<<<< HEAD
    _store: BaseStore = normalize_store_arg(store, clobber=True, zarr_version=zarr_version)
    path = _check_and_update_path(_store, path)
=======
    _store: BaseStore = normalize_store_arg(store, mode="w")
>>>>>>> 99959396
    try:
        grp = _create_group(_store, path=path, overwrite=True, zarr_version=zarr_version)
        for i, arr in enumerate(args):
            k = 'arr_{}'.format(i)
            grp.create_dataset(k, data=arr, overwrite=True, zarr_version=zarr_version)
        for k, arr in kwargs.items():
            grp.create_dataset(k, data=arr, overwrite=True, zarr_version=zarr_version)
    finally:
        if may_need_closing:
            # needed to ensure zip file records are written
            _store.close()


def save(store: StoreLike, *args, zarr_version=None, path=None, **kwargs):
    """Convenience function to save an array or group of arrays to the local file system.

    Parameters
    ----------
    store : MutableMapping or string
        Store or path to directory in file system or name of zip file.
    args : ndarray
        NumPy arrays with data to save.
    zarr_version : {2, 3, None}, optional
        The zarr protocol version to use when saving. The default value of None
        will attempt to infer the version from `store` if possible, otherwise
        it will fall back to 2.
    path : str or None, optional
        The path within the group where the arrays will be saved.
    kwargs
        NumPy arrays with data to save.

    Examples
    --------
    Save an array to a directory on the file system (uses a :class:`DirectoryStore`)::

        >>> import zarr
        >>> import numpy as np
        >>> arr = np.arange(10000)
        >>> zarr.save('data/example.zarr', arr)
        >>> zarr.load('data/example.zarr')
        array([   0,    1,    2, ..., 9997, 9998, 9999])

    Save an array to a Zip file (uses a :class:`ZipStore`)::

        >>> zarr.save('data/example.zip', arr)
        >>> zarr.load('data/example.zip')
        array([   0,    1,    2, ..., 9997, 9998, 9999])

    Save several arrays to a directory on the file system (uses a
    :class:`DirectoryStore` and stores arrays in a group)::

        >>> import zarr
        >>> import numpy as np
        >>> a1 = np.arange(10000)
        >>> a2 = np.arange(10000, 0, -1)
        >>> zarr.save('data/example.zarr', a1, a2)
        >>> loader = zarr.load('data/example.zarr')
        >>> loader
        <LazyLoader: arr_0, arr_1>
        >>> loader['arr_0']
        array([   0,    1,    2, ..., 9997, 9998, 9999])
        >>> loader['arr_1']
        array([10000,  9999,  9998, ...,     3,     2,     1])

    Save several arrays using named keyword arguments::

        >>> zarr.save('data/example.zarr', foo=a1, bar=a2)
        >>> loader = zarr.load('data/example.zarr')
        >>> loader
        <LazyLoader: bar, foo>
        >>> loader['foo']
        array([   0,    1,    2, ..., 9997, 9998, 9999])
        >>> loader['bar']
        array([10000,  9999,  9998, ...,     3,     2,     1])

    Store several arrays in a single zip file (uses a :class:`ZipStore`)::

        >>> zarr.save('data/example.zip', foo=a1, bar=a2)
        >>> loader = zarr.load('data/example.zip')
        >>> loader
        <LazyLoader: bar, foo>
        >>> loader['foo']
        array([   0,    1,    2, ..., 9997, 9998, 9999])
        >>> loader['bar']
        array([10000,  9999,  9998, ...,     3,     2,     1])

    See Also
    --------
    save_array, save_group

    """
    if len(args) == 0 and len(kwargs) == 0:
        raise ValueError('at least one array must be provided')
    if len(args) == 1 and len(kwargs) == 0:
        save_array(store, args[0], zarr_version=zarr_version, path=path)
    else:
        save_group(store, *args, zarr_version=zarr_version, path=path,
                   **kwargs)


class LazyLoader(Mapping):

    def __init__(self, grp):
        self.grp = grp
        self.cache = dict()

    def __getitem__(self, item):
        try:
            return self.cache[item]
        except KeyError:
            arr = self.grp[item][...]
            self.cache[item] = arr
            return arr

    def __len__(self):
        return len(self.grp)

    def __iter__(self):
        return iter(self.grp)

    def __contains__(self, item):
        return item in self.grp

    def __repr__(self):
        r = '<LazyLoader: '
        r += ', '.join(sorted(self.grp.array_keys()))
        r += '>'
        return r


def load(store: StoreLike, zarr_version=None, path=None):
    """Load data from an array or group into memory.

    Parameters
    ----------
    store : MutableMapping or string
        Store or path to directory in file system or name of zip file.
    zarr_version : {2, 3, None}, optional
        The zarr protocol version to use when loading. The default value of
        None will attempt to infer the version from `store` if possible,
        otherwise it will fall back to 2.
    path : str or None, optional
        The path within the store from which to load.

    Returns
    -------
    out
        If the store contains an array, out will be a numpy array. If the store contains
        a group, out will be a dict-like object where keys are array names and values
        are numpy arrays.

    See Also
    --------
    save, savez

    Notes
    -----
    If loading data from a group of arrays, data will not be immediately loaded into
    memory. Rather, arrays will be loaded into memory as they are requested.

    """
    # handle polymorphic store arg
    _store = normalize_store_arg(store, zarr_version=zarr_version)
    path = _check_and_update_path(_store, path)
    if contains_array(_store, path=path):
        return Array(store=_store, path=path)[...]
    elif contains_group(_store, path=path):
        grp = Group(store=_store, path=path)
        return LazyLoader(grp)


def tree(grp, expand=False, level=None):
    """Provide a ``print``-able display of the hierarchy. This function is provided
    mainly as a convenience for obtaining a tree view of an h5py group - zarr groups
    have a ``.tree()`` method.

    Parameters
    ----------
    grp : Group
        Zarr or h5py group.
    expand : bool, optional
        Only relevant for HTML representation. If True, tree will be fully expanded.
    level : int, optional
        Maximum depth to descend into hierarchy.

    Examples
    --------
    >>> import zarr
    >>> g1 = zarr.group()
    >>> g2 = g1.create_group('foo')
    >>> g3 = g1.create_group('bar')
    >>> g4 = g3.create_group('baz')
    >>> g5 = g3.create_group('qux')
    >>> d1 = g5.create_dataset('baz', shape=100, chunks=10)
    >>> g1.tree()
    /
     ├── bar
     │   ├── baz
     │   └── qux
     │       └── baz (100,) float64
     └── foo
    >>> import h5py
    >>> h5f = h5py.File('data/example.h5', mode='w')
    >>> zarr.copy_all(g1, h5f)
    (5, 0, 800)
    >>> zarr.tree(h5f)
    /
     ├── bar
     │   ├── baz
     │   └── qux
     │       └── baz (100,) float64
     └── foo

    See Also
    --------
    zarr.hierarchy.Group.tree

    Notes
    -----
    Please note that this is an experimental feature. The behaviour of this
    function is still evolving and the default output and/or parameters may change
    in future versions.

    """

    return TreeViewer(grp, expand=expand, level=level)


class _LogWriter:

    def __init__(self, log):
        self.log_func = None
        self.log_file = None
        self.needs_closing = False
        if log is None:
            # don't do any logging
            pass
        elif callable(log):
            self.log_func = log
        elif isinstance(log, str):
            self.log_file = io.open(log, mode='w')
            self.needs_closing = True
        else:
            if not hasattr(log, 'write'):
                raise TypeError('log must be a callable function, file path or '
                                'file-like object, found %r' % log)
            self.log_file = log
            self.needs_closing = False

    def __enter__(self):
        return self

    def __exit__(self, *args):
        if self.log_file is not None and self.needs_closing:
            self.log_file.close()

    def __call__(self, *args, **kwargs):
        if self.log_file is not None:
            kwargs['file'] = self.log_file
            print(*args, **kwargs)
            if hasattr(self.log_file, 'flush'):
                # get immediate feedback
                self.log_file.flush()
        elif self.log_func is not None:
            self.log_func(*args, **kwargs)


def _log_copy_summary(log, dry_run, n_copied, n_skipped, n_bytes_copied):
    # log a final message with a summary of what happened
    if dry_run:
        message = 'dry run: '
    else:
        message = 'all done: '
    message += '{:,} copied, {:,} skipped'.format(n_copied, n_skipped)
    if not dry_run:
        message += ', {:,} bytes copied'.format(n_bytes_copied)
    log(message)


def copy_store(source, dest, source_path='', dest_path='', excludes=None,
               includes=None, flags=0, if_exists='raise', dry_run=False,
               log=None):
    """Copy data directly from the `source` store to the `dest` store. Use this
    function when you want to copy a group or array in the most efficient way,
    preserving all configuration and attributes. This function is more efficient
    than the copy() or copy_all() functions because it avoids de-compressing and
    re-compressing data, rather the compressed chunk data for each array are
    copied directly between stores.

    Parameters
    ----------
    source : Mapping
        Store to copy data from.
    dest : MutableMapping
        Store to copy data into.
    source_path : str, optional
        Only copy data from under this path in the source store.
    dest_path : str, optional
        Copy data into this path in the destination store.
    excludes : sequence of str, optional
        One or more regular expressions which will be matched against keys in
        the source store. Any matching key will not be copied.
    includes : sequence of str, optional
        One or more regular expressions which will be matched against keys in
        the source store and will override any excludes also matching.
    flags : int, optional
        Regular expression flags used for matching excludes and includes.
    if_exists : {'raise', 'replace', 'skip'}, optional
        How to handle keys that already exist in the destination store. If
        'raise' then a CopyError is raised on the first key already present
        in the destination store. If 'replace' then any data will be replaced in
        the destination. If 'skip' then any existing keys will not be copied.
    dry_run : bool, optional
        If True, don't actually copy anything, just log what would have
        happened.
    log : callable, file path or file-like object, optional
        If provided, will be used to log progress information.

    Returns
    -------
    n_copied : int
        Number of items copied.
    n_skipped : int
        Number of items skipped.
    n_bytes_copied : int
        Number of bytes of data that were actually copied.

    Examples
    --------

    >>> import zarr
    >>> store1 = zarr.DirectoryStore('data/example.zarr')
    >>> root = zarr.group(store1, overwrite=True)
    >>> foo = root.create_group('foo')
    >>> bar = foo.create_group('bar')
    >>> baz = bar.create_dataset('baz', shape=100, chunks=50, dtype='i8')
    >>> import numpy as np
    >>> baz[:] = np.arange(100)
    >>> root.tree()
    /
     └── foo
         └── bar
             └── baz (100,) int64
    >>> from sys import stdout
    >>> store2 = zarr.ZipStore('data/example.zip', mode='w')
    >>> zarr.copy_store(store1, store2, log=stdout)
    copy .zgroup
    copy foo/.zgroup
    copy foo/bar/.zgroup
    copy foo/bar/baz/.zarray
    copy foo/bar/baz/0
    copy foo/bar/baz/1
    all done: 6 copied, 0 skipped, 566 bytes copied
    (6, 0, 566)
    >>> new_root = zarr.group(store2)
    >>> new_root.tree()
    /
     └── foo
         └── bar
             └── baz (100,) int64
    >>> new_root['foo/bar/baz'][:]
    array([ 0,  1,  2,  ..., 97, 98, 99])
    >>> store2.close()  # zip stores need to be closed

    Notes
    -----
    Please note that this is an experimental feature. The behaviour of this
    function is still evolving and the default behaviour and/or parameters may change
    in future versions.

    """

    # normalize paths
    source_path = normalize_storage_path(source_path)
    dest_path = normalize_storage_path(dest_path)
    if source_path:
        source_path = source_path + '/'
    if dest_path:
        dest_path = dest_path + '/'

    # normalize excludes and includes
    if excludes is None:
        excludes = []
    elif isinstance(excludes, str):
        excludes = [excludes]
    if includes is None:
        includes = []
    elif isinstance(includes, str):
        includes = [includes]
    excludes = [re.compile(e, flags) for e in excludes]
    includes = [re.compile(i, flags) for i in includes]

    # check if_exists parameter
    valid_if_exists = ['raise', 'replace', 'skip']
    if if_exists not in valid_if_exists:
        raise ValueError('if_exists must be one of {!r}; found {!r}'
                         .format(valid_if_exists, if_exists))

    # setup counting variables
    n_copied = n_skipped = n_bytes_copied = 0

    source_store_version = getattr(source, '_store_version', 2)
    dest_store_version = getattr(dest, '_store_version', 2)
    if source_store_version != dest_store_version:
        raise ValueError("zarr stores must share the same protocol version")

    # setup logging
    with _LogWriter(log) as log:

        # iterate over source keys
        for source_key in sorted(source.keys()):

            # filter to keys under source path
            if source_store_version == 2:
                if not source_key.startswith(source_path):
                    continue
            elif source_store_version == 3:
                # 'meta/root/' or 'data/root/' have length 10
                if not source_key[10:].startswith(source_path):
                    continue

            # process excludes and includes
            exclude = False
            for prog in excludes:
                if prog.search(source_key):
                    exclude = True
                    break
            if exclude:
                for prog in includes:
                    if prog.search(source_key):
                        exclude = False
                        break
            if exclude:
                continue

            # map key to destination path
            if source_store_version == 2:
                key_suffix = source_key[len(source_path):]
                dest_key = dest_path + key_suffix
            elif source_store_version == 3:
                # 10 is length of 'meta/root/' or 'data/root/'
                key_suffix = source_key[10 + len(source_path):]
                dest_key = source_key[:10] + dest_path + key_suffix

            # create a descriptive label for this operation
            descr = source_key
            if dest_key != source_key:
                descr = descr + ' -> ' + dest_key

            # decide what to do
            do_copy = True
            if if_exists != 'replace':
                if dest_key in dest:
                    if if_exists == 'raise':
                        raise CopyError('key {!r} exists in destination'
                                        .format(dest_key))
                    elif if_exists == 'skip':
                        do_copy = False

            # take action
            if do_copy:
                log('copy {}'.format(descr))
                if not dry_run:
                    data = source[source_key]
                    n_bytes_copied += buffer_size(data)
                    dest[dest_key] = data
                n_copied += 1
            else:
                log('skip {}'.format(descr))
                n_skipped += 1

        # log a final message with a summary of what happened
        _log_copy_summary(log, dry_run, n_copied, n_skipped, n_bytes_copied)

    return n_copied, n_skipped, n_bytes_copied


def _check_dest_is_group(dest):
    if not hasattr(dest, 'create_dataset'):
        raise ValueError('dest must be a group, got {!r}'.format(dest))


def copy(source, dest, name=None, shallow=False, without_attrs=False, log=None,
         if_exists='raise', dry_run=False, **create_kws):
    """Copy the `source` array or group into the `dest` group.

    Parameters
    ----------
    source : group or array/dataset
        A zarr group or array, or an h5py group or dataset.
    dest : group
        A zarr or h5py group.
    name : str, optional
        Name to copy the object to.
    shallow : bool, optional
        If True, only copy immediate children of `source`.
    without_attrs : bool, optional
        Do not copy user attributes.
    log : callable, file path or file-like object, optional
        If provided, will be used to log progress information.
    if_exists : {'raise', 'replace', 'skip', 'skip_initialized'}, optional
        How to handle arrays that already exist in the destination group. If
        'raise' then a CopyError is raised on the first array already present
        in the destination group. If 'replace' then any array will be
        replaced in the destination. If 'skip' then any existing arrays will
        not be copied. If 'skip_initialized' then any existing arrays with
        all chunks initialized will not be copied (not available when copying to
        h5py).
    dry_run : bool, optional
        If True, don't actually copy anything, just log what would have
        happened.
    **create_kws
        Passed through to the create_dataset method when copying an array/dataset.

    Returns
    -------
    n_copied : int
        Number of items copied.
    n_skipped : int
        Number of items skipped.
    n_bytes_copied : int
        Number of bytes of data that were actually copied.

    Examples
    --------
    Here's an example of copying a group named 'foo' from an HDF5 file to a
    Zarr group::

        >>> import h5py
        >>> import zarr
        >>> import numpy as np
        >>> source = h5py.File('data/example.h5', mode='w')
        >>> foo = source.create_group('foo')
        >>> baz = foo.create_dataset('bar/baz', data=np.arange(100), chunks=(50,))
        >>> spam = source.create_dataset('spam', data=np.arange(100, 200), chunks=(30,))
        >>> zarr.tree(source)
        /
         ├── foo
         │   └── bar
         │       └── baz (100,) int64
         └── spam (100,) int64
        >>> dest = zarr.group()
        >>> from sys import stdout
        >>> zarr.copy(source['foo'], dest, log=stdout)
        copy /foo
        copy /foo/bar
        copy /foo/bar/baz (100,) int64
        all done: 3 copied, 0 skipped, 800 bytes copied
        (3, 0, 800)
        >>> dest.tree()  # N.B., no spam
        /
         └── foo
             └── bar
                 └── baz (100,) int64
        >>> source.close()

    The ``if_exists`` parameter provides options for how to handle pre-existing data in
    the destination. Here are some examples of these options, also using
    ``dry_run=True`` to find out what would happen without actually copying anything::

        >>> source = zarr.group()
        >>> dest = zarr.group()
        >>> baz = source.create_dataset('foo/bar/baz', data=np.arange(100))
        >>> spam = source.create_dataset('foo/spam', data=np.arange(1000))
        >>> existing_spam = dest.create_dataset('foo/spam', data=np.arange(1000))
        >>> from sys import stdout
        >>> try:
        ...     zarr.copy(source['foo'], dest, log=stdout, dry_run=True)
        ... except zarr.CopyError as e:
        ...     print(e)
        ...
        copy /foo
        copy /foo/bar
        copy /foo/bar/baz (100,) int64
        an object 'spam' already exists in destination '/foo'
        >>> zarr.copy(source['foo'], dest, log=stdout, if_exists='replace', dry_run=True)
        copy /foo
        copy /foo/bar
        copy /foo/bar/baz (100,) int64
        copy /foo/spam (1000,) int64
        dry run: 4 copied, 0 skipped
        (4, 0, 0)
        >>> zarr.copy(source['foo'], dest, log=stdout, if_exists='skip', dry_run=True)
        copy /foo
        copy /foo/bar
        copy /foo/bar/baz (100,) int64
        skip /foo/spam (1000,) int64
        dry run: 3 copied, 1 skipped
        (3, 1, 0)

    Notes
    -----
    Please note that this is an experimental feature. The behaviour of this
    function is still evolving and the default behaviour and/or parameters may change
    in future versions.

    """

    # value checks
    _check_dest_is_group(dest)

    # setup logging
    with _LogWriter(log) as log:

        # do the copying
        n_copied, n_skipped, n_bytes_copied = _copy(
            log, source, dest, name=name, root=True, shallow=shallow,
            without_attrs=without_attrs, if_exists=if_exists, dry_run=dry_run,
            **create_kws
        )

        # log a final message with a summary of what happened
        _log_copy_summary(log, dry_run, n_copied, n_skipped, n_bytes_copied)

        return n_copied, n_skipped, n_bytes_copied


def _copy(log, source, dest, name, root, shallow, without_attrs, if_exists,
          dry_run, **create_kws):
    # N.B., if this is a dry run, dest may be None

    # setup counting variables
    n_copied = n_skipped = n_bytes_copied = 0

    # are we copying to/from h5py?
    source_h5py = source.__module__.startswith('h5py.')
    dest_h5py = dest is not None and dest.__module__.startswith('h5py.')

    # check if_exists parameter
    valid_if_exists = ['raise', 'replace', 'skip', 'skip_initialized']
    if if_exists not in valid_if_exists:
        raise ValueError('if_exists must be one of {!r}; found {!r}'
                         .format(valid_if_exists, if_exists))
    if dest_h5py and if_exists == 'skip_initialized':
        raise ValueError('{!r} can only be used when copying to zarr'
                         .format(if_exists))

    # determine name to copy to
    if name is None:
        name = source.name.split('/')[-1]
        if not name:
            # this can happen if source is the root group
            raise TypeError('source has no name, please provide the `name` '
                            'parameter to indicate a name to copy to')

    if hasattr(source, 'shape'):
        # copy a dataset/array

        # check if already exists, decide what to do
        do_copy = True
        exists = dest is not None and name in dest
        if exists:
            if if_exists == 'raise':
                raise CopyError('an object {!r} already exists in destination '
                                '{!r}'.format(name, dest.name))
            elif if_exists == 'skip':
                do_copy = False
            elif if_exists == 'skip_initialized':
                ds = dest[name]
                if ds.nchunks_initialized == ds.nchunks:
                    do_copy = False

        # take action
        if do_copy:

            # log a message about what we're going to do
            log('copy {} {} {}'.format(source.name, source.shape, source.dtype))

            if not dry_run:

                # clear the way
                if exists:
                    del dest[name]

                # setup creation keyword arguments
                kws = create_kws.copy()

                # setup chunks option, preserve by default
                kws.setdefault('chunks', source.chunks)

                # setup compression options
                if source_h5py:
                    if dest_h5py:
                        # h5py -> h5py; preserve compression options by default
                        kws.setdefault('compression', source.compression)
                        kws.setdefault('compression_opts', source.compression_opts)
                        kws.setdefault('shuffle', source.shuffle)
                        kws.setdefault('fletcher32', source.fletcher32)
                        kws.setdefault('fillvalue', source.fillvalue)
                    else:
                        # h5py -> zarr; use zarr default compression options
                        kws.setdefault('fill_value', source.fillvalue)
                else:
                    if dest_h5py:
                        # zarr -> h5py; use some vaguely sensible defaults
                        kws.setdefault('chunks', True)
                        kws.setdefault('compression', 'gzip')
                        kws.setdefault('compression_opts', 1)
                        kws.setdefault('shuffle', False)
                        kws.setdefault('fillvalue', source.fill_value)
                    else:
                        # zarr -> zarr; preserve compression options by default
                        kws.setdefault('compressor', source.compressor)
                        kws.setdefault('filters', source.filters)
                        kws.setdefault('order', source.order)
                        kws.setdefault('fill_value', source.fill_value)

                # create new dataset in destination
                ds = dest.create_dataset(name, shape=source.shape,
                                         dtype=source.dtype, **kws)

                # copy data - N.B., go chunk by chunk to avoid loading
                # everything into memory
                shape = ds.shape
                chunks = ds.chunks
                chunk_offsets = [range(0, s, c) for s, c in zip(shape, chunks)]
                for offset in itertools.product(*chunk_offsets):
                    sel = tuple(slice(o, min(s, o + c))
                                for o, s, c in zip(offset, shape, chunks))
                    ds[sel] = source[sel]
                n_bytes_copied += ds.size * ds.dtype.itemsize

                # copy attributes
                if not without_attrs:
                    if dest_h5py and 'filters' in source.attrs:
                        # No filters key in v3 metadata so it was stored in the
                        # attributes instead. We cannot copy this key to
                        # HDF5 attrs, though!
                        source_attrs = source.attrs.asdict().copy()
                        source_attrs.pop('filters', None)
                    else:
                        source_attrs = source.attrs
                    ds.attrs.update(source_attrs)

            n_copied += 1

        else:
            log('skip {} {} {}'.format(source.name, source.shape, source.dtype))
            n_skipped += 1

    elif root or not shallow:
        # copy a group

        # check if an array is in the way
        do_copy = True
        exists_array = (dest is not None and
                        name in dest and
                        hasattr(dest[name], 'shape'))
        if exists_array:
            if if_exists == 'raise':
                raise CopyError('an array {!r} already exists in destination '
                                '{!r}'.format(name, dest.name))
            elif if_exists == 'skip':
                do_copy = False

        # take action
        if do_copy:

            # log action
            log('copy {}'.format(source.name))

            if not dry_run:

                # clear the way
                if exists_array:
                    del dest[name]

                # require group in destination
                grp = dest.require_group(name)

                # copy attributes
                if not without_attrs:
                    grp.attrs.update(source.attrs)

            else:

                # setup for dry run without creating any groups in the
                # destination
                if dest is not None:
                    grp = dest.get(name, None)
                else:
                    grp = None

            # recurse
            for k in source.keys():
                c, s, b = _copy(
                    log, source[k], grp, name=k, root=False, shallow=shallow,
                    without_attrs=without_attrs, if_exists=if_exists,
                    dry_run=dry_run, **create_kws)
                n_copied += c
                n_skipped += s
                n_bytes_copied += b

            n_copied += 1

        else:
            log('skip {}'.format(source.name))
            n_skipped += 1

    return n_copied, n_skipped, n_bytes_copied


def copy_all(source, dest, shallow=False, without_attrs=False, log=None,
             if_exists='raise', dry_run=False, **create_kws):
    """Copy all children of the `source` group into the `dest` group.

    Parameters
    ----------
    source : group or array/dataset
        A zarr group or array, or an h5py group or dataset.
    dest : group
        A zarr or h5py group.
    shallow : bool, optional
        If True, only copy immediate children of `source`.
    without_attrs : bool, optional
        Do not copy user attributes.
    log : callable, file path or file-like object, optional
        If provided, will be used to log progress information.
    if_exists : {'raise', 'replace', 'skip', 'skip_initialized'}, optional
        How to handle arrays that already exist in the destination group. If
        'raise' then a CopyError is raised on the first array already present
        in the destination group. If 'replace' then any array will be
        replaced in the destination. If 'skip' then any existing arrays will
        not be copied. If 'skip_initialized' then any existing arrays with
        all chunks initialized will not be copied (not available when copying to
        h5py).
    dry_run : bool, optional
        If True, don't actually copy anything, just log what would have
        happened.
    **create_kws
        Passed through to the create_dataset method when copying an
        array/dataset.

    Returns
    -------
    n_copied : int
        Number of items copied.
    n_skipped : int
        Number of items skipped.
    n_bytes_copied : int
        Number of bytes of data that were actually copied.

    Examples
    --------
    >>> import h5py
    >>> import zarr
    >>> import numpy as np
    >>> source = h5py.File('data/example.h5', mode='w')
    >>> foo = source.create_group('foo')
    >>> baz = foo.create_dataset('bar/baz', data=np.arange(100), chunks=(50,))
    >>> spam = source.create_dataset('spam', data=np.arange(100, 200), chunks=(30,))
    >>> zarr.tree(source)
    /
     ├── foo
     │   └── bar
     │       └── baz (100,) int64
     └── spam (100,) int64
    >>> dest = zarr.group()
    >>> import sys
    >>> zarr.copy_all(source, dest, log=sys.stdout)
    copy /foo
    copy /foo/bar
    copy /foo/bar/baz (100,) int64
    copy /spam (100,) int64
    all done: 4 copied, 0 skipped, 1,600 bytes copied
    (4, 0, 1600)
    >>> dest.tree()
    /
     ├── foo
     │   └── bar
     │       └── baz (100,) int64
     └── spam (100,) int64
    >>> source.close()

    Notes
    -----
    Please note that this is an experimental feature. The behaviour of this
    function is still evolving and the default behaviour and/or parameters may change
    in future versions.

    """

    # value checks
    _check_dest_is_group(dest)

    # setup counting variables
    n_copied = n_skipped = n_bytes_copied = 0

    zarr_version = getattr(source, '_version', 2)

    # setup logging
    with _LogWriter(log) as log:

        for k in source.keys():
            c, s, b = _copy(
                log, source[k], dest, name=k, root=False, shallow=shallow,
                without_attrs=without_attrs, if_exists=if_exists,
                dry_run=dry_run, **create_kws)
            n_copied += c
            n_skipped += s
            n_bytes_copied += b
        if zarr_version == 2:
            dest.attrs.update(**source.attrs)

        # log a final message with a summary of what happened
        _log_copy_summary(log, dry_run, n_copied, n_skipped, n_bytes_copied)

    return n_copied, n_skipped, n_bytes_copied


def consolidate_metadata(store: BaseStore, metadata_key=".zmetadata", *, path=''):
    """
    Consolidate all metadata for groups and arrays within the given store
    into a single resource and put it under the given key.

    This produces a single object in the backend store, containing all the
    metadata read from all the zarr-related keys that can be found. After
    metadata have been consolidated, use :func:`open_consolidated` to open
    the root group in optimised, read-only mode, using the consolidated
    metadata to reduce the number of read operations on the backend store.

    Note, that if the metadata in the store is changed after this
    consolidation, then the metadata read by :func:`open_consolidated`
    would be incorrect unless this function is called again.

    .. note:: This is an experimental feature.

    Parameters
    ----------
    store : MutableMapping or string
        Store or path to directory in file system or name of zip file.
    metadata_key : str
        Key to put the consolidated metadata under.
    path : str or None
        Path corresponding to the group that is being consolidated. Not required
        for zarr v2 stores.

    Returns
    -------
    g : :class:`zarr.hierarchy.Group`
        Group instance, opened with the new consolidated metadata.

    See Also
    --------
    open_consolidated

    """
    store = normalize_store_arg(store, mode="w")

    version = store._store_version

    if version == 2:

        def is_zarr_key(key):
            return (key.endswith('.zarray') or key.endswith('.zgroup') or
                    key.endswith('.zattrs'))

    else:

        sfx = _get_hierarchy_metadata(store)['metadata_key_suffix']

        def is_zarr_key(key):
            return (key.endswith('.array' + sfx) or key.endswith('.group' + sfx) or
                    key == 'zarr.json')

        # cannot create a group without a path in v3
        # so create /meta/root/consolidated group to store the metadata
        if 'consolidated' not in store:
            _create_group(store, path='consolidated')
        if not metadata_key.startswith('meta/root/'):
            metadata_key = 'meta/root/consolidated/' + metadata_key
        # path = 'consolidated'

    out = {
        'zarr_consolidated_format': 1,
        'metadata': {
            key: json_loads(store[key])
            for key in store if is_zarr_key(key)
        }
    }
    store[metadata_key] = json_dumps(out)
    return open_consolidated(store, metadata_key=metadata_key, path=path)


def open_consolidated(store: StoreLike, metadata_key=".zmetadata", mode="r+", **kwargs):
    """Open group using metadata previously consolidated into a single key.

    This is an optimised method for opening a Zarr group, where instead of
    traversing the group/array hierarchy by accessing the metadata keys at
    each level, a single key contains all of the metadata for everything.
    For remote data sources where the overhead of accessing a key is large
    compared to the time to read data.

    The group accessed must have already had its metadata consolidated into a
    single key using the function :func:`consolidate_metadata`.

    This optimised method only works in modes which do not change the
    metadata, although the data may still be written/updated.

    Parameters
    ----------
    store : MutableMapping or string
        Store or path to directory in file system or name of zip file.
    metadata_key : str
        Key to read the consolidated metadata from. The default (.zmetadata)
        corresponds to the default used by :func:`consolidate_metadata`.
    mode : {'r', 'r+'}, optional
        Persistence mode: 'r' means read only (must exist); 'r+' means
        read/write (must exist) although only writes to data are allowed,
        changes to metadata including creation of new arrays or group
        are not allowed.
    **kwargs
        Additional parameters are passed through to :func:`zarr.creation.open_array` or
        :func:`zarr.hierarchy.open_group`.

    Returns
    -------
    g : :class:`zarr.hierarchy.Group`
        Group instance, opened with the consolidated metadata.

    See Also
    --------
    consolidate_metadata

    """

    # normalize parameters
    store = normalize_store_arg(store, storage_options=kwargs.get("storage_options"), mode=mode)
    if mode not in {'r', 'r+'}:
        raise ValueError("invalid mode, expected either 'r' or 'r+'; found {!r}"
                         .format(mode))

    path = kwargs.pop('path', None)
    if store._store_version == 2:
        ConsolidatedStoreClass = ConsolidatedMetadataStore
    else:
        ConsolidatedStoreClass = ConsolidatedMetadataStoreV3
        # default is to store within 'consolidated' group on v3
        if not metadata_key.startswith('meta/root/'):
            metadata_key = 'meta/root/consolidated/' + metadata_key
        if not path:
            raise ValueError(
                "path must be provided to open a Zarr 3.x consolidated store"
            )

    # setup metadata store
    meta_store = ConsolidatedStoreClass(store, metadata_key=metadata_key)

    # pass through
    chunk_store = kwargs.pop('chunk_store', None) or store
    return open(store=meta_store, chunk_store=chunk_store, mode=mode, path=path, **kwargs)<|MERGE_RESOLUTION|>--- conflicted
+++ resolved
@@ -93,12 +93,8 @@
     # we pass storage options explicitly, since normalize_store_arg might construct
     # a store if the input is a fsspec-compatible URL
     _store: BaseStore = normalize_store_arg(
-<<<<<<< HEAD
-        store, clobber=clobber, storage_options=kwargs.pop("storage_options", {}),
+        store, storage_options=kwargs.pop("storage_options", {}), mode=mode,
         zarr_version=zarr_version,
-=======
-        store, storage_options=kwargs.pop("storage_options", {}), mode=mode
->>>>>>> 99959396
     )
     # path = _check_and_update_path(_store, path)
     path = normalize_storage_path(path)
@@ -167,12 +163,8 @@
 
     """
     may_need_closing = _might_close(store)
-<<<<<<< HEAD
-    _store: BaseStore = normalize_store_arg(store, clobber=True, zarr_version=zarr_version)
+    _store: BaseStore = normalize_store_arg(store, mode="w", zarr_version=zarr_version)
     path = _check_and_update_path(_store, path)
-=======
-    _store: BaseStore = normalize_store_arg(store, mode="w")
->>>>>>> 99959396
     try:
         _create_array(arr, store=_store, overwrite=True, zarr_version=zarr_version, path=path,
                       **kwargs)
@@ -250,12 +242,8 @@
         raise ValueError('at least one array must be provided')
     # handle polymorphic store arg
     may_need_closing = _might_close(store)
-<<<<<<< HEAD
-    _store: BaseStore = normalize_store_arg(store, clobber=True, zarr_version=zarr_version)
+    _store: BaseStore = normalize_store_arg(store, mode="w", zarr_version=zarr_version)
     path = _check_and_update_path(_store, path)
-=======
-    _store: BaseStore = normalize_store_arg(store, mode="w")
->>>>>>> 99959396
     try:
         grp = _create_group(_store, path=path, overwrite=True, zarr_version=zarr_version)
         for i, arr in enumerate(args):
