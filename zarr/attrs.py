--- conflicted
+++ resolved
@@ -1,10 +1,5 @@
 # -*- coding: utf-8 -*-
 from __future__ import absolute_import, print_function, division
-<<<<<<< HEAD
-import json
-=======
-from collections import MutableMapping
->>>>>>> 48aa41d8
 
 
 from zarr.compat import MutableMapping
