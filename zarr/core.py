import binascii
import hashlib
import itertools
import math
import operator
import re
from functools import reduce
from typing import Any, ContextManager

import numpy as np
from numcodecs.compat import ensure_bytes

from zarr._storage.store import _prefix_to_attrs_key, assert_zarr_v3_api_available
from zarr.attrs import Attributes
from zarr.codecs import AsType, get_codec
from zarr.context import Context
from zarr.errors import ArrayNotFoundError, ReadOnlyError, ArrayIndexError
from zarr.indexing import (
    BasicIndexer,
    CoordinateIndexer,
    MaskIndexer,
    OIndex,
    OrthogonalIndexer,
    VIndex,
    BlockIndex,
    BlockIndexer,
    PartialChunkIterator,
    check_fields,
    check_no_multi_fields,
    ensure_tuple,
    err_too_many_indices,
    is_contiguous_selection,
    is_pure_fancy_indexing,
    is_pure_orthogonal_indexing,
    is_scalar,
    pop_fields,
)
from zarr.storage import (
    _get_hierarchy_metadata,
    _prefix_to_array_key,
    KVStore,
    getsize,
    listdir,
    normalize_store_arg,
)
from zarr.sync import DummySynchronizer, Synchronized
from zarr.util import (
    ConstantMap,
    all_equal,
    InfoReporter,
    check_array_shape,
    human_readable_size,
    is_total_slice,
    normalize_chunks,
    normalize_resize_args,
    normalize_shape,
    normalize_storage_path,
    PartialReadBuffer,
    UncompressedPartialReadBufferV3,
    ensure_ndarray_like,
)


# noinspection PyUnresolvedReferences
class Array(Synchronized):
    """Instantiate an array from an initialized store.

    Parameters
    ----------
    store : MutableMapping
        Array store, already initialized.
    path : string, optional
        Storage path.
    read_only : bool, optional
        True if array should be protected against modification.
    chunk_store : MutableMapping, optional
        Separate storage for chunks. If not provided, `store` will be used
        for storage of both chunks and metadata.
    synchronizer : object, optional
        Array synchronizer.
    cache_metadata : bool, optional
        If True (default), array configuration metadata will be cached for the
        lifetime of the object. If False, array metadata will be reloaded
        prior to all data access and modification operations (may incur
        overhead depending on storage and data access pattern).
    cache_attrs : bool, optional
        If True (default), user attributes will be cached for attribute read
        operations. If False, user attributes are reloaded from the store prior
        to all attribute read operations.
    partial_decompress : bool, optional
        If True and while the chunk_store is a FSStore and the compression used
        is Blosc, when getting data from the array chunks will be partially
        read and decompressed when possible.

        .. versionadded:: 2.7

    write_empty_chunks : bool, optional
        If True, all chunks will be stored regardless of their contents. If
        False (default), each chunk is compared to the array's fill value prior
        to storing. If a chunk is uniformly equal to the fill value, then that
        chunk is not be stored, and the store entry for that chunk's key is
        deleted. This setting enables sparser storage, as only chunks with
        non-fill-value data are stored, at the expense of overhead associated
        with checking the data of each chunk.

        .. versionadded:: 2.11

    meta_array : array-like, optional
        An array instance to use for determining arrays to create and return
        to users. Use `numpy.empty(())` by default.

        .. versionadded:: 2.13


    Attributes
    ----------
    store
    path
    name
    read_only
    chunk_store
    shape
    chunks
    dtype
    compression
    compression_opts
    dimension_separator
    fill_value
    order
    synchronizer
    filters
    attrs
    size
    itemsize
    nbytes
    nbytes_stored
    cdata_shape
    nchunks
    nchunks_initialized
    is_view
    info
    vindex
    oindex
    blocks
    write_empty_chunks
    meta_array

    Methods
    -------
    __getitem__
    __setitem__
    get_basic_selection
    set_basic_selection
    get_orthogonal_selection
    set_orthogonal_selection
    get_mask_selection
    set_mask_selection
    get_coordinate_selection
    set_coordinate_selection
    get_block_selection
    set_block_selection
    digest
    hexdigest
    resize
    append
    view
    astype

    """

    def __init__(
        self,
        store: Any,  # BaseStore not strictly required due to normalize_store_arg
        path=None,
        read_only=False,
        chunk_store=None,
        synchronizer=None,
        cache_metadata=True,
        cache_attrs=True,
        partial_decompress=False,
        write_empty_chunks=True,
        zarr_version=None,
        meta_array=None,
    ):
        # N.B., expect at this point store is fully initialized with all
        # configuration metadata fully specified and normalized

        store = normalize_store_arg(store, zarr_version=zarr_version)
        if zarr_version is None:
            zarr_version = store._store_version

        if zarr_version != 2:
            assert_zarr_v3_api_available()

        if chunk_store is not None:
            chunk_store = normalize_store_arg(chunk_store, zarr_version=zarr_version)

        self._store = store
        self._chunk_store = chunk_store
        self._transformed_chunk_store = None
        self._path = normalize_storage_path(path)
        if self._path:
            self._key_prefix = self._path + "/"
        else:
            self._key_prefix = ""
        self._read_only = bool(read_only)
        if synchronizer is None:
            self._synchronizer = DummySynchronizer()
        else:
            self._synchronizer = synchronizer
        self._cache_metadata = cache_metadata
        self._is_view = False
        self._partial_decompress = partial_decompress
        self._write_empty_chunks = write_empty_chunks
        if meta_array is not None:
            self._meta_array = np.empty_like(meta_array, shape=())
        else:
            self._meta_array = np.empty(())
        self._version = zarr_version
        if self._version == 3:
            self._data_key_prefix = "data/root/" + self._key_prefix
            self._data_path = "data/root/" + self._path
            self._hierarchy_metadata = _get_hierarchy_metadata(store=self._store)
            self._metadata_key_suffix = self._hierarchy_metadata["metadata_key_suffix"]

        self._attrs_key = _prefix_to_attrs_key(self._store, self._key_prefix)
        self._array_key = _prefix_to_array_key(self._store, self._key_prefix)

        # initialize metadata
        self._load_metadata()

        # initialize attributes
        self._attrs = Attributes(
            store,
            key=self._attrs_key,
            read_only=read_only,
            synchronizer=synchronizer,
            cache=cache_attrs,
        )

        # initialize info reporter
        self._info_reporter = InfoReporter(self)

        # initialize indexing helpers
        self._oindex = OIndex(self)
        self._vindex = VIndex(self)
        self._blocks = BlockIndex(self)

    def _load_metadata(self):
        """(Re)load metadata from store."""
        with self.synchronizer[self._array_key]:
            self._load_metadata_nosync()

    def _load_metadata_nosync(self):
        try:
            meta_bytes = self._store[self._array_key]
        except KeyError:
            raise ArrayNotFoundError(self._path)
        else:
            # decode and store metadata as instance members
            meta = self._store._metadata_class.decode_array_metadata(meta_bytes)
            self._meta = meta
            self._shape = meta["shape"]
            self._fill_value = meta["fill_value"]
            dimension_separator = meta.get("dimension_separator", None)
            if self._version == 2:
                self._chunks = meta["chunks"]
                self._dtype = meta["dtype"]
                self._order = meta["order"]
                if dimension_separator is None:
                    try:
                        dimension_separator = self._store._dimension_separator
                    except (AttributeError, KeyError):
                        pass

                    # Fallback for any stores which do not choose a default
                    if dimension_separator is None:
                        dimension_separator = "."
            else:
                self._chunks = meta["chunk_grid"]["chunk_shape"]
                self._dtype = meta["data_type"]
                self._order = meta["chunk_memory_layout"]
                chunk_separator = meta["chunk_grid"]["separator"]
                if dimension_separator is None:
                    dimension_separator = meta.get("dimension_separator", chunk_separator)

            self._dimension_separator = dimension_separator

            # setup compressor
            compressor = meta.get("compressor", None)
            if compressor is None:
                self._compressor = None
            elif self._version == 2:
                self._compressor = get_codec(compressor)
            else:
                self._compressor = compressor

            # setup filters
            if self._version == 2:
                filters = meta.get("filters", [])
            else:
                # TODO: storing filters under attributes for now since the v3
                #       array metadata does not have a 'filters' attribute.
                filters = meta["attributes"].get("filters", [])
            if filters:
                filters = [get_codec(config) for config in filters]
            self._filters = filters

            if self._version == 3:
                storage_transformers = meta.get("storage_transformers", [])
                if storage_transformers:
                    transformed_store = self._chunk_store or self._store
                    for storage_transformer in storage_transformers[::-1]:
                        transformed_store = storage_transformer._copy_for_array(
                            self, transformed_store
                        )
                    self._transformed_chunk_store = transformed_store

    def _refresh_metadata(self):
        if not self._cache_metadata:
            self._load_metadata()

    def _refresh_metadata_nosync(self):
        if not self._cache_metadata and not self._is_view:
            self._load_metadata_nosync()

    def _flush_metadata_nosync(self):
        if self._is_view:
            raise PermissionError("operation not permitted for views")

        if self._compressor:
            compressor_config = self._compressor.get_config()
        else:
            compressor_config = None
        if self._filters:
            filters_config = [f.get_config() for f in self._filters]
        else:
            filters_config = None
        _compressor = compressor_config if self._version == 2 else self._compressor
        meta = dict(
            shape=self._shape,
            compressor=_compressor,
            fill_value=self._fill_value,
            filters=filters_config,
        )
        if getattr(self._store, "_store_version", 2) == 2:
            meta.update(
                dict(
                    chunks=self._chunks,
                    dtype=self._dtype,
                    order=self._order,
                    dimension_separator=self._dimension_separator,
                )
            )
        else:
            meta.update(
                dict(
                    chunk_grid=dict(
                        type="regular",
                        chunk_shape=self._chunks,
                        separator=self._dimension_separator,
                    ),
                    data_type=self._dtype,
                    chunk_memory_layout=self._order,
                    attributes=self.attrs.asdict(),
                )
            )
        self._store[self._array_key] = self._store._metadata_class.encode_array_metadata(meta)

    @property
    def store(self):
        """A MutableMapping providing the underlying storage for the array."""
        return self._store

    @property
    def path(self):
        """Storage path."""
        return self._path

    @property
    def name(self):
        """Array name following h5py convention."""
        if self.path:
            # follow h5py convention: add leading slash
            name = self.path
            if name[0] != "/":
                name = "/" + name
            return name
        return None

    @property
    def basename(self):
        """Final component of name."""
        if self.name is not None:
            return self.name.split("/")[-1]
        return None

    @property
    def read_only(self):
        """A boolean, True if modification operations are not permitted."""
        return self._read_only

    @read_only.setter
    def read_only(self, value):
        self._read_only = bool(value)

    @property
    def chunk_store(self):
        """A MutableMapping providing the underlying storage for array chunks."""
        if self._transformed_chunk_store is not None:
            return self._transformed_chunk_store
        elif self._chunk_store is not None:
            return self._chunk_store
        else:
            return self._store

    @property
    def shape(self):
        """A tuple of integers describing the length of each dimension of
        the array."""
        # N.B., shape may change if array is resized, hence need to refresh
        # metadata
        self._refresh_metadata()
        return self._shape

    @shape.setter
    def shape(self, value):
        self.resize(value)

    @property
    def chunks(self):
        """A tuple of integers describing the length of each dimension of a
        chunk of the array."""
        return self._chunks

    @property
    def dtype(self):
        """The NumPy data type."""
        return self._dtype

    @property
    def compressor(self):
        """Primary compression codec."""
        return self._compressor

    @property
    def fill_value(self):
        """A value used for uninitialized portions of the array."""
        return self._fill_value

    @fill_value.setter
    def fill_value(self, new):
        self._fill_value = new
        self._flush_metadata_nosync()

    @property
    def order(self):
        """A string indicating the order in which bytes are arranged within
        chunks of the array."""
        return self._order

    @property
    def filters(self):
        """One or more codecs used to transform data prior to compression."""
        return self._filters

    @property
    def synchronizer(self):
        """Object used to synchronize write access to the array."""
        return self._synchronizer

    @property
    def attrs(self):
        """A MutableMapping containing user-defined attributes. Note that
        attribute values must be JSON serializable."""
        return self._attrs

    @property
    def ndim(self):
        """Number of dimensions."""
        return len(self._shape)

    @property
    def _size(self):
        return reduce(operator.mul, self._shape, 1)

    @property
    def size(self):
        """The total number of elements in the array."""
        # N.B., this property depends on shape, and shape may change if array
        # is resized, hence need to refresh metadata
        self._refresh_metadata()
        return self._size

    @property
    def itemsize(self):
        """The size in bytes of each item in the array."""
        return self.dtype.itemsize

    @property
    def _nbytes(self):
        return self._size * self.itemsize

    @property
    def nbytes(self):
        """The total number of bytes that would be required to store the
        array without compression."""
        # N.B., this property depends on shape, and shape may change if array
        # is resized, hence need to refresh metadata
        self._refresh_metadata()
        return self._nbytes

    @property
    def nbytes_stored(self):
        """The total number of stored bytes of data for the array. This
        includes storage required for configuration metadata and user
        attributes."""
        m = getsize(self._store, self._path)
        if self._chunk_store is None:
            return m
        else:
            n = getsize(self._chunk_store, self._path)
            if m < 0 or n < 0:
                return -1
            else:
                return m + n

    @property
    def _cdata_shape(self):
        if self._shape == ():
            return (1,)
        else:
            return tuple(math.ceil(s / c) for s, c in zip(self._shape, self._chunks))

    @property
    def cdata_shape(self):
        """A tuple of integers describing the number of chunks along each
        dimension of the array."""
        self._refresh_metadata()
        return self._cdata_shape

    @property
    def _nchunks(self):
        return reduce(operator.mul, self._cdata_shape, 1)

    @property
    def nchunks(self):
        """Total number of chunks."""
        self._refresh_metadata()
        return self._nchunks

    @property
    def nchunks_initialized(self):
        """The number of chunks that have been initialized with some data."""

        # count chunk keys
        if self._version == 3:
            # # key pattern for chunk keys
            # prog = re.compile(r'\.'.join([r'c\d+'] * min(1, self.ndim)))
            # # get chunk keys, excluding the prefix
            # members = self.chunk_store.list_prefix(self._data_path)
            # members = [k.split(self._data_key_prefix)[1] for k in members]
            # # count the chunk keys
            # return sum(1 for k in members if prog.match(k))

            # key pattern for chunk keys
            prog = re.compile(self._data_key_prefix + r"c\d+")  # TODO: ndim == 0 case?
            # get chunk keys, excluding the prefix
            members = self.chunk_store.list_prefix(self._data_path)
            # count the chunk keys
            return sum(1 for k in members if prog.match(k))
        else:
            # key pattern for chunk keys
            prog = re.compile(r"\.".join([r"\d+"] * min(1, self.ndim)))

            # count chunk keys
            return sum(1 for k in listdir(self.chunk_store, self._path) if prog.match(k))

    # backwards compatibility
    initialized = nchunks_initialized

    @property
    def is_view(self):
        """A boolean, True if this array is a view on another array."""
        return self._is_view

    @property
    def oindex(self):
        """Shortcut for orthogonal (outer) indexing, see :func:`get_orthogonal_selection` and
        :func:`set_orthogonal_selection` for documentation and examples."""
        return self._oindex

    @property
    def vindex(self):
        """Shortcut for vectorized (inner) indexing, see :func:`get_coordinate_selection`,
        :func:`set_coordinate_selection`, :func:`get_mask_selection` and
        :func:`set_mask_selection` for documentation and examples."""
        return self._vindex

    @property
    def blocks(self):
        """Shortcut for blocked chunked indexing, see :func:`get_block_selection` and
        :func:`set_block_selection` for documentation and examples."""
        return self._blocks

    @property
    def write_empty_chunks(self) -> bool:
        """A Boolean, True if chunks composed of the array's fill value
        will be stored. If False, such chunks will not be stored.
        """
        return self._write_empty_chunks

    @property
    def meta_array(self):
        """An array-like instance to use for determining arrays to create and return
        to users.
        """
        return self._meta_array

    def __eq__(self, other):
        return (
            isinstance(other, Array)
            and self.store == other.store
            and self.read_only == other.read_only
            and self.path == other.path
            and not self._is_view
            # N.B., no need to compare other properties, should be covered by
            # store comparison
        )

    def __array__(self, *args):
        a = self[...]
        if args:
            a = a.astype(args[0])
        return a

    def islice(self, start=None, end=None):
        """
        Yield a generator for iterating over the entire or parts of the
        array. Uses a cache so chunks only have to be decompressed once.

        Parameters
        ----------
        start : int, optional
            Start index for the generator to start at. Defaults to 0.
        end : int, optional
            End index for the generator to stop at. Defaults to self.shape[0].

        Yields
        ------
        out : generator
            A generator that can be used to iterate over the requested region
            the array.

        Examples
        --------
        Setup a 1-dimensional array::

            >>> import zarr
            >>> import numpy as np
            >>> z = zarr.array(np.arange(100))

        Iterate over part of the array:
            >>> for value in z.islice(25, 30): value;
            25
            26
            27
            28
            29
        """

        if len(self.shape) == 0:
            # Same error as numpy
            raise TypeError("iteration over a 0-d array")
        if start is None:
            start = 0
        if end is None or end > self.shape[0]:
            end = self.shape[0]

        if not isinstance(start, int) or start < 0:
            raise ValueError("start must be a nonnegative integer")

        if not isinstance(end, int) or end < 0:
            raise ValueError("end must be a nonnegative integer")

        # Avoid repeatedly decompressing chunks by iterating over the chunks
        # in the first dimension.
        chunk_size = self.chunks[0]
        chunk = None
        for j in range(start, end):
            if j % chunk_size == 0:
                chunk = self[j : j + chunk_size]
            # init chunk if we start offset of chunk borders
            elif chunk is None:
                chunk_start = j - j % chunk_size
                chunk_end = chunk_start + chunk_size
                chunk = self[chunk_start:chunk_end]
            yield chunk[j % chunk_size]

    def __iter__(self):
        return self.islice()

    def __len__(self):
        if self.shape:
            return self.shape[0]
        else:
            # 0-dimensional array, same error message as numpy
            raise TypeError("len() of unsized object")

    def __getitem__(self, selection):
        """Retrieve data for an item or region of the array.

        Parameters
        ----------
        selection : tuple
            An integer index or slice or tuple of int/slice objects specifying the
            requested item or region for each dimension of the array.

        Returns
        -------
        out : ndarray
            A NumPy array containing the data for the requested region.

        Examples
        --------
        Setup a 1-dimensional array::

            >>> import zarr
            >>> import numpy as np
            >>> z = zarr.array(np.arange(100))

        Retrieve a single item::

            >>> z[5]
            5

        Retrieve a region via slicing::

            >>> z[:5]
            array([0, 1, 2, 3, 4])
            >>> z[-5:]
            array([95, 96, 97, 98, 99])
            >>> z[5:10]
            array([5, 6, 7, 8, 9])
            >>> z[5:10:2]
            array([5, 7, 9])
            >>> z[::2]
            array([ 0,  2,  4, ..., 94, 96, 98])

        Load the entire array into memory::

            >>> z[...]
            array([ 0,  1,  2, ..., 97, 98, 99])

        Setup a 2-dimensional array::

            >>> z = zarr.array(np.arange(100).reshape(10, 10))

        Retrieve an item::

            >>> z[2, 2]
            22

        Retrieve a region via slicing::

            >>> z[1:3, 1:3]
            array([[11, 12],
                   [21, 22]])
            >>> z[1:3, :]
            array([[10, 11, 12, 13, 14, 15, 16, 17, 18, 19],
                   [20, 21, 22, 23, 24, 25, 26, 27, 28, 29]])
            >>> z[:, 1:3]
            array([[ 1,  2],
                   [11, 12],
                   [21, 22],
                   [31, 32],
                   [41, 42],
                   [51, 52],
                   [61, 62],
                   [71, 72],
                   [81, 82],
                   [91, 92]])
            >>> z[0:5:2, 0:5:2]
            array([[ 0,  2,  4],
                   [20, 22, 24],
                   [40, 42, 44]])
            >>> z[::2, ::2]
            array([[ 0,  2,  4,  6,  8],
                   [20, 22, 24, 26, 28],
                   [40, 42, 44, 46, 48],
                   [60, 62, 64, 66, 68],
                   [80, 82, 84, 86, 88]])

        Load the entire array into memory::

            >>> z[...]
            array([[ 0,  1,  2,  3,  4,  5,  6,  7,  8,  9],
                   [10, 11, 12, 13, 14, 15, 16, 17, 18, 19],
                   [20, 21, 22, 23, 24, 25, 26, 27, 28, 29],
                   [30, 31, 32, 33, 34, 35, 36, 37, 38, 39],
                   [40, 41, 42, 43, 44, 45, 46, 47, 48, 49],
                   [50, 51, 52, 53, 54, 55, 56, 57, 58, 59],
                   [60, 61, 62, 63, 64, 65, 66, 67, 68, 69],
                   [70, 71, 72, 73, 74, 75, 76, 77, 78, 79],
                   [80, 81, 82, 83, 84, 85, 86, 87, 88, 89],
                   [90, 91, 92, 93, 94, 95, 96, 97, 98, 99]])

        For arrays with a structured dtype, specific fields can be retrieved, e.g.::

            >>> a = np.array([(b'aaa', 1, 4.2),
            ...               (b'bbb', 2, 8.4),
            ...               (b'ccc', 3, 12.6)],
            ...              dtype=[('foo', 'S3'), ('bar', 'i4'), ('baz', 'f8')])
            >>> z = zarr.array(a)
            >>> z['foo']
            array([b'aaa', b'bbb', b'ccc'],
                  dtype='|S3')

        Notes
        -----
        Slices with step > 1 are supported, but slices with negative step are not.

        Currently the implementation for __getitem__ is provided by
        :func:`vindex` if the indexing is pure fancy indexing (ie a
        broadcast-compatible tuple of integer array indices), or by
        :func:`set_basic_selection` otherwise.

        Effectively, this means that the following indexing modes are supported:

           - integer indexing
           - slice indexing
           - mixed slice and integer indexing
           - boolean indexing
           - fancy indexing (vectorized list of integers)

        For specific indexing options including outer indexing, see the
        methods listed under See Also.

        See Also
        --------
        get_basic_selection, set_basic_selection, get_mask_selection, set_mask_selection,
        get_coordinate_selection, set_coordinate_selection, get_orthogonal_selection,
        set_orthogonal_selection, get_block_selection, set_block_selection,
        vindex, oindex, blocks, __setitem__

        """
        fields, pure_selection = pop_fields(selection)
        if is_pure_fancy_indexing(pure_selection, self.ndim):
            result = self.vindex[selection]
        elif is_pure_orthogonal_indexing(pure_selection, self.ndim):
            result = self.get_orthogonal_selection(pure_selection, fields=fields)
        else:
            result = self.get_basic_selection(pure_selection, fields=fields)
        return result

    def get_basic_selection(self, selection=Ellipsis, out=None, fields=None):
        """Retrieve data for an item or region of the array.

        Parameters
        ----------
        selection : tuple
            A tuple specifying the requested item or region for each dimension of the
            array. May be any combination of int and/or slice for multidimensional arrays.
        out : ndarray, optional
            If given, load the selected data directly into this array.
        fields : str or sequence of str, optional
            For arrays with a structured dtype, one or more fields can be specified to
            extract data for.

        Returns
        -------
        out : ndarray
            A NumPy array containing the data for the requested region.

        Examples
        --------
        Setup a 1-dimensional array::

            >>> import zarr
            >>> import numpy as np
            >>> z = zarr.array(np.arange(100))

        Retrieve a single item::

            >>> z.get_basic_selection(5)
            5

        Retrieve a region via slicing::

            >>> z.get_basic_selection(slice(5))
            array([0, 1, 2, 3, 4])
            >>> z.get_basic_selection(slice(-5, None))
            array([95, 96, 97, 98, 99])
            >>> z.get_basic_selection(slice(5, 10))
            array([5, 6, 7, 8, 9])
            >>> z.get_basic_selection(slice(5, 10, 2))
            array([5, 7, 9])
            >>> z.get_basic_selection(slice(None, None, 2))
            array([  0,  2,  4, ..., 94, 96, 98])

        Setup a 2-dimensional array::

            >>> z = zarr.array(np.arange(100).reshape(10, 10))

        Retrieve an item::

            >>> z.get_basic_selection((2, 2))
            22

        Retrieve a region via slicing::

            >>> z.get_basic_selection((slice(1, 3), slice(1, 3)))
            array([[11, 12],
                   [21, 22]])
            >>> z.get_basic_selection((slice(1, 3), slice(None)))
            array([[10, 11, 12, 13, 14, 15, 16, 17, 18, 19],
                   [20, 21, 22, 23, 24, 25, 26, 27, 28, 29]])
            >>> z.get_basic_selection((slice(None), slice(1, 3)))
            array([[ 1,  2],
                   [11, 12],
                   [21, 22],
                   [31, 32],
                   [41, 42],
                   [51, 52],
                   [61, 62],
                   [71, 72],
                   [81, 82],
                   [91, 92]])
            >>> z.get_basic_selection((slice(0, 5, 2), slice(0, 5, 2)))
            array([[ 0,  2,  4],
                   [20, 22, 24],
                   [40, 42, 44]])
            >>> z.get_basic_selection((slice(None, None, 2), slice(None, None, 2)))
            array([[ 0,  2,  4,  6,  8],
                   [20, 22, 24, 26, 28],
                   [40, 42, 44, 46, 48],
                   [60, 62, 64, 66, 68],
                   [80, 82, 84, 86, 88]])

        For arrays with a structured dtype, specific fields can be retrieved, e.g.::

            >>> a = np.array([(b'aaa', 1, 4.2),
            ...               (b'bbb', 2, 8.4),
            ...               (b'ccc', 3, 12.6)],
            ...              dtype=[('foo', 'S3'), ('bar', 'i4'), ('baz', 'f8')])
            >>> z = zarr.array(a)
            >>> z.get_basic_selection(slice(2), fields='foo')
            array([b'aaa', b'bbb'],
                  dtype='|S3')

        Notes
        -----
        Slices with step > 1 are supported, but slices with negative step are not.

        Currently this method provides the implementation for accessing data via the
        square bracket notation (__getitem__). See :func:`__getitem__` for examples
        using the alternative notation.

        See Also
        --------
        set_basic_selection, get_mask_selection, set_mask_selection,
        get_coordinate_selection, set_coordinate_selection, get_orthogonal_selection,
        set_orthogonal_selection, get_block_selection, set_block_selection,
        vindex, oindex, blocks, __getitem__, __setitem__

        """

        # refresh metadata
        if not self._cache_metadata:
            self._load_metadata()

        # check args
        check_fields(fields, self._dtype)

        # handle zero-dimensional arrays
        if self._shape == ():
            return self._get_basic_selection_zd(selection=selection, out=out, fields=fields)
        else:
            return self._get_basic_selection_nd(selection=selection, out=out, fields=fields)

    def _get_basic_selection_zd(self, selection, out=None, fields=None):
        # special case basic selection for zero-dimensional array

        # check selection is valid
        selection = ensure_tuple(selection)
        if selection not in ((), (Ellipsis,)):
            err_too_many_indices(selection, ())

        try:
            # obtain encoded data for chunk
            ckey = self._chunk_key((0,))
            cdata = self.chunk_store[ckey]

        except KeyError:
            # chunk not initialized
            chunk = np.zeros_like(self._meta_array, shape=(), dtype=self._dtype)
            if self._fill_value is not None:
                chunk.fill(self._fill_value)

        else:
            chunk = self._decode_chunk(cdata)

        # handle fields
        if fields:
            chunk = chunk[fields]

        # handle selection of the scalar value via empty tuple
        if out is None:
            out = chunk[selection]
        else:
            out[selection] = chunk[selection]

        return out

    def _get_basic_selection_nd(self, selection, out=None, fields=None):
        # implementation of basic selection for array with at least one dimension

        # setup indexer
        indexer = BasicIndexer(selection, self)

        return self._get_selection(indexer=indexer, out=out, fields=fields)

    def get_orthogonal_selection(self, selection, out=None, fields=None):
        """Retrieve data by making a selection for each dimension of the array. For
        example, if an array has 2 dimensions, allows selecting specific rows and/or
        columns. The selection for each dimension can be either an integer (indexing a
        single item), a slice, an array of integers, or a Boolean array where True
        values indicate a selection.

        Parameters
        ----------
        selection : tuple
            A selection for each dimension of the array. May be any combination of int,
            slice, integer array or Boolean array.
        out : ndarray, optional
            If given, load the selected data directly into this array.
        fields : str or sequence of str, optional
            For arrays with a structured dtype, one or more fields can be specified to
            extract data for.

        Returns
        -------
        out : ndarray
            A NumPy array containing the data for the requested selection.

        Examples
        --------
        Setup a 2-dimensional array::

            >>> import zarr
            >>> import numpy as np
            >>> z = zarr.array(np.arange(100).reshape(10, 10))

        Retrieve rows and columns via any combination of int, slice, integer array and/or
        Boolean array::

            >>> z.get_orthogonal_selection(([1, 4], slice(None)))
            array([[10, 11, 12, 13, 14, 15, 16, 17, 18, 19],
                   [40, 41, 42, 43, 44, 45, 46, 47, 48, 49]])
            >>> z.get_orthogonal_selection((slice(None), [1, 4]))
            array([[ 1,  4],
                   [11, 14],
                   [21, 24],
                   [31, 34],
                   [41, 44],
                   [51, 54],
                   [61, 64],
                   [71, 74],
                   [81, 84],
                   [91, 94]])
            >>> z.get_orthogonal_selection(([1, 4], [1, 4]))
            array([[11, 14],
                   [41, 44]])
            >>> sel = np.zeros(z.shape[0], dtype=bool)
            >>> sel[1] = True
            >>> sel[4] = True
            >>> z.get_orthogonal_selection((sel, sel))
            array([[11, 14],
                   [41, 44]])

        For convenience, the orthogonal selection functionality is also available via the
        `oindex` property, e.g.::

            >>> z.oindex[[1, 4], :]
            array([[10, 11, 12, 13, 14, 15, 16, 17, 18, 19],
                   [40, 41, 42, 43, 44, 45, 46, 47, 48, 49]])
            >>> z.oindex[:, [1, 4]]
            array([[ 1,  4],
                   [11, 14],
                   [21, 24],
                   [31, 34],
                   [41, 44],
                   [51, 54],
                   [61, 64],
                   [71, 74],
                   [81, 84],
                   [91, 94]])
            >>> z.oindex[[1, 4], [1, 4]]
            array([[11, 14],
                   [41, 44]])
            >>> sel = np.zeros(z.shape[0], dtype=bool)
            >>> sel[1] = True
            >>> sel[4] = True
            >>> z.oindex[sel, sel]
            array([[11, 14],
                   [41, 44]])

        Notes
        -----
        Orthogonal indexing is also known as outer indexing.

        Slices with step > 1 are supported, but slices with negative step are not.

        See Also
        --------
        get_basic_selection, set_basic_selection, get_mask_selection, set_mask_selection,
        get_coordinate_selection, set_coordinate_selection, set_orthogonal_selection,
        get_block_selection, set_block_selection,
        vindex, oindex, blocks, __getitem__, __setitem__

        """

        # refresh metadata
        if not self._cache_metadata:
            self._load_metadata()

        # check args
        check_fields(fields, self._dtype)

        # setup indexer
        indexer = OrthogonalIndexer(selection, self)

        return self._get_selection(indexer=indexer, out=out, fields=fields)

    def get_coordinate_selection(self, selection, out=None, fields=None):
        """Retrieve a selection of individual items, by providing the indices
        (coordinates) for each selected item.

        Parameters
        ----------
        selection : tuple
            An integer (coordinate) array for each dimension of the array.
        out : ndarray, optional
            If given, load the selected data directly into this array.
        fields : str or sequence of str, optional
            For arrays with a structured dtype, one or more fields can be specified to
            extract data for.

        Returns
        -------
        out : ndarray
            A NumPy array containing the data for the requested selection.

        Examples
        --------
        Setup a 2-dimensional array::

            >>> import zarr
            >>> import numpy as np
            >>> z = zarr.array(np.arange(100).reshape(10, 10))

        Retrieve items by specifying their coordinates::

            >>> z.get_coordinate_selection(([1, 4], [1, 4]))
            array([11, 44])

        For convenience, the coordinate selection functionality is also available via the
        `vindex` property, e.g.::

            >>> z.vindex[[1, 4], [1, 4]]
            array([11, 44])

        Notes
        -----
        Coordinate indexing is also known as point selection, and is a form of vectorized
        or inner indexing.

        Slices are not supported. Coordinate arrays must be provided for all dimensions
        of the array.

        Coordinate arrays may be multidimensional, in which case the output array will
        also be multidimensional. Coordinate arrays are broadcast against each other
        before being applied. The shape of the output will be the same as the shape of
        each coordinate array after broadcasting.

        See Also
        --------
        get_basic_selection, set_basic_selection, get_mask_selection, set_mask_selection,
        get_orthogonal_selection, set_orthogonal_selection, set_coordinate_selection,
        get_block_selection, set_block_selection,
        vindex, oindex, blocks, __getitem__, __setitem__

        """

        # refresh metadata
        if not self._cache_metadata:
            self._load_metadata()

        # check args
        check_fields(fields, self._dtype)

        # setup indexer
        indexer = CoordinateIndexer(selection, self)

        # handle output - need to flatten
        if out is not None:
            out = out.reshape(-1)

        out = self._get_selection(indexer=indexer, out=out, fields=fields)

        # restore shape
        out = out.reshape(indexer.sel_shape)

        return out

    def get_block_selection(self, selection, out=None, fields=None):
        """Retrieve a selection of individual chunk blocks, by providing the indices
        (coordinates) for each chunk block.

        Parameters
        ----------
        selection : tuple
            An integer (coordinate) or slice for each dimension of the array.
        out : ndarray, optional
            If given, load the selected data directly into this array.
        fields : str or sequence of str, optional
            For arrays with a structured dtype, one or more fields can be specified to
            extract data for.

        Returns
        -------
        out : ndarray
            A NumPy array containing the data for the requested selection.

        Examples
        --------
        Setup a 2-dimensional array::

            >>> import zarr
            >>> import numpy as np
            >>> z = zarr.array(np.arange(100).reshape(10, 10), chunks=(3, 3))

        Retrieve items by specifying their block coordinates::

            >>> z.get_block_selection((1, slice(None)))
            array([[30, 31, 32, 33, 34, 35, 36, 37, 38, 39],
                   [40, 41, 42, 43, 44, 45, 46, 47, 48, 49],
                   [50, 51, 52, 53, 54, 55, 56, 57, 58, 59]])

        Which is equivalent to::

            >>> z[3:6, :]
            array([[30, 31, 32, 33, 34, 35, 36, 37, 38, 39],
                   [40, 41, 42, 43, 44, 45, 46, 47, 48, 49],
                   [50, 51, 52, 53, 54, 55, 56, 57, 58, 59]])

        For convenience, the block selection functionality is also available via the
        `blocks` property, e.g.::

            >>> z.blocks[1]
            array([[30, 31, 32, 33, 34, 35, 36, 37, 38, 39],
                   [40, 41, 42, 43, 44, 45, 46, 47, 48, 49],
                   [50, 51, 52, 53, 54, 55, 56, 57, 58, 59]])

        Notes
        -----
        Block indexing is a convenience indexing method to work on individual chunks
        with chunk index slicing. It has the same concept as Dask's `Array.blocks`
        indexing.

        Slices are supported. However, only with a step size of one.

        Block index arrays may be multidimensional to index multidimensional arrays.
        For example::

            >>> z.blocks[0, 1:3]
            array([[ 3,  4,  5,  6,  7,  8],
                   [13, 14, 15, 16, 17, 18],
                   [23, 24, 25, 26, 27, 28]])

        See Also
        --------
        get_basic_selection, set_basic_selection, get_mask_selection, set_mask_selection,
        get_orthogonal_selection, set_orthogonal_selection, get_coordinate_selection,
        set_coordinate_selection, set_block_selection,
        vindex, oindex, blocks, __getitem__, __setitem__

        """
        if not self._cache_metadata:
            self._load_metadata()

        # check args
        check_fields(fields, self._dtype)

        # setup indexer
        indexer = BlockIndexer(selection, self)

        return self._get_selection(indexer=indexer, out=out, fields=fields)

    def get_mask_selection(self, selection, out=None, fields=None):
        """Retrieve a selection of individual items, by providing a Boolean array of the
        same shape as the array against which the selection is being made, where True
        values indicate a selected item.

        Parameters
        ----------
        selection : ndarray, bool
            A Boolean array of the same shape as the array against which the selection is
            being made.
        out : ndarray, optional
            If given, load the selected data directly into this array.
        fields : str or sequence of str, optional
            For arrays with a structured dtype, one or more fields can be specified to
            extract data for.

        Returns
        -------
        out : ndarray
            A NumPy array containing the data for the requested selection.

        Examples
        --------
        Setup a 2-dimensional array::

            >>> import zarr
            >>> import numpy as np
            >>> z = zarr.array(np.arange(100).reshape(10, 10))

        Retrieve items by specifying a mask::

            >>> sel = np.zeros_like(z, dtype=bool)
            >>> sel[1, 1] = True
            >>> sel[4, 4] = True
            >>> z.get_mask_selection(sel)
            array([11, 44])

        For convenience, the mask selection functionality is also available via the
        `vindex` property, e.g.::

            >>> z.vindex[sel]
            array([11, 44])

        Notes
        -----
        Mask indexing is a form of vectorized or inner indexing, and is equivalent to
        coordinate indexing. Internally the mask array is converted to coordinate
        arrays by calling `np.nonzero`.

        See Also
        --------
        get_basic_selection, set_basic_selection, set_mask_selection,
        get_orthogonal_selection, set_orthogonal_selection, get_coordinate_selection,
        set_coordinate_selection, get_block_selection, set_block_selection,
        vindex, oindex, blocks, __getitem__, __setitem__
        """

        # refresh metadata
        if not self._cache_metadata:
            self._load_metadata()

        # check args
        check_fields(fields, self._dtype)

        # setup indexer
        indexer = MaskIndexer(selection, self)

        return self._get_selection(indexer=indexer, out=out, fields=fields)

    def _get_selection(self, indexer, out=None, fields=None):
        # We iterate over all chunks which overlap the selection and thus contain data
        # that needs to be extracted. Each chunk is processed in turn, extracting the
        # necessary data and storing into the correct location in the output array.

        # N.B., it is an important optimisation that we only visit chunks which overlap
        # the selection. This minimises the number of iterations in the main for loop.

        # check fields are sensible
        out_dtype = check_fields(fields, self._dtype)

        # determine output shape
        out_shape = indexer.shape

        # setup output array
        if out is None:
            out = np.empty_like(
                self._meta_array, shape=out_shape, dtype=out_dtype, order=self._order
            )
        else:
            check_array_shape("out", out, out_shape)

        # iterate over chunks

        if math.prod(out_shape) > 0:
            # allow storage to get multiple items at once
            lchunk_coords, lchunk_selection, lout_selection = zip(*indexer)
            self._chunk_getitems(
                lchunk_coords,
                lchunk_selection,
                out,
                lout_selection,
                drop_axes=indexer.drop_axes,
                fields=fields,
            )
        if out.shape:
            return out
        else:
            return out[()]

    def __setitem__(self, selection, value):
        """Modify data for an item or region of the array.

        Parameters
        ----------
        selection : tuple
            An integer index or slice or tuple of int/slice specifying the requested
            region for each dimension of the array.
        value : scalar or array-like
            Value to be stored into the array.

        Examples
        --------
        Setup a 1-dimensional array::

            >>> import zarr
            >>> z = zarr.zeros(100, dtype=int)

        Set all array elements to the same scalar value::

            >>> z[...] = 42
            >>> z[...]
            array([42, 42, 42, ..., 42, 42, 42])

        Set a portion of the array::

            >>> z[:10] = np.arange(10)
            >>> z[-10:] = np.arange(10)[::-1]
            >>> z[...]
            array([ 0, 1, 2, ..., 2, 1, 0])

        Setup a 2-dimensional array::

            >>> z = zarr.zeros((5, 5), dtype=int)

        Set all array elements to the same scalar value::

            >>> z[...] = 42

        Set a portion of the array::

            >>> z[0, :] = np.arange(z.shape[1])
            >>> z[:, 0] = np.arange(z.shape[0])
            >>> z[...]
            array([[ 0,  1,  2,  3,  4],
                   [ 1, 42, 42, 42, 42],
                   [ 2, 42, 42, 42, 42],
                   [ 3, 42, 42, 42, 42],
                   [ 4, 42, 42, 42, 42]])

        For arrays with a structured dtype, specific fields can be modified, e.g.::

            >>> a = np.array([(b'aaa', 1, 4.2),
            ...               (b'bbb', 2, 8.4),
            ...               (b'ccc', 3, 12.6)],
            ...              dtype=[('foo', 'S3'), ('bar', 'i4'), ('baz', 'f8')])
            >>> z = zarr.array(a)
            >>> z['foo'] = b'zzz'
            >>> z[...]
            array([(b'zzz', 1,   4.2), (b'zzz', 2,   8.4), (b'zzz', 3,  12.6)],
                  dtype=[('foo', 'S3'), ('bar', '<i4'), ('baz', '<f8')])

        Notes
        -----
        Slices with step > 1 are supported, but slices with negative step are not.

        Currently the implementation for __setitem__ is provided by
        :func:`vindex` if the indexing is pure fancy indexing (ie a
        broadcast-compatible tuple of integer array indices), or by
        :func:`set_basic_selection` otherwise.

        Effectively, this means that the following indexing modes are supported:

           - integer indexing
           - slice indexing
           - mixed slice and integer indexing
           - boolean indexing
           - fancy indexing (vectorized list of integers)

        For specific indexing options including outer indexing, see the
        methods listed under See Also.

        See Also
        --------
        get_basic_selection, set_basic_selection, get_mask_selection, set_mask_selection,
        get_coordinate_selection, set_coordinate_selection, get_orthogonal_selection,
        set_orthogonal_selection, get_block_selection, set_block_selection,
        vindex, oindex, blocks, __getitem__

        """
        fields, pure_selection = pop_fields(selection)
        if is_pure_fancy_indexing(pure_selection, self.ndim):
            self.vindex[selection] = value
        elif is_pure_orthogonal_indexing(pure_selection, self.ndim):
            self.set_orthogonal_selection(pure_selection, value, fields=fields)
        else:
            self.set_basic_selection(pure_selection, value, fields=fields)

    def set_basic_selection(self, selection, value, fields=None):
        """Modify data for an item or region of the array.

        Parameters
        ----------
        selection : tuple
            An integer index or slice or tuple of int/slice specifying the requested
            region for each dimension of the array.
        value : scalar or array-like
            Value to be stored into the array.
        fields : str or sequence of str, optional
            For arrays with a structured dtype, one or more fields can be specified to set
            data for.

        Examples
        --------
        Setup a 1-dimensional array::

            >>> import zarr
            >>> import numpy as np
            >>> z = zarr.zeros(100, dtype=int)

        Set all array elements to the same scalar value::

            >>> z.set_basic_selection(..., 42)
            >>> z[...]
            array([42, 42, 42, ..., 42, 42, 42])

        Set a portion of the array::

            >>> z.set_basic_selection(slice(10), np.arange(10))
            >>> z.set_basic_selection(slice(-10, None), np.arange(10)[::-1])
            >>> z[...]
            array([ 0, 1, 2, ..., 2, 1, 0])

        Setup a 2-dimensional array::

            >>> z = zarr.zeros((5, 5), dtype=int)

        Set all array elements to the same scalar value::

            >>> z.set_basic_selection(..., 42)

        Set a portion of the array::

            >>> z.set_basic_selection((0, slice(None)), np.arange(z.shape[1]))
            >>> z.set_basic_selection((slice(None), 0), np.arange(z.shape[0]))
            >>> z[...]
            array([[ 0,  1,  2,  3,  4],
                   [ 1, 42, 42, 42, 42],
                   [ 2, 42, 42, 42, 42],
                   [ 3, 42, 42, 42, 42],
                   [ 4, 42, 42, 42, 42]])

        For arrays with a structured dtype, the `fields` parameter can be used to set
        data for a specific field, e.g.::

            >>> a = np.array([(b'aaa', 1, 4.2),
            ...               (b'bbb', 2, 8.4),
            ...               (b'ccc', 3, 12.6)],
            ...              dtype=[('foo', 'S3'), ('bar', 'i4'), ('baz', 'f8')])
            >>> z = zarr.array(a)
            >>> z.set_basic_selection(slice(0, 2), b'zzz', fields='foo')
            >>> z[:]
            array([(b'zzz', 1,   4.2), (b'zzz', 2,   8.4), (b'ccc', 3,  12.6)],
                  dtype=[('foo', 'S3'), ('bar', '<i4'), ('baz', '<f8')])

        Notes
        -----
        This method provides the underlying implementation for modifying data via square
        bracket notation, see :func:`__setitem__` for equivalent examples using the
        alternative notation.

        See Also
        --------
        get_basic_selection, get_mask_selection, set_mask_selection,
        get_coordinate_selection, set_coordinate_selection, get_orthogonal_selection,
        set_orthogonal_selection, get_block_selection, set_block_selection,
        vindex, oindex, blocks, __getitem__, __setitem__

        """

        # guard conditions
        if self._read_only:
            raise ReadOnlyError()

        # refresh metadata
        if not self._cache_metadata:
            self._load_metadata_nosync()

        # handle zero-dimensional arrays
        if self._shape == ():
            return self._set_basic_selection_zd(selection, value, fields=fields)
        else:
            return self._set_basic_selection_nd(selection, value, fields=fields)

    def set_orthogonal_selection(self, selection, value, fields=None):
        """Modify data via a selection for each dimension of the array.

        Parameters
        ----------
        selection : tuple
            A selection for each dimension of the array. May be any combination of int,
            slice, integer array or Boolean array.
        value : scalar or array-like
            Value to be stored into the array.
        fields : str or sequence of str, optional
            For arrays with a structured dtype, one or more fields can be specified to set
            data for.

        Examples
        --------
        Setup a 2-dimensional array::

            >>> import zarr
            >>> import numpy as np
            >>> z = zarr.zeros((5, 5), dtype=int)

        Set data for a selection of rows::

            >>> z.set_orthogonal_selection(([1, 4], slice(None)), 1)
            >>> z[...]
            array([[0, 0, 0, 0, 0],
                   [1, 1, 1, 1, 1],
                   [0, 0, 0, 0, 0],
                   [0, 0, 0, 0, 0],
                   [1, 1, 1, 1, 1]])

        Set data for a selection of columns::

            >>> z.set_orthogonal_selection((slice(None), [1, 4]), 2)
            >>> z[...]
            array([[0, 2, 0, 0, 2],
                   [1, 2, 1, 1, 2],
                   [0, 2, 0, 0, 2],
                   [0, 2, 0, 0, 2],
                   [1, 2, 1, 1, 2]])

        Set data for a selection of rows and columns::

            >>> z.set_orthogonal_selection(([1, 4], [1, 4]), 3)
            >>> z[...]
            array([[0, 2, 0, 0, 2],
                   [1, 3, 1, 1, 3],
                   [0, 2, 0, 0, 2],
                   [0, 2, 0, 0, 2],
                   [1, 3, 1, 1, 3]])

        For convenience, this functionality is also available via the `oindex` property.
        E.g.::

            >>> z.oindex[[1, 4], [1, 4]] = 4
            >>> z[...]
            array([[0, 2, 0, 0, 2],
                   [1, 4, 1, 1, 4],
                   [0, 2, 0, 0, 2],
                   [0, 2, 0, 0, 2],
                   [1, 4, 1, 1, 4]])

        Notes
        -----
        Orthogonal indexing is also known as outer indexing.

        Slices with step > 1 are supported, but slices with negative step are not.

        See Also
        --------
        get_basic_selection, set_basic_selection, get_mask_selection, set_mask_selection,
        get_coordinate_selection, set_coordinate_selection, get_orthogonal_selection,
        get_block_selection, set_block_selection,
        vindex, oindex, blocks, __getitem__, __setitem__

        """

        # guard conditions
        if self._read_only:
            raise ReadOnlyError()

        # refresh metadata
        if not self._cache_metadata:
            self._load_metadata_nosync()

        # setup indexer
        indexer = OrthogonalIndexer(selection, self)

        self._set_selection(indexer, value, fields=fields)

    def set_coordinate_selection(self, selection, value, fields=None):
        """Modify a selection of individual items, by providing the indices (coordinates)
        for each item to be modified.

        Parameters
        ----------
        selection : tuple
            An integer (coordinate) array for each dimension of the array.
        value : scalar or array-like
            Value to be stored into the array.
        fields : str or sequence of str, optional
            For arrays with a structured dtype, one or more fields can be specified to set
            data for.

        Examples
        --------
        Setup a 2-dimensional array::

            >>> import zarr
            >>> import numpy as np
            >>> z = zarr.zeros((5, 5), dtype=int)

        Set data for a selection of items::

            >>> z.set_coordinate_selection(([1, 4], [1, 4]), 1)
            >>> z[...]
            array([[0, 0, 0, 0, 0],
                   [0, 1, 0, 0, 0],
                   [0, 0, 0, 0, 0],
                   [0, 0, 0, 0, 0],
                   [0, 0, 0, 0, 1]])

        For convenience, this functionality is also available via the `vindex` property.
        E.g.::

            >>> z.vindex[[1, 4], [1, 4]] = 2
            >>> z[...]
            array([[0, 0, 0, 0, 0],
                   [0, 2, 0, 0, 0],
                   [0, 0, 0, 0, 0],
                   [0, 0, 0, 0, 0],
                   [0, 0, 0, 0, 2]])

        Notes
        -----
        Coordinate indexing is also known as point selection, and is a form of vectorized
        or inner indexing.

        Slices are not supported. Coordinate arrays must be provided for all dimensions
        of the array.

        See Also
        --------
        get_basic_selection, set_basic_selection, get_mask_selection, set_mask_selection,
        get_orthogonal_selection, set_orthogonal_selection, get_coordinate_selection,
        get_block_selection, set_block_selection,
        vindex, oindex, blocks, __getitem__, __setitem__

        """

        # guard conditions
        if self._read_only:
            raise ReadOnlyError()

        # refresh metadata
        if not self._cache_metadata:
            self._load_metadata_nosync()

        # setup indexer
        indexer = CoordinateIndexer(selection, self)

        # handle value - need ndarray-like flatten value
        if not is_scalar(value, self._dtype):
            try:
                value = ensure_ndarray_like(value)
            except TypeError:
                # Handle types like `list` or `tuple`
                value = np.array(value, like=self._meta_array)
        if hasattr(value, "shape") and len(value.shape) > 1:
            value = value.reshape(-1)

        self._set_selection(indexer, value, fields=fields)

    def set_block_selection(self, selection, value, fields=None):
        """Modify a selection of individual blocks, by providing the chunk indices
        (coordinates) for each block to be modified.

        Parameters
        ----------
        selection : tuple
            An integer (coordinate) or slice for each dimension of the array.
        value : scalar or array-like
            Value to be stored into the array.
        fields : str or sequence of str, optional
            For arrays with a structured dtype, one or more fields can be specified to set
            data for.

        Examples
        --------
        Set up a 2-dimensional array::

            >>> import zarr
            >>> import numpy as np
            >>> z = zarr.zeros((6, 6), dtype=int, chunks=2)

        Set data for a selection of items::

            >>> z.set_block_selection((1, 0), 1)
            >>> z[...]
            array([[0, 0, 0, 0, 0, 0],
                   [0, 0, 0, 0, 0, 0],
                   [1, 1, 0, 0, 0, 0],
                   [1, 1, 0, 0, 0, 0],
                   [0, 0, 0, 0, 0, 0],
                   [0, 0, 0, 0, 0, 0]])

        For convenience, this functionality is also available via the `blocks` property.
        E.g.::

            >>> z.blocks[2, 1] = 4
            >>> z[...]
            array([[0, 0, 0, 0, 0, 0],
                   [0, 0, 0, 0, 0, 0],
                   [1, 1, 0, 0, 0, 0],
                   [1, 1, 0, 0, 0, 0],
                   [0, 0, 4, 4, 0, 0],
                   [0, 0, 4, 4, 0, 0]])

            >>> z.blocks[:, 2] = 7
            >>> z[...]
            array([[0, 0, 0, 0, 7, 7],
                   [0, 0, 0, 0, 7, 7],
                   [1, 1, 0, 0, 7, 7],
                   [1, 1, 0, 0, 7, 7],
                   [0, 0, 4, 4, 7, 7],
                   [0, 0, 4, 4, 7, 7]])

        Notes
        -----
        Block indexing is a convenience indexing method to work on individual chunks
        with chunk index slicing. It has the same concept as Dask's `Array.blocks`
        indexing.

        Slices are supported. However, only with a step size of one.

        See Also
        --------
        get_basic_selection, set_basic_selection, get_mask_selection, set_mask_selection,
        get_orthogonal_selection, set_orthogonal_selection, get_coordinate_selection,
        get_block_selection, set_block_selection,
        vindex, oindex, blocks, __getitem__, __setitem__

        """
        # guard conditions
        if self._read_only:
            raise ReadOnlyError()

        # refresh metadata
        if not self._cache_metadata:
            self._load_metadata_nosync()

        # setup indexer
        indexer = BlockIndexer(selection, self)

        self._set_selection(indexer, value, fields=fields)

    def set_mask_selection(self, selection, value, fields=None):
        """Modify a selection of individual items, by providing a Boolean array of the
        same shape as the array against which the selection is being made, where True
        values indicate a selected item.

        Parameters
        ----------
        selection : ndarray, bool
            A Boolean array of the same shape as the array against which the selection is
            being made.
        value : scalar or array-like
            Value to be stored into the array.
        fields : str or sequence of str, optional
            For arrays with a structured dtype, one or more fields can be specified to set
            data for.

        Examples
        --------
        Setup a 2-dimensional array::

            >>> import zarr
            >>> import numpy as np
            >>> z = zarr.zeros((5, 5), dtype=int)

        Set data for a selection of items::

            >>> sel = np.zeros_like(z, dtype=bool)
            >>> sel[1, 1] = True
            >>> sel[4, 4] = True
            >>> z.set_mask_selection(sel, 1)
            >>> z[...]
            array([[0, 0, 0, 0, 0],
                   [0, 1, 0, 0, 0],
                   [0, 0, 0, 0, 0],
                   [0, 0, 0, 0, 0],
                   [0, 0, 0, 0, 1]])

        For convenience, this functionality is also available via the `vindex` property.
        E.g.::

            >>> z.vindex[sel] = 2
            >>> z[...]
            array([[0, 0, 0, 0, 0],
                   [0, 2, 0, 0, 0],
                   [0, 0, 0, 0, 0],
                   [0, 0, 0, 0, 0],
                   [0, 0, 0, 0, 2]])

        Notes
        -----
        Mask indexing is a form of vectorized or inner indexing, and is equivalent to
        coordinate indexing. Internally the mask array is converted to coordinate
        arrays by calling `np.nonzero`.

        See Also
        --------
        get_basic_selection, set_basic_selection, get_mask_selection,
        get_orthogonal_selection, set_orthogonal_selection, get_coordinate_selection,
        set_coordinate_selection, get_block_selection, set_block_selection,
        vindex, oindex, blocks, __getitem__, __setitem__

        """

        # guard conditions
        if self._read_only:
            raise ReadOnlyError()

        # refresh metadata
        if not self._cache_metadata:
            self._load_metadata_nosync()

        # setup indexer
        indexer = MaskIndexer(selection, self)

        self._set_selection(indexer, value, fields=fields)

    def _set_basic_selection_zd(self, selection, value, fields=None):
        # special case __setitem__ for zero-dimensional array

        # check selection is valid
        selection = ensure_tuple(selection)
        if selection not in ((), (Ellipsis,)):
            err_too_many_indices(selection, self._shape)

        # check fields
        check_fields(fields, self._dtype)
        fields = check_no_multi_fields(fields)

        # obtain key for chunk
        ckey = self._chunk_key((0,))

        # setup chunk
        try:
            # obtain compressed data for chunk
            cdata = self.chunk_store[ckey]

        except KeyError:
            # chunk not initialized
            chunk = np.zeros_like(self._meta_array, shape=(), dtype=self._dtype)
            if self._fill_value is not None:
                chunk.fill(self._fill_value)

        else:
            # decode chunk
            chunk = self._decode_chunk(cdata).copy()

        # set value
        if fields:
            chunk[fields][selection] = value
        else:
            chunk[selection] = value

        # remove chunk if write_empty_chunks is false and it only contains the fill value
        if (not self.write_empty_chunks) and all_equal(self.fill_value, chunk):
            try:
                del self.chunk_store[ckey]
                return
            except Exception:  # pragma: no cover
                # deleting failed, fallback to overwriting
                pass
        else:
            # encode and store
            cdata = self._encode_chunk(chunk)
            self.chunk_store[ckey] = cdata

    def _set_basic_selection_nd(self, selection, value, fields=None):
        # implementation of __setitem__ for array with at least one dimension

        # setup indexer
        indexer = BasicIndexer(selection, self)

        self._set_selection(indexer, value, fields=fields)

    def _set_selection(self, indexer, value, fields=None):
        # We iterate over all chunks which overlap the selection and thus contain data
        # that needs to be replaced. Each chunk is processed in turn, extracting the
        # necessary data from the value array and storing into the chunk array.

        # N.B., it is an important optimisation that we only visit chunks which overlap
        # the selection. This minimises the number of iterations in the main for loop.

        # check fields are sensible
        check_fields(fields, self._dtype)
        fields = check_no_multi_fields(fields)

        # determine indices of chunks overlapping the selection
        sel_shape = indexer.shape

        # check value shape
        if sel_shape == ():
            # setting a single item
            pass
        elif is_scalar(value, self._dtype):
            # setting a scalar value
            pass
        else:
            if not hasattr(value, "shape"):
                value = np.asanyarray(value, like=self._meta_array)
            check_array_shape("value", value, sel_shape)

        # iterate over chunks in range
        if not hasattr(self.chunk_store, "setitems") or any(map(lambda x: x == 0, self.shape)):
            # iterative approach
            for chunk_coords, chunk_selection, out_selection in indexer:
                # extract data to store
                if sel_shape == ():
                    chunk_value = value
                elif is_scalar(value, self._dtype):
                    chunk_value = value
                else:
                    chunk_value = value[out_selection]
                    # handle missing singleton dimensions
                    if indexer.drop_axes:
                        item = [slice(None)] * self.ndim
                        for a in indexer.drop_axes:
                            item[a] = np.newaxis
                        item = tuple(item)
                        chunk_value = chunk_value[item]

                # put data
                self._chunk_setitem(chunk_coords, chunk_selection, chunk_value, fields=fields)
        else:
            lchunk_coords, lchunk_selection, lout_selection = zip(*indexer)
            chunk_values = []
            for out_selection in lout_selection:
                if sel_shape == ():
                    chunk_values.append(value)
                elif is_scalar(value, self._dtype):
                    chunk_values.append(value)
                else:
                    cv = value[out_selection]
                    # handle missing singleton dimensions
                    if indexer.drop_axes:  # pragma: no cover
                        item = [slice(None)] * self.ndim
                        for a in indexer.drop_axes:
                            item[a] = np.newaxis
                        item = tuple(item)
                        cv = chunk_value[item]
                    chunk_values.append(cv)

            self._chunk_setitems(lchunk_coords, lchunk_selection, chunk_values, fields=fields)

    def _process_chunk(
        self,
        out,
        cdata,
        chunk_selection,
        drop_axes,
        out_is_ndarray,
        fields,
        out_selection,
        partial_read_decode=False,
    ):
        """Take binary data from storage and fill output array"""
        if (
            out_is_ndarray
            and not fields
            and is_contiguous_selection(out_selection)
            and is_total_slice(chunk_selection, self._chunks)
            and not self._filters
            and self._dtype != object
        ):
            dest = out[out_selection]
            # Assume that array-like objects that doesn't have a
            # `writeable` flag is writable.
            dest_is_writable = getattr(dest, "writeable", True)
            write_direct = dest_is_writable and (
                (self._order == "C" and dest.flags.c_contiguous)
                or (self._order == "F" and dest.flags.f_contiguous)
            )

            if write_direct:
                # optimization: we want the whole chunk, and the destination is
                # contiguous, so we can decompress directly from the chunk
                # into the destination array
                if self._compressor:
                    if isinstance(cdata, PartialReadBuffer):
                        cdata = cdata.read_full()
                    self._compressor.decode(cdata, dest)
                else:
                    if isinstance(cdata, UncompressedPartialReadBufferV3):
                        cdata = cdata.read_full()
                    chunk = ensure_ndarray_like(cdata).view(self._dtype)
                    chunk = chunk.reshape(self._chunks, order=self._order)
                    np.copyto(dest, chunk)
                return

        # decode chunk
        try:
            if partial_read_decode:
                cdata.prepare_chunk()
                # size of chunk
                tmp = np.empty_like(self._meta_array, shape=self._chunks, dtype=self.dtype)
                index_selection = PartialChunkIterator(chunk_selection, self.chunks)
                for start, nitems, partial_out_selection in index_selection:
                    expected_shape = [
                        len(range(*partial_out_selection[i].indices(self.chunks[0] + 1)))
                        if i < len(partial_out_selection)
                        else dim
                        for i, dim in enumerate(self.chunks)
                    ]
                    if isinstance(cdata, UncompressedPartialReadBufferV3):
                        chunk_partial = self._decode_chunk(
                            cdata.read_part(start, nitems),
                            start=start,
                            nitems=nitems,
                            expected_shape=expected_shape,
                        )
                    else:
                        cdata.read_part(start, nitems)
                        chunk_partial = self._decode_chunk(
                            cdata.buff,
                            start=start,
                            nitems=nitems,
                            expected_shape=expected_shape,
                        )
                    tmp[partial_out_selection] = chunk_partial
                out[out_selection] = tmp[chunk_selection]
                return
        except ArrayIndexError:
            cdata = cdata.read_full()
        chunk = self._decode_chunk(cdata)

        # select data from chunk
        if fields:
            chunk = chunk[fields]
        tmp = chunk[chunk_selection]
        if drop_axes:
            tmp = np.squeeze(tmp, axis=drop_axes)

        # store selected data in output
        out[out_selection] = tmp

    def _chunk_getitems(
        self, lchunk_coords, lchunk_selection, out, lout_selection, drop_axes=None, fields=None
    ):
        """Obtain part or whole of chunks.

        Parameters
        ----------
        chunk_coords : list of tuple of ints
            Indices of the chunks.
        chunk_selection : list of selections
            Location of region within the chunks to extract.
        out : ndarray
            Array to store result in.
        out_selection : list of selections
            Location of regions within output array to store results in.
        drop_axes : tuple of ints
            Axes to squeeze out of the chunk.
        fields
            TODO
        """

        out_is_ndarray = True
        try:
            out = ensure_ndarray_like(out)
        except TypeError:  # pragma: no cover
            out_is_ndarray = False

        # Keys to retrieve
        ckeys = [self._chunk_key(ch) for ch in lchunk_coords]

        # Check if we can do a partial read
        if (
            self._partial_decompress
            and self._compressor
            and self._compressor.codec_id == "blosc"
            and hasattr(self._compressor, "decode_partial")
            and not fields
            and self.dtype != object
            and hasattr(self.chunk_store, "getitems")
        ):
            partial_read_decode = True
            cdatas = {
                ckey: PartialReadBuffer(ckey, self.chunk_store)
                for ckey in ckeys
                if ckey in self.chunk_store
            }
        elif (
            self._partial_decompress
            and not self._compressor
            and not fields
            and self.dtype != object
            and hasattr(self.chunk_store, "get_partial_values")
            and self.chunk_store.supports_efficient_get_partial_values
        ):
            partial_read_decode = True
            cdatas = {
                ckey: UncompressedPartialReadBufferV3(
                    ckey, self.chunk_store, itemsize=self.itemsize
                )
                for ckey in ckeys
                if ckey in self.chunk_store
            }
        elif hasattr(self.chunk_store, "get_partial_values"):
            partial_read_decode = False
            values = self.chunk_store.get_partial_values([(ckey, (0, None)) for ckey in ckeys])
            cdatas = {key: value for key, value in zip(ckeys, values) if value is not None}
        else:
            partial_read_decode = False
            contexts = {}
            if not isinstance(self._meta_array, np.ndarray):
                contexts = ConstantMap(ckeys, constant=Context(meta_array=self._meta_array))
            cdatas = self.chunk_store.getitems(ckeys, contexts=contexts)

        for ckey, chunk_select, out_select in zip(ckeys, lchunk_selection, lout_selection):
            if ckey in cdatas:
                self._process_chunk(
                    out,
                    cdatas[ckey],
                    chunk_select,
                    drop_axes,
                    out_is_ndarray,
                    fields,
                    out_select,
                    partial_read_decode=partial_read_decode,
                )
            else:
                # check exception type
                if self._fill_value is not None:
                    if fields:
                        fill_value = self._fill_value[fields]
                    else:
                        fill_value = self._fill_value
                    out[out_select] = fill_value

    def _chunk_setitems(self, lchunk_coords, lchunk_selection, values, fields=None):
        ckeys = map(self._chunk_key, lchunk_coords)
        cdatas = {
            key: self._process_for_setitem(key, sel, val, fields=fields)
            for key, sel, val in zip(ckeys, lchunk_selection, values)
        }
        to_store = {}
        if not self.write_empty_chunks:
            empty_chunks = {k: v for k, v in cdatas.items() if all_equal(self.fill_value, v)}
            self._chunk_delitems(empty_chunks.keys())
            nonempty_keys = cdatas.keys() - empty_chunks.keys()
            to_store = {k: self._encode_chunk(cdatas[k]) for k in nonempty_keys}
        else:
            to_store = {k: self._encode_chunk(v) for k, v in cdatas.items()}
        self.chunk_store.setitems(to_store)

    def _chunk_delitems(self, ckeys):
        if hasattr(self.store, "delitems"):
            self.store.delitems(ckeys)
        else:  # pragma: no cover
            # exempting this branch from coverage as there are no extant stores
            # that will trigger this condition, but it's possible that they
            # will be developed in the future.
            tuple(map(self._chunk_delitem, ckeys))

    def _chunk_delitem(self, ckey):
        """
        Attempt to delete the value associated with ckey.
        """
        try:
            del self.chunk_store[ckey]
        except KeyError:
            pass

    def _chunk_setitem(self, chunk_coords, chunk_selection, value, fields=None):
        """Replace part or whole of a chunk.

        Parameters
        ----------
        chunk_coords : tuple of ints
            Indices of the chunk.
        chunk_selection : tuple of slices
            Location of region within the chunk.
        value : scalar or ndarray
            Value to set.

        """
        ckey = self._chunk_key(chunk_coords)
        with self._synchronizer[ckey]:
            self._chunk_setitem_nosync(chunk_coords, chunk_selection, value, fields=fields)

    def _chunk_setitem_nosync(self, chunk_coords, chunk_selection, value, fields=None):
        ckey = self._chunk_key(chunk_coords)
        cdata = self._process_for_setitem(ckey, chunk_selection, value, fields=fields)

        # attempt to delete chunk if it only contains the fill value
        if (not self.write_empty_chunks) and all_equal(self.fill_value, cdata):
            self._chunk_delitem(ckey)
        else:
            self.chunk_store[ckey] = self._encode_chunk(cdata)

    def _process_for_setitem(self, ckey, chunk_selection, value, fields=None):
        if is_total_slice(chunk_selection, self._chunks) and not fields:
            # totally replace chunk

            # optimization: we are completely replacing the chunk, so no need
            # to access the existing chunk data

            if is_scalar(value, self._dtype):
                # setup array filled with value
                chunk = np.empty_like(
                    self._meta_array, shape=self._chunks, dtype=self._dtype, order=self._order
                )
                chunk.fill(value)

            else:
                # ensure array is contiguous
                chunk = value.astype(self._dtype, order=self._order, copy=False)

        else:
            # partially replace the contents of this chunk

            try:
                # obtain compressed data for chunk
                cdata = self.chunk_store[ckey]

            except KeyError:
                # chunk not initialized
                if self._fill_value is not None:
                    chunk = np.empty_like(
                        self._meta_array, shape=self._chunks, dtype=self._dtype, order=self._order
                    )
                    chunk.fill(self._fill_value)
                elif self._dtype == object:
                    chunk = np.empty(self._chunks, dtype=self._dtype, order=self._order)
                else:
                    # N.B., use zeros here so any region beyond the array has consistent
                    # and compressible data
                    chunk = np.zeros_like(
                        self._meta_array, shape=self._chunks, dtype=self._dtype, order=self._order
                    )

            else:
                # decode chunk
                chunk = self._decode_chunk(cdata)
                if not chunk.flags.writeable:
                    chunk = chunk.copy(order="K")

            # modify
            if fields:
                # N.B., currently multi-field assignment is not supported in numpy, so
                # this only works for a single field
                chunk[fields][chunk_selection] = value
            else:
                chunk[chunk_selection] = value

        return chunk

    def _chunk_key(self, chunk_coords):
        if self._version == 3:
            # _chunk_key() corresponds to data_key(P, i, j, ...) example in the spec
            # where P = self._key_prefix,  i, j, ... = chunk_coords
            # e.g. c0/2/3 for 3d array with chunk index (0, 2, 3)
            # https://zarr-specs.readthedocs.io/en/core-protocol-v3.0-dev/protocol/core/v3.0.html#regular-grids
            return (
                "data/root/"
                + self._key_prefix
                + "c"
                + self._dimension_separator.join(map(str, chunk_coords))
            )
        else:
            return self._key_prefix + self._dimension_separator.join(map(str, chunk_coords))

    def _decode_chunk(self, cdata, start=None, nitems=None, expected_shape=None):
        # decompress
        if self._compressor:
            # only decode requested items
            if (
                all(x is not None for x in [start, nitems]) and self._compressor.codec_id == "blosc"
            ) and hasattr(self._compressor, "decode_partial"):
                chunk = self._compressor.decode_partial(cdata, start, nitems)
            else:
                chunk = self._compressor.decode(cdata)
        else:
            chunk = cdata

        # apply filters
        if self._filters:
            for f in reversed(self._filters):
                chunk = f.decode(chunk)

        # view as numpy array with correct dtype
        chunk = ensure_ndarray_like(chunk)
        # special case object dtype, because incorrect handling can lead to
        # segfaults and other bad things happening
        if self._dtype != object:
            chunk = chunk.view(self._dtype)
        elif chunk.dtype != object:
            # If we end up here, someone must have hacked around with the filters.
            # We cannot deal with object arrays unless there is an object
            # codec in the filter chain, i.e., a filter that converts from object
            # array to something else during encoding, and converts back to object
            # array during decoding.
            raise RuntimeError("cannot read object array without object codec")

        # ensure correct chunk shape
        chunk = chunk.reshape(-1, order="A")
        chunk = chunk.reshape(expected_shape or self._chunks, order=self._order)

        return chunk

    def _encode_chunk(self, chunk):
        # apply filters
        if self._filters:
            for f in self._filters:
                chunk = f.encode(chunk)

        # check object encoding
        if ensure_ndarray_like(chunk).dtype == object:
            raise RuntimeError("cannot write object array without object codec")

        # compress
        if self._compressor:
            cdata = self._compressor.encode(chunk)
        else:
            cdata = chunk

        # ensure in-memory data is immutable and easy to compare
        if isinstance(self.chunk_store, KVStore) or isinstance(self._chunk_store, KVStore):
            cdata = ensure_bytes(cdata)

        return cdata

    def __repr__(self):
        t = type(self)
        r = "<{}.{}".format(t.__module__, t.__name__)
        if self.name:
            r += " %r" % self.name
        r += " %s" % str(self.shape)
        r += " %s" % self.dtype
        if self._read_only:
            r += " read-only"
        r += ">"
        return r

    @property
    def info(self):
        """Report some diagnostic information about the array.

        Examples
        --------
        >>> import zarr
        >>> z = zarr.zeros(1000000, chunks=100000, dtype='i4')
        >>> z.info
        Type               : zarr.core.Array
        Data type          : int32
        Shape              : (1000000,)
        Chunk shape        : (100000,)
        Order              : C
        Read-only          : False
        Compressor         : Blosc(cname='lz4', clevel=5, shuffle=SHUFFLE, blocksize=0)
        Synchronizer type  : zarr.sync.DummySynchronizer
        Store type         : zarr.storage.KVStore
        No. bytes          : 4000000 (3.8M)
        No. bytes stored   : 320
        Storage ratio      : 12500.0
        Chunks initialized : 0/10

        """
        return self._info_reporter

    def info_items(self):
        with self._synchronizer[self._array_key]:
            return self._info_items_nosync()

    def _info_items_nosync(self):
        def typestr(o):
            return "{}.{}".format(type(o).__module__, type(o).__name__)

        def bytestr(n):
            if n > 2**10:
                return "{} ({})".format(n, human_readable_size(n))
            else:
                return str(n)

        items = []

        # basic info
        if self.name is not None:
            items += [("Name", self.name)]
        items += [
            ("Type", typestr(self)),
            ("Data type", "%s" % self.dtype),
            ("Shape", str(self.shape)),
            ("Chunk shape", str(self.chunks)),
            ("Order", self.order),
            ("Read-only", str(self.read_only)),
        ]

        # filters
        if self.filters:
            for i, f in enumerate(self.filters):
                items += [("Filter [%s]" % i, repr(f))]

        # compressor
        items += [("Compressor", repr(self.compressor))]

        # synchronizer
        items += [("Synchronizer type", typestr(self._synchronizer))]

        # storage info
        items += [("Store type", typestr(self._store))]
        if self._chunk_store is not None:
            items += [("Chunk store type", typestr(self._chunk_store))]
        items += [("No. bytes", bytestr(self.nbytes))]
        if self.nbytes_stored > 0:
            items += [
                ("No. bytes stored", bytestr(self.nbytes_stored)),
                ("Storage ratio", "%.1f" % (self.nbytes / self.nbytes_stored)),
            ]
        items += [("Chunks initialized", "{}/{}".format(self.nchunks_initialized, self.nchunks))]

        return items

    def digest(self, hashname="sha1"):
        """
        Compute a checksum for the data. Default uses sha1 for speed.

        Examples
        --------
        >>> import binascii
        >>> import zarr
        >>> z = zarr.empty(shape=(10000, 10000), chunks=(1000, 1000))
        >>> binascii.hexlify(z.digest())
        b'041f90bc7a571452af4f850a8ca2c6cddfa8a1ac'
        >>> z = zarr.zeros(shape=(10000, 10000), chunks=(1000, 1000))
        >>> binascii.hexlify(z.digest())
        b'7162d416d26a68063b66ed1f30e0a866e4abed60'
        >>> z = zarr.zeros(shape=(10000, 10000), dtype="u1", chunks=(1000, 1000))
        >>> binascii.hexlify(z.digest())
        b'cb387af37410ae5a3222e893cf3373e4e4f22816'
        """

        h = hashlib.new(hashname)

        for i in itertools.product(*[range(s) for s in self.cdata_shape]):
            h.update(self.chunk_store.get(self._chunk_key(i), b""))

        h.update(self.store.get(self._array_key, b""))

        h.update(self.store.get(self.attrs.key, b""))

        checksum = h.digest()

        return checksum

    def hexdigest(self, hashname="sha1"):
        """
        Compute a checksum for the data. Default uses sha1 for speed.

        Examples
        --------
        >>> import zarr
        >>> z = zarr.empty(shape=(10000, 10000), chunks=(1000, 1000))
        >>> z.hexdigest()
        '041f90bc7a571452af4f850a8ca2c6cddfa8a1ac'
        >>> z = zarr.zeros(shape=(10000, 10000), chunks=(1000, 1000))
        >>> z.hexdigest()
        '7162d416d26a68063b66ed1f30e0a866e4abed60'
        >>> z = zarr.zeros(shape=(10000, 10000), dtype="u1", chunks=(1000, 1000))
        >>> z.hexdigest()
        'cb387af37410ae5a3222e893cf3373e4e4f22816'
        """

        checksum = binascii.hexlify(self.digest(hashname=hashname))

        # This is a bytes object on Python 3 and we want a str.
        if type(checksum) is not str:
            checksum = checksum.decode("utf8")

        return checksum

    def __getstate__(self):
        return {
            "store": self._store,
            "path": self._path,
            "read_only": self._read_only,
            "chunk_store": self._chunk_store,
            "synchronizer": self._synchronizer,
            "cache_metadata": self._cache_metadata,
            "cache_attrs": self._attrs.cache,
            "partial_decompress": self._partial_decompress,
            "write_empty_chunks": self._write_empty_chunks,
            "zarr_version": self._version,
            "meta_array": self._meta_array,
        }

    def __setstate__(self, state):
        self.__init__(**state)

<<<<<<< HEAD
    def _write_context(self, key: str) -> ContextManager:

=======
    def _synchronized_op(self, f, *args, **kwargs):
        if self._synchronizer is None:
            # no synchronization
            lock = nolock

        else:
            # synchronize on the array
            mkey = _prefix_to_array_key(self._store, self._key_prefix)
            lock = self._synchronizer[mkey]

        with lock:
            self._refresh_metadata_nosync()
            result = f(*args, **kwargs)

        return result

    def _write_op(self, f, *args, **kwargs):
>>>>>>> 1ed37f5f
        # guard condition
        if self.read_only:
            raise ReadOnlyError()

        return self.synchronizer[key]

    def resize(self, *args):
        """Change the shape of the array by growing or shrinking one or more
        dimensions.

        Examples
        --------
        >>> import zarr
        >>> z = zarr.zeros(shape=(10000, 10000), chunks=(1000, 1000))
        >>> z.shape
        (10000, 10000)
        >>> z.resize(20000, 10000)
        >>> z.shape
        (20000, 10000)
        >>> z.resize(30000, 1000)
        >>> z.shape
        (30000, 1000)

        Notes
        -----
        When resizing an array, the data are not rearranged in any way.

        If one or more dimensions are shrunk, any chunks falling outside the
        new array shape will be deleted from the underlying store.
        However, it is noteworthy that the chunks partially falling inside the new array
        (i.e. boundary chunks) will remain intact, and therefore,
        the data falling outside the new array but inside the boundary chunks
        would be restored by a subsequent resize operation that grows the array size.

        """
        with self._write_context(self._array_key):
            self._refresh_metadata_nosync()
            self._resize_nosync(*args)

    def _resize_nosync(self, *args):
        # normalize new shape argument
        old_shape = self._shape
        new_shape = normalize_resize_args(old_shape, *args)
        old_cdata_shape = self._cdata_shape

        # update metadata
        self._shape = new_shape
        self._flush_metadata_nosync()

        # determine the new number and arrangement of chunks
        chunks = self._chunks
        new_cdata_shape = tuple(math.ceil(s / c) for s, c in zip(new_shape, chunks))

        # remove any chunks not within range
        #   The idea is that, along each dimension,
        #     only find and remove the chunk slices that exist in 'old' but not 'new' data.
        #   Note that a mutable list ('old_cdata_shape_working_list') is introduced here
        #     to dynamically adjust the number of chunks along the already-processed dimensions
        #     in order to avoid duplicate chunk removal.
        chunk_store = self.chunk_store
        old_cdata_shape_working_list = list(old_cdata_shape)
        for idx_cdata, (val_old_cdata, val_new_cdata) in enumerate(
            zip(old_cdata_shape_working_list, new_cdata_shape)
        ):
            for cidx in itertools.product(
                *[
                    range(n_new, n_old) if (idx == idx_cdata) else range(n_old)
                    for idx, (n_old, n_new) in enumerate(
                        zip(old_cdata_shape_working_list, new_cdata_shape)
                    )
                ]
            ):
                key = self._chunk_key(cidx)
                try:
                    del chunk_store[key]
                except KeyError:
                    # chunk not initialized
                    pass
            old_cdata_shape_working_list[idx_cdata] = min(val_old_cdata, val_new_cdata)

    def append(self, data, axis=0):
        """Append `data` to `axis`.

        Parameters
        ----------
        data : array-like
            Data to be appended.
        axis : int
            Axis along which to append.

        Returns
        -------
        new_shape : tuple

        Notes
        -----
        The size of all dimensions other than `axis` must match between this
        array and `data`.

        Examples
        --------
        >>> import numpy as np
        >>> import zarr
        >>> a = np.arange(10000000, dtype='i4').reshape(10000, 1000)
        >>> z = zarr.array(a, chunks=(1000, 100))
        >>> z.shape
        (10000, 1000)
        >>> z.append(a)
        (20000, 1000)
        >>> z.append(np.vstack([a, a]), axis=1)
        (20000, 2000)
        >>> z.shape
        (20000, 2000)

        """
        with self._write_context(self._array_key):
            self._refresh_metadata_nosync()
            return self._append_nosync(data, axis=axis)

    def _append_nosync(self, data, axis=0):
        # ensure data is array-like
        if not hasattr(data, "shape"):
            data = np.asanyarray(data, like=self._meta_array)

        # ensure shapes are compatible for non-append dimensions
        self_shape_preserved = tuple(s for i, s in enumerate(self._shape) if i != axis)
        data_shape_preserved = tuple(s for i, s in enumerate(data.shape) if i != axis)
        if self_shape_preserved != data_shape_preserved:
            raise ValueError(
                "shape of data to append is not compatible with the array; "
                "all dimensions must match except for the dimension being "
                "appended"
            )

        # remember old shape
        old_shape = self._shape

        # determine new shape
        new_shape = tuple(
            self._shape[i] if i != axis else self._shape[i] + data.shape[i]
            for i in range(len(self._shape))
        )

        # resize
        self._resize_nosync(new_shape)

        # store data
        # noinspection PyTypeChecker
        append_selection = tuple(
            slice(None) if i != axis else slice(old_shape[i], new_shape[i])
            for i in range(len(self._shape))
        )
        self[append_selection] = data

        return new_shape

    def view(
        self,
        shape=None,
        chunks=None,
        dtype=None,
        fill_value=None,
        filters=None,
        read_only=None,
        synchronizer=None,
    ):
        """Return an array sharing the same data.

        Parameters
        ----------
        shape : int or tuple of ints
            Array shape.
        chunks : int or tuple of ints, optional
            Chunk shape.
        dtype : string or dtype, optional
            NumPy dtype.
        fill_value : object
            Default value to use for uninitialized portions of the array.
        filters : sequence, optional
            Sequence of filters to use to encode chunk data prior to
            compression.
        read_only : bool, optional
            True if array should be protected against modification.
        synchronizer : object, optional
            Array synchronizer.

        Notes
        -----
        WARNING: This is an experimental feature and should be used with care.
        There are plenty of ways to generate errors and/or cause data
        corruption.

        Examples
        --------

        Bypass filters:

            >>> import zarr
            >>> import numpy as np
            >>> np.random.seed(42)
            >>> labels = ['female', 'male']
            >>> data = np.random.choice(labels, size=10000)
            >>> filters = [zarr.Categorize(labels=labels,
            ...                            dtype=data.dtype,
            ...                            astype='u1')]
            >>> a = zarr.array(data, chunks=1000, filters=filters)
            >>> a[:]
            array(['female', 'male', 'female', ..., 'male', 'male', 'female'],
                  dtype='<U6')
            >>> v = a.view(dtype='u1', filters=[])
            >>> v.is_view
            True
            >>> v[:]
            array([1, 2, 1, ..., 2, 2, 1], dtype=uint8)

        Views can be used to modify data:

            >>> x = v[:]
            >>> x.sort()
            >>> v[:] = x
            >>> v[:]
            array([1, 1, 1, ..., 2, 2, 2], dtype=uint8)
            >>> a[:]
            array(['female', 'female', 'female', ..., 'male', 'male', 'male'],
                  dtype='<U6')

        View as a different dtype with the same item size:

            >>> data = np.random.randint(0, 2, size=10000, dtype='u1')
            >>> a = zarr.array(data, chunks=1000)
            >>> a[:]
            array([0, 0, 1, ..., 1, 0, 0], dtype=uint8)
            >>> v = a.view(dtype=bool)
            >>> v[:]
            array([False, False,  True, ...,  True, False, False])
            >>> np.all(a[:].view(dtype=bool) == v[:])
            True

        An array can be viewed with a dtype with a different item size, however
        some care is needed to adjust the shape and chunk shape so that chunk
        data is interpreted correctly:

            >>> data = np.arange(10000, dtype='u2')
            >>> a = zarr.array(data, chunks=1000)
            >>> a[:10]
            array([0, 1, 2, 3, 4, 5, 6, 7, 8, 9], dtype=uint16)
            >>> v = a.view(dtype='u1', shape=20000, chunks=2000)
            >>> v[:10]
            array([0, 0, 1, 0, 2, 0, 3, 0, 4, 0], dtype=uint8)
            >>> np.all(a[:].view('u1') == v[:])
            True

        Change fill value for uninitialized chunks:

            >>> a = zarr.full(10000, chunks=1000, fill_value=-1, dtype='i1')
            >>> a[:]
            array([-1, -1, -1, ..., -1, -1, -1], dtype=int8)
            >>> v = a.view(fill_value=42)
            >>> v[:]
            array([42, 42, 42, ..., 42, 42, 42], dtype=int8)

        Note that resizing or appending to views is not permitted:

            >>> a = zarr.empty(10000)
            >>> v = a.view()
            >>> try:
            ...     v.resize(20000)
            ... except PermissionError as e:
            ...     print(e)
            operation not permitted for views

        """

        store = self._store
        chunk_store = self._chunk_store
        path = self._path
        if read_only is None:
            read_only = self._read_only
        if synchronizer is None:
            synchronizer = self._synchronizer
        a = Array(
            store=store,
            path=path,
            chunk_store=chunk_store,
            read_only=read_only,
            synchronizer=synchronizer,
            cache_metadata=True,
            zarr_version=self._version,
        )
        a._is_view = True

        # allow override of some properties
        if dtype is None:
            dtype = self._dtype
        else:
            dtype = np.dtype(dtype)
            a._dtype = dtype
        if shape is None:
            shape = self._shape
        else:
            shape = normalize_shape(shape)
            a._shape = shape
        if chunks is not None:
            chunks = normalize_chunks(chunks, shape, dtype.itemsize)
            a._chunks = chunks
        if fill_value is not None:
            a._fill_value = fill_value
        if filters is not None:
            a._filters = filters

        return a

    def astype(self, dtype):
        """Returns a view that does on the fly type conversion of the underlying data.

        Parameters
        ----------
        dtype : string or dtype
            NumPy dtype.

        Notes
        -----
        This method returns a new Array object which is a view on the same
        underlying chunk data. Modifying any data via the view is currently
        not permitted and will result in an error. This is an experimental
        feature and its behavior is subject to change in the future.

        See Also
        --------
        Array.view

        Examples
        --------

        >>> import zarr
        >>> import numpy as np
        >>> data = np.arange(100, dtype=np.uint8)
        >>> a = zarr.array(data, chunks=10)
        >>> a[:]
        array([ 0,  1,  2,  3,  4,  5,  6,  7,  8,  9, 10, 11, 12, 13, 14, 15,
               16, 17, 18, 19, 20, 21, 22, 23, 24, 25, 26, 27, 28, 29, 30, 31,
               32, 33, 34, 35, 36, 37, 38, 39, 40, 41, 42, 43, 44, 45, 46, 47,
               48, 49, 50, 51, 52, 53, 54, 55, 56, 57, 58, 59, 60, 61, 62, 63,
               64, 65, 66, 67, 68, 69, 70, 71, 72, 73, 74, 75, 76, 77, 78, 79,
               80, 81, 82, 83, 84, 85, 86, 87, 88, 89, 90, 91, 92, 93, 94, 95,
               96, 97, 98, 99], dtype=uint8)
        >>> v = a.astype(np.float32)
        >>> v.is_view
        True
        >>> v[:]
        array([  0.,   1.,   2.,   3.,   4.,   5.,   6.,   7.,   8.,   9.,
                10.,  11.,  12.,  13.,  14.,  15.,  16.,  17.,  18.,  19.,
                20.,  21.,  22.,  23.,  24.,  25.,  26.,  27.,  28.,  29.,
                30.,  31.,  32.,  33.,  34.,  35.,  36.,  37.,  38.,  39.,
                40.,  41.,  42.,  43.,  44.,  45.,  46.,  47.,  48.,  49.,
                50.,  51.,  52.,  53.,  54.,  55.,  56.,  57.,  58.,  59.,
                60.,  61.,  62.,  63.,  64.,  65.,  66.,  67.,  68.,  69.,
                70.,  71.,  72.,  73.,  74.,  75.,  76.,  77.,  78.,  79.,
                80.,  81.,  82.,  83.,  84.,  85.,  86.,  87.,  88.,  89.,
                90.,  91.,  92.,  93.,  94.,  95.,  96.,  97.,  98.,  99.],
              dtype=float32)
        """

        dtype = np.dtype(dtype)

        filters = []
        if self._filters:
            filters.extend(self._filters)
        filters.insert(0, AsType(encode_dtype=self._dtype, decode_dtype=dtype))

        return self.view(filters=filters, dtype=dtype, read_only=True)<|MERGE_RESOLUTION|>--- conflicted
+++ resolved
@@ -2604,28 +2604,7 @@
     def __setstate__(self, state):
         self.__init__(**state)
 
-<<<<<<< HEAD
     def _write_context(self, key: str) -> ContextManager:
-
-=======
-    def _synchronized_op(self, f, *args, **kwargs):
-        if self._synchronizer is None:
-            # no synchronization
-            lock = nolock
-
-        else:
-            # synchronize on the array
-            mkey = _prefix_to_array_key(self._store, self._key_prefix)
-            lock = self._synchronizer[mkey]
-
-        with lock:
-            self._refresh_metadata_nosync()
-            result = f(*args, **kwargs)
-
-        return result
-
-    def _write_op(self, f, *args, **kwargs):
->>>>>>> 1ed37f5f
         # guard condition
         if self.read_only:
             raise ReadOnlyError()
