import binascii
import hashlib
import itertools
import math
import operator
import re
from functools import reduce
from typing import Any

import numpy as np
from numcodecs.compat import ensure_bytes

from zarr._storage.store import _prefix_to_attrs_key, assert_zarr_v3_api_available
from zarr.attrs import Attributes
from zarr.codecs import AsType, get_codec
from zarr.errors import ArrayNotFoundError, ReadOnlyError, ArrayIndexError
from zarr.indexing import (
    BasicIndexer,
    CoordinateIndexer,
    MaskIndexer,
    OIndex,
    OrthogonalIndexer,
    VIndex,
    PartialChunkIterator,
    check_fields,
    check_no_multi_fields,
    ensure_tuple,
    err_too_many_indices,
    is_contiguous_selection,
    is_pure_fancy_indexing,
    is_scalar,
    pop_fields,
)
from zarr.storage import (
    _get_hierarchy_metadata,
    _prefix_to_array_key,
    KVStore,
    getsize,
    listdir,
    normalize_store_arg,
)
from zarr.util import (
    all_equal,
    InfoReporter,
    check_array_shape,
    human_readable_size,
    is_total_slice,
    nolock,
    normalize_chunks,
    normalize_resize_args,
    normalize_shape,
    normalize_storage_path,
    PartialReadBuffer,
    ensure_ndarray_like
)


# noinspection PyUnresolvedReferences
class Array:
    """Instantiate an array from an initialized store.

    Parameters
    ----------
    store : MutableMapping
        Array store, already initialized.
    path : string, optional
        Storage path.
    read_only : bool, optional
        True if array should be protected against modification.
    chunk_store : MutableMapping, optional
        Separate storage for chunks. If not provided, `store` will be used
        for storage of both chunks and metadata.
    synchronizer : object, optional
        Array synchronizer.
    cache_metadata : bool, optional
        If True (default), array configuration metadata will be cached for the
        lifetime of the object. If False, array metadata will be reloaded
        prior to all data access and modification operations (may incur
        overhead depending on storage and data access pattern).
    cache_attrs : bool, optional
        If True (default), user attributes will be cached for attribute read
        operations. If False, user attributes are reloaded from the store prior
        to all attribute read operations.
    partial_decompress : bool, optional
        If True and while the chunk_store is a FSStore and the compression used
        is Blosc, when getting data from the array chunks will be partially
        read and decompressed when possible.

        .. versionadded:: 2.7
    chunk_cache: MutableMapping, optional
        Mapping to store decoded chunks for caching. Can be used in repeated
        chunk access scenarios when decoding of data is computationally
        expensive.
        NOTE: When using the write cache feature with object arrays(i.e.
        when dtype of array is 'object' and when writing to the array with
        chunk_cache provided) could result in a slight slowdown as some
        dtypes, like VLenArray, have to go through the encode-decode phase
        before having the correct dtype.

    write_empty_chunks : bool, optional
        If True, all chunks will be stored regardless of their contents. If
        False (default), each chunk is compared to the array's fill value prior
        to storing. If a chunk is uniformly equal to the fill value, then that
        chunk is not be stored, and the store entry for that chunk's key is
        deleted. This setting enables sparser storage, as only chunks with
        non-fill-value data are stored, at the expense of overhead associated
        with checking the data of each chunk.

        .. versionadded:: 2.11

    meta_array : array-like, optional
        An array instance to use for determining arrays to create and return
        to users. Use `numpy.empty(())` by default.

        .. versionadded:: 2.13


    Attributes
    ----------
    store
    path
    name
    read_only
    chunk_store
    shape
    chunks
    dtype
    compression
    compression_opts
    dimension_separator
    fill_value
    order
    synchronizer
    filters
    attrs
    size
    itemsize
    nbytes
    nbytes_stored
    cdata_shape
    nchunks
    nchunks_initialized
    is_view
    info
    vindex
    oindex
    write_empty_chunks
    meta_array

    Methods
    -------
    __getitem__
    __setitem__
    get_basic_selection
    set_basic_selection
    get_orthogonal_selection
    set_orthogonal_selection
    get_mask_selection
    set_mask_selection
    get_coordinate_selection
    set_coordinate_selection
    digest
    hexdigest
    resize
    append
    view
    astype

    """

    def __init__(
        self,
        store: Any,  # BaseStore not strictly required due to normalize_store_arg
        path=None,
        read_only=False,
        chunk_store=None,
        synchronizer=None,
        cache_metadata=True,
        cache_attrs=True,
        partial_decompress=False,
<<<<<<< HEAD
        chunk_cache=None,
=======
        write_empty_chunks=True,
        zarr_version=None,
        meta_array=None,
>>>>>>> f3616313
    ):
        # N.B., expect at this point store is fully initialized with all
        # configuration metadata fully specified and normalized

        store = normalize_store_arg(store, zarr_version=zarr_version)
        if zarr_version is None:
            zarr_version = store._store_version

        if zarr_version != 2:
            assert_zarr_v3_api_available()

        if chunk_store is not None:
            chunk_store = normalize_store_arg(chunk_store,
                                              zarr_version=zarr_version)

        self._store = store
        self._chunk_store = chunk_store
        self._path = normalize_storage_path(path)
        if self._path:
            self._key_prefix = self._path + '/'
        else:
            self._key_prefix = ''
        self._read_only = bool(read_only)
        self._synchronizer = synchronizer
        self._cache_metadata = cache_metadata
        self._is_view = False
        self._partial_decompress = partial_decompress
<<<<<<< HEAD
        self._chunk_cache = chunk_cache
=======
        self._write_empty_chunks = write_empty_chunks
        if meta_array is not None:
            self._meta_array = np.empty_like(meta_array, shape=())
        else:
            self._meta_array = np.empty(())
        self._version = zarr_version
        if self._version == 3:
            self._data_key_prefix = 'data/root/' + self._key_prefix
            self._data_path = 'data/root/' + self._path
            self._hierarchy_metadata = _get_hierarchy_metadata(store=self._store)
            self._metadata_key_suffix = self._hierarchy_metadata['metadata_key_suffix']
>>>>>>> f3616313

        # initialize metadata
        self._load_metadata()

        # initialize attributes
        akey = _prefix_to_attrs_key(self._store, self._key_prefix)
        self._attrs = Attributes(store, key=akey, read_only=read_only,
                                 synchronizer=synchronizer, cache=cache_attrs)

        # initialize info reporter
        self._info_reporter = InfoReporter(self)

        # initialize indexing helpers
        self._oindex = OIndex(self)
        self._vindex = VIndex(self)

    def _load_metadata(self):
        """(Re)load metadata from store."""
        if self._synchronizer is None:
            self._load_metadata_nosync()
        else:
            mkey = _prefix_to_array_key(self._store, self._key_prefix)
            with self._synchronizer[mkey]:
                self._load_metadata_nosync()

    def _load_metadata_nosync(self):
        try:
            mkey = _prefix_to_array_key(self._store, self._key_prefix)
            meta_bytes = self._store[mkey]
        except KeyError:
            raise ArrayNotFoundError(self._path)
        else:

            # decode and store metadata as instance members
            meta = self._store._metadata_class.decode_array_metadata(meta_bytes)
            self._meta = meta
            self._shape = meta['shape']
            self._fill_value = meta['fill_value']
            dimension_separator = meta.get('dimension_separator', None)
            if self._version == 2:
                self._chunks = meta['chunks']
                self._dtype = meta['dtype']
                self._order = meta['order']
                if dimension_separator is None:
                    try:
                        dimension_separator = self._store._dimension_separator
                    except (AttributeError, KeyError):
                        pass

                    # Fallback for any stores which do not choose a default
                    if dimension_separator is None:
                        dimension_separator = "."
            else:
                self._chunks = meta['chunk_grid']['chunk_shape']
                self._dtype = meta['data_type']
                self._order = meta['chunk_memory_layout']
                chunk_separator = meta['chunk_grid']['separator']
                if dimension_separator is None:
                    dimension_separator = meta.get('dimension_separator', chunk_separator)

            self._dimension_separator = dimension_separator

            # setup compressor
            compressor = meta.get('compressor', None)
            if compressor is None:
                self._compressor = None
            elif self._version == 2:
                self._compressor = get_codec(compressor)
            else:
                self._compressor = compressor

            # setup filters
            if self._version == 2:
                filters = meta.get('filters', [])
            else:
                # TODO: storing filters under attributes for now since the v3
                #       array metadata does not have a 'filters' attribute.
                filters = meta['attributes'].get('filters', [])
            if filters:
                filters = [get_codec(config) for config in filters]
            self._filters = filters

    def _refresh_metadata(self):
        if not self._cache_metadata:
            self._load_metadata()

    def _refresh_metadata_nosync(self):
        if not self._cache_metadata and not self._is_view:
            self._load_metadata_nosync()

    def _flush_metadata_nosync(self):
        if self._is_view:
            raise PermissionError('operation not permitted for views')

        if self._compressor:
            compressor_config = self._compressor.get_config()
        else:
            compressor_config = None
        if self._filters:
            filters_config = [f.get_config() for f in self._filters]
        else:
            filters_config = None
        _compressor = compressor_config if self._version == 2 else self._compressor
        meta = dict(shape=self._shape, compressor=_compressor,
                    fill_value=self._fill_value, filters=filters_config)
        if getattr(self._store, '_store_version', 2) == 2:
            meta.update(
                dict(chunks=self._chunks, dtype=self._dtype, order=self._order)
            )
        else:
            meta.update(
                dict(chunk_grid=dict(type='regular',
                                     chunk_shape=self._chunks,
                                     separator=self._dimension_separator),
                     data_type=self._dtype,
                     chunk_memory_layout=self._order,
                     attributes=self.attrs.asdict())
            )
        mkey = _prefix_to_array_key(self._store, self._key_prefix)
        self._store[mkey] = self._store._metadata_class.encode_array_metadata(meta)

    @property
    def store(self):
        """A MutableMapping providing the underlying storage for the array."""
        return self._store

    @property
    def path(self):
        """Storage path."""
        return self._path

    @property
    def name(self):
        """Array name following h5py convention."""
        if self.path:
            # follow h5py convention: add leading slash
            name = self.path
            if name[0] != '/':
                name = '/' + name
            return name
        return None

    @property
    def basename(self):
        """Final component of name."""
        if self.name is not None:
            return self.name.split('/')[-1]
        return None

    @property
    def read_only(self):
        """A boolean, True if modification operations are not permitted."""
        return self._read_only

    @read_only.setter
    def read_only(self, value):
        self._read_only = bool(value)

    @property
    def chunk_store(self):
        """A MutableMapping providing the underlying storage for array chunks."""
        if self._chunk_store is None:
            return self._store
        else:
            return self._chunk_store

    @property
    def shape(self):
        """A tuple of integers describing the length of each dimension of
        the array."""
        # N.B., shape may change if array is resized, hence need to refresh
        # metadata
        self._refresh_metadata()
        return self._shape

    @shape.setter
    def shape(self, value):
        self.resize(value)

    @property
    def chunks(self):
        """A tuple of integers describing the length of each dimension of a
        chunk of the array."""
        return self._chunks

    @property
    def dtype(self):
        """The NumPy data type."""
        return self._dtype

    @property
    def compressor(self):
        """Primary compression codec."""
        return self._compressor

    @property
    def fill_value(self):
        """A value used for uninitialized portions of the array."""
        return self._fill_value

    @fill_value.setter
    def fill_value(self, new):
        self._fill_value = new
        self._flush_metadata_nosync()

    @property
    def order(self):
        """A string indicating the order in which bytes are arranged within
        chunks of the array."""
        return self._order

    @property
    def filters(self):
        """One or more codecs used to transform data prior to compression."""
        return self._filters

    @property
    def synchronizer(self):
        """Object used to synchronize write access to the array."""
        return self._synchronizer

    @property
    def attrs(self):
        """A MutableMapping containing user-defined attributes. Note that
        attribute values must be JSON serializable."""
        return self._attrs

    @property
    def ndim(self):
        """Number of dimensions."""
        return len(self._shape)

    @property
    def _size(self):
        return reduce(operator.mul, self._shape, 1)

    @property
    def size(self):
        """The total number of elements in the array."""
        # N.B., this property depends on shape, and shape may change if array
        # is resized, hence need to refresh metadata
        self._refresh_metadata()
        return self._size

    @property
    def itemsize(self):
        """The size in bytes of each item in the array."""
        return self.dtype.itemsize

    @property
    def _nbytes(self):
        return self._size * self.itemsize

    @property
    def nbytes(self):
        """The total number of bytes that would be required to store the
        array without compression."""
        # N.B., this property depends on shape, and shape may change if array
        # is resized, hence need to refresh metadata
        self._refresh_metadata()
        return self._nbytes

    @property
    def nbytes_stored(self):
        """The total number of stored bytes of data for the array. This
        includes storage required for configuration metadata and user
        attributes."""
        m = getsize(self._store, self._path)
        if self._chunk_store is None:
            return m
        else:
            n = getsize(self._chunk_store, self._path)
            if m < 0 or n < 0:
                return -1
            else:
                return m + n

    @property
    def _cdata_shape(self):
        if self._shape == ():
            return 1,
        else:
            return tuple(math.ceil(s / c)
                         for s, c in zip(self._shape, self._chunks))

    @property
    def cdata_shape(self):
        """A tuple of integers describing the number of chunks along each
        dimension of the array."""
        self._refresh_metadata()
        return self._cdata_shape

    @property
    def _nchunks(self):
        return reduce(operator.mul, self._cdata_shape, 1)

    @property
    def nchunks(self):
        """Total number of chunks."""
        self._refresh_metadata()
        return self._nchunks

    @property
    def nchunks_initialized(self):
        """The number of chunks that have been initialized with some data."""

        # count chunk keys
        if self._version == 3:
            # # key pattern for chunk keys
            # prog = re.compile(r'\.'.join([r'c\d+'] * min(1, self.ndim)))
            # # get chunk keys, excluding the prefix
            # members = self.chunk_store.list_prefix(self._data_path)
            # members = [k.split(self._data_key_prefix)[1] for k in members]
            # # count the chunk keys
            # return sum(1 for k in members if prog.match(k))

            # key pattern for chunk keys
            prog = re.compile(self._data_key_prefix + r'c\d+')  # TODO: ndim == 0 case?
            # get chunk keys, excluding the prefix
            members = self.chunk_store.list_prefix(self._data_path)
            # count the chunk keys
            return sum(1 for k in members if prog.match(k))
        else:
            # key pattern for chunk keys
            prog = re.compile(r'\.'.join([r'\d+'] * min(1, self.ndim)))

            # count chunk keys
            return sum(1 for k in listdir(self.chunk_store, self._path) if prog.match(k))

    # backwards compatibility
    initialized = nchunks_initialized

    @property
    def is_view(self):
        """A boolean, True if this array is a view on another array."""
        return self._is_view

    @property
    def oindex(self):
        """Shortcut for orthogonal (outer) indexing, see :func:`get_orthogonal_selection` and
        :func:`set_orthogonal_selection` for documentation and examples."""
        return self._oindex

    @property
    def vindex(self):
        """Shortcut for vectorized (inner) indexing, see :func:`get_coordinate_selection`,
        :func:`set_coordinate_selection`, :func:`get_mask_selection` and
        :func:`set_mask_selection` for documentation and examples."""
        return self._vindex

    @property
    def write_empty_chunks(self) -> bool:
        """A Boolean, True if chunks composed of the array's fill value
        will be stored. If False, such chunks will not be stored.
        """
        return self._write_empty_chunks

    @property
    def meta_array(self):
        """An array-like instance to use for determining arrays to create and return
        to users.
        """
        return self._meta_array

    def __eq__(self, other):
        return (
            isinstance(other, Array) and
            self.store == other.store and
            self.read_only == other.read_only and
            self.path == other.path and
            not self._is_view
            # N.B., no need to compare other properties, should be covered by
            # store comparison
        )

    def __array__(self, *args):
        a = self[...]
        if args:
            a = a.astype(args[0])
        return a

    def islice(self, start=None, end=None):
        """
        Yield a generator for iterating over the entire or parts of the
        array. Uses a cache so chunks only have to be decompressed once.

        Parameters
        ----------
        start : int, optional
            Start index for the generator to start at. Defaults to 0.
        end : int, optional
            End index for the generator to stop at. Defaults to self.shape[0].

        Yields
        ------
        out : generator
            A generator that can be used to iterate over the requested region
            the array.

        Examples
        --------
        Setup a 1-dimensional array::

            >>> import zarr
            >>> import numpy as np
            >>> z = zarr.array(np.arange(100))

        Iterate over part of the array:
            >>> for value in z.islice(25, 30): value;
            25
            26
            27
            28
            29
        """

        if len(self.shape) == 0:
            # Same error as numpy
            raise TypeError("iteration over a 0-d array")
        if start is None:
            start = 0
        if end is None or end > self.shape[0]:
            end = self.shape[0]

        if not isinstance(start, int) or start < 0:
            raise ValueError('start must be a nonnegative integer')

        if not isinstance(end, int) or end < 0:
            raise ValueError('end must be a nonnegative integer')

        # Avoid repeatedly decompressing chunks by iterating over the chunks
        # in the first dimension.
        chunk_size = self.chunks[0]
        chunk = None
        for j in range(start, end):
            if j % chunk_size == 0:
                chunk = self[j: j + chunk_size]
            # init chunk if we start offset of chunk borders
            elif chunk is None:
                chunk_start = j - j % chunk_size
                chunk_end = chunk_start + chunk_size
                chunk = self[chunk_start:chunk_end]
            yield chunk[j % chunk_size]

    def __iter__(self):
        return self.islice()

    def __len__(self):
        if self.shape:
            return self.shape[0]
        else:
            # 0-dimensional array, same error message as numpy
            raise TypeError('len() of unsized object')

    def __getitem__(self, selection):
        """Retrieve data for an item or region of the array.

        Parameters
        ----------
        selection : tuple
            An integer index or slice or tuple of int/slice objects specifying the
            requested item or region for each dimension of the array.

        Returns
        -------
        out : ndarray
            A NumPy array containing the data for the requested region.

        Examples
        --------
        Setup a 1-dimensional array::

            >>> import zarr
            >>> import numpy as np
            >>> z = zarr.array(np.arange(100))

        Retrieve a single item::

            >>> z[5]
            5

        Retrieve a region via slicing::

            >>> z[:5]
            array([0, 1, 2, 3, 4])
            >>> z[-5:]
            array([95, 96, 97, 98, 99])
            >>> z[5:10]
            array([5, 6, 7, 8, 9])
            >>> z[5:10:2]
            array([5, 7, 9])
            >>> z[::2]
            array([ 0,  2,  4, ..., 94, 96, 98])

        Load the entire array into memory::

            >>> z[...]
            array([ 0,  1,  2, ..., 97, 98, 99])

        Setup a 2-dimensional array::

            >>> z = zarr.array(np.arange(100).reshape(10, 10))

        Retrieve an item::

            >>> z[2, 2]
            22

        Retrieve a region via slicing::

            >>> z[1:3, 1:3]
            array([[11, 12],
                   [21, 22]])
            >>> z[1:3, :]
            array([[10, 11, 12, 13, 14, 15, 16, 17, 18, 19],
                   [20, 21, 22, 23, 24, 25, 26, 27, 28, 29]])
            >>> z[:, 1:3]
            array([[ 1,  2],
                   [11, 12],
                   [21, 22],
                   [31, 32],
                   [41, 42],
                   [51, 52],
                   [61, 62],
                   [71, 72],
                   [81, 82],
                   [91, 92]])
            >>> z[0:5:2, 0:5:2]
            array([[ 0,  2,  4],
                   [20, 22, 24],
                   [40, 42, 44]])
            >>> z[::2, ::2]
            array([[ 0,  2,  4,  6,  8],
                   [20, 22, 24, 26, 28],
                   [40, 42, 44, 46, 48],
                   [60, 62, 64, 66, 68],
                   [80, 82, 84, 86, 88]])

        Load the entire array into memory::

            >>> z[...]
            array([[ 0,  1,  2,  3,  4,  5,  6,  7,  8,  9],
                   [10, 11, 12, 13, 14, 15, 16, 17, 18, 19],
                   [20, 21, 22, 23, 24, 25, 26, 27, 28, 29],
                   [30, 31, 32, 33, 34, 35, 36, 37, 38, 39],
                   [40, 41, 42, 43, 44, 45, 46, 47, 48, 49],
                   [50, 51, 52, 53, 54, 55, 56, 57, 58, 59],
                   [60, 61, 62, 63, 64, 65, 66, 67, 68, 69],
                   [70, 71, 72, 73, 74, 75, 76, 77, 78, 79],
                   [80, 81, 82, 83, 84, 85, 86, 87, 88, 89],
                   [90, 91, 92, 93, 94, 95, 96, 97, 98, 99]])

        For arrays with a structured dtype, specific fields can be retrieved, e.g.::

            >>> a = np.array([(b'aaa', 1, 4.2),
            ...               (b'bbb', 2, 8.4),
            ...               (b'ccc', 3, 12.6)],
            ...              dtype=[('foo', 'S3'), ('bar', 'i4'), ('baz', 'f8')])
            >>> z = zarr.array(a)
            >>> z['foo']
            array([b'aaa', b'bbb', b'ccc'],
                  dtype='|S3')

        Notes
        -----
        Slices with step > 1 are supported, but slices with negative step are not.

        Currently the implementation for __getitem__ is provided by
        :func:`vindex` if the indexing is pure fancy indexing (ie a
        broadcast-compatible tuple of integer array indices), or by
        :func:`set_basic_selection` otherwise.

        Effectively, this means that the following indexing modes are supported:

           - integer indexing
           - slice indexing
           - mixed slice and integer indexing
           - boolean indexing
           - fancy indexing (vectorized list of integers)

        For specific indexing options including outer indexing, see the
        methods listed under See Also.

        See Also
        --------
        get_basic_selection, set_basic_selection, get_mask_selection, set_mask_selection,
        get_coordinate_selection, set_coordinate_selection, get_orthogonal_selection,
        set_orthogonal_selection, vindex, oindex, __setitem__

        """
        fields, pure_selection = pop_fields(selection)
        if is_pure_fancy_indexing(pure_selection, self.ndim):
            result = self.vindex[selection]
        else:
            result = self.get_basic_selection(pure_selection, fields=fields)
        return result

    def get_basic_selection(self, selection=Ellipsis, out=None, fields=None):
        """Retrieve data for an item or region of the array.

        Parameters
        ----------
        selection : tuple
            A tuple specifying the requested item or region for each dimension of the
            array. May be any combination of int and/or slice for multidimensional arrays.
        out : ndarray, optional
            If given, load the selected data directly into this array.
        fields : str or sequence of str, optional
            For arrays with a structured dtype, one or more fields can be specified to
            extract data for.

        Returns
        -------
        out : ndarray
            A NumPy array containing the data for the requested region.

        Examples
        --------
        Setup a 1-dimensional array::

            >>> import zarr
            >>> import numpy as np
            >>> z = zarr.array(np.arange(100))

        Retrieve a single item::

            >>> z.get_basic_selection(5)
            5

        Retrieve a region via slicing::

            >>> z.get_basic_selection(slice(5))
            array([0, 1, 2, 3, 4])
            >>> z.get_basic_selection(slice(-5, None))
            array([95, 96, 97, 98, 99])
            >>> z.get_basic_selection(slice(5, 10))
            array([5, 6, 7, 8, 9])
            >>> z.get_basic_selection(slice(5, 10, 2))
            array([5, 7, 9])
            >>> z.get_basic_selection(slice(None, None, 2))
            array([  0,  2,  4, ..., 94, 96, 98])

        Setup a 2-dimensional array::

            >>> z = zarr.array(np.arange(100).reshape(10, 10))

        Retrieve an item::

            >>> z.get_basic_selection((2, 2))
            22

        Retrieve a region via slicing::

            >>> z.get_basic_selection((slice(1, 3), slice(1, 3)))
            array([[11, 12],
                   [21, 22]])
            >>> z.get_basic_selection((slice(1, 3), slice(None)))
            array([[10, 11, 12, 13, 14, 15, 16, 17, 18, 19],
                   [20, 21, 22, 23, 24, 25, 26, 27, 28, 29]])
            >>> z.get_basic_selection((slice(None), slice(1, 3)))
            array([[ 1,  2],
                   [11, 12],
                   [21, 22],
                   [31, 32],
                   [41, 42],
                   [51, 52],
                   [61, 62],
                   [71, 72],
                   [81, 82],
                   [91, 92]])
            >>> z.get_basic_selection((slice(0, 5, 2), slice(0, 5, 2)))
            array([[ 0,  2,  4],
                   [20, 22, 24],
                   [40, 42, 44]])
            >>> z.get_basic_selection((slice(None, None, 2), slice(None, None, 2)))
            array([[ 0,  2,  4,  6,  8],
                   [20, 22, 24, 26, 28],
                   [40, 42, 44, 46, 48],
                   [60, 62, 64, 66, 68],
                   [80, 82, 84, 86, 88]])

        For arrays with a structured dtype, specific fields can be retrieved, e.g.::

            >>> a = np.array([(b'aaa', 1, 4.2),
            ...               (b'bbb', 2, 8.4),
            ...               (b'ccc', 3, 12.6)],
            ...              dtype=[('foo', 'S3'), ('bar', 'i4'), ('baz', 'f8')])
            >>> z = zarr.array(a)
            >>> z.get_basic_selection(slice(2), fields='foo')
            array([b'aaa', b'bbb'],
                  dtype='|S3')

        Notes
        -----
        Slices with step > 1 are supported, but slices with negative step are not.

        Currently this method provides the implementation for accessing data via the
        square bracket notation (__getitem__). See :func:`__getitem__` for examples
        using the alternative notation.

        See Also
        --------
        set_basic_selection, get_mask_selection, set_mask_selection,
        get_coordinate_selection, set_coordinate_selection, get_orthogonal_selection,
        set_orthogonal_selection, vindex, oindex, __getitem__, __setitem__

        """

        # refresh metadata
        if not self._cache_metadata:
            self._load_metadata()

        # check args
        check_fields(fields, self._dtype)

        # handle zero-dimensional arrays
        if self._shape == ():
            return self._get_basic_selection_zd(selection=selection, out=out,
                                                fields=fields)
        else:
            return self._get_basic_selection_nd(selection=selection, out=out,
                                                fields=fields)

    def _get_basic_selection_zd(self, selection, out=None, fields=None):
        # special case basic selection for zero-dimensional array

        # check selection is valid
        selection = ensure_tuple(selection)
        if selection not in ((), (Ellipsis,)):
            err_too_many_indices(selection, ())

        # obtain key for chunk
        ckey = self._chunk_key((0,))

<<<<<<< HEAD
        # setup variable to hold decoded chunk
        chunk = None
=======
        except KeyError:
            # chunk not initialized
            chunk = np.zeros_like(self._meta_array, shape=(), dtype=self._dtype)
            if self._fill_value is not None:
                chunk.fill(self._fill_value)
>>>>>>> f3616313

        # check for cached chunk
        if self._chunk_cache is not None:
            chunk = self._chunk_cache.get(ckey)

        if chunk is None:
            try:
                # obtain encoded data for chunk
                cdata = self.chunk_store[ckey]

            except KeyError:
                # chunk not initialized
                chunk = np.zeros((), dtype=self._dtype)
                if self._fill_value is not None:
                    chunk.fill(self._fill_value)

            else:
                chunk = self._decode_chunk(cdata)

            # cache decoded chunk
            if self._chunk_cache is not None:
                self._chunk_cache[ckey] = chunk

        # handle fields
        if fields:
            chunk = chunk[fields]

        # handle selection of the scalar value via empty tuple
        if out is None:
            out = chunk[selection]
        else:
            out[selection] = chunk[selection]

        return out

    def _get_basic_selection_nd(self, selection, out=None, fields=None):
        # implementation of basic selection for array with at least one dimension

        # setup indexer
        indexer = BasicIndexer(selection, self)

        return self._get_selection(indexer=indexer, out=out, fields=fields)

    def get_orthogonal_selection(self, selection, out=None, fields=None):
        """Retrieve data by making a selection for each dimension of the array. For
        example, if an array has 2 dimensions, allows selecting specific rows and/or
        columns. The selection for each dimension can be either an integer (indexing a
        single item), a slice, an array of integers, or a Boolean array where True
        values indicate a selection.

        Parameters
        ----------
        selection : tuple
            A selection for each dimension of the array. May be any combination of int,
            slice, integer array or Boolean array.
        out : ndarray, optional
            If given, load the selected data directly into this array.
        fields : str or sequence of str, optional
            For arrays with a structured dtype, one or more fields can be specified to
            extract data for.

        Returns
        -------
        out : ndarray
            A NumPy array containing the data for the requested selection.

        Examples
        --------
        Setup a 2-dimensional array::

            >>> import zarr
            >>> import numpy as np
            >>> z = zarr.array(np.arange(100).reshape(10, 10))

        Retrieve rows and columns via any combination of int, slice, integer array and/or
        Boolean array::

            >>> z.get_orthogonal_selection(([1, 4], slice(None)))
            array([[10, 11, 12, 13, 14, 15, 16, 17, 18, 19],
                   [40, 41, 42, 43, 44, 45, 46, 47, 48, 49]])
            >>> z.get_orthogonal_selection((slice(None), [1, 4]))
            array([[ 1,  4],
                   [11, 14],
                   [21, 24],
                   [31, 34],
                   [41, 44],
                   [51, 54],
                   [61, 64],
                   [71, 74],
                   [81, 84],
                   [91, 94]])
            >>> z.get_orthogonal_selection(([1, 4], [1, 4]))
            array([[11, 14],
                   [41, 44]])
            >>> sel = np.zeros(z.shape[0], dtype=bool)
            >>> sel[1] = True
            >>> sel[4] = True
            >>> z.get_orthogonal_selection((sel, sel))
            array([[11, 14],
                   [41, 44]])

        For convenience, the orthogonal selection functionality is also available via the
        `oindex` property, e.g.::

            >>> z.oindex[[1, 4], :]
            array([[10, 11, 12, 13, 14, 15, 16, 17, 18, 19],
                   [40, 41, 42, 43, 44, 45, 46, 47, 48, 49]])
            >>> z.oindex[:, [1, 4]]
            array([[ 1,  4],
                   [11, 14],
                   [21, 24],
                   [31, 34],
                   [41, 44],
                   [51, 54],
                   [61, 64],
                   [71, 74],
                   [81, 84],
                   [91, 94]])
            >>> z.oindex[[1, 4], [1, 4]]
            array([[11, 14],
                   [41, 44]])
            >>> sel = np.zeros(z.shape[0], dtype=bool)
            >>> sel[1] = True
            >>> sel[4] = True
            >>> z.oindex[sel, sel]
            array([[11, 14],
                   [41, 44]])

        Notes
        -----
        Orthogonal indexing is also known as outer indexing.

        Slices with step > 1 are supported, but slices with negative step are not.

        See Also
        --------
        get_basic_selection, set_basic_selection, get_mask_selection, set_mask_selection,
        get_coordinate_selection, set_coordinate_selection, set_orthogonal_selection,
        vindex, oindex, __getitem__, __setitem__

        """

        # refresh metadata
        if not self._cache_metadata:
            self._load_metadata()

        # check args
        check_fields(fields, self._dtype)

        # setup indexer
        indexer = OrthogonalIndexer(selection, self)

        return self._get_selection(indexer=indexer, out=out, fields=fields)

    def get_coordinate_selection(self, selection, out=None, fields=None):
        """Retrieve a selection of individual items, by providing the indices
        (coordinates) for each selected item.

        Parameters
        ----------
        selection : tuple
            An integer (coordinate) array for each dimension of the array.
        out : ndarray, optional
            If given, load the selected data directly into this array.
        fields : str or sequence of str, optional
            For arrays with a structured dtype, one or more fields can be specified to
            extract data for.

        Returns
        -------
        out : ndarray
            A NumPy array containing the data for the requested selection.

        Examples
        --------
        Setup a 2-dimensional array::

            >>> import zarr
            >>> import numpy as np
            >>> z = zarr.array(np.arange(100).reshape(10, 10))

        Retrieve items by specifying their coordinates::

            >>> z.get_coordinate_selection(([1, 4], [1, 4]))
            array([11, 44])

        For convenience, the coordinate selection functionality is also available via the
        `vindex` property, e.g.::

            >>> z.vindex[[1, 4], [1, 4]]
            array([11, 44])

        Notes
        -----
        Coordinate indexing is also known as point selection, and is a form of vectorized
        or inner indexing.

        Slices are not supported. Coordinate arrays must be provided for all dimensions
        of the array.

        Coordinate arrays may be multidimensional, in which case the output array will
        also be multidimensional. Coordinate arrays are broadcast against each other
        before being applied. The shape of the output will be the same as the shape of
        each coordinate array after broadcasting.

        See Also
        --------
        get_basic_selection, set_basic_selection, get_mask_selection, set_mask_selection,
        get_orthogonal_selection, set_orthogonal_selection, set_coordinate_selection,
        vindex, oindex, __getitem__, __setitem__

        """

        # refresh metadata
        if not self._cache_metadata:
            self._load_metadata()

        # check args
        check_fields(fields, self._dtype)

        # setup indexer
        indexer = CoordinateIndexer(selection, self)

        # handle output - need to flatten
        if out is not None:
            out = out.reshape(-1)

        out = self._get_selection(indexer=indexer, out=out, fields=fields)

        # restore shape
        out = out.reshape(indexer.sel_shape)

        return out

    def get_mask_selection(self, selection, out=None, fields=None):
        """Retrieve a selection of individual items, by providing a Boolean array of the
        same shape as the array against which the selection is being made, where True
        values indicate a selected item.

        Parameters
        ----------
        selection : ndarray, bool
            A Boolean array of the same shape as the array against which the selection is
            being made.
        out : ndarray, optional
            If given, load the selected data directly into this array.
        fields : str or sequence of str, optional
            For arrays with a structured dtype, one or more fields can be specified to
            extract data for.

        Returns
        -------
        out : ndarray
            A NumPy array containing the data for the requested selection.

        Examples
        --------
        Setup a 2-dimensional array::

            >>> import zarr
            >>> import numpy as np
            >>> z = zarr.array(np.arange(100).reshape(10, 10))

        Retrieve items by specifying a mask::

            >>> sel = np.zeros_like(z, dtype=bool)
            >>> sel[1, 1] = True
            >>> sel[4, 4] = True
            >>> z.get_mask_selection(sel)
            array([11, 44])

        For convenience, the mask selection functionality is also available via the
        `vindex` property, e.g.::

            >>> z.vindex[sel]
            array([11, 44])

        Notes
        -----
        Mask indexing is a form of vectorized or inner indexing, and is equivalent to
        coordinate indexing. Internally the mask array is converted to coordinate
        arrays by calling `np.nonzero`.

        See Also
        --------
        get_basic_selection, set_basic_selection, set_mask_selection,
        get_orthogonal_selection, set_orthogonal_selection, get_coordinate_selection,
        set_coordinate_selection, vindex, oindex, __getitem__, __setitem__

        """

        # refresh metadata
        if not self._cache_metadata:
            self._load_metadata()

        # check args
        check_fields(fields, self._dtype)

        # setup indexer
        indexer = MaskIndexer(selection, self)

        return self._get_selection(indexer=indexer, out=out, fields=fields)

    def _get_selection(self, indexer, out=None, fields=None):

        # We iterate over all chunks which overlap the selection and thus contain data
        # that needs to be extracted. Each chunk is processed in turn, extracting the
        # necessary data and storing into the correct location in the output array.

        # N.B., it is an important optimisation that we only visit chunks which overlap
        # the selection. This minimises the number of iterations in the main for loop.

        # check fields are sensible
        out_dtype = check_fields(fields, self._dtype)

        # determine output shape
        out_shape = indexer.shape

        # setup output array
        if out is None:
            out = np.empty_like(self._meta_array, shape=out_shape,
                                dtype=out_dtype, order=self._order)
        else:
            check_array_shape('out', out, out_shape)

        # iterate over chunks
        if not hasattr(self.chunk_store, "getitems") or \
           any(map(lambda x: x == 0, self.shape)):
            # sequentially get one key at a time from storage
            for chunk_coords, chunk_selection, out_selection in indexer:

                # load chunk selection into output array
                self._chunk_getitem(chunk_coords, chunk_selection, out, out_selection,
                                    drop_axes=indexer.drop_axes, fields=fields)
        else:
            # allow storage to get multiple items at once
            lchunk_coords, lchunk_selection, lout_selection = zip(*indexer)
            self._chunk_getitems(lchunk_coords, lchunk_selection, out, lout_selection,
                                 drop_axes=indexer.drop_axes, fields=fields)

        if out.shape:
            return out
        else:
            return out[()]

    def __setitem__(self, selection, value):
        """Modify data for an item or region of the array.

        Parameters
        ----------
        selection : tuple
            An integer index or slice or tuple of int/slice specifying the requested
            region for each dimension of the array.
        value : scalar or array-like
            Value to be stored into the array.

        Examples
        --------
        Setup a 1-dimensional array::

            >>> import zarr
            >>> z = zarr.zeros(100, dtype=int)

        Set all array elements to the same scalar value::

            >>> z[...] = 42
            >>> z[...]
            array([42, 42, 42, ..., 42, 42, 42])

        Set a portion of the array::

            >>> z[:10] = np.arange(10)
            >>> z[-10:] = np.arange(10)[::-1]
            >>> z[...]
            array([ 0, 1, 2, ..., 2, 1, 0])

        Setup a 2-dimensional array::

            >>> z = zarr.zeros((5, 5), dtype=int)

        Set all array elements to the same scalar value::

            >>> z[...] = 42

        Set a portion of the array::

            >>> z[0, :] = np.arange(z.shape[1])
            >>> z[:, 0] = np.arange(z.shape[0])
            >>> z[...]
            array([[ 0,  1,  2,  3,  4],
                   [ 1, 42, 42, 42, 42],
                   [ 2, 42, 42, 42, 42],
                   [ 3, 42, 42, 42, 42],
                   [ 4, 42, 42, 42, 42]])

        For arrays with a structured dtype, specific fields can be modified, e.g.::

            >>> a = np.array([(b'aaa', 1, 4.2),
            ...               (b'bbb', 2, 8.4),
            ...               (b'ccc', 3, 12.6)],
            ...              dtype=[('foo', 'S3'), ('bar', 'i4'), ('baz', 'f8')])
            >>> z = zarr.array(a)
            >>> z['foo'] = b'zzz'
            >>> z[...]
            array([(b'zzz', 1,   4.2), (b'zzz', 2,   8.4), (b'zzz', 3,  12.6)],
                  dtype=[('foo', 'S3'), ('bar', '<i4'), ('baz', '<f8')])

        Notes
        -----
        Slices with step > 1 are supported, but slices with negative step are not.

        Currently the implementation for __setitem__ is provided by
        :func:`vindex` if the indexing is pure fancy indexing (ie a
        broadcast-compatible tuple of integer array indices), or by
        :func:`set_basic_selection` otherwise.

        Effectively, this means that the following indexing modes are supported:

           - integer indexing
           - slice indexing
           - mixed slice and integer indexing
           - boolean indexing
           - fancy indexing (vectorized list of integers)

        For specific indexing options including outer indexing, see the
        methods listed under See Also.

        See Also
        --------
        get_basic_selection, set_basic_selection, get_mask_selection, set_mask_selection,
        get_coordinate_selection, set_coordinate_selection, get_orthogonal_selection,
        set_orthogonal_selection, vindex, oindex, __getitem__

        """
        fields, pure_selection = pop_fields(selection)
        if is_pure_fancy_indexing(pure_selection, self.ndim):
            self.vindex[selection] = value
        else:
            self.set_basic_selection(pure_selection, value, fields=fields)

    def set_basic_selection(self, selection, value, fields=None):
        """Modify data for an item or region of the array.

        Parameters
        ----------
        selection : tuple
            An integer index or slice or tuple of int/slice specifying the requested
            region for each dimension of the array.
        value : scalar or array-like
            Value to be stored into the array.
        fields : str or sequence of str, optional
            For arrays with a structured dtype, one or more fields can be specified to set
            data for.

        Examples
        --------
        Setup a 1-dimensional array::

            >>> import zarr
            >>> import numpy as np
            >>> z = zarr.zeros(100, dtype=int)

        Set all array elements to the same scalar value::

            >>> z.set_basic_selection(..., 42)
            >>> z[...]
            array([42, 42, 42, ..., 42, 42, 42])

        Set a portion of the array::

            >>> z.set_basic_selection(slice(10), np.arange(10))
            >>> z.set_basic_selection(slice(-10, None), np.arange(10)[::-1])
            >>> z[...]
            array([ 0, 1, 2, ..., 2, 1, 0])

        Setup a 2-dimensional array::

            >>> z = zarr.zeros((5, 5), dtype=int)

        Set all array elements to the same scalar value::

            >>> z.set_basic_selection(..., 42)

        Set a portion of the array::

            >>> z.set_basic_selection((0, slice(None)), np.arange(z.shape[1]))
            >>> z.set_basic_selection((slice(None), 0), np.arange(z.shape[0]))
            >>> z[...]
            array([[ 0,  1,  2,  3,  4],
                   [ 1, 42, 42, 42, 42],
                   [ 2, 42, 42, 42, 42],
                   [ 3, 42, 42, 42, 42],
                   [ 4, 42, 42, 42, 42]])

        For arrays with a structured dtype, the `fields` parameter can be used to set
        data for a specific field, e.g.::

            >>> a = np.array([(b'aaa', 1, 4.2),
            ...               (b'bbb', 2, 8.4),
            ...               (b'ccc', 3, 12.6)],
            ...              dtype=[('foo', 'S3'), ('bar', 'i4'), ('baz', 'f8')])
            >>> z = zarr.array(a)
            >>> z.set_basic_selection(slice(0, 2), b'zzz', fields='foo')
            >>> z[:]
            array([(b'zzz', 1,   4.2), (b'zzz', 2,   8.4), (b'ccc', 3,  12.6)],
                  dtype=[('foo', 'S3'), ('bar', '<i4'), ('baz', '<f8')])

        Notes
        -----
        This method provides the underlying implementation for modifying data via square
        bracket notation, see :func:`__setitem__` for equivalent examples using the
        alternative notation.

        See Also
        --------
        get_basic_selection, get_mask_selection, set_mask_selection,
        get_coordinate_selection, set_coordinate_selection, get_orthogonal_selection,
        set_orthogonal_selection, vindex, oindex, __getitem__, __setitem__

        """

        # guard conditions
        if self._read_only:
            raise ReadOnlyError()

        # refresh metadata
        if not self._cache_metadata:
            self._load_metadata_nosync()

        # handle zero-dimensional arrays
        if self._shape == ():
            return self._set_basic_selection_zd(selection, value, fields=fields)
        else:
            return self._set_basic_selection_nd(selection, value, fields=fields)

    def set_orthogonal_selection(self, selection, value, fields=None):
        """Modify data via a selection for each dimension of the array.

        Parameters
        ----------
        selection : tuple
            A selection for each dimension of the array. May be any combination of int,
            slice, integer array or Boolean array.
        value : scalar or array-like
            Value to be stored into the array.
        fields : str or sequence of str, optional
            For arrays with a structured dtype, one or more fields can be specified to set
            data for.

        Examples
        --------
        Setup a 2-dimensional array::

            >>> import zarr
            >>> import numpy as np
            >>> z = zarr.zeros((5, 5), dtype=int)

        Set data for a selection of rows::

            >>> z.set_orthogonal_selection(([1, 4], slice(None)), 1)
            >>> z[...]
            array([[0, 0, 0, 0, 0],
                   [1, 1, 1, 1, 1],
                   [0, 0, 0, 0, 0],
                   [0, 0, 0, 0, 0],
                   [1, 1, 1, 1, 1]])

        Set data for a selection of columns::

            >>> z.set_orthogonal_selection((slice(None), [1, 4]), 2)
            >>> z[...]
            array([[0, 2, 0, 0, 2],
                   [1, 2, 1, 1, 2],
                   [0, 2, 0, 0, 2],
                   [0, 2, 0, 0, 2],
                   [1, 2, 1, 1, 2]])

        Set data for a selection of rows and columns::

            >>> z.set_orthogonal_selection(([1, 4], [1, 4]), 3)
            >>> z[...]
            array([[0, 2, 0, 0, 2],
                   [1, 3, 1, 1, 3],
                   [0, 2, 0, 0, 2],
                   [0, 2, 0, 0, 2],
                   [1, 3, 1, 1, 3]])

        For convenience, this functionality is also available via the `oindex` property.
        E.g.::

            >>> z.oindex[[1, 4], [1, 4]] = 4
            >>> z[...]
            array([[0, 2, 0, 0, 2],
                   [1, 4, 1, 1, 4],
                   [0, 2, 0, 0, 2],
                   [0, 2, 0, 0, 2],
                   [1, 4, 1, 1, 4]])

        Notes
        -----
        Orthogonal indexing is also known as outer indexing.

        Slices with step > 1 are supported, but slices with negative step are not.

        See Also
        --------
        get_basic_selection, set_basic_selection, get_mask_selection, set_mask_selection,
        get_coordinate_selection, set_coordinate_selection, get_orthogonal_selection,
        vindex, oindex, __getitem__, __setitem__

        """

        # guard conditions
        if self._read_only:
            raise ReadOnlyError()

        # refresh metadata
        if not self._cache_metadata:
            self._load_metadata_nosync()

        # setup indexer
        indexer = OrthogonalIndexer(selection, self)

        self._set_selection(indexer, value, fields=fields)

    def set_coordinate_selection(self, selection, value, fields=None):
        """Modify a selection of individual items, by providing the indices (coordinates)
        for each item to be modified.

        Parameters
        ----------
        selection : tuple
            An integer (coordinate) array for each dimension of the array.
        value : scalar or array-like
            Value to be stored into the array.
        fields : str or sequence of str, optional
            For arrays with a structured dtype, one or more fields can be specified to set
            data for.

        Examples
        --------
        Setup a 2-dimensional array::

            >>> import zarr
            >>> import numpy as np
            >>> z = zarr.zeros((5, 5), dtype=int)

        Set data for a selection of items::

            >>> z.set_coordinate_selection(([1, 4], [1, 4]), 1)
            >>> z[...]
            array([[0, 0, 0, 0, 0],
                   [0, 1, 0, 0, 0],
                   [0, 0, 0, 0, 0],
                   [0, 0, 0, 0, 0],
                   [0, 0, 0, 0, 1]])

        For convenience, this functionality is also available via the `vindex` property.
        E.g.::

            >>> z.vindex[[1, 4], [1, 4]] = 2
            >>> z[...]
            array([[0, 0, 0, 0, 0],
                   [0, 2, 0, 0, 0],
                   [0, 0, 0, 0, 0],
                   [0, 0, 0, 0, 0],
                   [0, 0, 0, 0, 2]])

        Notes
        -----
        Coordinate indexing is also known as point selection, and is a form of vectorized
        or inner indexing.

        Slices are not supported. Coordinate arrays must be provided for all dimensions
        of the array.

        See Also
        --------
        get_basic_selection, set_basic_selection, get_mask_selection, set_mask_selection,
        get_orthogonal_selection, set_orthogonal_selection, get_coordinate_selection,
        vindex, oindex, __getitem__, __setitem__

        """

        # guard conditions
        if self._read_only:
            raise ReadOnlyError()

        # refresh metadata
        if not self._cache_metadata:
            self._load_metadata_nosync()

        # setup indexer
        indexer = CoordinateIndexer(selection, self)

        # handle value - need ndarray-like flatten value
        if not is_scalar(value, self._dtype):
            try:
                value = ensure_ndarray_like(value)
            except TypeError:
                # Handle types like `list` or `tuple`
                value = np.array(value, like=self._meta_array)
        if hasattr(value, 'shape') and len(value.shape) > 1:
            value = value.reshape(-1)

        self._set_selection(indexer, value, fields=fields)

    def set_mask_selection(self, selection, value, fields=None):
        """Modify a selection of individual items, by providing a Boolean array of the
        same shape as the array against which the selection is being made, where True
        values indicate a selected item.

        Parameters
        ----------
        selection : ndarray, bool
            A Boolean array of the same shape as the array against which the selection is
            being made.
        value : scalar or array-like
            Value to be stored into the array.
        fields : str or sequence of str, optional
            For arrays with a structured dtype, one or more fields can be specified to set
            data for.

        Examples
        --------
        Setup a 2-dimensional array::

            >>> import zarr
            >>> import numpy as np
            >>> z = zarr.zeros((5, 5), dtype=int)

        Set data for a selection of items::

            >>> sel = np.zeros_like(z, dtype=bool)
            >>> sel[1, 1] = True
            >>> sel[4, 4] = True
            >>> z.set_mask_selection(sel, 1)
            >>> z[...]
            array([[0, 0, 0, 0, 0],
                   [0, 1, 0, 0, 0],
                   [0, 0, 0, 0, 0],
                   [0, 0, 0, 0, 0],
                   [0, 0, 0, 0, 1]])

        For convenience, this functionality is also available via the `vindex` property.
        E.g.::

            >>> z.vindex[sel] = 2
            >>> z[...]
            array([[0, 0, 0, 0, 0],
                   [0, 2, 0, 0, 0],
                   [0, 0, 0, 0, 0],
                   [0, 0, 0, 0, 0],
                   [0, 0, 0, 0, 2]])

        Notes
        -----
        Mask indexing is a form of vectorized or inner indexing, and is equivalent to
        coordinate indexing. Internally the mask array is converted to coordinate
        arrays by calling `np.nonzero`.

        See Also
        --------
        get_basic_selection, set_basic_selection, get_mask_selection,
        get_orthogonal_selection, set_orthogonal_selection, get_coordinate_selection,
        set_coordinate_selection, vindex, oindex, __getitem__, __setitem__

        """

        # guard conditions
        if self._read_only:
            raise ReadOnlyError()

        # refresh metadata
        if not self._cache_metadata:
            self._load_metadata_nosync()

        # setup indexer
        indexer = MaskIndexer(selection, self)

        self._set_selection(indexer, value, fields=fields)

    def _set_basic_selection_zd(self, selection, value, fields=None):
        # special case __setitem__ for zero-dimensional array

        # check selection is valid
        selection = ensure_tuple(selection)
        if selection not in ((), (Ellipsis,)):
            err_too_many_indices(selection, self._shape)

        # check fields
        check_fields(fields, self._dtype)
        fields = check_no_multi_fields(fields)

        # obtain key for chunk
        ckey = self._chunk_key((0,))

        # setup chunk
        try:
            # obtain compressed data for chunk
            cdata = self.chunk_store[ckey]

        except KeyError:
            # chunk not initialized
            chunk = np.zeros_like(self._meta_array, shape=(), dtype=self._dtype)
            if self._fill_value is not None:
                chunk.fill(self._fill_value)

        else:
            # decode chunk
            chunk = self._decode_chunk(cdata).copy()

        # set value
        if fields:
            chunk[fields][selection] = value
        else:
            chunk[selection] = value

        # remove chunk if write_empty_chunks is false and it only contains the fill value
        if (not self.write_empty_chunks) and all_equal(self.fill_value, chunk):
            try:
                del self.chunk_store[ckey]
                return
            except Exception:  # pragma: no cover
                # deleting failed, fallback to overwriting
                pass
        else:
            # encode and store
            cdata = self._encode_chunk(chunk)
            self.chunk_store[ckey] = cdata

        if self._chunk_cache is not None:
            # ensure cached chunk has been round tripped through encode-decode if dtype=object
            if self.dtype == object:
                chunk = self._decode_chunk(cdata)
            self._chunk_cache[ckey] = chunk

    def _set_basic_selection_nd(self, selection, value, fields=None):
        # implementation of __setitem__ for array with at least one dimension

        # setup indexer
        indexer = BasicIndexer(selection, self)

        self._set_selection(indexer, value, fields=fields)

    def _set_selection(self, indexer, value, fields=None):

        # We iterate over all chunks which overlap the selection and thus contain data
        # that needs to be replaced. Each chunk is processed in turn, extracting the
        # necessary data from the value array and storing into the chunk array.

        # N.B., it is an important optimisation that we only visit chunks which overlap
        # the selection. This minimises the number of iterations in the main for loop.

        # check fields are sensible
        check_fields(fields, self._dtype)
        fields = check_no_multi_fields(fields)

        # determine indices of chunks overlapping the selection
        sel_shape = indexer.shape

        # check value shape
        if sel_shape == ():
            # setting a single item
            pass
        elif is_scalar(value, self._dtype):
            # setting a scalar value
            pass
        else:
            if not hasattr(value, 'shape'):
                value = np.asanyarray(value, like=self._meta_array)
            check_array_shape('value', value, sel_shape)

        # iterate over chunks in range
        if not hasattr(self.store, "setitems") or self._synchronizer is not None \
           or any(map(lambda x: x == 0, self.shape)):
            # iterative approach
            for chunk_coords, chunk_selection, out_selection in indexer:

                # extract data to store
                if sel_shape == ():
                    chunk_value = value
                elif is_scalar(value, self._dtype):
                    chunk_value = value
                else:
                    chunk_value = value[out_selection]
                    # handle missing singleton dimensions
                    if indexer.drop_axes:
                        item = [slice(None)] * self.ndim
                        for a in indexer.drop_axes:
                            item[a] = np.newaxis
                        item = tuple(item)
                        chunk_value = chunk_value[item]

                # put data
                self._chunk_setitem(chunk_coords, chunk_selection, chunk_value, fields=fields)

        else:
            lchunk_coords, lchunk_selection, lout_selection = zip(*indexer)
            chunk_values = []
            for out_selection in lout_selection:
                if sel_shape == ():
                    chunk_values.append(value)
                elif is_scalar(value, self._dtype):
                    chunk_values.append(value)
                else:
                    cv = value[out_selection]
                    # handle missing singleton dimensions
                    if indexer.drop_axes:  # pragma: no cover
                        item = [slice(None)] * self.ndim
                        for a in indexer.drop_axes:
                            item[a] = np.newaxis
                        item = tuple(item)
                        cv = chunk_value[item]
                    chunk_values.append(cv)

            self._chunk_setitems(lchunk_coords, lchunk_selection, chunk_values,
                                 fields=fields)

    def _select_and_set_out(self, fields, chunk, chunk_selection, drop_axes,
                            out, out_selection):
        # select data from chunk
        if fields:
            chunk = chunk[fields]
        tmp = chunk[chunk_selection]
        if drop_axes:
            tmp = np.squeeze(tmp, axis=drop_axes)

        # store selected data in output
        out[out_selection] = tmp

    def _process_chunk(
        self,
        out,
        cdata,
        chunk_selection,
        drop_axes,
        out_is_ndarray,
        fields,
        out_selection,
        ckey,
        partial_read_decode=False,
    ):
        """Take binary data from storage and fill output array"""
        if (out_is_ndarray and
                not fields and
                is_contiguous_selection(out_selection) and
                is_total_slice(chunk_selection, self._chunks) and
                not self._filters and
                self._dtype != object):

            dest = out[out_selection]
            # Assume that array-like objects that doesn't have a
            # `writeable` flag is writable.
            dest_is_writable = getattr(dest, "writeable", True)
            write_direct = (
                dest_is_writable and
                (
                    (self._order == 'C' and dest.flags.c_contiguous) or
                    (self._order == 'F' and dest.flags.f_contiguous)
                )
            )

            if write_direct:

                # optimization: we want the whole chunk, and the destination is
                # contiguous, so we can decompress directly from the chunk
                # into the destination array
                if self._compressor:
                    if isinstance(cdata, PartialReadBuffer):
                        cdata = cdata.read_full()
                    self._compressor.decode(cdata, dest)
                else:
                    chunk = ensure_ndarray_like(cdata).view(self._dtype)
                    chunk = chunk.reshape(self._chunks, order=self._order)
                    np.copyto(dest, chunk)
                return

        # decode chunk
        try:
            if partial_read_decode:
                cdata.prepare_chunk()
                # size of chunk
                tmp = np.empty_like(self._meta_array, shape=self._chunks, dtype=self.dtype)
                index_selection = PartialChunkIterator(chunk_selection, self.chunks)
                for start, nitems, partial_out_selection in index_selection:
                    expected_shape = [
                        len(
                            range(*partial_out_selection[i].indices(self.chunks[0] + 1))
                        )
                        if i < len(partial_out_selection)
                        else dim
                        for i, dim in enumerate(self.chunks)
                    ]
                    cdata.read_part(start, nitems)
                    chunk_partial = self._decode_chunk(
                        cdata.buff,
                        start=start,
                        nitems=nitems,
                        expected_shape=expected_shape,
                    )
                    tmp[partial_out_selection] = chunk_partial
                out[out_selection] = tmp[chunk_selection]
                return
        except ArrayIndexError:
            cdata = cdata.read_full()
        chunk = self._decode_chunk(cdata)
        if self._chunk_cache is not None:
            # cache the decoded chunk
            self._chunk_cache[ckey] = chunk

        self._select_and_set_out(fields, chunk, chunk_selection, drop_axes,
                                 out, out_selection)

    def _chunk_getitem(self, chunk_coords, chunk_selection, out, out_selection,
                       drop_axes=None, fields=None):
        """Obtain part or whole of a chunk.

        Parameters
        ----------
        chunk_coords : tuple of ints
            Indices of the chunk.
        chunk_selection : selection
            Location of region within the chunk to extract.
        out : ndarray
            Array to store result in.
        out_selection : selection
            Location of region within output array to store results in.
        drop_axes : tuple of ints
            Axes to squeeze out of the chunk.
        fields
            TODO

        """
        out_is_ndarray = True
        try:
            out = ensure_ndarray_like(out)
        except TypeError:
            out_is_ndarray = False

        assert len(chunk_coords) == len(self._cdata_shape)

        # obtain key for chunk
        ckey = self._chunk_key(chunk_coords)

        # setup variable to hold decoded chunk
        chunk = None

        # check for cached chunk
        if self._chunk_cache is not None:
            try:
                chunk = self._chunk_cache[ckey]
                self._select_and_set_out(fields, chunk, chunk_selection,
                                         drop_axes, out, out_selection)
            except KeyError:
                pass

        if chunk is None:

            try:
                # obtain compressed data for chunk
                cdata = self.chunk_store[ckey]

            except KeyError:
                # chunk not initialized
                if self._fill_value is not None:
                    if fields:
                        fill_value = self._fill_value[fields]
                    else:
                        fill_value = self._fill_value
                    out[out_selection] = fill_value
                return

            else:
                self._process_chunk(out, cdata, chunk_selection, drop_axes,
                                    out_is_ndarray, fields, out_selection,
                                    ckey)

    def _chunk_getitems(self, lchunk_coords, lchunk_selection, out, lout_selection,
                        drop_axes=None, fields=None):
        """As _chunk_getitem, but for lists of chunks

        This gets called where the storage supports ``getitems``, so that
        it can decide how to fetch the keys, allowing concurrency.
        """
        out_is_ndarray = True
        try:
            out = ensure_ndarray_like(out)
        except TypeError:  # pragma: no cover
            out_is_ndarray = False

        ckeys = [self._chunk_key(ch) for ch in lchunk_coords]
        if (
            self._partial_decompress
            and self._compressor
            and self._compressor.codec_id == "blosc"
            and hasattr(self._compressor, "decode_partial")
            and not fields
            and self.dtype != object
            and hasattr(self.chunk_store, "getitems")
        ):
            partial_read_decode = True
            cdatas = {
                ckey: PartialReadBuffer(ckey, self.chunk_store)
                for ckey in ckeys
                if ckey in self.chunk_store
            }
        else:
            partial_read_decode = False
            cdatas = self.chunk_store.getitems(ckeys, on_error="omit")
        for ckey, chunk_select, out_select in zip(ckeys, lchunk_selection, lout_selection):
            if ckey in cdatas:
                self._process_chunk(
                    out,
                    cdatas[ckey],
                    chunk_select,
                    drop_axes,
                    out_is_ndarray,
                    fields,
                    out_select,
                    ckey,
                    partial_read_decode=partial_read_decode,
                )
            else:
                # check exception type
                if self._fill_value is not None:
                    if fields:
                        fill_value = self._fill_value[fields]
                    else:
                        fill_value = self._fill_value
                    out[out_select] = fill_value

    def _chunk_setitems(self, lchunk_coords, lchunk_selection, values, fields=None):
        ckeys = map(self._chunk_key, lchunk_coords)
        cdatas = {key: self._process_for_setitem(key, sel, val, fields=fields)
                  for key, sel, val in zip(ckeys, lchunk_selection, values)}
        to_store = {}
        if not self.write_empty_chunks:
            empty_chunks = {k: v for k, v in cdatas.items() if all_equal(self.fill_value, v)}
            self._chunk_delitems(empty_chunks.keys())
            nonempty_keys = cdatas.keys() - empty_chunks.keys()
            to_store = {k: self._encode_chunk(cdatas[k]) for k in nonempty_keys}
        else:
            to_store = {k: self._encode_chunk(v) for k, v in cdatas.items()}
        self.chunk_store.setitems(to_store)

    def _chunk_delitems(self, ckeys):
        if hasattr(self.store, "delitems"):
            self.store.delitems(ckeys)
        else:  # pragma: no cover
            # exempting this branch from coverage as there are no extant stores
            # that will trigger this condition, but it's possible that they
            # will be developed in the future.
            tuple(map(self._chunk_delitem, ckeys))

    def _chunk_delitem(self, ckey):
        """
        Attempt to delete the value associated with ckey.
        """
        try:
            del self.chunk_store[ckey]
        except KeyError:
            pass

    def _chunk_setitem(self, chunk_coords, chunk_selection, value, fields=None):
        """Replace part or whole of a chunk.

        Parameters
        ----------
        chunk_coords : tuple of ints
            Indices of the chunk.
        chunk_selection : tuple of slices
            Location of region within the chunk.
        value : scalar or ndarray
            Value to set.

        """

        if self._synchronizer is None:
            # no synchronization
            lock = nolock
        else:
            # synchronize on the chunk
            ckey = self._chunk_key(chunk_coords)
            lock = self._synchronizer[ckey]

        with lock:
            self._chunk_setitem_nosync(chunk_coords, chunk_selection, value,
                                       fields=fields)

    def _chunk_setitem_nosync(self, chunk_coords, chunk_selection, value, fields=None):
        ckey = self._chunk_key(chunk_coords)
        cdata = self._process_for_setitem(ckey, chunk_selection, value, fields=fields)

        # attempt to delete chunk if it only contains the fill value
        if (not self.write_empty_chunks) and all_equal(self.fill_value, cdata):
            self._chunk_delitem(ckey)
        else:
            self.chunk_store[ckey] = self._encode_chunk(cdata)

    def _process_for_setitem(self, ckey, chunk_selection, value, fields=None):
        if is_total_slice(chunk_selection, self._chunks) and not fields:
            # totally replace chunk

            # optimization: we are completely replacing the chunk, so no need
            # to access the existing chunk data

            if is_scalar(value, self._dtype):

                # setup array filled with value
                chunk = np.empty_like(
                    self._meta_array, shape=self._chunks, dtype=self._dtype, order=self._order
                )
                chunk.fill(value)

            else:

                # ensure array is contiguous
                chunk = value.astype(self._dtype, order=self._order, copy=False)

        else:
            # partially replace the contents of this chunk

            try:

                # obtain compressed data for chunk
                cdata = self.chunk_store[ckey]

            except KeyError:

                # chunk not initialized
                if self._fill_value is not None:
                    chunk = np.empty_like(
                        self._meta_array, shape=self._chunks, dtype=self._dtype, order=self._order
                    )
                    chunk.fill(self._fill_value)
                elif self._dtype == object:
                    chunk = np.empty(self._chunks, dtype=self._dtype, order=self._order)
                else:
                    # N.B., use zeros here so any region beyond the array has consistent
                    # and compressible data
                    chunk = np.zeros_like(
                        self._meta_array, shape=self._chunks, dtype=self._dtype, order=self._order
                    )

            else:

                # decode chunk
                chunk = self._decode_chunk(cdata)
                if not chunk.flags.writeable:
                    chunk = chunk.copy(order='K')

            # modify
            if fields:
                # N.B., currently multi-field assignment is not supported in numpy, so
                # this only works for a single field
                chunk[fields][chunk_selection] = value
            else:
                chunk[chunk_selection] = value

<<<<<<< HEAD
        # encode chunk
        cdata = self._encode_chunk(chunk)

        # cache the chunk
        if self._chunk_cache is not None:
            # ensure cached chunk has been round tripped through encode-decode if dtype=object
            if self.dtype == object:
                chunk = self._decode_chunk(cdata)
            self._chunk_cache[ckey] = np.copy(chunk)

        return cdata
=======
        return chunk
>>>>>>> f3616313

    def _chunk_key(self, chunk_coords):
        if self._version == 3:
            # _chunk_key() corresponds to data_key(P, i, j, ...) example in the spec
            # where P = self._key_prefix,  i, j, ... = chunk_coords
            # e.g. c0/2/3 for 3d array with chunk index (0, 2, 3)
            # https://zarr-specs.readthedocs.io/en/core-protocol-v3.0-dev/protocol/core/v3.0.html#regular-grids
            return ("data/root/" + self._key_prefix +
                    "c" + self._dimension_separator.join(map(str, chunk_coords)))
        else:
            return self._key_prefix + self._dimension_separator.join(map(str, chunk_coords))

    def _decode_chunk(self, cdata, start=None, nitems=None, expected_shape=None):
        # decompress
        if self._compressor:
            # only decode requested items
            if (
                all(x is not None for x in [start, nitems])
                and self._compressor.codec_id == "blosc"
            ) and hasattr(self._compressor, "decode_partial"):
                chunk = self._compressor.decode_partial(cdata, start, nitems)
            else:
                chunk = self._compressor.decode(cdata)
        else:
            chunk = cdata

        # apply filters
        if self._filters:
            for f in reversed(self._filters):
                chunk = f.decode(chunk)

        # view as numpy array with correct dtype
        chunk = ensure_ndarray_like(chunk)
        # special case object dtype, because incorrect handling can lead to
        # segfaults and other bad things happening
        if self._dtype != object:
            chunk = chunk.view(self._dtype)
        elif chunk.dtype != object:
            # If we end up here, someone must have hacked around with the filters.
            # We cannot deal with object arrays unless there is an object
            # codec in the filter chain, i.e., a filter that converts from object
            # array to something else during encoding, and converts back to object
            # array during decoding.
            raise RuntimeError('cannot read object array without object codec')

        # ensure correct chunk shape
        chunk = chunk.reshape(-1, order='A')
        chunk = chunk.reshape(expected_shape or self._chunks, order=self._order)

        return chunk

    def _encode_chunk(self, chunk):

        # apply filters
        if self._filters:
            for f in self._filters:
                chunk = f.encode(chunk)

        # check object encoding
        if ensure_ndarray_like(chunk).dtype == object:
            raise RuntimeError('cannot write object array without object codec')

        # compress
        if self._compressor:
            cdata = self._compressor.encode(chunk)
        else:
            cdata = chunk

        # ensure in-memory data is immutable and easy to compare
        if isinstance(self.chunk_store, KVStore):
            cdata = ensure_bytes(cdata)

        return cdata

    def __repr__(self):
        t = type(self)
        r = '<{}.{}'.format(t.__module__, t.__name__)
        if self.name:
            r += ' %r' % self.name
        r += ' %s' % str(self.shape)
        r += ' %s' % self.dtype
        if self._read_only:
            r += ' read-only'
        r += '>'
        return r

    @property
    def info(self):
        """Report some diagnostic information about the array.

        Examples
        --------
        >>> import zarr
        >>> z = zarr.zeros(1000000, chunks=100000, dtype='i4')
        >>> z.info
        Type               : zarr.core.Array
        Data type          : int32
        Shape              : (1000000,)
        Chunk shape        : (100000,)
        Order              : C
        Read-only          : False
        Compressor         : Blosc(cname='lz4', clevel=5, shuffle=SHUFFLE, blocksize=0)
        Store type         : zarr.storage.KVStore
        No. bytes          : 4000000 (3.8M)
        No. bytes stored   : 320
        Storage ratio      : 12500.0
        Chunks initialized : 0/10

        """
        return self._info_reporter

    def info_items(self):
        return self._synchronized_op(self._info_items_nosync)

    def _info_items_nosync(self):

        def typestr(o):
            return '{}.{}'.format(type(o).__module__, type(o).__name__)

        def bytestr(n):
            if n > 2**10:
                return '{} ({})'.format(n, human_readable_size(n))
            else:
                return str(n)

        items = []

        # basic info
        if self.name is not None:
            items += [('Name', self.name)]
        items += [
            ('Type', typestr(self)),
            ('Data type', '%s' % self.dtype),
            ('Shape', str(self.shape)),
            ('Chunk shape', str(self.chunks)),
            ('Order', self.order),
            ('Read-only', str(self.read_only)),
        ]

        # filters
        if self.filters:
            for i, f in enumerate(self.filters):
                items += [('Filter [%s]' % i, repr(f))]

        # compressor
        items += [('Compressor', repr(self.compressor))]

        # synchronizer
        if self._synchronizer is not None:
            items += [('Synchronizer type', typestr(self._synchronizer))]

        # storage info
        items += [('Store type', typestr(self._store))]
        if self._chunk_store is not None:
            items += [('Chunk store type', typestr(self._chunk_store))]
        items += [('No. bytes', bytestr(self.nbytes))]
        if self.nbytes_stored > 0:
            items += [
                ('No. bytes stored', bytestr(self.nbytes_stored)),
                ('Storage ratio', '%.1f' % (self.nbytes / self.nbytes_stored)),
            ]
        items += [
            ('Chunks initialized', '{}/{}'.format(self.nchunks_initialized, self.nchunks))
        ]

        return items

    def digest(self, hashname="sha1"):
        """
        Compute a checksum for the data. Default uses sha1 for speed.

        Examples
        --------
        >>> import binascii
        >>> import zarr
        >>> z = zarr.empty(shape=(10000, 10000), chunks=(1000, 1000))
        >>> binascii.hexlify(z.digest())
        b'041f90bc7a571452af4f850a8ca2c6cddfa8a1ac'
        >>> z = zarr.zeros(shape=(10000, 10000), chunks=(1000, 1000))
        >>> binascii.hexlify(z.digest())
        b'7162d416d26a68063b66ed1f30e0a866e4abed60'
        >>> z = zarr.zeros(shape=(10000, 10000), dtype="u1", chunks=(1000, 1000))
        >>> binascii.hexlify(z.digest())
        b'cb387af37410ae5a3222e893cf3373e4e4f22816'
        """

        h = hashlib.new(hashname)

        for i in itertools.product(*[range(s) for s in self.cdata_shape]):
            h.update(self.chunk_store.get(self._chunk_key(i), b""))

        mkey = _prefix_to_array_key(self._store, self._key_prefix)
        h.update(self.store.get(mkey, b""))

        h.update(self.store.get(self.attrs.key, b""))

        checksum = h.digest()

        return checksum

    def hexdigest(self, hashname="sha1"):
        """
        Compute a checksum for the data. Default uses sha1 for speed.

        Examples
        --------
        >>> import zarr
        >>> z = zarr.empty(shape=(10000, 10000), chunks=(1000, 1000))
        >>> z.hexdigest()
        '041f90bc7a571452af4f850a8ca2c6cddfa8a1ac'
        >>> z = zarr.zeros(shape=(10000, 10000), chunks=(1000, 1000))
        >>> z.hexdigest()
        '7162d416d26a68063b66ed1f30e0a866e4abed60'
        >>> z = zarr.zeros(shape=(10000, 10000), dtype="u1", chunks=(1000, 1000))
        >>> z.hexdigest()
        'cb387af37410ae5a3222e893cf3373e4e4f22816'
        """

        checksum = binascii.hexlify(self.digest(hashname=hashname))

        # This is a bytes object on Python 3 and we want a str.
        if type(checksum) is not str:
            checksum = checksum.decode('utf8')

        return checksum

    def __getstate__(self):
        return {
            "store": self._store,
            "path": self._path,
            "read_only": self._read_only,
            "chunk_store": self._chunk_store,
            "synchronizer": self._synchronizer,
            "cache_metadata": self._cache_metadata,
            "cache_attrs": self._attrs.cache,
            "partial_decompress": self._partial_decompress,
            "write_empty_chunks": self._write_empty_chunks,
            "zarr_version": self._version,
            "meta_array": self._meta_array,
        }

    def __setstate__(self, state):
        self.__init__(**state)

    def _synchronized_op(self, f, *args, **kwargs):

        if self._synchronizer is None:
            # no synchronization
            lock = nolock

        else:
            # synchronize on the array
            mkey = _prefix_to_array_key(self._store, self._key_prefix)
            lock = self._synchronizer[mkey]

        with lock:
            self._refresh_metadata_nosync()
            result = f(*args, **kwargs)

        return result

    def _write_op(self, f, *args, **kwargs):

        # guard condition
        if self._read_only:
            raise ReadOnlyError()

        return self._synchronized_op(f, *args, **kwargs)

    def resize(self, *args):
        """Change the shape of the array by growing or shrinking one or more
        dimensions.

        Examples
        --------
        >>> import zarr
        >>> z = zarr.zeros(shape=(10000, 10000), chunks=(1000, 1000))
        >>> z.shape
        (10000, 10000)
        >>> z.resize(20000, 10000)
        >>> z.shape
        (20000, 10000)
        >>> z.resize(30000, 1000)
        >>> z.shape
        (30000, 1000)

        Notes
        -----
        When resizing an array, the data are not rearranged in any way.

        If one or more dimensions are shrunk, any chunks falling outside the
        new array shape will be deleted from the underlying store.
        However, it is noteworthy that the chunks partially falling inside the new array
        (i.e. boundary chunks) will remain intact, and therefore,
        the data falling outside the new array but inside the boundary chunks
        would be restored by a subsequent resize operation that grows the array size.

        """

        return self._write_op(self._resize_nosync, *args)

    def _resize_nosync(self, *args):

        # normalize new shape argument
        old_shape = self._shape
        new_shape = normalize_resize_args(old_shape, *args)
        old_cdata_shape = self._cdata_shape

        # update metadata
        self._shape = new_shape
        self._flush_metadata_nosync()

        # determine the new number and arrangement of chunks
        chunks = self._chunks
        new_cdata_shape = tuple(math.ceil(s / c)
                                for s, c in zip(new_shape, chunks))

        # remove any chunks not within range
        #   The idea is that, along each dimension,
        #     only find and remove the chunk slices that exist in 'old' but not 'new' data.
        #   Note that a mutable list ('old_cdata_shape_working_list') is introduced here
        #     to dynamically adjust the number of chunks along the already-processed dimensions
        #     in order to avoid duplicate chunk removal.
        chunk_store = self.chunk_store
        old_cdata_shape_working_list = list(old_cdata_shape)
        for idx_cdata, (val_old_cdata, val_new_cdata) in enumerate(
            zip(old_cdata_shape_working_list, new_cdata_shape)
        ):
            for cidx in itertools.product(
                *[
                    range(n_new, n_old) if (idx == idx_cdata) else range(n_old)
                    for idx, (n_old, n_new) in enumerate(
                        zip(old_cdata_shape_working_list, new_cdata_shape)
                    )
                ]
            ):
                key = self._chunk_key(cidx)
                try:
                    del chunk_store[key]
                except KeyError:
                    # chunk not initialized
                    pass
            old_cdata_shape_working_list[idx_cdata] = min(val_old_cdata, val_new_cdata)

    def append(self, data, axis=0):
        """Append `data` to `axis`.

        Parameters
        ----------
        data : array-like
            Data to be appended.
        axis : int
            Axis along which to append.

        Returns
        -------
        new_shape : tuple

        Notes
        -----
        The size of all dimensions other than `axis` must match between this
        array and `data`.

        Examples
        --------
        >>> import numpy as np
        >>> import zarr
        >>> a = np.arange(10000000, dtype='i4').reshape(10000, 1000)
        >>> z = zarr.array(a, chunks=(1000, 100))
        >>> z.shape
        (10000, 1000)
        >>> z.append(a)
        (20000, 1000)
        >>> z.append(np.vstack([a, a]), axis=1)
        (20000, 2000)
        >>> z.shape
        (20000, 2000)

        """
        return self._write_op(self._append_nosync, data, axis=axis)

    def _append_nosync(self, data, axis=0):

        # ensure data is array-like
        if not hasattr(data, 'shape'):
            data = np.asanyarray(data, like=self._meta_array)

        # ensure shapes are compatible for non-append dimensions
        self_shape_preserved = tuple(s for i, s in enumerate(self._shape)
                                     if i != axis)
        data_shape_preserved = tuple(s for i, s in enumerate(data.shape)
                                     if i != axis)
        if self_shape_preserved != data_shape_preserved:
            raise ValueError('shape of data to append is not compatible with the array; '
                             'all dimensions must match except for the dimension being '
                             'appended')

        # remember old shape
        old_shape = self._shape

        # determine new shape
        new_shape = tuple(
            self._shape[i] if i != axis else self._shape[i] + data.shape[i]
            for i in range(len(self._shape))
        )

        # resize
        self._resize_nosync(new_shape)

        # store data
        # noinspection PyTypeChecker
        append_selection = tuple(
            slice(None) if i != axis else slice(old_shape[i], new_shape[i])
            for i in range(len(self._shape))
        )
        self[append_selection] = data

        return new_shape

    def view(self, shape=None, chunks=None, dtype=None,
             fill_value=None, filters=None, read_only=None,
             synchronizer=None):
        """Return an array sharing the same data.

        Parameters
        ----------
        shape : int or tuple of ints
            Array shape.
        chunks : int or tuple of ints, optional
            Chunk shape.
        dtype : string or dtype, optional
            NumPy dtype.
        fill_value : object
            Default value to use for uninitialized portions of the array.
        filters : sequence, optional
            Sequence of filters to use to encode chunk data prior to
            compression.
        read_only : bool, optional
            True if array should be protected against modification.
        synchronizer : object, optional
            Array synchronizer.

        Notes
        -----
        WARNING: This is an experimental feature and should be used with care.
        There are plenty of ways to generate errors and/or cause data
        corruption.

        Examples
        --------

        Bypass filters:

            >>> import zarr
            >>> import numpy as np
            >>> np.random.seed(42)
            >>> labels = ['female', 'male']
            >>> data = np.random.choice(labels, size=10000)
            >>> filters = [zarr.Categorize(labels=labels,
            ...                            dtype=data.dtype,
            ...                            astype='u1')]
            >>> a = zarr.array(data, chunks=1000, filters=filters)
            >>> a[:]
            array(['female', 'male', 'female', ..., 'male', 'male', 'female'],
                  dtype='<U6')
            >>> v = a.view(dtype='u1', filters=[])
            >>> v.is_view
            True
            >>> v[:]
            array([1, 2, 1, ..., 2, 2, 1], dtype=uint8)

        Views can be used to modify data:

            >>> x = v[:]
            >>> x.sort()
            >>> v[:] = x
            >>> v[:]
            array([1, 1, 1, ..., 2, 2, 2], dtype=uint8)
            >>> a[:]
            array(['female', 'female', 'female', ..., 'male', 'male', 'male'],
                  dtype='<U6')

        View as a different dtype with the same item size:

            >>> data = np.random.randint(0, 2, size=10000, dtype='u1')
            >>> a = zarr.array(data, chunks=1000)
            >>> a[:]
            array([0, 0, 1, ..., 1, 0, 0], dtype=uint8)
            >>> v = a.view(dtype=bool)
            >>> v[:]
            array([False, False,  True, ...,  True, False, False])
            >>> np.all(a[:].view(dtype=bool) == v[:])
            True

        An array can be viewed with a dtype with a different item size, however
        some care is needed to adjust the shape and chunk shape so that chunk
        data is interpreted correctly:

            >>> data = np.arange(10000, dtype='u2')
            >>> a = zarr.array(data, chunks=1000)
            >>> a[:10]
            array([0, 1, 2, 3, 4, 5, 6, 7, 8, 9], dtype=uint16)
            >>> v = a.view(dtype='u1', shape=20000, chunks=2000)
            >>> v[:10]
            array([0, 0, 1, 0, 2, 0, 3, 0, 4, 0], dtype=uint8)
            >>> np.all(a[:].view('u1') == v[:])
            True

        Change fill value for uninitialized chunks:

            >>> a = zarr.full(10000, chunks=1000, fill_value=-1, dtype='i1')
            >>> a[:]
            array([-1, -1, -1, ..., -1, -1, -1], dtype=int8)
            >>> v = a.view(fill_value=42)
            >>> v[:]
            array([42, 42, 42, ..., 42, 42, 42], dtype=int8)

        Note that resizing or appending to views is not permitted:

            >>> a = zarr.empty(10000)
            >>> v = a.view()
            >>> try:
            ...     v.resize(20000)
            ... except PermissionError as e:
            ...     print(e)
            operation not permitted for views

        """

        store = self._store
        chunk_store = self._chunk_store
        path = self._path
        if read_only is None:
            read_only = self._read_only
        if synchronizer is None:
            synchronizer = self._synchronizer
        a = Array(store=store, path=path, chunk_store=chunk_store, read_only=read_only,
                  synchronizer=synchronizer, cache_metadata=True, zarr_version=self._version)
        a._is_view = True

        # allow override of some properties
        if dtype is None:
            dtype = self._dtype
        else:
            dtype = np.dtype(dtype)
            a._dtype = dtype
        if shape is None:
            shape = self._shape
        else:
            shape = normalize_shape(shape)
            a._shape = shape
        if chunks is not None:
            chunks = normalize_chunks(chunks, shape, dtype.itemsize)
            a._chunks = chunks
        if fill_value is not None:
            a._fill_value = fill_value
        if filters is not None:
            a._filters = filters

        return a

    def astype(self, dtype):
        """Returns a view that does on the fly type conversion of the underlying data.

        Parameters
        ----------
        dtype : string or dtype
            NumPy dtype.

        Notes
        -----
        This method returns a new Array object which is a view on the same
        underlying chunk data. Modifying any data via the view is currently
        not permitted and will result in an error. This is an experimental
        feature and its behavior is subject to change in the future.

        See Also
        --------
        Array.view

        Examples
        --------

        >>> import zarr
        >>> import numpy as np
        >>> data = np.arange(100, dtype=np.uint8)
        >>> a = zarr.array(data, chunks=10)
        >>> a[:]
        array([ 0,  1,  2,  3,  4,  5,  6,  7,  8,  9, 10, 11, 12, 13, 14, 15,
               16, 17, 18, 19, 20, 21, 22, 23, 24, 25, 26, 27, 28, 29, 30, 31,
               32, 33, 34, 35, 36, 37, 38, 39, 40, 41, 42, 43, 44, 45, 46, 47,
               48, 49, 50, 51, 52, 53, 54, 55, 56, 57, 58, 59, 60, 61, 62, 63,
               64, 65, 66, 67, 68, 69, 70, 71, 72, 73, 74, 75, 76, 77, 78, 79,
               80, 81, 82, 83, 84, 85, 86, 87, 88, 89, 90, 91, 92, 93, 94, 95,
               96, 97, 98, 99], dtype=uint8)
        >>> v = a.astype(np.float32)
        >>> v.is_view
        True
        >>> v[:]
        array([  0.,   1.,   2.,   3.,   4.,   5.,   6.,   7.,   8.,   9.,
                10.,  11.,  12.,  13.,  14.,  15.,  16.,  17.,  18.,  19.,
                20.,  21.,  22.,  23.,  24.,  25.,  26.,  27.,  28.,  29.,
                30.,  31.,  32.,  33.,  34.,  35.,  36.,  37.,  38.,  39.,
                40.,  41.,  42.,  43.,  44.,  45.,  46.,  47.,  48.,  49.,
                50.,  51.,  52.,  53.,  54.,  55.,  56.,  57.,  58.,  59.,
                60.,  61.,  62.,  63.,  64.,  65.,  66.,  67.,  68.,  69.,
                70.,  71.,  72.,  73.,  74.,  75.,  76.,  77.,  78.,  79.,
                80.,  81.,  82.,  83.,  84.,  85.,  86.,  87.,  88.,  89.,
                90.,  91.,  92.,  93.,  94.,  95.,  96.,  97.,  98.,  99.],
              dtype=float32)
        """

        dtype = np.dtype(dtype)

        filters = []
        if self._filters:
            filters.extend(self._filters)
        filters.insert(0, AsType(encode_dtype=self._dtype, decode_dtype=dtype))

        return self.view(filters=filters, dtype=dtype, read_only=True)<|MERGE_RESOLUTION|>--- conflicted
+++ resolved
@@ -178,13 +178,10 @@
         cache_metadata=True,
         cache_attrs=True,
         partial_decompress=False,
-<<<<<<< HEAD
         chunk_cache=None,
-=======
         write_empty_chunks=True,
         zarr_version=None,
         meta_array=None,
->>>>>>> f3616313
     ):
         # N.B., expect at this point store is fully initialized with all
         # configuration metadata fully specified and normalized
@@ -212,9 +209,7 @@
         self._cache_metadata = cache_metadata
         self._is_view = False
         self._partial_decompress = partial_decompress
-<<<<<<< HEAD
         self._chunk_cache = chunk_cache
-=======
         self._write_empty_chunks = write_empty_chunks
         if meta_array is not None:
             self._meta_array = np.empty_like(meta_array, shape=())
@@ -226,7 +221,6 @@
             self._data_path = 'data/root/' + self._path
             self._hierarchy_metadata = _get_hierarchy_metadata(store=self._store)
             self._metadata_key_suffix = self._hierarchy_metadata['metadata_key_suffix']
->>>>>>> f3616313
 
         # initialize metadata
         self._load_metadata()
@@ -961,16 +955,8 @@
         # obtain key for chunk
         ckey = self._chunk_key((0,))
 
-<<<<<<< HEAD
         # setup variable to hold decoded chunk
         chunk = None
-=======
-        except KeyError:
-            # chunk not initialized
-            chunk = np.zeros_like(self._meta_array, shape=(), dtype=self._dtype)
-            if self._fill_value is not None:
-                chunk.fill(self._fill_value)
->>>>>>> f3616313
 
         # check for cached chunk
         if self._chunk_cache is not None:
@@ -983,7 +969,7 @@
 
             except KeyError:
                 # chunk not initialized
-                chunk = np.zeros((), dtype=self._dtype)
+                chunk = np.zeros_like(self._meta_array, shape=(), dtype=self._dtype)
                 if self._fill_value is not None:
                     chunk.fill(self._fill_value)
 
@@ -1791,6 +1777,10 @@
 
         # remove chunk if write_empty_chunks is false and it only contains the fill value
         if (not self.write_empty_chunks) and all_equal(self.fill_value, chunk):
+            # invalidate value in cache
+            if self._chunk_cache is not None:
+                if ckey in self._chunk_cache:
+                    del self._chunk_cache[ckey]
             try:
                 del self.chunk_store[ckey]
                 return
@@ -2168,6 +2158,9 @@
         # attempt to delete chunk if it only contains the fill value
         if (not self.write_empty_chunks) and all_equal(self.fill_value, cdata):
             self._chunk_delitem(ckey)
+            if self._chunk_cache is not None:
+                #TODO christian
+                self._chunk_cache
         else:
             self.chunk_store[ckey] = self._encode_chunk(cdata)
 
@@ -2231,21 +2224,14 @@
             else:
                 chunk[chunk_selection] = value
 
-<<<<<<< HEAD
-        # encode chunk
-        cdata = self._encode_chunk(chunk)
-
         # cache the chunk
         if self._chunk_cache is not None:
             # ensure cached chunk has been round tripped through encode-decode if dtype=object
             if self.dtype == object:
-                chunk = self._decode_chunk(cdata)
+                chunk = self._decode_chunk(self._encode_chunk(chunk))
             self._chunk_cache[ckey] = np.copy(chunk)
 
-        return cdata
-=======
         return chunk
->>>>>>> f3616313
 
     def _chunk_key(self, chunk_coords):
         if self._version == 3:
@@ -2588,6 +2574,13 @@
                 except KeyError:
                     # chunk not initialized
                     pass
+                if self._chunk_cache is not None:
+                    try:
+                        del self._chunk_cache[key]
+                    except KeyError:
+                        # chunk not cached
+                        pass
+
             old_cdata_shape_working_list[idx_cdata] = min(val_old_cdata, val_new_cdata)
 
     def append(self, data, axis=0):
