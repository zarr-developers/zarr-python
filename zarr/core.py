import binascii
import hashlib
import itertools
import math
import operator
import re
from functools import reduce

import numpy as np
from numcodecs.compat import ensure_bytes, ensure_ndarray

from zarr.attrs import Attributes
from zarr.codecs import AsType, get_codec
from zarr.errors import ArrayNotFoundError, ReadOnlyError, ArrayIndexError
from zarr.indexing import (
    BasicIndexer,
    CoordinateIndexer,
    MaskIndexer,
    OIndex,
    OrthogonalIndexer,
    VIndex,
    PartialChunkIterator,
    check_fields,
    check_no_multi_fields,
    ensure_tuple,
    err_too_many_indices,
    is_contiguous_selection,
    is_scalar,
    pop_fields,
)
from zarr.meta import decode_array_metadata, encode_array_metadata
from zarr.storage import array_meta_key, attrs_key, getsize, listdir
from zarr.util import (
    InfoReporter,
    check_array_shape,
    human_readable_size,
    is_total_slice,
    nolock,
    normalize_chunks,
    normalize_resize_args,
    normalize_shape,
    normalize_storage_path,
    PartialReadBuffer,
)


# noinspection PyUnresolvedReferences
class Array:
    """Instantiate an array from an initialized store.

    Parameters
    ----------
    store : MutableMapping
        Array store, already initialized.
    path : string, optional
        Storage path.
    read_only : bool, optional
        True if array should be protected against modification.
    chunk_store : MutableMapping, optional
        Separate storage for chunks. If not provided, `store` will be used
        for storage of both chunks and metadata.
    synchronizer : object, optional
        Array synchronizer.
    cache_metadata : bool, optional
        If True (default), array configuration metadata will be cached for the
        lifetime of the object. If False, array metadata will be reloaded
        prior to all data access and modification operations (may incur
        overhead depending on storage and data access pattern).
    cache_attrs : bool, optional
        If True (default), user attributes will be cached for attribute read
        operations. If False, user attributes are reloaded from the store prior
        to all attribute read operations.
<<<<<<< HEAD
    meta_array : array, optional
        An array instance to use for determining arrays to create and return
        to users.
=======
    partial_decompress : bool, optional
        If True and while the chunk_store is a FSStore and the compresion used
        is Blosc, when getting data from the array chunks will be partially
        read and decompressed when possible.

        .. versionadded:: 2.7
>>>>>>> 0c530c3f

    Attributes
    ----------
    store
    path
    name
    read_only
    chunk_store
    shape
    chunks
    dtype
    compression
    compression_opts
    fill_value
    order
    synchronizer
    filters
    attrs
    size
    itemsize
    nbytes
    nbytes_stored
    cdata_shape
    nchunks
    nchunks_initialized
    is_view
    info
    vindex
    oindex

    Methods
    -------
    __getitem__
    __setitem__
    get_basic_selection
    set_basic_selection
    get_orthogonal_selection
    set_orthogonal_selection
    get_mask_selection
    set_mask_selection
    get_coordinate_selection
    set_coordinate_selection
    digest
    hexdigest
    resize
    append
    view
    astype

    """

<<<<<<< HEAD
    def __init__(self, store, path=None, read_only=False, chunk_store=None,
                 synchronizer=None, cache_metadata=True, cache_attrs=True,
                 meta_array=None):
=======
    def __init__(
        self,
        store,
        path=None,
        read_only=False,
        chunk_store=None,
        synchronizer=None,
        cache_metadata=True,
        cache_attrs=True,
        partial_decompress=False,
    ):
>>>>>>> 0c530c3f
        # N.B., expect at this point store is fully initialized with all
        # configuration metadata fully specified and normalized

        self._store = store
        self._chunk_store = chunk_store
        self._path = normalize_storage_path(path)
        if self._path:
            self._key_prefix = self._path + '/'
        else:
            self._key_prefix = ''
        if meta_array is not None:
            self._meta_array = np.empty_like(meta_array)
        else:
            self._meta_array = np.empty(())
        self._read_only = bool(read_only)
        self._synchronizer = synchronizer
        self._cache_metadata = cache_metadata
        self._is_view = False
        self._partial_decompress = partial_decompress

        # initialize metadata
        self._load_metadata()

        # initialize attributes
        akey = self._key_prefix + attrs_key
        self._attrs = Attributes(store, key=akey, read_only=read_only,
                                 synchronizer=synchronizer, cache=cache_attrs)

        # initialize info reporter
        self._info_reporter = InfoReporter(self)

        # initialize indexing helpers
        self._oindex = OIndex(self)
        self._vindex = VIndex(self)

    def _load_metadata(self):
        """(Re)load metadata from store."""
        if self._synchronizer is None:
            self._load_metadata_nosync()
        else:
            mkey = self._key_prefix + array_meta_key
            with self._synchronizer[mkey]:
                self._load_metadata_nosync()

    def _load_metadata_nosync(self):
        try:
            mkey = self._key_prefix + array_meta_key
            meta_bytes = self._store[mkey]
        except KeyError:
            raise ArrayNotFoundError(self._path)
        else:

            # decode and store metadata as instance members
            meta = decode_array_metadata(meta_bytes)
            self._meta = meta
            self._shape = meta['shape']
            self._chunks = meta['chunks']
            self._dtype = meta['dtype']
            self._fill_value = meta['fill_value']
            self._order = meta['order']

            # setup compressor
            config = meta['compressor']
            if config is None:
                self._compressor = None
            else:
                self._compressor = get_codec(config)

            # setup filters
            filters = meta['filters']
            if filters:
                filters = [get_codec(config) for config in filters]
            self._filters = filters

    def _refresh_metadata(self):
        if not self._cache_metadata:
            self._load_metadata()

    def _refresh_metadata_nosync(self):
        if not self._cache_metadata and not self._is_view:
            self._load_metadata_nosync()

    def _flush_metadata_nosync(self):
        if self._is_view:
            raise PermissionError('operation not permitted for views')

        if self._compressor:
            compressor_config = self._compressor.get_config()
        else:
            compressor_config = None
        if self._filters:
            filters_config = [f.get_config() for f in self._filters]
        else:
            filters_config = None
        meta = dict(shape=self._shape, chunks=self._chunks, dtype=self._dtype,
                    compressor=compressor_config, fill_value=self._fill_value,
                    order=self._order, filters=filters_config)
        mkey = self._key_prefix + array_meta_key
        self._store[mkey] = encode_array_metadata(meta)

    @property
    def store(self):
        """A MutableMapping providing the underlying storage for the array."""
        return self._store

    @property
    def path(self):
        """Storage path."""
        return self._path

    @property
    def name(self):
        """Array name following h5py convention."""
        if self.path:
            # follow h5py convention: add leading slash
            name = self.path
            if name[0] != '/':
                name = '/' + name
            return name
        return None

    @property
    def basename(self):
        """Final component of name."""
        if self.name is not None:
            return self.name.split('/')[-1]
        return None

    @property
    def read_only(self):
        """A boolean, True if modification operations are not permitted."""
        return self._read_only

    @read_only.setter
    def read_only(self, value):
        self._read_only = bool(value)

    @property
    def chunk_store(self):
        """A MutableMapping providing the underlying storage for array chunks."""
        if self._chunk_store is None:
            return self._store
        else:
            return self._chunk_store

    @property
    def shape(self):
        """A tuple of integers describing the length of each dimension of
        the array."""
        # N.B., shape may change if array is resized, hence need to refresh
        # metadata
        self._refresh_metadata()
        return self._shape

    @shape.setter
    def shape(self, value):
        self.resize(value)

    @property
    def chunks(self):
        """A tuple of integers describing the length of each dimension of a
        chunk of the array."""
        return self._chunks

    @property
    def dtype(self):
        """The NumPy data type."""
        return self._dtype

    @property
    def compressor(self):
        """Primary compression codec."""
        return self._compressor

    @property
    def fill_value(self):
        """A value used for uninitialized portions of the array."""
        return self._fill_value

    @property
    def order(self):
        """A string indicating the order in which bytes are arranged within
        chunks of the array."""
        return self._order

    @property
    def filters(self):
        """One or more codecs used to transform data prior to compression."""
        return self._filters

    @property
    def synchronizer(self):
        """Object used to synchronize write access to the array."""
        return self._synchronizer

    @property
    def attrs(self):
        """A MutableMapping containing user-defined attributes. Note that
        attribute values must be JSON serializable."""
        return self._attrs

    @property
    def ndim(self):
        """Number of dimensions."""
        return len(self.shape)

    @property
    def _size(self):
        return reduce(operator.mul, self._shape, 1)

    @property
    def size(self):
        """The total number of elements in the array."""
        # N.B., this property depends on shape, and shape may change if array
        # is resized, hence need to refresh metadata
        self._refresh_metadata()
        return self._size

    @property
    def itemsize(self):
        """The size in bytes of each item in the array."""
        return self.dtype.itemsize

    @property
    def _nbytes(self):
        return self._size * self.itemsize

    @property
    def nbytes(self):
        """The total number of bytes that would be required to store the
        array without compression."""
        # N.B., this property depends on shape, and shape may change if array
        # is resized, hence need to refresh metadata
        self._refresh_metadata()
        return self._nbytes

    @property
    def nbytes_stored(self):
        """The total number of stored bytes of data for the array. This
        includes storage required for configuration metadata and user
        attributes."""
        m = getsize(self._store, self._path)
        if self._chunk_store is None:
            return m
        else:
            n = getsize(self._chunk_store, self._path)
            if m < 0 or n < 0:
                return -1
            else:
                return m + n

    @property
    def _cdata_shape(self):
        if self._shape == ():
            return 1,
        else:
            return tuple(math.ceil(s / c)
                         for s, c in zip(self._shape, self._chunks))

    @property
    def cdata_shape(self):
        """A tuple of integers describing the number of chunks along each
        dimension of the array."""
        self._refresh_metadata()
        return self._cdata_shape

    @property
    def _nchunks(self):
        return reduce(operator.mul, self._cdata_shape, 1)

    @property
    def nchunks(self):
        """Total number of chunks."""
        self._refresh_metadata()
        return self._nchunks

    @property
    def nchunks_initialized(self):
        """The number of chunks that have been initialized with some data."""

        # key pattern for chunk keys
        prog = re.compile(r'\.'.join([r'\d+'] * min(1, self.ndim)))

        # count chunk keys
        return sum(1 for k in listdir(self.chunk_store, self._path) if prog.match(k))

    # backwards compability
    initialized = nchunks_initialized

    @property
    def is_view(self):
        """A boolean, True if this array is a view on another array."""
        return self._is_view

    @property
    def oindex(self):
        """Shortcut for orthogonal (outer) indexing, see :func:`get_orthogonal_selection` and
        :func:`set_orthogonal_selection` for documentation and examples."""
        return self._oindex

    @property
    def vindex(self):
        """Shortcut for vectorized (inner) indexing, see :func:`get_coordinate_selection`,
        :func:`set_coordinate_selection`, :func:`get_mask_selection` and
        :func:`set_mask_selection` for documentation and examples."""
        return self._vindex

    def __eq__(self, other):
        return (
            isinstance(other, Array) and
            self.store == other.store and
            self.read_only == other.read_only and
            self.path == other.path and
            not self._is_view
            # N.B., no need to compare other properties, should be covered by
            # store comparison
        )

    def __array__(self, *args):
        a = self[...]
        if args:
            a = a.astype(args[0])
        return a

    def __iter__(self):
        if len(self.shape) == 0:
            # Same error as numpy
            raise TypeError("iteration over a 0-d array")
        # Avoid repeatedly decompressing chunks by iterating over the chunks
        # in the first dimension.
        chunk_size = self.chunks[0]
        for j in range(self.shape[0]):
            if j % chunk_size == 0:
                chunk = self[j: j + chunk_size]
            yield chunk[j % chunk_size]

    def __len__(self):
        if self.shape:
            return self.shape[0]
        else:
            # 0-dimensional array, same error message as numpy
            raise TypeError('len() of unsized object')

    def __getitem__(self, selection):
        """Retrieve data for an item or region of the array.

        Parameters
        ----------
        selection : tuple
            An integer index or slice or tuple of int/slice objects specifying the
            requested item or region for each dimension of the array.

        Returns
        -------
        out : ndarray
            A NumPy array containing the data for the requested region.

        Examples
        --------
        Setup a 1-dimensional array::

            >>> import zarr
            >>> import numpy as np
            >>> z = zarr.array(np.arange(100))

        Retrieve a single item::

            >>> z[5]
            5

        Retrieve a region via slicing::

            >>> z[:5]
            array([0, 1, 2, 3, 4])
            >>> z[-5:]
            array([95, 96, 97, 98, 99])
            >>> z[5:10]
            array([5, 6, 7, 8, 9])
            >>> z[5:10:2]
            array([5, 7, 9])
            >>> z[::2]
            array([ 0,  2,  4, ..., 94, 96, 98])

        Load the entire array into memory::

            >>> z[...]
            array([ 0,  1,  2, ..., 97, 98, 99])

        Setup a 2-dimensional array::

            >>> z = zarr.array(np.arange(100).reshape(10, 10))

        Retrieve an item::

            >>> z[2, 2]
            22

        Retrieve a region via slicing::

            >>> z[1:3, 1:3]
            array([[11, 12],
                   [21, 22]])
            >>> z[1:3, :]
            array([[10, 11, 12, 13, 14, 15, 16, 17, 18, 19],
                   [20, 21, 22, 23, 24, 25, 26, 27, 28, 29]])
            >>> z[:, 1:3]
            array([[ 1,  2],
                   [11, 12],
                   [21, 22],
                   [31, 32],
                   [41, 42],
                   [51, 52],
                   [61, 62],
                   [71, 72],
                   [81, 82],
                   [91, 92]])
            >>> z[0:5:2, 0:5:2]
            array([[ 0,  2,  4],
                   [20, 22, 24],
                   [40, 42, 44]])
            >>> z[::2, ::2]
            array([[ 0,  2,  4,  6,  8],
                   [20, 22, 24, 26, 28],
                   [40, 42, 44, 46, 48],
                   [60, 62, 64, 66, 68],
                   [80, 82, 84, 86, 88]])

        Load the entire array into memory::

            >>> z[...]
            array([[ 0,  1,  2,  3,  4,  5,  6,  7,  8,  9],
                   [10, 11, 12, 13, 14, 15, 16, 17, 18, 19],
                   [20, 21, 22, 23, 24, 25, 26, 27, 28, 29],
                   [30, 31, 32, 33, 34, 35, 36, 37, 38, 39],
                   [40, 41, 42, 43, 44, 45, 46, 47, 48, 49],
                   [50, 51, 52, 53, 54, 55, 56, 57, 58, 59],
                   [60, 61, 62, 63, 64, 65, 66, 67, 68, 69],
                   [70, 71, 72, 73, 74, 75, 76, 77, 78, 79],
                   [80, 81, 82, 83, 84, 85, 86, 87, 88, 89],
                   [90, 91, 92, 93, 94, 95, 96, 97, 98, 99]])

        For arrays with a structured dtype, specific fields can be retrieved, e.g.::

            >>> a = np.array([(b'aaa', 1, 4.2),
            ...               (b'bbb', 2, 8.4),
            ...               (b'ccc', 3, 12.6)],
            ...              dtype=[('foo', 'S3'), ('bar', 'i4'), ('baz', 'f8')])
            >>> z = zarr.array(a)
            >>> z['foo']
            array([b'aaa', b'bbb', b'ccc'],
                  dtype='|S3')

        Notes
        -----
        Slices with step > 1 are supported, but slices with negative step are not.

        Currently the implementation for __getitem__ is provided by
        :func:`get_basic_selection`. For advanced ("fancy") indexing, see the methods
        listed under See Also.

        See Also
        --------
        get_basic_selection, set_basic_selection, get_mask_selection, set_mask_selection,
        get_coordinate_selection, set_coordinate_selection, get_orthogonal_selection,
        set_orthogonal_selection, vindex, oindex, __setitem__

        """

        fields, selection = pop_fields(selection)
        return self.get_basic_selection(selection, fields=fields)

    def get_basic_selection(self, selection=Ellipsis, out=None, fields=None):
        """Retrieve data for an item or region of the array.

        Parameters
        ----------
        selection : tuple
            A tuple specifying the requested item or region for each dimension of the
            array. May be any combination of int and/or slice for multidimensional arrays.
        out : ndarray, optional
            If given, load the selected data directly into this array.
        fields : str or sequence of str, optional
            For arrays with a structured dtype, one or more fields can be specified to
            extract data for.

        Returns
        -------
        out : ndarray
            A NumPy array containing the data for the requested region.

        Examples
        --------
        Setup a 1-dimensional array::

            >>> import zarr
            >>> import numpy as np
            >>> z = zarr.array(np.arange(100))

        Retrieve a single item::

            >>> z.get_basic_selection(5)
            5

        Retrieve a region via slicing::

            >>> z.get_basic_selection(slice(5))
            array([0, 1, 2, 3, 4])
            >>> z.get_basic_selection(slice(-5, None))
            array([95, 96, 97, 98, 99])
            >>> z.get_basic_selection(slice(5, 10))
            array([5, 6, 7, 8, 9])
            >>> z.get_basic_selection(slice(5, 10, 2))
            array([5, 7, 9])
            >>> z.get_basic_selection(slice(None, None, 2))
            array([  0,  2,  4, ..., 94, 96, 98])

        Setup a 2-dimensional array::

            >>> z = zarr.array(np.arange(100).reshape(10, 10))

        Retrieve an item::

            >>> z.get_basic_selection((2, 2))
            22

        Retrieve a region via slicing::

            >>> z.get_basic_selection((slice(1, 3), slice(1, 3)))
            array([[11, 12],
                   [21, 22]])
            >>> z.get_basic_selection((slice(1, 3), slice(None)))
            array([[10, 11, 12, 13, 14, 15, 16, 17, 18, 19],
                   [20, 21, 22, 23, 24, 25, 26, 27, 28, 29]])
            >>> z.get_basic_selection((slice(None), slice(1, 3)))
            array([[ 1,  2],
                   [11, 12],
                   [21, 22],
                   [31, 32],
                   [41, 42],
                   [51, 52],
                   [61, 62],
                   [71, 72],
                   [81, 82],
                   [91, 92]])
            >>> z.get_basic_selection((slice(0, 5, 2), slice(0, 5, 2)))
            array([[ 0,  2,  4],
                   [20, 22, 24],
                   [40, 42, 44]])
            >>> z.get_basic_selection((slice(None, None, 2), slice(None, None, 2)))
            array([[ 0,  2,  4,  6,  8],
                   [20, 22, 24, 26, 28],
                   [40, 42, 44, 46, 48],
                   [60, 62, 64, 66, 68],
                   [80, 82, 84, 86, 88]])

        For arrays with a structured dtype, specific fields can be retrieved, e.g.::

            >>> a = np.array([(b'aaa', 1, 4.2),
            ...               (b'bbb', 2, 8.4),
            ...               (b'ccc', 3, 12.6)],
            ...              dtype=[('foo', 'S3'), ('bar', 'i4'), ('baz', 'f8')])
            >>> z = zarr.array(a)
            >>> z.get_basic_selection(slice(2), fields='foo')
            array([b'aaa', b'bbb'],
                  dtype='|S3')

        Notes
        -----
        Slices with step > 1 are supported, but slices with negative step are not.

        Currently this method provides the implementation for accessing data via the
        square bracket notation (__getitem__). See :func:`__getitem__` for examples
        using the alternative notation.

        See Also
        --------
        set_basic_selection, get_mask_selection, set_mask_selection,
        get_coordinate_selection, set_coordinate_selection, get_orthogonal_selection,
        set_orthogonal_selection, vindex, oindex, __getitem__, __setitem__

        """

        # refresh metadata
        if not self._cache_metadata:
            self._load_metadata()

        # check args
        check_fields(fields, self._dtype)

        # handle zero-dimensional arrays
        if self._shape == ():
            return self._get_basic_selection_zd(selection=selection, out=out,
                                                fields=fields)
        else:
            return self._get_basic_selection_nd(selection=selection, out=out,
                                                fields=fields)

    def _get_basic_selection_zd(self, selection, out=None, fields=None):
        # special case basic selection for zero-dimensional array

        # check selection is valid
        selection = ensure_tuple(selection)
        if selection not in ((), (Ellipsis,)):
            err_too_many_indices(selection, ())

        try:
            # obtain encoded data for chunk
            ckey = self._chunk_key((0,))
            cdata = self.chunk_store[ckey]

        except KeyError:
            # chunk not initialized
            chunk = np.zeros_like(self._meta_array, shape=(), dtype=self._dtype)
            if self._fill_value is not None:
                chunk.fill(self._fill_value)

        else:
            chunk = self._decode_chunk(cdata)

        # handle fields
        if fields:
            chunk = chunk[fields]

        # handle selection of the scalar value via empty tuple
        if out is None:
            out = chunk[selection]
        else:
            out[selection] = chunk[selection]

        return out

    def _get_basic_selection_nd(self, selection, out=None, fields=None):
        # implementation of basic selection for array with at least one dimension

        # setup indexer
        indexer = BasicIndexer(selection, self)

        return self._get_selection(indexer=indexer, out=out, fields=fields)

    def get_orthogonal_selection(self, selection, out=None, fields=None):
        """Retrieve data by making a selection for each dimension of the array. For
        example, if an array has 2 dimensions, allows selecting specific rows and/or
        columns. The selection for each dimension can be either an integer (indexing a
        single item), a slice, an array of integers, or a Boolean array where True
        values indicate a selection.

        Parameters
        ----------
        selection : tuple
            A selection for each dimension of the array. May be any combination of int,
            slice, integer array or Boolean array.
        out : ndarray, optional
            If given, load the selected data directly into this array.
        fields : str or sequence of str, optional
            For arrays with a structured dtype, one or more fields can be specified to
            extract data for.

        Returns
        -------
        out : ndarray
            A NumPy array containing the data for the requested selection.

        Examples
        --------
        Setup a 2-dimensional array::

            >>> import zarr
            >>> import numpy as np
            >>> z = zarr.array(np.arange(100).reshape(10, 10))

        Retrieve rows and columns via any combination of int, slice, integer array and/or
        Boolean array::

            >>> z.get_orthogonal_selection(([1, 4], slice(None)))
            array([[10, 11, 12, 13, 14, 15, 16, 17, 18, 19],
                   [40, 41, 42, 43, 44, 45, 46, 47, 48, 49]])
            >>> z.get_orthogonal_selection((slice(None), [1, 4]))
            array([[ 1,  4],
                   [11, 14],
                   [21, 24],
                   [31, 34],
                   [41, 44],
                   [51, 54],
                   [61, 64],
                   [71, 74],
                   [81, 84],
                   [91, 94]])
            >>> z.get_orthogonal_selection(([1, 4], [1, 4]))
            array([[11, 14],
                   [41, 44]])
            >>> sel = np.zeros(z.shape[0], dtype=bool)
            >>> sel[1] = True
            >>> sel[4] = True
            >>> z.get_orthogonal_selection((sel, sel))
            array([[11, 14],
                   [41, 44]])

        For convenience, the orthogonal selection functionality is also available via the
        `oindex` property, e.g.::

            >>> z.oindex[[1, 4], :]
            array([[10, 11, 12, 13, 14, 15, 16, 17, 18, 19],
                   [40, 41, 42, 43, 44, 45, 46, 47, 48, 49]])
            >>> z.oindex[:, [1, 4]]
            array([[ 1,  4],
                   [11, 14],
                   [21, 24],
                   [31, 34],
                   [41, 44],
                   [51, 54],
                   [61, 64],
                   [71, 74],
                   [81, 84],
                   [91, 94]])
            >>> z.oindex[[1, 4], [1, 4]]
            array([[11, 14],
                   [41, 44]])
            >>> sel = np.zeros(z.shape[0], dtype=bool)
            >>> sel[1] = True
            >>> sel[4] = True
            >>> z.oindex[sel, sel]
            array([[11, 14],
                   [41, 44]])

        Notes
        -----
        Orthogonal indexing is also known as outer indexing.

        Slices with step > 1 are supported, but slices with negative step are not.

        See Also
        --------
        get_basic_selection, set_basic_selection, get_mask_selection, set_mask_selection,
        get_coordinate_selection, set_coordinate_selection, set_orthogonal_selection,
        vindex, oindex, __getitem__, __setitem__

        """

        # refresh metadata
        if not self._cache_metadata:
            self._load_metadata()

        # check args
        check_fields(fields, self._dtype)

        # setup indexer
        indexer = OrthogonalIndexer(selection, self)

        return self._get_selection(indexer=indexer, out=out, fields=fields)

    def get_coordinate_selection(self, selection, out=None, fields=None):
        """Retrieve a selection of individual items, by providing the indices
        (coordinates) for each selected item.

        Parameters
        ----------
        selection : tuple
            An integer (coordinate) array for each dimension of the array.
        out : ndarray, optional
            If given, load the selected data directly into this array.
        fields : str or sequence of str, optional
            For arrays with a structured dtype, one or more fields can be specified to
            extract data for.

        Returns
        -------
        out : ndarray
            A NumPy array containing the data for the requested selection.

        Examples
        --------
        Setup a 2-dimensional array::

            >>> import zarr
            >>> import numpy as np
            >>> z = zarr.array(np.arange(100).reshape(10, 10))

        Retrieve items by specifying their coordinates::

            >>> z.get_coordinate_selection(([1, 4], [1, 4]))
            array([11, 44])

        For convenience, the coordinate selection functionality is also available via the
        `vindex` property, e.g.::

            >>> z.vindex[[1, 4], [1, 4]]
            array([11, 44])

        Notes
        -----
        Coordinate indexing is also known as point selection, and is a form of vectorized
        or inner indexing.

        Slices are not supported. Coordinate arrays must be provided for all dimensions
        of the array.

        Coordinate arrays may be multidimensional, in which case the output array will
        also be multidimensional. Coordinate arrays are broadcast against each other
        before being applied. The shape of the output will be the same as the shape of
        each coordinate array after broadcasting.

        See Also
        --------
        get_basic_selection, set_basic_selection, get_mask_selection, set_mask_selection,
        get_orthogonal_selection, set_orthogonal_selection, set_coordinate_selection,
        vindex, oindex, __getitem__, __setitem__

        """

        # refresh metadata
        if not self._cache_metadata:
            self._load_metadata()

        # check args
        check_fields(fields, self._dtype)

        # setup indexer
        indexer = CoordinateIndexer(selection, self)

        # handle output - need to flatten
        if out is not None:
            out = out.reshape(-1)

        out = self._get_selection(indexer=indexer, out=out, fields=fields)

        # restore shape
        out = out.reshape(indexer.sel_shape)

        return out

    def get_mask_selection(self, selection, out=None, fields=None):
        """Retrieve a selection of individual items, by providing a Boolean array of the
        same shape as the array against which the selection is being made, where True
        values indicate a selected item.

        Parameters
        ----------
        selection : ndarray, bool
            A Boolean array of the same shape as the array against which the selection is
            being made.
        out : ndarray, optional
            If given, load the selected data directly into this array.
        fields : str or sequence of str, optional
            For arrays with a structured dtype, one or more fields can be specified to
            extract data for.

        Returns
        -------
        out : ndarray
            A NumPy array containing the data for the requested selection.

        Examples
        --------
        Setup a 2-dimensional array::

            >>> import zarr
            >>> import numpy as np
            >>> z = zarr.array(np.arange(100).reshape(10, 10))

        Retrieve items by specifying a maks::

            >>> sel = np.zeros_like(z, dtype=bool)
            >>> sel[1, 1] = True
            >>> sel[4, 4] = True
            >>> z.get_mask_selection(sel)
            array([11, 44])

        For convenience, the mask selection functionality is also available via the
        `vindex` property, e.g.::

            >>> z.vindex[sel]
            array([11, 44])

        Notes
        -----
        Mask indexing is a form of vectorized or inner indexing, and is equivalent to
        coordinate indexing. Internally the mask array is converted to coordinate
        arrays by calling `np.nonzero`.

        See Also
        --------
        get_basic_selection, set_basic_selection, set_mask_selection,
        get_orthogonal_selection, set_orthogonal_selection, get_coordinate_selection,
        set_coordinate_selection, vindex, oindex, __getitem__, __setitem__

        """

        # refresh metadata
        if not self._cache_metadata:
            self._load_metadata()

        # check args
        check_fields(fields, self._dtype)

        # setup indexer
        indexer = MaskIndexer(selection, self)

        return self._get_selection(indexer=indexer, out=out, fields=fields)

    def _get_selection(self, indexer, out=None, fields=None):

        # We iterate over all chunks which overlap the selection and thus contain data
        # that needs to be extracted. Each chunk is processed in turn, extracting the
        # necessary data and storing into the correct location in the output array.

        # N.B., it is an important optimisation that we only visit chunks which overlap
        # the selection. This minimises the number of iterations in the main for loop.

        # check fields are sensible
        out_dtype = check_fields(fields, self._dtype)

        # determine output shape
        out_shape = indexer.shape

        # setup output array
        if out is None:
            out = np.empty_like(self._meta_array, shape=out_shape,
                                dtype=out_dtype, order=self._order)
        else:
            check_array_shape('out', out, out_shape)

        # iterate over chunks
        if not hasattr(self.chunk_store, "getitems") or \
           any(map(lambda x: x == 0, self.shape)):
            # sequentially get one key at a time from storage
            for chunk_coords, chunk_selection, out_selection in indexer:

                # load chunk selection into output array
                self._chunk_getitem(chunk_coords, chunk_selection, out, out_selection,
                                    drop_axes=indexer.drop_axes, fields=fields)
        else:
            # allow storage to get multiple items at once
            lchunk_coords, lchunk_selection, lout_selection = zip(*indexer)
            self._chunk_getitems(lchunk_coords, lchunk_selection, out, lout_selection,
                                 drop_axes=indexer.drop_axes, fields=fields)

        if out.shape:
            return out
        else:
            return out[()]

    def __setitem__(self, selection, value):
        """Modify data for an item or region of the array.

        Parameters
        ----------
        selection : tuple
            An integer index or slice or tuple of int/slice specifying the requested
            region for each dimension of the array.
        value : scalar or array-like
            Value to be stored into the array.

        Examples
        --------
        Setup a 1-dimensional array::

            >>> import zarr
            >>> z = zarr.zeros(100, dtype=int)

        Set all array elements to the same scalar value::

            >>> z[...] = 42
            >>> z[...]
            array([42, 42, 42, ..., 42, 42, 42])

        Set a portion of the array::

            >>> z[:10] = np.arange(10)
            >>> z[-10:] = np.arange(10)[::-1]
            >>> z[...]
            array([ 0, 1, 2, ..., 2, 1, 0])

        Setup a 2-dimensional array::

            >>> z = zarr.zeros((5, 5), dtype=int)

        Set all array elements to the same scalar value::

            >>> z[...] = 42

        Set a portion of the array::

            >>> z[0, :] = np.arange(z.shape[1])
            >>> z[:, 0] = np.arange(z.shape[0])
            >>> z[...]
            array([[ 0,  1,  2,  3,  4],
                   [ 1, 42, 42, 42, 42],
                   [ 2, 42, 42, 42, 42],
                   [ 3, 42, 42, 42, 42],
                   [ 4, 42, 42, 42, 42]])

        For arrays with a structured dtype, specific fields can be modified, e.g.::

            >>> a = np.array([(b'aaa', 1, 4.2),
            ...               (b'bbb', 2, 8.4),
            ...               (b'ccc', 3, 12.6)],
            ...              dtype=[('foo', 'S3'), ('bar', 'i4'), ('baz', 'f8')])
            >>> z = zarr.array(a)
            >>> z['foo'] = b'zzz'
            >>> z[...]
            array([(b'zzz', 1,   4.2), (b'zzz', 2,   8.4), (b'zzz', 3,  12.6)],
                  dtype=[('foo', 'S3'), ('bar', '<i4'), ('baz', '<f8')])

        Notes
        -----
        Slices with step > 1 are supported, but slices with negative step are not.

        Currently the implementation for __setitem__ is provided by
        :func:`set_basic_selection`, which means that only integers and slices are
        supported within the selection. For advanced ("fancy") indexing, see the
        methods listed under See Also.

        See Also
        --------
        get_basic_selection, set_basic_selection, get_mask_selection, set_mask_selection,
        get_coordinate_selection, set_coordinate_selection, get_orthogonal_selection,
        set_orthogonal_selection, vindex, oindex, __getitem__

        """

        fields, selection = pop_fields(selection)
        self.set_basic_selection(selection, value, fields=fields)

    def set_basic_selection(self, selection, value, fields=None):
        """Modify data for an item or region of the array.

        Parameters
        ----------
        selection : tuple
            An integer index or slice or tuple of int/slice specifying the requested
            region for each dimension of the array.
        value : scalar or array-like
            Value to be stored into the array.
        fields : str or sequence of str, optional
            For arrays with a structured dtype, one or more fields can be specified to set
            data for.

        Examples
        --------
        Setup a 1-dimensional array::

            >>> import zarr
            >>> import numpy as np
            >>> z = zarr.zeros(100, dtype=int)

        Set all array elements to the same scalar value::

            >>> z.set_basic_selection(..., 42)
            >>> z[...]
            array([42, 42, 42, ..., 42, 42, 42])

        Set a portion of the array::

            >>> z.set_basic_selection(slice(10), np.arange(10))
            >>> z.set_basic_selection(slice(-10, None), np.arange(10)[::-1])
            >>> z[...]
            array([ 0, 1, 2, ..., 2, 1, 0])

        Setup a 2-dimensional array::

            >>> z = zarr.zeros((5, 5), dtype=int)

        Set all array elements to the same scalar value::

            >>> z.set_basic_selection(..., 42)

        Set a portion of the array::

            >>> z.set_basic_selection((0, slice(None)), np.arange(z.shape[1]))
            >>> z.set_basic_selection((slice(None), 0), np.arange(z.shape[0]))
            >>> z[...]
            array([[ 0,  1,  2,  3,  4],
                   [ 1, 42, 42, 42, 42],
                   [ 2, 42, 42, 42, 42],
                   [ 3, 42, 42, 42, 42],
                   [ 4, 42, 42, 42, 42]])

        For arrays with a structured dtype, the `fields` parameter can be used to set
        data for a specific field, e.g.::

            >>> a = np.array([(b'aaa', 1, 4.2),
            ...               (b'bbb', 2, 8.4),
            ...               (b'ccc', 3, 12.6)],
            ...              dtype=[('foo', 'S3'), ('bar', 'i4'), ('baz', 'f8')])
            >>> z = zarr.array(a)
            >>> z.set_basic_selection(slice(0, 2), b'zzz', fields='foo')
            >>> z[:]
            array([(b'zzz', 1,   4.2), (b'zzz', 2,   8.4), (b'ccc', 3,  12.6)],
                  dtype=[('foo', 'S3'), ('bar', '<i4'), ('baz', '<f8')])

        Notes
        -----
        This method provides the underlying implementation for modifying data via square
        bracket notation, see :func:`__setitem__` for equivalent examples using the
        alternative notation.

        See Also
        --------
        get_basic_selection, get_mask_selection, set_mask_selection,
        get_coordinate_selection, set_coordinate_selection, get_orthogonal_selection,
        set_orthogonal_selection, vindex, oindex, __getitem__, __setitem__

        """

        # guard conditions
        if self._read_only:
            raise ReadOnlyError()

        # refresh metadata
        if not self._cache_metadata:
            self._load_metadata_nosync()

        # handle zero-dimensional arrays
        if self._shape == ():
            return self._set_basic_selection_zd(selection, value, fields=fields)
        else:
            return self._set_basic_selection_nd(selection, value, fields=fields)

    def set_orthogonal_selection(self, selection, value, fields=None):
        """Modify data via a selection for each dimension of the array.

        Parameters
        ----------
        selection : tuple
            A selection for each dimension of the array. May be any combination of int,
            slice, integer array or Boolean array.
        value : scalar or array-like
            Value to be stored into the array.
        fields : str or sequence of str, optional
            For arrays with a structured dtype, one or more fields can be specified to set
            data for.

        Examples
        --------
        Setup a 2-dimensional array::

            >>> import zarr
            >>> import numpy as np
            >>> z = zarr.zeros((5, 5), dtype=int)

        Set data for a selection of rows::

            >>> z.set_orthogonal_selection(([1, 4], slice(None)), 1)
            >>> z[...]
            array([[0, 0, 0, 0, 0],
                   [1, 1, 1, 1, 1],
                   [0, 0, 0, 0, 0],
                   [0, 0, 0, 0, 0],
                   [1, 1, 1, 1, 1]])

        Set data for a selection of columns::

            >>> z.set_orthogonal_selection((slice(None), [1, 4]), 2)
            >>> z[...]
            array([[0, 2, 0, 0, 2],
                   [1, 2, 1, 1, 2],
                   [0, 2, 0, 0, 2],
                   [0, 2, 0, 0, 2],
                   [1, 2, 1, 1, 2]])

        Set data for a selection of rows and columns::

            >>> z.set_orthogonal_selection(([1, 4], [1, 4]), 3)
            >>> z[...]
            array([[0, 2, 0, 0, 2],
                   [1, 3, 1, 1, 3],
                   [0, 2, 0, 0, 2],
                   [0, 2, 0, 0, 2],
                   [1, 3, 1, 1, 3]])

        For convenience, this functionality is also available via the `oindex` property.
        E.g.::

            >>> z.oindex[[1, 4], [1, 4]] = 4
            >>> z[...]
            array([[0, 2, 0, 0, 2],
                   [1, 4, 1, 1, 4],
                   [0, 2, 0, 0, 2],
                   [0, 2, 0, 0, 2],
                   [1, 4, 1, 1, 4]])

        Notes
        -----
        Orthogonal indexing is also known as outer indexing.

        Slices with step > 1 are supported, but slices with negative step are not.

        See Also
        --------
        get_basic_selection, set_basic_selection, get_mask_selection, set_mask_selection,
        get_coordinate_selection, set_coordinate_selection, get_orthogonal_selection,
        vindex, oindex, __getitem__, __setitem__

        """

        # guard conditions
        if self._read_only:
            raise ReadOnlyError()

        # refresh metadata
        if not self._cache_metadata:
            self._load_metadata_nosync()

        # setup indexer
        indexer = OrthogonalIndexer(selection, self)

        self._set_selection(indexer, value, fields=fields)

    def set_coordinate_selection(self, selection, value, fields=None):
        """Modify a selection of individual items, by providing the indices (coordinates)
        for each item to be modified.

        Parameters
        ----------
        selection : tuple
            An integer (coordinate) array for each dimension of the array.
        value : scalar or array-like
            Value to be stored into the array.
        fields : str or sequence of str, optional
            For arrays with a structured dtype, one or more fields can be specified to set
            data for.

        Examples
        --------
        Setup a 2-dimensional array::

            >>> import zarr
            >>> import numpy as np
            >>> z = zarr.zeros((5, 5), dtype=int)

        Set data for a selection of items::

            >>> z.set_coordinate_selection(([1, 4], [1, 4]), 1)
            >>> z[...]
            array([[0, 0, 0, 0, 0],
                   [0, 1, 0, 0, 0],
                   [0, 0, 0, 0, 0],
                   [0, 0, 0, 0, 0],
                   [0, 0, 0, 0, 1]])

        For convenience, this functionality is also available via the `vindex` property.
        E.g.::

            >>> z.vindex[[1, 4], [1, 4]] = 2
            >>> z[...]
            array([[0, 0, 0, 0, 0],
                   [0, 2, 0, 0, 0],
                   [0, 0, 0, 0, 0],
                   [0, 0, 0, 0, 0],
                   [0, 0, 0, 0, 2]])

        Notes
        -----
        Coordinate indexing is also known as point selection, and is a form of vectorized
        or inner indexing.

        Slices are not supported. Coordinate arrays must be provided for all dimensions
        of the array.

        See Also
        --------
        get_basic_selection, set_basic_selection, get_mask_selection, set_mask_selection,
        get_orthogonal_selection, set_orthogonal_selection, get_coordinate_selection,
        vindex, oindex, __getitem__, __setitem__

        """

        # guard conditions
        if self._read_only:
            raise ReadOnlyError()

        # refresh metadata
        if not self._cache_metadata:
            self._load_metadata_nosync()

        # setup indexer
        indexer = CoordinateIndexer(selection, self)

        # handle value - need to flatten
        if not is_scalar(value, self._dtype):
            value = np.asanyarray(value)
        if hasattr(value, 'shape') and len(value.shape) > 1:
            value = value.reshape(-1)

        self._set_selection(indexer, value, fields=fields)

    def set_mask_selection(self, selection, value, fields=None):
        """Modify a selection of individual items, by providing a Boolean array of the
        same shape as the array against which the selection is being made, where True
        values indicate a selected item.

        Parameters
        ----------
        selection : ndarray, bool
            A Boolean array of the same shape as the array against which the selection is
            being made.
        value : scalar or array-like
            Value to be stored into the array.
        fields : str or sequence of str, optional
            For arrays with a structured dtype, one or more fields can be specified to set
            data for.

        Examples
        --------
        Setup a 2-dimensional array::

            >>> import zarr
            >>> import numpy as np
            >>> z = zarr.zeros((5, 5), dtype=int)

        Set data for a selection of items::

            >>> sel = np.zeros_like(z, dtype=bool)
            >>> sel[1, 1] = True
            >>> sel[4, 4] = True
            >>> z.set_mask_selection(sel, 1)
            >>> z[...]
            array([[0, 0, 0, 0, 0],
                   [0, 1, 0, 0, 0],
                   [0, 0, 0, 0, 0],
                   [0, 0, 0, 0, 0],
                   [0, 0, 0, 0, 1]])

        For convenience, this functionality is also available via the `vindex` property.
        E.g.::

            >>> z.vindex[sel] = 2
            >>> z[...]
            array([[0, 0, 0, 0, 0],
                   [0, 2, 0, 0, 0],
                   [0, 0, 0, 0, 0],
                   [0, 0, 0, 0, 0],
                   [0, 0, 0, 0, 2]])

        Notes
        -----
        Mask indexing is a form of vectorized or inner indexing, and is equivalent to
        coordinate indexing. Internally the mask array is converted to coordinate
        arrays by calling `np.nonzero`.

        See Also
        --------
        get_basic_selection, set_basic_selection, get_mask_selection,
        get_orthogonal_selection, set_orthogonal_selection, get_coordinate_selection,
        set_coordinate_selection, vindex, oindex, __getitem__, __setitem__

        """

        # guard conditions
        if self._read_only:
            raise ReadOnlyError()

        # refresh metadata
        if not self._cache_metadata:
            self._load_metadata_nosync()

        # setup indexer
        indexer = MaskIndexer(selection, self)

        self._set_selection(indexer, value, fields=fields)

    def _set_basic_selection_zd(self, selection, value, fields=None):
        # special case __setitem__ for zero-dimensional array

        # check selection is valid
        selection = ensure_tuple(selection)
        if selection not in ((), (Ellipsis,)):
            err_too_many_indices(selection, self._shape)

        # check fields
        check_fields(fields, self._dtype)
        fields = check_no_multi_fields(fields)

        # obtain key for chunk
        ckey = self._chunk_key((0,))

        # setup chunk
        try:
            # obtain compressed data for chunk
            cdata = self.chunk_store[ckey]

        except KeyError:
            # chunk not initialized
            chunk = np.zeros_like(self._meta_array, shape=(), dtype=self._dtype)
            if self._fill_value is not None:
                chunk.fill(self._fill_value)

        else:
            # decode chunk
            chunk = self._decode_chunk(cdata).copy()

        # set value
        if fields:
            chunk[fields][selection] = value
        else:
            chunk[selection] = value

        # encode and store
        cdata = self._encode_chunk(chunk)
        self.chunk_store[ckey] = cdata

    def _set_basic_selection_nd(self, selection, value, fields=None):
        # implementation of __setitem__ for array with at least one dimension

        # setup indexer
        indexer = BasicIndexer(selection, self)

        self._set_selection(indexer, value, fields=fields)

    def _set_selection(self, indexer, value, fields=None):

        # We iterate over all chunks which overlap the selection and thus contain data
        # that needs to be replaced. Each chunk is processed in turn, extracting the
        # necessary data from the value array and storing into the chunk array.

        # N.B., it is an important optimisation that we only visit chunks which overlap
        # the selection. This minimises the number of iterations in the main for loop.

        # check fields are sensible
        check_fields(fields, self._dtype)
        fields = check_no_multi_fields(fields)

        # determine indices of chunks overlapping the selection
        sel_shape = indexer.shape

        # check value shape
        if sel_shape == ():
            # setting a single item
            pass
        elif is_scalar(value, self._dtype):
            # setting a scalar value
            pass
        else:
            if not hasattr(value, 'shape'):
                value = np.asanyarray(value)
            check_array_shape('value', value, sel_shape)

        # iterate over chunks in range
        if not hasattr(self.store, "setitems") or self._synchronizer is not None \
           or any(map(lambda x: x == 0, self.shape)):
            # iterative approach
            for chunk_coords, chunk_selection, out_selection in indexer:

                # extract data to store
                if sel_shape == ():
                    chunk_value = value
                elif is_scalar(value, self._dtype):
                    chunk_value = value
                else:
                    chunk_value = value[out_selection]
                    # handle missing singleton dimensions
                    if indexer.drop_axes:
                        item = [slice(None)] * self.ndim
                        for a in indexer.drop_axes:
                            item[a] = np.newaxis
                        item = tuple(item)
                        chunk_value = chunk_value[item]

                # put data
                self._chunk_setitem(chunk_coords, chunk_selection, chunk_value, fields=fields)
        else:
            lchunk_coords, lchunk_selection, lout_selection = zip(*indexer)
            chunk_values = []
            for out_selection in lout_selection:
                if sel_shape == ():
                    chunk_values.append(value)
                elif is_scalar(value, self._dtype):
                    chunk_values.append(value)
                else:
                    cv = value[out_selection]
                    # handle missing singleton dimensions
                    if indexer.drop_axes:  # pragma: no cover
                        item = [slice(None)] * self.ndim
                        for a in indexer.drop_axes:
                            item[a] = np.newaxis
                        item = tuple(item)
                        cv = chunk_value[item]
                    chunk_values.append(cv)

            self._chunk_setitems(lchunk_coords, lchunk_selection, chunk_values,
                                 fields=fields)

    def _process_chunk(
        self,
        out,
        cdata,
        chunk_selection,
        drop_axes,
        out_is_ndarray,
        fields,
        out_selection,
        partial_read_decode=False,
    ):
        """Take binary data from storage and fill output array"""
        if (out_is_ndarray and
                not fields and
                is_contiguous_selection(out_selection) and
                is_total_slice(chunk_selection, self._chunks) and
                not self._filters and
                self._dtype != object):

            dest = out[out_selection]
            write_direct = (
                dest.flags.writeable and
                (
                    (self._order == 'C' and dest.flags.c_contiguous) or
                    (self._order == 'F' and dest.flags.f_contiguous)
                )
            )

            if write_direct:

                # optimization: we want the whole chunk, and the destination is
                # contiguous, so we can decompress directly from the chunk
                # into the destination array
                if self._compressor:
                    if isinstance(cdata, PartialReadBuffer):
                        cdata = cdata.read_full()
                    self._compressor.decode(cdata, dest)
                else:
                    chunk = ensure_ndarray(cdata).view(self._dtype)
                    chunk = chunk.reshape(self._chunks, order=self._order)
                    np.copyto(dest, chunk)
                return

        # decode chunk
        try:
            if partial_read_decode:
                cdata.prepare_chunk()
                # size of chunk
                tmp = np.empty(self._chunks, dtype=self.dtype)
                index_selection = PartialChunkIterator(chunk_selection, self.chunks)
                for start, nitems, partial_out_selection in index_selection:
                    expected_shape = [
                        len(
                            range(*partial_out_selection[i].indices(self.chunks[0] + 1))
                        )
                        if i < len(partial_out_selection)
                        else dim
                        for i, dim in enumerate(self.chunks)
                    ]
                    cdata.read_part(start, nitems)
                    chunk_partial = self._decode_chunk(
                        cdata.buff,
                        start=start,
                        nitems=nitems,
                        expected_shape=expected_shape,
                    )
                    tmp[partial_out_selection] = chunk_partial
                out[out_selection] = tmp[chunk_selection]
                return
        except ArrayIndexError:
            cdata = cdata.read_full()
        chunk = self._decode_chunk(cdata)

        # select data from chunk
        if fields:
            chunk = chunk[fields]
        tmp = chunk[chunk_selection]
        if drop_axes:
            tmp = np.squeeze(tmp, axis=drop_axes)

        # store selected data in output
        out[out_selection] = tmp

    def _chunk_getitem(self, chunk_coords, chunk_selection, out, out_selection,
                       drop_axes=None, fields=None):
        """Obtain part or whole of a chunk.

        Parameters
        ----------
        chunk_coords : tuple of ints
            Indices of the chunk.
        chunk_selection : selection
            Location of region within the chunk to extract.
        out : ndarray
            Array to store result in.
        out_selection : selection
            Location of region within output array to store results in.
        drop_axes : tuple of ints
            Axes to squeeze out of the chunk.
        fields
            TODO

        """
        out_is_ndarray = True
        try:
            out = ensure_ndarray(out)
        except TypeError:
            out_is_ndarray = False

        assert len(chunk_coords) == len(self._cdata_shape)

        # obtain key for chunk
        ckey = self._chunk_key(chunk_coords)

        try:
            # obtain compressed data for chunk
            cdata = self.chunk_store[ckey]

        except KeyError:
            # chunk not initialized
            if self._fill_value is not None:
                if fields:
                    fill_value = self._fill_value[fields]
                else:
                    fill_value = self._fill_value
                out[out_selection] = fill_value

        else:
            self._process_chunk(out, cdata, chunk_selection, drop_axes,
                                out_is_ndarray, fields, out_selection)

<<<<<<< HEAD
            if (out_is_ndarray and
                    not fields and
                    is_contiguous_selection(out_selection) and
                    is_total_slice(chunk_selection, self._chunks) and
                    not self._filters and
                    self._dtype != object):

                dest = out[out_selection]
                write_direct = (
                    getattr(getattr(dest, "flags", None), "writeable", True) and (
                        (self._order == 'C' and dest.flags.c_contiguous) or
                        (self._order == 'F' and dest.flags.f_contiguous)
                    )
                )

                if write_direct:
=======
    def _chunk_getitems(self, lchunk_coords, lchunk_selection, out, lout_selection,
                        drop_axes=None, fields=None):
        """As _chunk_getitem, but for lists of chunks
>>>>>>> 0c530c3f

        This gets called where the storage supports ``getitems``, so that
        it can decide how to fetch the keys, allowing concurrency.
        """
        out_is_ndarray = True
        try:
            out = ensure_ndarray(out)
        except TypeError:  # pragma: no cover
            out_is_ndarray = False

        ckeys = [self._chunk_key(ch) for ch in lchunk_coords]
        if (
            self._partial_decompress
            and self._compressor
            and self._compressor.codec_id == "blosc"
            and hasattr(self._compressor, "decode_partial")
            and not fields
            and self.dtype != object
            and hasattr(self.chunk_store, "getitems")
        ):
            partial_read_decode = True
            cdatas = {
                ckey: PartialReadBuffer(ckey, self.chunk_store)
                for ckey in ckeys
                if ckey in self.chunk_store
            }
        else:
            partial_read_decode = False
            cdatas = self.chunk_store.getitems(ckeys, on_error="omit")
        for ckey, chunk_select, out_select in zip(ckeys, lchunk_selection, lout_selection):
            if ckey in cdatas:
                self._process_chunk(
                    out,
                    cdatas[ckey],
                    chunk_select,
                    drop_axes,
                    out_is_ndarray,
                    fields,
                    out_select,
                    partial_read_decode=partial_read_decode,
                )
            else:
                # check exception type
                if self._fill_value is not None:
                    if fields:
                        fill_value = self._fill_value[fields]
                    else:
                        fill_value = self._fill_value
                    out[out_select] = fill_value

    def _chunk_setitems(self, lchunk_coords, lchunk_selection, values, fields=None):
        ckeys = [self._chunk_key(co) for co in lchunk_coords]
        cdatas = [self._process_for_setitem(key, sel, val, fields=fields)
                  for key, sel, val in zip(ckeys, lchunk_selection, values)]
        values = {k: v for k, v in zip(ckeys, cdatas)}
        self.chunk_store.setitems(values)

    def _chunk_setitem(self, chunk_coords, chunk_selection, value, fields=None):
        """Replace part or whole of a chunk.

        Parameters
        ----------
        chunk_coords : tuple of ints
            Indices of the chunk.
        chunk_selection : tuple of slices
            Location of region within the chunk.
        value : scalar or ndarray
            Value to set.

        """

        if self._synchronizer is None:
            # no synchronization
            lock = nolock
        else:
            # synchronize on the chunk
            ckey = self._chunk_key(chunk_coords)
            lock = self._synchronizer[ckey]

        with lock:
            self._chunk_setitem_nosync(chunk_coords, chunk_selection, value,
                                       fields=fields)

    def _chunk_setitem_nosync(self, chunk_coords, chunk_selection, value, fields=None):
        ckey = self._chunk_key(chunk_coords)
        cdata = self._process_for_setitem(ckey, chunk_selection, value, fields=fields)
        # store
        self.chunk_store[ckey] = cdata

    def _process_for_setitem(self, ckey, chunk_selection, value, fields=None):
        if is_total_slice(chunk_selection, self._chunks) and not fields:
            # totally replace chunk

            # optimization: we are completely replacing the chunk, so no need
            # to access the existing chunk data

            if is_scalar(value, self._dtype):

                # setup array filled with value
                chunk = np.empty_like(self._meta_array, shape=self._chunks,
                                      dtype=self._dtype, order=self._order)
                chunk.fill(value)

            else:

                # ensure array is contiguous
                chunk = value.astype(self._dtype, order=self._order, copy=False)

        else:
            # partially replace the contents of this chunk

            try:

                # obtain compressed data for chunk
                cdata = self.chunk_store[ckey]

            except KeyError:

                # chunk not initialized
                if self._fill_value is not None:
                    chunk = np.empty_like(self._meta_array, shape=self._chunks,
                                          dtype=self._dtype, order=self._order)
                    chunk.fill(self._fill_value)
                elif self._dtype == object:
                    chunk = np.empty(self._chunks, dtype=self._dtype, order=self._order)
                else:
                    # N.B., use zeros here so any region beyond the array has consistent
                    # and compressible data
                    chunk = np.zeros_like(self._meta_array, shape=self._chunks,
                                          dtype=self._dtype, order=self._order)

            else:

                # decode chunk
                chunk = self._decode_chunk(cdata)
                if not getattr(getattr(chunk, "flags", None), "writeable", True):
                    chunk = chunk.copy(order='K')

            # modify
            if fields:
                # N.B., currently multi-field assignment is not supported in numpy, so
                # this only works for a single field
                chunk[fields][chunk_selection] = value
            else:
                chunk[chunk_selection] = value

        # encode chunk
        return self._encode_chunk(chunk)

    def _chunk_key(self, chunk_coords):
        return self._key_prefix + '.'.join(map(str, chunk_coords))

    def _decode_chunk(self, cdata, start=None, nitems=None, expected_shape=None):
        # decompress
        if self._compressor:
            # only decode requested items
            if (
                all([x is not None for x in [start, nitems]])
                and self._compressor.codec_id == "blosc"
            ) and hasattr(self._compressor, "decode_partial"):
                chunk = self._compressor.decode_partial(cdata, start, nitems)
            else:
                chunk = self._compressor.decode(cdata)
        else:
            chunk = cdata

        # apply filters
        if self._filters:
            for f in reversed(self._filters):
                chunk = f.decode(chunk)

        # view as numpy array with correct dtype
        chunk = ensure_ndarray(chunk)
        # special case object dtype, because incorrect handling can lead to
        # segfaults and other bad things happening
        if self._dtype != object:
            chunk = chunk.view(self._dtype)
        elif chunk.dtype != object:
            # If we end up here, someone must have hacked around with the filters.
            # We cannot deal with object arrays unless there is an object
            # codec in the filter chain, i.e., a filter that converts from object
            # array to something else during encoding, and converts back to object
            # array during decoding.
            raise RuntimeError('cannot read object array without object codec')

        # ensure correct chunk shape
        chunk = chunk.reshape(-1, order='A')
        chunk = chunk.reshape(expected_shape or self._chunks, order=self._order)

        return chunk

    def _encode_chunk(self, chunk):

        # apply filters
        if self._filters:
            for f in self._filters:
                chunk = f.encode(chunk)

        # check object encoding
        if ensure_ndarray(chunk).dtype == object:
            raise RuntimeError('cannot write object array without object codec')

        # compress
        if self._compressor:
            cdata = self._compressor.encode(chunk)
        else:
            cdata = chunk

        # ensure in-memory data is immutable and easy to compare
        if isinstance(self.chunk_store, dict):
            cdata = ensure_bytes(cdata)

        return cdata

    def __repr__(self):
        t = type(self)
        r = '<{}.{}'.format(t.__module__, t.__name__)
        if self.name:
            r += ' %r' % self.name
        r += ' %s' % str(self.shape)
        r += ' %s' % self.dtype
        if self._read_only:
            r += ' read-only'
        r += '>'
        return r

    @property
    def info(self):
        """Report some diagnostic information about the array.

        Examples
        --------
        >>> import zarr
        >>> z = zarr.zeros(1000000, chunks=100000, dtype='i4')
        >>> z.info
        Type               : zarr.core.Array
        Data type          : int32
        Shape              : (1000000,)
        Chunk shape        : (100000,)
        Order              : C
        Read-only          : False
        Compressor         : Blosc(cname='lz4', clevel=5, shuffle=SHUFFLE, blocksize=0)
        Store type         : builtins.dict
        No. bytes          : 4000000 (3.8M)
        No. bytes stored   : ...
        Storage ratio      : ...
        Chunks initialized : 0/10

        """
        return self._info_reporter

    def info_items(self):
        return self._synchronized_op(self._info_items_nosync)

    def _info_items_nosync(self):

        def typestr(o):
            return '{}.{}'.format(type(o).__module__, type(o).__name__)

        def bytestr(n):
            if n > 2**10:
                return '{} ({})'.format(n, human_readable_size(n))
            else:
                return str(n)

        items = []

        # basic info
        if self.name is not None:
            items += [('Name', self.name)]
        items += [
            ('Type', typestr(self)),
            ('Data type', '%s' % self.dtype),
            ('Shape', str(self.shape)),
            ('Chunk shape', str(self.chunks)),
            ('Order', self.order),
            ('Read-only', str(self.read_only)),
        ]

        # filters
        if self.filters:
            for i, f in enumerate(self.filters):
                items += [('Filter [%s]' % i, repr(f))]

        # compressor
        items += [('Compressor', repr(self.compressor))]

        # synchronizer
        if self._synchronizer is not None:
            items += [('Synchronizer type', typestr(self._synchronizer))]

        # storage info
        items += [('Store type', typestr(self._store))]
        if self._chunk_store is not None:
            items += [('Chunk store type', typestr(self._chunk_store))]
        items += [('No. bytes', bytestr(self.nbytes))]
        if self.nbytes_stored > 0:
            items += [
                ('No. bytes stored', bytestr(self.nbytes_stored)),
                ('Storage ratio', '%.1f' % (self.nbytes / self.nbytes_stored)),
            ]
        items += [
            ('Chunks initialized', '{}/{}'.format(self.nchunks_initialized, self.nchunks))
        ]

        return items

    def digest(self, hashname="sha1"):
        """
        Compute a checksum for the data. Default uses sha1 for speed.

        Examples
        --------
        >>> import binascii
        >>> import zarr
        >>> z = zarr.empty(shape=(10000, 10000), chunks=(1000, 1000))
        >>> binascii.hexlify(z.digest())
        b'041f90bc7a571452af4f850a8ca2c6cddfa8a1ac'
        >>> z = zarr.zeros(shape=(10000, 10000), chunks=(1000, 1000))
        >>> binascii.hexlify(z.digest())
        b'7162d416d26a68063b66ed1f30e0a866e4abed60'
        >>> z = zarr.zeros(shape=(10000, 10000), dtype="u1", chunks=(1000, 1000))
        >>> binascii.hexlify(z.digest())
        b'cb387af37410ae5a3222e893cf3373e4e4f22816'
        """

        h = hashlib.new(hashname)

        for i in itertools.product(*[range(s) for s in self.cdata_shape]):
            h.update(self.chunk_store.get(self._chunk_key(i), b""))

        h.update(self.store.get(self._key_prefix + array_meta_key, b""))

        h.update(self.store.get(self.attrs.key, b""))

        checksum = h.digest()

        return checksum

    def hexdigest(self, hashname="sha1"):
        """
        Compute a checksum for the data. Default uses sha1 for speed.

        Examples
        --------
        >>> import zarr
        >>> z = zarr.empty(shape=(10000, 10000), chunks=(1000, 1000))
        >>> z.hexdigest()
        '041f90bc7a571452af4f850a8ca2c6cddfa8a1ac'
        >>> z = zarr.zeros(shape=(10000, 10000), chunks=(1000, 1000))
        >>> z.hexdigest()
        '7162d416d26a68063b66ed1f30e0a866e4abed60'
        >>> z = zarr.zeros(shape=(10000, 10000), dtype="u1", chunks=(1000, 1000))
        >>> z.hexdigest()
        'cb387af37410ae5a3222e893cf3373e4e4f22816'
        """

        checksum = binascii.hexlify(self.digest(hashname=hashname))

        # This is a bytes object on Python 3 and we want a str.
        if type(checksum) is not str:
            checksum = checksum.decode('utf8')

        return checksum

    def __getstate__(self):
        return (self._store, self._path, self._read_only, self._chunk_store,
                self._synchronizer, self._cache_metadata, self._attrs.cache,
                self._meta_array)

    def __setstate__(self, state):
        self.__init__(*state)

    def _synchronized_op(self, f, *args, **kwargs):

        if self._synchronizer is None:
            # no synchronization
            lock = nolock

        else:
            # synchronize on the array
            mkey = self._key_prefix + array_meta_key
            lock = self._synchronizer[mkey]

        with lock:
            self._refresh_metadata_nosync()
            result = f(*args, **kwargs)

        return result

    def _write_op(self, f, *args, **kwargs):

        # guard condition
        if self._read_only:
            raise ReadOnlyError()

        return self._synchronized_op(f, *args, **kwargs)

    def resize(self, *args):
        """Change the shape of the array by growing or shrinking one or more
        dimensions.

        Examples
        --------
        >>> import zarr
        >>> z = zarr.zeros(shape=(10000, 10000), chunks=(1000, 1000))
        >>> z.shape
        (10000, 10000)
        >>> z.resize(20000, 10000)
        >>> z.shape
        (20000, 10000)
        >>> z.resize(30000, 1000)
        >>> z.shape
        (30000, 1000)

        Notes
        -----
        When resizing an array, the data are not rearranged in any way.

        If one or more dimensions are shrunk, any chunks falling outside the
        new array shape will be deleted from the underlying store.

        """

        return self._write_op(self._resize_nosync, *args)

    def _resize_nosync(self, *args):

        # normalize new shape argument
        old_shape = self._shape
        new_shape = normalize_resize_args(old_shape, *args)
        old_cdata_shape = self._cdata_shape

        # update metadata
        self._shape = new_shape
        self._flush_metadata_nosync()

        # determine the new number and arrangement of chunks
        chunks = self._chunks
        new_cdata_shape = tuple(math.ceil(s / c)
                                for s, c in zip(new_shape, chunks))

        # remove any chunks not within range
        chunk_store = self.chunk_store
        for cidx in itertools.product(*[range(n) for n in old_cdata_shape]):
            if all(i < c for i, c in zip(cidx, new_cdata_shape)):
                pass  # keep the chunk
            else:
                key = self._chunk_key(cidx)
                try:
                    del chunk_store[key]
                except KeyError:
                    # chunk not initialized
                    pass

    def append(self, data, axis=0):
        """Append `data` to `axis`.

        Parameters
        ----------
        data : array_like
            Data to be appended.
        axis : int
            Axis along which to append.

        Returns
        -------
        new_shape : tuple

        Notes
        -----
        The size of all dimensions other than `axis` must match between this
        array and `data`.

        Examples
        --------
        >>> import numpy as np
        >>> import zarr
        >>> a = np.arange(10000000, dtype='i4').reshape(10000, 1000)
        >>> z = zarr.array(a, chunks=(1000, 100))
        >>> z.shape
        (10000, 1000)
        >>> z.append(a)
        (20000, 1000)
        >>> z.append(np.vstack([a, a]), axis=1)
        (20000, 2000)
        >>> z.shape
        (20000, 2000)

        """
        return self._write_op(self._append_nosync, data, axis=axis)

    def _append_nosync(self, data, axis=0):

        # ensure data is array-like
        if not hasattr(data, 'shape'):
            data = np.asanyarray(data)

        # ensure shapes are compatible for non-append dimensions
        self_shape_preserved = tuple(s for i, s in enumerate(self._shape)
                                     if i != axis)
        data_shape_preserved = tuple(s for i, s in enumerate(data.shape)
                                     if i != axis)
        if self_shape_preserved != data_shape_preserved:
            raise ValueError('shape of data to append is not compatible with the array; '
                             'all dimensions must match except for the dimension being '
                             'appended')

        # remember old shape
        old_shape = self._shape

        # determine new shape
        new_shape = tuple(
            self._shape[i] if i != axis else self._shape[i] + data.shape[i]
            for i in range(len(self._shape))
        )

        # resize
        self._resize_nosync(new_shape)

        # store data
        # noinspection PyTypeChecker
        append_selection = tuple(
            slice(None) if i != axis else slice(old_shape[i], new_shape[i])
            for i in range(len(self._shape))
        )
        self[append_selection] = data

        return new_shape

    def view(self, shape=None, chunks=None, dtype=None,
             fill_value=None, filters=None, read_only=None,
             synchronizer=None):
        """Return an array sharing the same data.

        Parameters
        ----------
        shape : int or tuple of ints
            Array shape.
        chunks : int or tuple of ints, optional
            Chunk shape.
        dtype : string or dtype, optional
            NumPy dtype.
        fill_value : object
            Default value to use for uninitialized portions of the array.
        filters : sequence, optional
            Sequence of filters to use to encode chunk data prior to
            compression.
        read_only : bool, optional
            True if array should be protected against modification.
        synchronizer : object, optional
            Array synchronizer.

        Notes
        -----
        WARNING: This is an experimental feature and should be used with care.
        There are plenty of ways to generate errors and/or cause data
        corruption.

        Examples
        --------

        Bypass filters:

            >>> import zarr
            >>> import numpy as np
            >>> np.random.seed(42)
            >>> labels = ['female', 'male']
            >>> data = np.random.choice(labels, size=10000)
            >>> filters = [zarr.Categorize(labels=labels,
            ...                            dtype=data.dtype,
            ...                            astype='u1')]
            >>> a = zarr.array(data, chunks=1000, filters=filters)
            >>> a[:]
            array(['female', 'male', 'female', ..., 'male', 'male', 'female'],
                  dtype='<U6')
            >>> v = a.view(dtype='u1', filters=[])
            >>> v.is_view
            True
            >>> v[:]
            array([1, 2, 1, ..., 2, 2, 1], dtype=uint8)

        Views can be used to modify data:

            >>> x = v[:]
            >>> x.sort()
            >>> v[:] = x
            >>> v[:]
            array([1, 1, 1, ..., 2, 2, 2], dtype=uint8)
            >>> a[:]
            array(['female', 'female', 'female', ..., 'male', 'male', 'male'],
                  dtype='<U6')

        View as a different dtype with the same item size:

            >>> data = np.random.randint(0, 2, size=10000, dtype='u1')
            >>> a = zarr.array(data, chunks=1000)
            >>> a[:]
            array([0, 0, 1, ..., 1, 0, 0], dtype=uint8)
            >>> v = a.view(dtype=bool)
            >>> v[:]
            array([False, False,  True, ...,  True, False, False])
            >>> np.all(a[:].view(dtype=bool) == v[:])
            True

        An array can be viewed with a dtype with a different item size, however
        some care is needed to adjust the shape and chunk shape so that chunk
        data is interpreted correctly:

            >>> data = np.arange(10000, dtype='u2')
            >>> a = zarr.array(data, chunks=1000)
            >>> a[:10]
            array([0, 1, 2, 3, 4, 5, 6, 7, 8, 9], dtype=uint16)
            >>> v = a.view(dtype='u1', shape=20000, chunks=2000)
            >>> v[:10]
            array([0, 0, 1, 0, 2, 0, 3, 0, 4, 0], dtype=uint8)
            >>> np.all(a[:].view('u1') == v[:])
            True

        Change fill value for uninitialized chunks:

            >>> a = zarr.full(10000, chunks=1000, fill_value=-1, dtype='i1')
            >>> a[:]
            array([-1, -1, -1, ..., -1, -1, -1], dtype=int8)
            >>> v = a.view(fill_value=42)
            >>> v[:]
            array([42, 42, 42, ..., 42, 42, 42], dtype=int8)

        Note that resizing or appending to views is not permitted:

            >>> a = zarr.empty(10000)
            >>> v = a.view()
            >>> try:
            ...     v.resize(20000)
            ... except PermissionError as e:
            ...     print(e)
            operation not permitted for views

        """

        store = self._store
        chunk_store = self._chunk_store
        path = self._path
        if read_only is None:
            read_only = self._read_only
        if synchronizer is None:
            synchronizer = self._synchronizer
        a = Array(store=store, path=path, chunk_store=chunk_store, read_only=read_only,
                  synchronizer=synchronizer, cache_metadata=True)
        a._is_view = True

        # allow override of some properties
        if dtype is None:
            dtype = self._dtype
        else:
            dtype = np.dtype(dtype)
            a._dtype = dtype
        if shape is None:
            shape = self._shape
        else:
            shape = normalize_shape(shape)
            a._shape = shape
        if chunks is not None:
            chunks = normalize_chunks(chunks, shape, dtype.itemsize)
            a._chunks = chunks
        if fill_value is not None:
            a._fill_value = fill_value
        if filters is not None:
            a._filters = filters

        return a

    def astype(self, dtype):
        """Returns a view that does on the fly type conversion of the underlying data.

        Parameters
        ----------
        dtype : string or dtype
            NumPy dtype.

        Notes
        -----
        This method returns a new Array object which is a view on the same
        underlying chunk data. Modifying any data via the view is currently
        not permitted and will result in an error. This is an experimental
        feature and its behavior is subject to change in the future.

        See Also
        --------
        Array.view

        Examples
        --------

        >>> import zarr
        >>> import numpy as np
        >>> data = np.arange(100, dtype=np.uint8)
        >>> a = zarr.array(data, chunks=10)
        >>> a[:]
        array([ 0,  1,  2,  3,  4,  5,  6,  7,  8,  9, 10, 11, 12, 13, 14, 15,
               16, 17, 18, 19, 20, 21, 22, 23, 24, 25, 26, 27, 28, 29, 30, 31,
               32, 33, 34, 35, 36, 37, 38, 39, 40, 41, 42, 43, 44, 45, 46, 47,
               48, 49, 50, 51, 52, 53, 54, 55, 56, 57, 58, 59, 60, 61, 62, 63,
               64, 65, 66, 67, 68, 69, 70, 71, 72, 73, 74, 75, 76, 77, 78, 79,
               80, 81, 82, 83, 84, 85, 86, 87, 88, 89, 90, 91, 92, 93, 94, 95,
               96, 97, 98, 99], dtype=uint8)
        >>> v = a.astype(np.float32)
        >>> v.is_view
        True
        >>> v[:]
        array([  0.,   1.,   2.,   3.,   4.,   5.,   6.,   7.,   8.,   9.,
                10.,  11.,  12.,  13.,  14.,  15.,  16.,  17.,  18.,  19.,
                20.,  21.,  22.,  23.,  24.,  25.,  26.,  27.,  28.,  29.,
                30.,  31.,  32.,  33.,  34.,  35.,  36.,  37.,  38.,  39.,
                40.,  41.,  42.,  43.,  44.,  45.,  46.,  47.,  48.,  49.,
                50.,  51.,  52.,  53.,  54.,  55.,  56.,  57.,  58.,  59.,
                60.,  61.,  62.,  63.,  64.,  65.,  66.,  67.,  68.,  69.,
                70.,  71.,  72.,  73.,  74.,  75.,  76.,  77.,  78.,  79.,
                80.,  81.,  82.,  83.,  84.,  85.,  86.,  87.,  88.,  89.,
                90.,  91.,  92.,  93.,  94.,  95.,  96.,  97.,  98.,  99.],
              dtype=float32)
        """

        dtype = np.dtype(dtype)

        filters = []
        if self._filters:
            filters.extend(self._filters)
        filters.insert(0, AsType(encode_dtype=self._dtype, decode_dtype=dtype))

        return self.view(filters=filters, dtype=dtype, read_only=True)<|MERGE_RESOLUTION|>--- conflicted
+++ resolved
@@ -70,18 +70,15 @@
         If True (default), user attributes will be cached for attribute read
         operations. If False, user attributes are reloaded from the store prior
         to all attribute read operations.
-<<<<<<< HEAD
-    meta_array : array, optional
-        An array instance to use for determining arrays to create and return
-        to users.
-=======
     partial_decompress : bool, optional
         If True and while the chunk_store is a FSStore and the compresion used
         is Blosc, when getting data from the array chunks will be partially
         read and decompressed when possible.
 
         .. versionadded:: 2.7
->>>>>>> 0c530c3f
+    meta_array : array, optional
+        An array instance to use for determining arrays to create and return
+        to users.
 
     Attributes
     ----------
@@ -133,11 +130,6 @@
 
     """
 
-<<<<<<< HEAD
-    def __init__(self, store, path=None, read_only=False, chunk_store=None,
-                 synchronizer=None, cache_metadata=True, cache_attrs=True,
-                 meta_array=None):
-=======
     def __init__(
         self,
         store,
@@ -148,8 +140,8 @@
         cache_metadata=True,
         cache_attrs=True,
         partial_decompress=False,
+        meta_array=None
     ):
->>>>>>> 0c530c3f
         # N.B., expect at this point store is fully initialized with all
         # configuration metadata fully specified and normalized
 
@@ -1763,7 +1755,6 @@
             self._process_chunk(out, cdata, chunk_selection, drop_axes,
                                 out_is_ndarray, fields, out_selection)
 
-<<<<<<< HEAD
             if (out_is_ndarray and
                     not fields and
                     is_contiguous_selection(out_selection) and
@@ -1780,11 +1771,10 @@
                 )
 
                 if write_direct:
-=======
+
     def _chunk_getitems(self, lchunk_coords, lchunk_selection, out, lout_selection,
                         drop_axes=None, fields=None):
         """As _chunk_getitem, but for lists of chunks
->>>>>>> 0c530c3f
 
         This gets called where the storage supports ``getitems``, so that
         it can decide how to fetch the keys, allowing concurrency.
