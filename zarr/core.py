--- conflicted
+++ resolved
@@ -51,11 +51,8 @@
     normalize_shape,
     normalize_storage_path,
     PartialReadBuffer,
-<<<<<<< HEAD
     UncompressedPartialReadBufferV3,
-=======
-    ensure_ndarray_like
->>>>>>> 146c30aa
+    ensure_ndarray_like,
 )
 
 
@@ -1906,13 +1903,9 @@
                         cdata = cdata.read_full()
                     self._compressor.decode(cdata, dest)
                 else:
-<<<<<<< HEAD
                     if isinstance(cdata, UncompressedPartialReadBufferV3):
                         cdata = cdata.read_full()
-                    chunk = ensure_ndarray(cdata).view(self._dtype)
-=======
                     chunk = ensure_ndarray_like(cdata).view(self._dtype)
->>>>>>> 146c30aa
                     chunk = chunk.reshape(self._chunks, order=self._order)
                     np.copyto(dest, chunk)
                 return
