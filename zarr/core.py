--- conflicted
+++ resolved
@@ -1589,8 +1589,20 @@
             # put data
             self._chunk_setitem(chunk_coords, chunk_selection, chunk_value, fields=fields)
 
+    def _select_and_set_out(self, fields, chunk, chunk_selection, drop_axes,
+                            out, out_selection):
+        # select data from chunk
+        if fields:
+            chunk = chunk[fields]
+        tmp = chunk[chunk_selection]
+        if drop_axes:
+            tmp = np.squeeze(tmp, axis=drop_axes)
+
+        # store selected data in output
+        out[out_selection] = tmp
+
     def _process_chunk(self, out, cdata, chunk_selection, drop_axes,
-                       out_is_ndarray, fields, out_selection):
+                       out_is_ndarray, fields, out_selection, ckey):
         """Take binary data from storage and fill output array"""
         if (out_is_ndarray and
                 not fields and
@@ -1624,16 +1636,12 @@
 
         # decode chunk
         chunk = self._decode_chunk(cdata)
-
-        # select data from chunk
-        if fields:
-            chunk = chunk[fields]
-        tmp = chunk[chunk_selection]
-        if drop_axes:
-            tmp = np.squeeze(tmp, axis=drop_axes)
-
-        # store selected data in output
-        out[out_selection] = tmp
+        if self._chunk_cache is not None:
+            # cache the decoded chunk
+            self._chunk_cache[ckey] = chunk
+
+        self._select_and_set_out(fields, chunk, chunk_selection, drop_axes,
+                                 out, out_selection)
 
     def _chunk_getitem(self, chunk_coords, chunk_selection, out, out_selection,
                        drop_axes=None, fields=None):
@@ -1673,10 +1681,11 @@
         if self._chunk_cache is not None:
             try:
                 chunk = self._chunk_cache[ckey]
+                self._select_and_set_out(fields, chunk, chunk_selection,
+                                         drop_axes, out, out_selection)
             except KeyError:
                 pass
 
-<<<<<<< HEAD
         if chunk is None:
 
             try:
@@ -1694,60 +1703,9 @@
                 return
 
             else:
-
-                # look for a possible optimisation where data can be decompressed directly
-                # into destination, which avoids a memory copy
-                if (out_is_ndarray and
-                        not fields and
-                        is_contiguous_selection(out_selection) and
-                        is_total_slice(chunk_selection, self._chunks) and
-                        not self._filters and
-                        self._dtype != object):
-
-                    dest = out[out_selection]
-                    write_direct = (
-                        dest.flags.writeable and (
-                            (self._order == 'C' and dest.flags.c_contiguous) or
-                            (self._order == 'F' and dest.flags.f_contiguous)
-                        )
-                    )
-
-                    if write_direct:
-
-                        # optimization: we want the whole chunk, and the destination is
-                        # contiguous, so we can decompress directly from the chunk
-                        # into the destination array
-
-                        if self._compressor:
-                            self._compressor.decode(cdata, dest)
-                        else:
-                            if isinstance(cdata, np.ndarray):
-                                chunk = cdata.view(self._dtype)
-                            else:
-                                chunk = np.frombuffer(cdata, dtype=self._dtype)
-                            chunk = chunk.reshape(self._chunks, order=self._order)
-                            np.copyto(dest, chunk)
-                        return
-
-                # decode chunk
-                chunk = self._decode_chunk(cdata)
-                if self._chunk_cache is not None:
-                    # cache the decoded chunk
-                    self._chunk_cache[ckey] = chunk
-
-        # select data from chunk
-        if fields:
-            chunk = chunk[fields]
-        tmp = chunk[chunk_selection]
-        if drop_axes:
-            tmp = np.squeeze(tmp, axis=drop_axes)
-
-        # store selected data in output
-        out[out_selection] = tmp
-=======
-        else:
-            self._process_chunk(out, cdata, chunk_selection, drop_axes,
-                                out_is_ndarray, fields, out_selection)
+                self._process_chunk(out, cdata, chunk_selection, drop_axes,
+                                    out_is_ndarray, fields, out_selection,
+                                    ckey)
 
     def _chunk_getitems(self, lchunk_coords, lchunk_selection, out, lout_selection,
                         drop_axes=None, fields=None):
@@ -1767,7 +1725,7 @@
         for ckey, chunk_select, out_select in zip(ckeys, lchunk_selection, lout_selection):
             if ckey in cdatas:
                 self._process_chunk(out, cdatas[ckey], chunk_select, drop_axes,
-                                    out_is_ndarray, fields, out_select)
+                                    out_is_ndarray, fields, out_select, ckey)
             else:
                 # check exception type
                 if self._fill_value is not None:
@@ -1776,7 +1734,6 @@
                     else:
                         fill_value = self._fill_value
                     out[out_select] = fill_value
->>>>>>> 610db340
 
     def _chunk_setitem(self, chunk_coords, chunk_selection, value, fields=None):
         """Replace part or whole of a chunk.
