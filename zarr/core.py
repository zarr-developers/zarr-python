--- conflicted
+++ resolved
@@ -70,19 +70,15 @@
         If True (default), user attributes will be cached for attribute read
         operations. If False, user attributes are reloaded from the store prior
         to all attribute read operations.
-<<<<<<< HEAD
-    init_metadata : bool, optional
-        If True (default), array configuration metadata will be loaded from the
-        store at initialization. If False, array metadata will be loaded prior
-        to the first data access or modification operation.
-=======
     partial_decompress : bool, optional
         If True and while the chunk_store is a FSStore and the compresion used
         is Blosc, when getting data from the array chunks will be partially
         read and decompressed when possible.
 
         .. versionadded:: 2.7
->>>>>>> 0c530c3f
+    init_metadata : bool, optional
+        If True (default), array configuration metadata will be loaded from the
+        store at initialization. If False, array metadata will be loaded prior
 
     Attributes
     ----------
@@ -134,10 +130,6 @@
 
     """
 
-<<<<<<< HEAD
-    def __init__(self, store, path=None, read_only=False, chunk_store=None,
-                 synchronizer=None, cache_metadata=True, cache_attrs=True, init_metadata=True):
-=======
     def __init__(
         self,
         store,
@@ -148,8 +140,8 @@
         cache_metadata=True,
         cache_attrs=True,
         partial_decompress=False,
+        init_metadata=True
     ):
->>>>>>> 0c530c3f
         # N.B., expect at this point store is fully initialized with all
         # configuration metadata fully specified and normalized
 
@@ -164,11 +156,8 @@
         self._cache_metadata = cache_metadata
         self._cache_attrs = cache_attrs
         self._is_view = False
-<<<<<<< HEAD
+        self._partial_decompress = partial_decompress
         self._meta = None
-=======
-        self._partial_decompress = partial_decompress
->>>>>>> 0c530c3f
 
         # initialize store and attributes
         self._set_store_attrs(store, load_metadata=init_metadata)
