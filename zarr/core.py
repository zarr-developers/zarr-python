--- conflicted
+++ resolved
@@ -1274,12 +1274,9 @@
         else:
             check_array_shape('out', out, out_shape)
 
-<<<<<<< HEAD
-        if math.prod(out_shape) > 0:
-            # get chunks
-=======
         # iterate over chunks
         if (
+            math.prod(out_shape) > 0 and
             not hasattr(self.chunk_store, "getitems") and not (
                 hasattr(self.chunk_store, "get_partial_values") and
                 self.chunk_store.supports_efficient_get_partial_values
@@ -1293,7 +1290,6 @@
                                     drop_axes=indexer.drop_axes, fields=fields)
         else:
             # allow storage to get multiple items at once
->>>>>>> 6e63fe93
             lchunk_coords, lchunk_selection, lout_selection = zip(*indexer)
             self._chunk_getitems(
                 lchunk_coords, lchunk_selection, out, lout_selection,
@@ -2032,20 +2028,17 @@
                 if ckey in self.chunk_store
             }
         else:
-<<<<<<< HEAD
-            contexts = {}
-            if not isinstance(self._meta_array, np.ndarray):
-                contexts = {k: {"meta_array": self._meta_array} for k in ckeys}
-            cdatas = self.chunk_store.getitems(ckeys, contexts=contexts)
-
-=======
             partial_read_decode = False
             if not hasattr(self.chunk_store, "getitems"):
                 values = self.chunk_store.get_partial_values([(ckey, (0, None)) for ckey in ckeys])
                 cdatas = {key: value for key, value in zip(ckeys, values) if value is not None}
             else:
-                cdatas = self.chunk_store.getitems(ckeys, on_error="omit")
->>>>>>> 6e63fe93
+                contexts = {}
+                if not isinstance(self._meta_array, np.ndarray):
+                    contexts = {k: {"meta_array": self._meta_array} for k in ckeys}
+                cdatas = self.chunk_store.getitems(ckeys, contexts=contexts, on_error="omit")
+
+
         for ckey, chunk_select, out_select in zip(ckeys, lchunk_selection, lout_selection):
             if ckey in cdatas:
                 self._process_chunk(
