--- conflicted
+++ resolved
@@ -1641,12 +1641,11 @@
                     out[out_selection] = fill_value
                 return
 
-<<<<<<< HEAD
             else:
 
                 # look for a possible optimisation where data can be decompressed directly
                 # into destination, which avoids a memory copy
-                if (isinstance(out, np.ndarray) and
+                if (out_is_ndarray and
                         not fields and
                         is_contiguous_selection(out_selection) and
                         is_total_slice(chunk_selection, self._chunks) and
@@ -1659,20 +1658,6 @@
                             (self._order == 'C' and dest.flags.c_contiguous) or
                             (self._order == 'F' and dest.flags.f_contiguous)
                         )
-=======
-            if (out_is_ndarray and
-                    not fields and
-                    is_contiguous_selection(out_selection) and
-                    is_total_slice(chunk_selection, self._chunks) and
-                    not self._filters and
-                    self._dtype != object):
-
-                dest = out[out_selection]
-                write_direct = (
-                    dest.flags.writeable and (
-                        (self._order == 'C' and dest.flags.c_contiguous) or
-                        (self._order == 'F' and dest.flags.f_contiguous)
->>>>>>> be29d365
                     )
 
                     if write_direct:
