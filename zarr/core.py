import binascii
import hashlib
import itertools
import math
import operator
import re
from functools import reduce
from typing import Any

import numpy as np
from numcodecs.compat import ensure_bytes

from zarr._storage.store import _prefix_to_attrs_key, assert_zarr_v3_api_available
from zarr.attrs import Attributes
from zarr.codecs import AsType, get_codec
from zarr.errors import ArrayNotFoundError, ReadOnlyError, ArrayIndexError
from zarr.indexing import (
    BasicIndexer,
    CoordinateIndexer,
    MaskIndexer,
    OIndex,
    OrthogonalIndexer,
    VIndex,
    PartialChunkIterator,
    check_fields,
    check_no_multi_fields,
    ensure_tuple,
    err_too_many_indices,
    is_contiguous_selection,
    is_pure_fancy_indexing,
    is_scalar,
    pop_fields,
)
from zarr.storage import (
    _get_hierarchy_metadata,
    _prefix_to_array_key,
    KVStore,
    getsize,
    listdir,
    normalize_store_arg,
)
from zarr.util import (
    all_equal,
    InfoReporter,
    check_array_shape,
    human_readable_size,
    is_total_slice,
    nolock,
    normalize_chunks,
    normalize_resize_args,
    normalize_shape,
    normalize_storage_path,
    PartialReadBuffer,
<<<<<<< HEAD
=======
    UncompressedPartialReadBufferV3,
>>>>>>> 4dc6f1f5
    ensure_ndarray_like,
)


# noinspection PyUnresolvedReferences
class Array:
    """Instantiate an array from an initialized store.

    Parameters
    ----------
    store : MutableMapping
        Array store, already initialized.
    path : string, optional
        Storage path.
    read_only : bool, optional
        True if array should be protected against modification.
    chunk_store : MutableMapping, optional
        Separate storage for chunks. If not provided, `store` will be used
        for storage of both chunks and metadata.
    synchronizer : object, optional
        Array synchronizer.
    cache_metadata : bool, optional
        If True (default), array configuration metadata will be cached for the
        lifetime of the object. If False, array metadata will be reloaded
        prior to all data access and modification operations (may incur
        overhead depending on storage and data access pattern).
    cache_attrs : bool, optional
        If True (default), user attributes will be cached for attribute read
        operations. If False, user attributes are reloaded from the store prior
        to all attribute read operations.
    partial_decompress : bool, optional
        If True and while the chunk_store is a FSStore and the compression used
        is Blosc, when getting data from the array chunks will be partially
        read and decompressed when possible.

        .. versionadded:: 2.7

    write_empty_chunks : bool, optional
        If True, all chunks will be stored regardless of their contents. If
        False (default), each chunk is compared to the array's fill value prior
        to storing. If a chunk is uniformly equal to the fill value, then that
        chunk is not be stored, and the store entry for that chunk's key is
        deleted. This setting enables sparser storage, as only chunks with
        non-fill-value data are stored, at the expense of overhead associated
        with checking the data of each chunk.

        .. versionadded:: 2.11

    meta_array : array-like, optional
        An array instance to use for determining arrays to create and return
        to users. Use `numpy.empty(())` by default.

        .. versionadded:: 2.13


    Attributes
    ----------
    store
    path
    name
    read_only
    chunk_store
    shape
    chunks
    dtype
    compression
    compression_opts
    dimension_separator
    fill_value
    order
    synchronizer
    filters
    attrs
    size
    itemsize
    nbytes
    nbytes_stored
    cdata_shape
    nchunks
    nchunks_initialized
    is_view
    info
    vindex
    oindex
    write_empty_chunks
    meta_array

    Methods
    -------
    __getitem__
    __setitem__
    get_basic_selection
    set_basic_selection
    get_orthogonal_selection
    set_orthogonal_selection
    get_mask_selection
    set_mask_selection
    get_coordinate_selection
    set_coordinate_selection
    digest
    hexdigest
    resize
    append
    view
    astype

    """

    def __init__(
        self,
        store: Any,  # BaseStore not strictly required due to normalize_store_arg
        path=None,
        read_only=False,
        chunk_store=None,
        synchronizer=None,
        cache_metadata=True,
        cache_attrs=True,
        partial_decompress=False,
        write_empty_chunks=True,
        zarr_version=None,
        meta_array=None,
    ):
        # N.B., expect at this point store is fully initialized with all
        # configuration metadata fully specified and normalized

        store = normalize_store_arg(store, zarr_version=zarr_version)
        if zarr_version is None:
            zarr_version = store._store_version

        if zarr_version != 2:
            assert_zarr_v3_api_available()

        if chunk_store is not None:
            chunk_store = normalize_store_arg(chunk_store, zarr_version=zarr_version)

        self._store = store
        self._chunk_store = chunk_store
        self._transformed_chunk_store = None
        self._path = normalize_storage_path(path)
        if self._path:
            self._key_prefix = self._path + "/"
        else:
            self._key_prefix = ""
        self._read_only = bool(read_only)
        self._synchronizer = synchronizer
        self._cache_metadata = cache_metadata
        self._is_view = False
        self._partial_decompress = partial_decompress
        self._write_empty_chunks = write_empty_chunks
        if meta_array is not None:
            self._meta_array = np.empty_like(meta_array, shape=())
        else:
            self._meta_array = np.empty(())
        self._version = zarr_version
        if self._version == 3:
            self._data_key_prefix = "data/root/" + self._key_prefix
            self._data_path = "data/root/" + self._path
            self._hierarchy_metadata = _get_hierarchy_metadata(store=self._store)
            self._metadata_key_suffix = self._hierarchy_metadata["metadata_key_suffix"]

        # initialize metadata
        self._load_metadata()

        # initialize attributes
        akey = _prefix_to_attrs_key(self._store, self._key_prefix)
        self._attrs = Attributes(
            store, key=akey, read_only=read_only, synchronizer=synchronizer, cache=cache_attrs
        )

        # initialize info reporter
        self._info_reporter = InfoReporter(self)

        # initialize indexing helpers
        self._oindex = OIndex(self)
        self._vindex = VIndex(self)

    def _load_metadata(self):
        """(Re)load metadata from store."""
        if self._synchronizer is None:
            self._load_metadata_nosync()
        else:
            mkey = _prefix_to_array_key(self._store, self._key_prefix)
            with self._synchronizer[mkey]:
                self._load_metadata_nosync()

    def _load_metadata_nosync(self):
        try:
            mkey = _prefix_to_array_key(self._store, self._key_prefix)
            meta_bytes = self._store[mkey]
        except KeyError:
            raise ArrayNotFoundError(self._path)
        else:

            # decode and store metadata as instance members
            meta = self._store._metadata_class.decode_array_metadata(meta_bytes)
            self._meta = meta
            self._shape = meta["shape"]
            self._fill_value = meta["fill_value"]
            dimension_separator = meta.get("dimension_separator", None)
            if self._version == 2:
                self._chunks = meta["chunks"]
                self._dtype = meta["dtype"]
                self._order = meta["order"]
                if dimension_separator is None:
                    try:
                        dimension_separator = self._store._dimension_separator
                    except (AttributeError, KeyError):
                        pass

                    # Fallback for any stores which do not choose a default
                    if dimension_separator is None:
                        dimension_separator = "."
            else:
                self._chunks = meta["chunk_grid"]["chunk_shape"]
                self._dtype = meta["data_type"]
                self._order = meta["chunk_memory_layout"]
                chunk_separator = meta["chunk_grid"]["separator"]
                if dimension_separator is None:
                    dimension_separator = meta.get("dimension_separator", chunk_separator)

            self._dimension_separator = dimension_separator

            # setup compressor
            compressor = meta.get("compressor", None)
            if compressor is None:
                self._compressor = None
            elif self._version == 2:
                self._compressor = get_codec(compressor)
            else:
                self._compressor = compressor

            # setup filters
            if self._version == 2:
                filters = meta.get("filters", [])
            else:
                # TODO: storing filters under attributes for now since the v3
                #       array metadata does not have a 'filters' attribute.
                filters = meta["attributes"].get("filters", [])
            if filters:
                filters = [get_codec(config) for config in filters]
            self._filters = filters

            if self._version == 3:
                storage_transformers = meta.get("storage_transformers", [])
                if storage_transformers:
                    transformed_store = self._chunk_store or self._store
                    for storage_transformer in storage_transformers[::-1]:
                        transformed_store = storage_transformer._copy_for_array(
                            self, transformed_store
                        )
                    self._transformed_chunk_store = transformed_store

    def _refresh_metadata(self):
        if not self._cache_metadata:
            self._load_metadata()

    def _refresh_metadata_nosync(self):
        if not self._cache_metadata and not self._is_view:
            self._load_metadata_nosync()

    def _flush_metadata_nosync(self):
        if self._is_view:
            raise PermissionError("operation not permitted for views")

        if self._compressor:
            compressor_config = self._compressor.get_config()
        else:
            compressor_config = None
        if self._filters:
            filters_config = [f.get_config() for f in self._filters]
        else:
            filters_config = None
        _compressor = compressor_config if self._version == 2 else self._compressor
        meta = dict(
            shape=self._shape,
            compressor=_compressor,
            fill_value=self._fill_value,
            filters=filters_config,
        )
        if getattr(self._store, "_store_version", 2) == 2:
            meta.update(dict(chunks=self._chunks, dtype=self._dtype, order=self._order))
        else:
            meta.update(
                dict(
                    chunk_grid=dict(
                        type="regular",
                        chunk_shape=self._chunks,
                        separator=self._dimension_separator,
                    ),
                    data_type=self._dtype,
                    chunk_memory_layout=self._order,
                    attributes=self.attrs.asdict(),
                )
            )
        mkey = _prefix_to_array_key(self._store, self._key_prefix)
        self._store[mkey] = self._store._metadata_class.encode_array_metadata(meta)

    @property
    def store(self):
        """A MutableMapping providing the underlying storage for the array."""
        return self._store

    @property
    def path(self):
        """Storage path."""
        return self._path

    @property
    def name(self):
        """Array name following h5py convention."""
        if self.path:
            # follow h5py convention: add leading slash
            name = self.path
            if name[0] != "/":
                name = "/" + name
            return name
        return None

    @property
    def basename(self):
        """Final component of name."""
        if self.name is not None:
            return self.name.split("/")[-1]
        return None

    @property
    def read_only(self):
        """A boolean, True if modification operations are not permitted."""
        return self._read_only

    @read_only.setter
    def read_only(self, value):
        self._read_only = bool(value)

    @property
    def chunk_store(self):
        """A MutableMapping providing the underlying storage for array chunks."""
        if self._transformed_chunk_store is not None:
            return self._transformed_chunk_store
        elif self._chunk_store is not None:
            return self._chunk_store
        else:
            return self._store

    @property
    def shape(self):
        """A tuple of integers describing the length of each dimension of
        the array."""
        # N.B., shape may change if array is resized, hence need to refresh
        # metadata
        self._refresh_metadata()
        return self._shape

    @shape.setter
    def shape(self, value):
        self.resize(value)

    @property
    def chunks(self):
        """A tuple of integers describing the length of each dimension of a
        chunk of the array."""
        return self._chunks

    @property
    def dtype(self):
        """The NumPy data type."""
        return self._dtype

    @property
    def compressor(self):
        """Primary compression codec."""
        return self._compressor

    @property
    def fill_value(self):
        """A value used for uninitialized portions of the array."""
        return self._fill_value

    @fill_value.setter
    def fill_value(self, new):
        self._fill_value = new
        self._flush_metadata_nosync()

    @property
    def order(self):
        """A string indicating the order in which bytes are arranged within
        chunks of the array."""
        return self._order

    @property
    def filters(self):
        """One or more codecs used to transform data prior to compression."""
        return self._filters

    @property
    def synchronizer(self):
        """Object used to synchronize write access to the array."""
        return self._synchronizer

    @property
    def attrs(self):
        """A MutableMapping containing user-defined attributes. Note that
        attribute values must be JSON serializable."""
        return self._attrs

    @property
    def ndim(self):
        """Number of dimensions."""
        return len(self._shape)

    @property
    def _size(self):
        return reduce(operator.mul, self._shape, 1)

    @property
    def size(self):
        """The total number of elements in the array."""
        # N.B., this property depends on shape, and shape may change if array
        # is resized, hence need to refresh metadata
        self._refresh_metadata()
        return self._size

    @property
    def itemsize(self):
        """The size in bytes of each item in the array."""
        return self.dtype.itemsize

    @property
    def _nbytes(self):
        return self._size * self.itemsize

    @property
    def nbytes(self):
        """The total number of bytes that would be required to store the
        array without compression."""
        # N.B., this property depends on shape, and shape may change if array
        # is resized, hence need to refresh metadata
        self._refresh_metadata()
        return self._nbytes

    @property
    def nbytes_stored(self):
        """The total number of stored bytes of data for the array. This
        includes storage required for configuration metadata and user
        attributes."""
        m = getsize(self._store, self._path)
        if self._chunk_store is None:
            return m
        else:
            n = getsize(self._chunk_store, self._path)
            if m < 0 or n < 0:
                return -1
            else:
                return m + n

    @property
    def _cdata_shape(self):
        if self._shape == ():
            return (1,)
        else:
            return tuple(math.ceil(s / c) for s, c in zip(self._shape, self._chunks))

    @property
    def cdata_shape(self):
        """A tuple of integers describing the number of chunks along each
        dimension of the array."""
        self._refresh_metadata()
        return self._cdata_shape

    @property
    def _nchunks(self):
        return reduce(operator.mul, self._cdata_shape, 1)

    @property
    def nchunks(self):
        """Total number of chunks."""
        self._refresh_metadata()
        return self._nchunks

    @property
    def nchunks_initialized(self):
        """The number of chunks that have been initialized with some data."""

        # count chunk keys
        if self._version == 3:
            # # key pattern for chunk keys
            # prog = re.compile(r'\.'.join([r'c\d+'] * min(1, self.ndim)))
            # # get chunk keys, excluding the prefix
            # members = self.chunk_store.list_prefix(self._data_path)
            # members = [k.split(self._data_key_prefix)[1] for k in members]
            # # count the chunk keys
            # return sum(1 for k in members if prog.match(k))

            # key pattern for chunk keys
            prog = re.compile(self._data_key_prefix + r"c\d+")  # TODO: ndim == 0 case?
            # get chunk keys, excluding the prefix
            members = self.chunk_store.list_prefix(self._data_path)
            # count the chunk keys
            return sum(1 for k in members if prog.match(k))
        else:
            # key pattern for chunk keys
            prog = re.compile(r"\.".join([r"\d+"] * min(1, self.ndim)))

            # count chunk keys
            return sum(1 for k in listdir(self.chunk_store, self._path) if prog.match(k))

    # backwards compatibility
    initialized = nchunks_initialized

    @property
    def is_view(self):
        """A boolean, True if this array is a view on another array."""
        return self._is_view

    @property
    def oindex(self):
        """Shortcut for orthogonal (outer) indexing, see :func:`get_orthogonal_selection` and
        :func:`set_orthogonal_selection` for documentation and examples."""
        return self._oindex

    @property
    def vindex(self):
        """Shortcut for vectorized (inner) indexing, see :func:`get_coordinate_selection`,
        :func:`set_coordinate_selection`, :func:`get_mask_selection` and
        :func:`set_mask_selection` for documentation and examples."""
        return self._vindex

    @property
    def write_empty_chunks(self) -> bool:
        """A Boolean, True if chunks composed of the array's fill value
        will be stored. If False, such chunks will not be stored.
        """
        return self._write_empty_chunks

    @property
    def meta_array(self):
        """An array-like instance to use for determining arrays to create and return
        to users.
        """
        return self._meta_array

    def __eq__(self, other):
        return (
            isinstance(other, Array)
            and self.store == other.store
            and self.read_only == other.read_only
            and self.path == other.path
            and not self._is_view
            # N.B., no need to compare other properties, should be covered by
            # store comparison
        )

    def __array__(self, *args):
        a = self[...]
        if args:
            a = a.astype(args[0])
        return a

    def islice(self, start=None, end=None):
        """
        Yield a generator for iterating over the entire or parts of the
        array. Uses a cache so chunks only have to be decompressed once.

        Parameters
        ----------
        start : int, optional
            Start index for the generator to start at. Defaults to 0.
        end : int, optional
            End index for the generator to stop at. Defaults to self.shape[0].

        Yields
        ------
        out : generator
            A generator that can be used to iterate over the requested region
            the array.

        Examples
        --------
        Setup a 1-dimensional array::

            >>> import zarr
            >>> import numpy as np
            >>> z = zarr.array(np.arange(100))

        Iterate over part of the array:
            >>> for value in z.islice(25, 30): value;
            25
            26
            27
            28
            29
        """

        if len(self.shape) == 0:
            # Same error as numpy
            raise TypeError("iteration over a 0-d array")
        if start is None:
            start = 0
        if end is None or end > self.shape[0]:
            end = self.shape[0]

        if not isinstance(start, int) or start < 0:
            raise ValueError("start must be a nonnegative integer")

        if not isinstance(end, int) or end < 0:
            raise ValueError("end must be a nonnegative integer")

        # Avoid repeatedly decompressing chunks by iterating over the chunks
        # in the first dimension.
        chunk_size = self.chunks[0]
        chunk = None
        for j in range(start, end):
            if j % chunk_size == 0:
                chunk = self[j : j + chunk_size]
            # init chunk if we start offset of chunk borders
            elif chunk is None:
                chunk_start = j - j % chunk_size
                chunk_end = chunk_start + chunk_size
                chunk = self[chunk_start:chunk_end]
            yield chunk[j % chunk_size]

    def __iter__(self):
        return self.islice()

    def __len__(self):
        if self.shape:
            return self.shape[0]
        else:
            # 0-dimensional array, same error message as numpy
            raise TypeError("len() of unsized object")

    def __getitem__(self, selection):
        """Retrieve data for an item or region of the array.

        Parameters
        ----------
        selection : tuple
            An integer index or slice or tuple of int/slice objects specifying the
            requested item or region for each dimension of the array.

        Returns
        -------
        out : ndarray
            A NumPy array containing the data for the requested region.

        Examples
        --------
        Setup a 1-dimensional array::

            >>> import zarr
            >>> import numpy as np
            >>> z = zarr.array(np.arange(100))

        Retrieve a single item::

            >>> z[5]
            5

        Retrieve a region via slicing::

            >>> z[:5]
            array([0, 1, 2, 3, 4])
            >>> z[-5:]
            array([95, 96, 97, 98, 99])
            >>> z[5:10]
            array([5, 6, 7, 8, 9])
            >>> z[5:10:2]
            array([5, 7, 9])
            >>> z[::2]
            array([ 0,  2,  4, ..., 94, 96, 98])

        Load the entire array into memory::

            >>> z[...]
            array([ 0,  1,  2, ..., 97, 98, 99])

        Setup a 2-dimensional array::

            >>> z = zarr.array(np.arange(100).reshape(10, 10))

        Retrieve an item::

            >>> z[2, 2]
            22

        Retrieve a region via slicing::

            >>> z[1:3, 1:3]
            array([[11, 12],
                   [21, 22]])
            >>> z[1:3, :]
            array([[10, 11, 12, 13, 14, 15, 16, 17, 18, 19],
                   [20, 21, 22, 23, 24, 25, 26, 27, 28, 29]])
            >>> z[:, 1:3]
            array([[ 1,  2],
                   [11, 12],
                   [21, 22],
                   [31, 32],
                   [41, 42],
                   [51, 52],
                   [61, 62],
                   [71, 72],
                   [81, 82],
                   [91, 92]])
            >>> z[0:5:2, 0:5:2]
            array([[ 0,  2,  4],
                   [20, 22, 24],
                   [40, 42, 44]])
            >>> z[::2, ::2]
            array([[ 0,  2,  4,  6,  8],
                   [20, 22, 24, 26, 28],
                   [40, 42, 44, 46, 48],
                   [60, 62, 64, 66, 68],
                   [80, 82, 84, 86, 88]])

        Load the entire array into memory::

            >>> z[...]
            array([[ 0,  1,  2,  3,  4,  5,  6,  7,  8,  9],
                   [10, 11, 12, 13, 14, 15, 16, 17, 18, 19],
                   [20, 21, 22, 23, 24, 25, 26, 27, 28, 29],
                   [30, 31, 32, 33, 34, 35, 36, 37, 38, 39],
                   [40, 41, 42, 43, 44, 45, 46, 47, 48, 49],
                   [50, 51, 52, 53, 54, 55, 56, 57, 58, 59],
                   [60, 61, 62, 63, 64, 65, 66, 67, 68, 69],
                   [70, 71, 72, 73, 74, 75, 76, 77, 78, 79],
                   [80, 81, 82, 83, 84, 85, 86, 87, 88, 89],
                   [90, 91, 92, 93, 94, 95, 96, 97, 98, 99]])

        For arrays with a structured dtype, specific fields can be retrieved, e.g.::

            >>> a = np.array([(b'aaa', 1, 4.2),
            ...               (b'bbb', 2, 8.4),
            ...               (b'ccc', 3, 12.6)],
            ...              dtype=[('foo', 'S3'), ('bar', 'i4'), ('baz', 'f8')])
            >>> z = zarr.array(a)
            >>> z['foo']
            array([b'aaa', b'bbb', b'ccc'],
                  dtype='|S3')

        Notes
        -----
        Slices with step > 1 are supported, but slices with negative step are not.

        Currently the implementation for __getitem__ is provided by
        :func:`vindex` if the indexing is pure fancy indexing (ie a
        broadcast-compatible tuple of integer array indices), or by
        :func:`set_basic_selection` otherwise.

        Effectively, this means that the following indexing modes are supported:

           - integer indexing
           - slice indexing
           - mixed slice and integer indexing
           - boolean indexing
           - fancy indexing (vectorized list of integers)

        For specific indexing options including outer indexing, see the
        methods listed under See Also.

        See Also
        --------
        get_basic_selection, set_basic_selection, get_mask_selection, set_mask_selection,
        get_coordinate_selection, set_coordinate_selection, get_orthogonal_selection,
        set_orthogonal_selection, vindex, oindex, __setitem__

        """
        fields, pure_selection = pop_fields(selection)
        if is_pure_fancy_indexing(pure_selection, self.ndim):
            result = self.vindex[selection]
        else:
            result = self.get_basic_selection(pure_selection, fields=fields)
        return result

    def get_basic_selection(self, selection=Ellipsis, out=None, fields=None):
        """Retrieve data for an item or region of the array.

        Parameters
        ----------
        selection : tuple
            A tuple specifying the requested item or region for each dimension of the
            array. May be any combination of int and/or slice for multidimensional arrays.
        out : ndarray, optional
            If given, load the selected data directly into this array.
        fields : str or sequence of str, optional
            For arrays with a structured dtype, one or more fields can be specified to
            extract data for.

        Returns
        -------
        out : ndarray
            A NumPy array containing the data for the requested region.

        Examples
        --------
        Setup a 1-dimensional array::

            >>> import zarr
            >>> import numpy as np
            >>> z = zarr.array(np.arange(100))

        Retrieve a single item::

            >>> z.get_basic_selection(5)
            5

        Retrieve a region via slicing::

            >>> z.get_basic_selection(slice(5))
            array([0, 1, 2, 3, 4])
            >>> z.get_basic_selection(slice(-5, None))
            array([95, 96, 97, 98, 99])
            >>> z.get_basic_selection(slice(5, 10))
            array([5, 6, 7, 8, 9])
            >>> z.get_basic_selection(slice(5, 10, 2))
            array([5, 7, 9])
            >>> z.get_basic_selection(slice(None, None, 2))
            array([  0,  2,  4, ..., 94, 96, 98])

        Setup a 2-dimensional array::

            >>> z = zarr.array(np.arange(100).reshape(10, 10))

        Retrieve an item::

            >>> z.get_basic_selection((2, 2))
            22

        Retrieve a region via slicing::

            >>> z.get_basic_selection((slice(1, 3), slice(1, 3)))
            array([[11, 12],
                   [21, 22]])
            >>> z.get_basic_selection((slice(1, 3), slice(None)))
            array([[10, 11, 12, 13, 14, 15, 16, 17, 18, 19],
                   [20, 21, 22, 23, 24, 25, 26, 27, 28, 29]])
            >>> z.get_basic_selection((slice(None), slice(1, 3)))
            array([[ 1,  2],
                   [11, 12],
                   [21, 22],
                   [31, 32],
                   [41, 42],
                   [51, 52],
                   [61, 62],
                   [71, 72],
                   [81, 82],
                   [91, 92]])
            >>> z.get_basic_selection((slice(0, 5, 2), slice(0, 5, 2)))
            array([[ 0,  2,  4],
                   [20, 22, 24],
                   [40, 42, 44]])
            >>> z.get_basic_selection((slice(None, None, 2), slice(None, None, 2)))
            array([[ 0,  2,  4,  6,  8],
                   [20, 22, 24, 26, 28],
                   [40, 42, 44, 46, 48],
                   [60, 62, 64, 66, 68],
                   [80, 82, 84, 86, 88]])

        For arrays with a structured dtype, specific fields can be retrieved, e.g.::

            >>> a = np.array([(b'aaa', 1, 4.2),
            ...               (b'bbb', 2, 8.4),
            ...               (b'ccc', 3, 12.6)],
            ...              dtype=[('foo', 'S3'), ('bar', 'i4'), ('baz', 'f8')])
            >>> z = zarr.array(a)
            >>> z.get_basic_selection(slice(2), fields='foo')
            array([b'aaa', b'bbb'],
                  dtype='|S3')

        Notes
        -----
        Slices with step > 1 are supported, but slices with negative step are not.

        Currently this method provides the implementation for accessing data via the
        square bracket notation (__getitem__). See :func:`__getitem__` for examples
        using the alternative notation.

        See Also
        --------
        set_basic_selection, get_mask_selection, set_mask_selection,
        get_coordinate_selection, set_coordinate_selection, get_orthogonal_selection,
        set_orthogonal_selection, vindex, oindex, __getitem__, __setitem__

        """

        # refresh metadata
        if not self._cache_metadata:
            self._load_metadata()

        # check args
        check_fields(fields, self._dtype)

        # handle zero-dimensional arrays
        if self._shape == ():
            return self._get_basic_selection_zd(selection=selection, out=out, fields=fields)
        else:
            return self._get_basic_selection_nd(selection=selection, out=out, fields=fields)

    def _get_basic_selection_zd(self, selection, out=None, fields=None):
        # special case basic selection for zero-dimensional array

        # check selection is valid
        selection = ensure_tuple(selection)
        if selection not in ((), (Ellipsis,)):
            err_too_many_indices(selection, ())

        try:
            # obtain encoded data for chunk
            ckey = self._chunk_key((0,))
            cdata = self.chunk_store[ckey]

        except KeyError:
            # chunk not initialized
            chunk = np.zeros_like(self._meta_array, shape=(), dtype=self._dtype)
            if self._fill_value is not None:
                chunk.fill(self._fill_value)

        else:
            chunk = self._decode_chunk(cdata)

        # handle fields
        if fields:
            chunk = chunk[fields]

        # handle selection of the scalar value via empty tuple
        if out is None:
            out = chunk[selection]
        else:
            out[selection] = chunk[selection]

        return out

    def _get_basic_selection_nd(self, selection, out=None, fields=None):
        # implementation of basic selection for array with at least one dimension

        # setup indexer
        indexer = BasicIndexer(selection, self)

        return self._get_selection(indexer=indexer, out=out, fields=fields)

    def get_orthogonal_selection(self, selection, out=None, fields=None):
        """Retrieve data by making a selection for each dimension of the array. For
        example, if an array has 2 dimensions, allows selecting specific rows and/or
        columns. The selection for each dimension can be either an integer (indexing a
        single item), a slice, an array of integers, or a Boolean array where True
        values indicate a selection.

        Parameters
        ----------
        selection : tuple
            A selection for each dimension of the array. May be any combination of int,
            slice, integer array or Boolean array.
        out : ndarray, optional
            If given, load the selected data directly into this array.
        fields : str or sequence of str, optional
            For arrays with a structured dtype, one or more fields can be specified to
            extract data for.

        Returns
        -------
        out : ndarray
            A NumPy array containing the data for the requested selection.

        Examples
        --------
        Setup a 2-dimensional array::

            >>> import zarr
            >>> import numpy as np
            >>> z = zarr.array(np.arange(100).reshape(10, 10))

        Retrieve rows and columns via any combination of int, slice, integer array and/or
        Boolean array::

            >>> z.get_orthogonal_selection(([1, 4], slice(None)))
            array([[10, 11, 12, 13, 14, 15, 16, 17, 18, 19],
                   [40, 41, 42, 43, 44, 45, 46, 47, 48, 49]])
            >>> z.get_orthogonal_selection((slice(None), [1, 4]))
            array([[ 1,  4],
                   [11, 14],
                   [21, 24],
                   [31, 34],
                   [41, 44],
                   [51, 54],
                   [61, 64],
                   [71, 74],
                   [81, 84],
                   [91, 94]])
            >>> z.get_orthogonal_selection(([1, 4], [1, 4]))
            array([[11, 14],
                   [41, 44]])
            >>> sel = np.zeros(z.shape[0], dtype=bool)
            >>> sel[1] = True
            >>> sel[4] = True
            >>> z.get_orthogonal_selection((sel, sel))
            array([[11, 14],
                   [41, 44]])

        For convenience, the orthogonal selection functionality is also available via the
        `oindex` property, e.g.::

            >>> z.oindex[[1, 4], :]
            array([[10, 11, 12, 13, 14, 15, 16, 17, 18, 19],
                   [40, 41, 42, 43, 44, 45, 46, 47, 48, 49]])
            >>> z.oindex[:, [1, 4]]
            array([[ 1,  4],
                   [11, 14],
                   [21, 24],
                   [31, 34],
                   [41, 44],
                   [51, 54],
                   [61, 64],
                   [71, 74],
                   [81, 84],
                   [91, 94]])
            >>> z.oindex[[1, 4], [1, 4]]
            array([[11, 14],
                   [41, 44]])
            >>> sel = np.zeros(z.shape[0], dtype=bool)
            >>> sel[1] = True
            >>> sel[4] = True
            >>> z.oindex[sel, sel]
            array([[11, 14],
                   [41, 44]])

        Notes
        -----
        Orthogonal indexing is also known as outer indexing.

        Slices with step > 1 are supported, but slices with negative step are not.

        See Also
        --------
        get_basic_selection, set_basic_selection, get_mask_selection, set_mask_selection,
        get_coordinate_selection, set_coordinate_selection, set_orthogonal_selection,
        vindex, oindex, __getitem__, __setitem__

        """

        # refresh metadata
        if not self._cache_metadata:
            self._load_metadata()

        # check args
        check_fields(fields, self._dtype)

        # setup indexer
        indexer = OrthogonalIndexer(selection, self)

        return self._get_selection(indexer=indexer, out=out, fields=fields)

    def get_coordinate_selection(self, selection, out=None, fields=None):
        """Retrieve a selection of individual items, by providing the indices
        (coordinates) for each selected item.

        Parameters
        ----------
        selection : tuple
            An integer (coordinate) array for each dimension of the array.
        out : ndarray, optional
            If given, load the selected data directly into this array.
        fields : str or sequence of str, optional
            For arrays with a structured dtype, one or more fields can be specified to
            extract data for.

        Returns
        -------
        out : ndarray
            A NumPy array containing the data for the requested selection.

        Examples
        --------
        Setup a 2-dimensional array::

            >>> import zarr
            >>> import numpy as np
            >>> z = zarr.array(np.arange(100).reshape(10, 10))

        Retrieve items by specifying their coordinates::

            >>> z.get_coordinate_selection(([1, 4], [1, 4]))
            array([11, 44])

        For convenience, the coordinate selection functionality is also available via the
        `vindex` property, e.g.::

            >>> z.vindex[[1, 4], [1, 4]]
            array([11, 44])

        Notes
        -----
        Coordinate indexing is also known as point selection, and is a form of vectorized
        or inner indexing.

        Slices are not supported. Coordinate arrays must be provided for all dimensions
        of the array.

        Coordinate arrays may be multidimensional, in which case the output array will
        also be multidimensional. Coordinate arrays are broadcast against each other
        before being applied. The shape of the output will be the same as the shape of
        each coordinate array after broadcasting.

        See Also
        --------
        get_basic_selection, set_basic_selection, get_mask_selection, set_mask_selection,
        get_orthogonal_selection, set_orthogonal_selection, set_coordinate_selection,
        vindex, oindex, __getitem__, __setitem__

        """

        # refresh metadata
        if not self._cache_metadata:
            self._load_metadata()

        # check args
        check_fields(fields, self._dtype)

        # setup indexer
        indexer = CoordinateIndexer(selection, self)

        # handle output - need to flatten
        if out is not None:
            out = out.reshape(-1)

        out = self._get_selection(indexer=indexer, out=out, fields=fields)

        # restore shape
        out = out.reshape(indexer.sel_shape)

        return out

    def get_mask_selection(self, selection, out=None, fields=None):
        """Retrieve a selection of individual items, by providing a Boolean array of the
        same shape as the array against which the selection is being made, where True
        values indicate a selected item.

        Parameters
        ----------
        selection : ndarray, bool
            A Boolean array of the same shape as the array against which the selection is
            being made.
        out : ndarray, optional
            If given, load the selected data directly into this array.
        fields : str or sequence of str, optional
            For arrays with a structured dtype, one or more fields can be specified to
            extract data for.

        Returns
        -------
        out : ndarray
            A NumPy array containing the data for the requested selection.

        Examples
        --------
        Setup a 2-dimensional array::

            >>> import zarr
            >>> import numpy as np
            >>> z = zarr.array(np.arange(100).reshape(10, 10))

        Retrieve items by specifying a mask::

            >>> sel = np.zeros_like(z, dtype=bool)
            >>> sel[1, 1] = True
            >>> sel[4, 4] = True
            >>> z.get_mask_selection(sel)
            array([11, 44])

        For convenience, the mask selection functionality is also available via the
        `vindex` property, e.g.::

            >>> z.vindex[sel]
            array([11, 44])

        Notes
        -----
        Mask indexing is a form of vectorized or inner indexing, and is equivalent to
        coordinate indexing. Internally the mask array is converted to coordinate
        arrays by calling `np.nonzero`.

        See Also
        --------
        get_basic_selection, set_basic_selection, set_mask_selection,
        get_orthogonal_selection, set_orthogonal_selection, get_coordinate_selection,
        set_coordinate_selection, vindex, oindex, __getitem__, __setitem__

        """

        # refresh metadata
        if not self._cache_metadata:
            self._load_metadata()

        # check args
        check_fields(fields, self._dtype)

        # setup indexer
        indexer = MaskIndexer(selection, self)

        return self._get_selection(indexer=indexer, out=out, fields=fields)

    def _get_selection(self, indexer, out=None, fields=None):

        # We iterate over all chunks which overlap the selection and thus contain data
        # that needs to be extracted. Each chunk is processed in turn, extracting the
        # necessary data and storing into the correct location in the output array.

        # N.B., it is an important optimisation that we only visit chunks which overlap
        # the selection. This minimises the number of iterations in the main for loop.

        # check fields are sensible
        out_dtype = check_fields(fields, self._dtype)

        # determine output shape
        out_shape = indexer.shape

        # setup output array
        if out is None:
            out = np.empty_like(
                self._meta_array, shape=out_shape, dtype=out_dtype, order=self._order
            )
        else:
            check_array_shape("out", out, out_shape)

        # iterate over chunks
<<<<<<< HEAD
        if not hasattr(self.chunk_store, "getitems") or any(map(lambda x: x == 0, self.shape)):
=======
        if (
            not hasattr(self.chunk_store, "getitems") and not (
                hasattr(self.chunk_store, "get_partial_values") and
                self.chunk_store.supports_efficient_get_partial_values
            )
        ) or any(map(lambda x: x == 0, self.shape)):
>>>>>>> 4dc6f1f5
            # sequentially get one key at a time from storage
            for chunk_coords, chunk_selection, out_selection in indexer:

                # load chunk selection into output array
                self._chunk_getitem(
                    chunk_coords,
                    chunk_selection,
                    out,
                    out_selection,
                    drop_axes=indexer.drop_axes,
                    fields=fields,
                )
        else:
            # allow storage to get multiple items at once
            lchunk_coords, lchunk_selection, lout_selection = zip(*indexer)
            self._chunk_getitems(
                lchunk_coords,
                lchunk_selection,
                out,
                lout_selection,
                drop_axes=indexer.drop_axes,
                fields=fields,
            )

        if out.shape:
            return out
        else:
            return out[()]

    def __setitem__(self, selection, value):
        """Modify data for an item or region of the array.

        Parameters
        ----------
        selection : tuple
            An integer index or slice or tuple of int/slice specifying the requested
            region for each dimension of the array.
        value : scalar or array-like
            Value to be stored into the array.

        Examples
        --------
        Setup a 1-dimensional array::

            >>> import zarr
            >>> z = zarr.zeros(100, dtype=int)

        Set all array elements to the same scalar value::

            >>> z[...] = 42
            >>> z[...]
            array([42, 42, 42, ..., 42, 42, 42])

        Set a portion of the array::

            >>> z[:10] = np.arange(10)
            >>> z[-10:] = np.arange(10)[::-1]
            >>> z[...]
            array([ 0, 1, 2, ..., 2, 1, 0])

        Setup a 2-dimensional array::

            >>> z = zarr.zeros((5, 5), dtype=int)

        Set all array elements to the same scalar value::

            >>> z[...] = 42

        Set a portion of the array::

            >>> z[0, :] = np.arange(z.shape[1])
            >>> z[:, 0] = np.arange(z.shape[0])
            >>> z[...]
            array([[ 0,  1,  2,  3,  4],
                   [ 1, 42, 42, 42, 42],
                   [ 2, 42, 42, 42, 42],
                   [ 3, 42, 42, 42, 42],
                   [ 4, 42, 42, 42, 42]])

        For arrays with a structured dtype, specific fields can be modified, e.g.::

            >>> a = np.array([(b'aaa', 1, 4.2),
            ...               (b'bbb', 2, 8.4),
            ...               (b'ccc', 3, 12.6)],
            ...              dtype=[('foo', 'S3'), ('bar', 'i4'), ('baz', 'f8')])
            >>> z = zarr.array(a)
            >>> z['foo'] = b'zzz'
            >>> z[...]
            array([(b'zzz', 1,   4.2), (b'zzz', 2,   8.4), (b'zzz', 3,  12.6)],
                  dtype=[('foo', 'S3'), ('bar', '<i4'), ('baz', '<f8')])

        Notes
        -----
        Slices with step > 1 are supported, but slices with negative step are not.

        Currently the implementation for __setitem__ is provided by
        :func:`vindex` if the indexing is pure fancy indexing (ie a
        broadcast-compatible tuple of integer array indices), or by
        :func:`set_basic_selection` otherwise.

        Effectively, this means that the following indexing modes are supported:

           - integer indexing
           - slice indexing
           - mixed slice and integer indexing
           - boolean indexing
           - fancy indexing (vectorized list of integers)

        For specific indexing options including outer indexing, see the
        methods listed under See Also.

        See Also
        --------
        get_basic_selection, set_basic_selection, get_mask_selection, set_mask_selection,
        get_coordinate_selection, set_coordinate_selection, get_orthogonal_selection,
        set_orthogonal_selection, vindex, oindex, __getitem__

        """
        fields, pure_selection = pop_fields(selection)
        if is_pure_fancy_indexing(pure_selection, self.ndim):
            self.vindex[selection] = value
        else:
            self.set_basic_selection(pure_selection, value, fields=fields)

    def set_basic_selection(self, selection, value, fields=None):
        """Modify data for an item or region of the array.

        Parameters
        ----------
        selection : tuple
            An integer index or slice or tuple of int/slice specifying the requested
            region for each dimension of the array.
        value : scalar or array-like
            Value to be stored into the array.
        fields : str or sequence of str, optional
            For arrays with a structured dtype, one or more fields can be specified to set
            data for.

        Examples
        --------
        Setup a 1-dimensional array::

            >>> import zarr
            >>> import numpy as np
            >>> z = zarr.zeros(100, dtype=int)

        Set all array elements to the same scalar value::

            >>> z.set_basic_selection(..., 42)
            >>> z[...]
            array([42, 42, 42, ..., 42, 42, 42])

        Set a portion of the array::

            >>> z.set_basic_selection(slice(10), np.arange(10))
            >>> z.set_basic_selection(slice(-10, None), np.arange(10)[::-1])
            >>> z[...]
            array([ 0, 1, 2, ..., 2, 1, 0])

        Setup a 2-dimensional array::

            >>> z = zarr.zeros((5, 5), dtype=int)

        Set all array elements to the same scalar value::

            >>> z.set_basic_selection(..., 42)

        Set a portion of the array::

            >>> z.set_basic_selection((0, slice(None)), np.arange(z.shape[1]))
            >>> z.set_basic_selection((slice(None), 0), np.arange(z.shape[0]))
            >>> z[...]
            array([[ 0,  1,  2,  3,  4],
                   [ 1, 42, 42, 42, 42],
                   [ 2, 42, 42, 42, 42],
                   [ 3, 42, 42, 42, 42],
                   [ 4, 42, 42, 42, 42]])

        For arrays with a structured dtype, the `fields` parameter can be used to set
        data for a specific field, e.g.::

            >>> a = np.array([(b'aaa', 1, 4.2),
            ...               (b'bbb', 2, 8.4),
            ...               (b'ccc', 3, 12.6)],
            ...              dtype=[('foo', 'S3'), ('bar', 'i4'), ('baz', 'f8')])
            >>> z = zarr.array(a)
            >>> z.set_basic_selection(slice(0, 2), b'zzz', fields='foo')
            >>> z[:]
            array([(b'zzz', 1,   4.2), (b'zzz', 2,   8.4), (b'ccc', 3,  12.6)],
                  dtype=[('foo', 'S3'), ('bar', '<i4'), ('baz', '<f8')])

        Notes
        -----
        This method provides the underlying implementation for modifying data via square
        bracket notation, see :func:`__setitem__` for equivalent examples using the
        alternative notation.

        See Also
        --------
        get_basic_selection, get_mask_selection, set_mask_selection,
        get_coordinate_selection, set_coordinate_selection, get_orthogonal_selection,
        set_orthogonal_selection, vindex, oindex, __getitem__, __setitem__

        """

        # guard conditions
        if self._read_only:
            raise ReadOnlyError()

        # refresh metadata
        if not self._cache_metadata:
            self._load_metadata_nosync()

        # handle zero-dimensional arrays
        if self._shape == ():
            return self._set_basic_selection_zd(selection, value, fields=fields)
        else:
            return self._set_basic_selection_nd(selection, value, fields=fields)

    def set_orthogonal_selection(self, selection, value, fields=None):
        """Modify data via a selection for each dimension of the array.

        Parameters
        ----------
        selection : tuple
            A selection for each dimension of the array. May be any combination of int,
            slice, integer array or Boolean array.
        value : scalar or array-like
            Value to be stored into the array.
        fields : str or sequence of str, optional
            For arrays with a structured dtype, one or more fields can be specified to set
            data for.

        Examples
        --------
        Setup a 2-dimensional array::

            >>> import zarr
            >>> import numpy as np
            >>> z = zarr.zeros((5, 5), dtype=int)

        Set data for a selection of rows::

            >>> z.set_orthogonal_selection(([1, 4], slice(None)), 1)
            >>> z[...]
            array([[0, 0, 0, 0, 0],
                   [1, 1, 1, 1, 1],
                   [0, 0, 0, 0, 0],
                   [0, 0, 0, 0, 0],
                   [1, 1, 1, 1, 1]])

        Set data for a selection of columns::

            >>> z.set_orthogonal_selection((slice(None), [1, 4]), 2)
            >>> z[...]
            array([[0, 2, 0, 0, 2],
                   [1, 2, 1, 1, 2],
                   [0, 2, 0, 0, 2],
                   [0, 2, 0, 0, 2],
                   [1, 2, 1, 1, 2]])

        Set data for a selection of rows and columns::

            >>> z.set_orthogonal_selection(([1, 4], [1, 4]), 3)
            >>> z[...]
            array([[0, 2, 0, 0, 2],
                   [1, 3, 1, 1, 3],
                   [0, 2, 0, 0, 2],
                   [0, 2, 0, 0, 2],
                   [1, 3, 1, 1, 3]])

        For convenience, this functionality is also available via the `oindex` property.
        E.g.::

            >>> z.oindex[[1, 4], [1, 4]] = 4
            >>> z[...]
            array([[0, 2, 0, 0, 2],
                   [1, 4, 1, 1, 4],
                   [0, 2, 0, 0, 2],
                   [0, 2, 0, 0, 2],
                   [1, 4, 1, 1, 4]])

        Notes
        -----
        Orthogonal indexing is also known as outer indexing.

        Slices with step > 1 are supported, but slices with negative step are not.

        See Also
        --------
        get_basic_selection, set_basic_selection, get_mask_selection, set_mask_selection,
        get_coordinate_selection, set_coordinate_selection, get_orthogonal_selection,
        vindex, oindex, __getitem__, __setitem__

        """

        # guard conditions
        if self._read_only:
            raise ReadOnlyError()

        # refresh metadata
        if not self._cache_metadata:
            self._load_metadata_nosync()

        # setup indexer
        indexer = OrthogonalIndexer(selection, self)

        self._set_selection(indexer, value, fields=fields)

    def set_coordinate_selection(self, selection, value, fields=None):
        """Modify a selection of individual items, by providing the indices (coordinates)
        for each item to be modified.

        Parameters
        ----------
        selection : tuple
            An integer (coordinate) array for each dimension of the array.
        value : scalar or array-like
            Value to be stored into the array.
        fields : str or sequence of str, optional
            For arrays with a structured dtype, one or more fields can be specified to set
            data for.

        Examples
        --------
        Setup a 2-dimensional array::

            >>> import zarr
            >>> import numpy as np
            >>> z = zarr.zeros((5, 5), dtype=int)

        Set data for a selection of items::

            >>> z.set_coordinate_selection(([1, 4], [1, 4]), 1)
            >>> z[...]
            array([[0, 0, 0, 0, 0],
                   [0, 1, 0, 0, 0],
                   [0, 0, 0, 0, 0],
                   [0, 0, 0, 0, 0],
                   [0, 0, 0, 0, 1]])

        For convenience, this functionality is also available via the `vindex` property.
        E.g.::

            >>> z.vindex[[1, 4], [1, 4]] = 2
            >>> z[...]
            array([[0, 0, 0, 0, 0],
                   [0, 2, 0, 0, 0],
                   [0, 0, 0, 0, 0],
                   [0, 0, 0, 0, 0],
                   [0, 0, 0, 0, 2]])

        Notes
        -----
        Coordinate indexing is also known as point selection, and is a form of vectorized
        or inner indexing.

        Slices are not supported. Coordinate arrays must be provided for all dimensions
        of the array.

        See Also
        --------
        get_basic_selection, set_basic_selection, get_mask_selection, set_mask_selection,
        get_orthogonal_selection, set_orthogonal_selection, get_coordinate_selection,
        vindex, oindex, __getitem__, __setitem__

        """

        # guard conditions
        if self._read_only:
            raise ReadOnlyError()

        # refresh metadata
        if not self._cache_metadata:
            self._load_metadata_nosync()

        # setup indexer
        indexer = CoordinateIndexer(selection, self)

        # handle value - need ndarray-like flatten value
        if not is_scalar(value, self._dtype):
            try:
                value = ensure_ndarray_like(value)
            except TypeError:
                # Handle types like `list` or `tuple`
                value = np.array(value, like=self._meta_array)
        if hasattr(value, "shape") and len(value.shape) > 1:
            value = value.reshape(-1)

        self._set_selection(indexer, value, fields=fields)

    def set_mask_selection(self, selection, value, fields=None):
        """Modify a selection of individual items, by providing a Boolean array of the
        same shape as the array against which the selection is being made, where True
        values indicate a selected item.

        Parameters
        ----------
        selection : ndarray, bool
            A Boolean array of the same shape as the array against which the selection is
            being made.
        value : scalar or array-like
            Value to be stored into the array.
        fields : str or sequence of str, optional
            For arrays with a structured dtype, one or more fields can be specified to set
            data for.

        Examples
        --------
        Setup a 2-dimensional array::

            >>> import zarr
            >>> import numpy as np
            >>> z = zarr.zeros((5, 5), dtype=int)

        Set data for a selection of items::

            >>> sel = np.zeros_like(z, dtype=bool)
            >>> sel[1, 1] = True
            >>> sel[4, 4] = True
            >>> z.set_mask_selection(sel, 1)
            >>> z[...]
            array([[0, 0, 0, 0, 0],
                   [0, 1, 0, 0, 0],
                   [0, 0, 0, 0, 0],
                   [0, 0, 0, 0, 0],
                   [0, 0, 0, 0, 1]])

        For convenience, this functionality is also available via the `vindex` property.
        E.g.::

            >>> z.vindex[sel] = 2
            >>> z[...]
            array([[0, 0, 0, 0, 0],
                   [0, 2, 0, 0, 0],
                   [0, 0, 0, 0, 0],
                   [0, 0, 0, 0, 0],
                   [0, 0, 0, 0, 2]])

        Notes
        -----
        Mask indexing is a form of vectorized or inner indexing, and is equivalent to
        coordinate indexing. Internally the mask array is converted to coordinate
        arrays by calling `np.nonzero`.

        See Also
        --------
        get_basic_selection, set_basic_selection, get_mask_selection,
        get_orthogonal_selection, set_orthogonal_selection, get_coordinate_selection,
        set_coordinate_selection, vindex, oindex, __getitem__, __setitem__

        """

        # guard conditions
        if self._read_only:
            raise ReadOnlyError()

        # refresh metadata
        if not self._cache_metadata:
            self._load_metadata_nosync()

        # setup indexer
        indexer = MaskIndexer(selection, self)

        self._set_selection(indexer, value, fields=fields)

    def _set_basic_selection_zd(self, selection, value, fields=None):
        # special case __setitem__ for zero-dimensional array

        # check selection is valid
        selection = ensure_tuple(selection)
        if selection not in ((), (Ellipsis,)):
            err_too_many_indices(selection, self._shape)

        # check fields
        check_fields(fields, self._dtype)
        fields = check_no_multi_fields(fields)

        # obtain key for chunk
        ckey = self._chunk_key((0,))

        # setup chunk
        try:
            # obtain compressed data for chunk
            cdata = self.chunk_store[ckey]

        except KeyError:
            # chunk not initialized
            chunk = np.zeros_like(self._meta_array, shape=(), dtype=self._dtype)
            if self._fill_value is not None:
                chunk.fill(self._fill_value)

        else:
            # decode chunk
            chunk = self._decode_chunk(cdata).copy()

        # set value
        if fields:
            chunk[fields][selection] = value
        else:
            chunk[selection] = value

        # remove chunk if write_empty_chunks is false and it only contains the fill value
        if (not self.write_empty_chunks) and all_equal(self.fill_value, chunk):
            try:
                del self.chunk_store[ckey]
                return
            except Exception:  # pragma: no cover
                # deleting failed, fallback to overwriting
                pass
        else:
            # encode and store
            cdata = self._encode_chunk(chunk)
            self.chunk_store[ckey] = cdata

    def _set_basic_selection_nd(self, selection, value, fields=None):
        # implementation of __setitem__ for array with at least one dimension

        # setup indexer
        indexer = BasicIndexer(selection, self)

        self._set_selection(indexer, value, fields=fields)

    def _set_selection(self, indexer, value, fields=None):

        # We iterate over all chunks which overlap the selection and thus contain data
        # that needs to be replaced. Each chunk is processed in turn, extracting the
        # necessary data from the value array and storing into the chunk array.

        # N.B., it is an important optimisation that we only visit chunks which overlap
        # the selection. This minimises the number of iterations in the main for loop.

        # check fields are sensible
        check_fields(fields, self._dtype)
        fields = check_no_multi_fields(fields)

        # determine indices of chunks overlapping the selection
        sel_shape = indexer.shape

        # check value shape
        if sel_shape == ():
            # setting a single item
            pass
        elif is_scalar(value, self._dtype):
            # setting a scalar value
            pass
        else:
            if not hasattr(value, "shape"):
                value = np.asanyarray(value, like=self._meta_array)
            check_array_shape("value", value, sel_shape)

        # iterate over chunks in range
        if (
            not hasattr(self.chunk_store, "setitems")
            or self._synchronizer is not None
            or any(map(lambda x: x == 0, self.shape))
        ):
            # iterative approach
            for chunk_coords, chunk_selection, out_selection in indexer:

                # extract data to store
                if sel_shape == ():
                    chunk_value = value
                elif is_scalar(value, self._dtype):
                    chunk_value = value
                else:
                    chunk_value = value[out_selection]
                    # handle missing singleton dimensions
                    if indexer.drop_axes:
                        item = [slice(None)] * self.ndim
                        for a in indexer.drop_axes:
                            item[a] = np.newaxis
                        item = tuple(item)
                        chunk_value = chunk_value[item]

                # put data
                self._chunk_setitem(chunk_coords, chunk_selection, chunk_value, fields=fields)
        else:
            lchunk_coords, lchunk_selection, lout_selection = zip(*indexer)
            chunk_values = []
            for out_selection in lout_selection:
                if sel_shape == ():
                    chunk_values.append(value)
                elif is_scalar(value, self._dtype):
                    chunk_values.append(value)
                else:
                    cv = value[out_selection]
                    # handle missing singleton dimensions
                    if indexer.drop_axes:  # pragma: no cover
                        item = [slice(None)] * self.ndim
                        for a in indexer.drop_axes:
                            item[a] = np.newaxis
                        item = tuple(item)
                        cv = chunk_value[item]
                    chunk_values.append(cv)

            self._chunk_setitems(lchunk_coords, lchunk_selection, chunk_values, fields=fields)

    def _process_chunk(
        self,
        out,
        cdata,
        chunk_selection,
        drop_axes,
        out_is_ndarray,
        fields,
        out_selection,
        partial_read_decode=False,
    ):
        """Take binary data from storage and fill output array"""
        if (
            out_is_ndarray
            and not fields
            and is_contiguous_selection(out_selection)
            and is_total_slice(chunk_selection, self._chunks)
            and not self._filters
            and self._dtype != object
        ):

            dest = out[out_selection]
            # Assume that array-like objects that doesn't have a
            # `writeable` flag is writable.
            dest_is_writable = getattr(dest, "writeable", True)
            write_direct = dest_is_writable and (
                (self._order == "C" and dest.flags.c_contiguous)
                or (self._order == "F" and dest.flags.f_contiguous)
            )

            if write_direct:

                # optimization: we want the whole chunk, and the destination is
                # contiguous, so we can decompress directly from the chunk
                # into the destination array
                if self._compressor:
                    if isinstance(cdata, PartialReadBuffer):
                        cdata = cdata.read_full()
                    self._compressor.decode(cdata, dest)
                else:
                    if isinstance(cdata, UncompressedPartialReadBufferV3):
                        cdata = cdata.read_full()
                    chunk = ensure_ndarray_like(cdata).view(self._dtype)
                    chunk = chunk.reshape(self._chunks, order=self._order)
                    np.copyto(dest, chunk)
                return

        # decode chunk
        try:
            if partial_read_decode:
                cdata.prepare_chunk()
                # size of chunk
                tmp = np.empty_like(self._meta_array, shape=self._chunks, dtype=self.dtype)
                index_selection = PartialChunkIterator(chunk_selection, self.chunks)
                for start, nitems, partial_out_selection in index_selection:
                    expected_shape = [
                        len(range(*partial_out_selection[i].indices(self.chunks[0] + 1)))
                        if i < len(partial_out_selection)
                        else dim
                        for i, dim in enumerate(self.chunks)
                    ]
                    if isinstance(cdata, UncompressedPartialReadBufferV3):
                        chunk_partial = self._decode_chunk(
                            cdata.read_part(start, nitems),
                            start=start,
                            nitems=nitems,
                            expected_shape=expected_shape,
                        )
                    else:
                        cdata.read_part(start, nitems)
                        chunk_partial = self._decode_chunk(
                            cdata.buff,
                            start=start,
                            nitems=nitems,
                            expected_shape=expected_shape,
                        )
                    tmp[partial_out_selection] = chunk_partial
                out[out_selection] = tmp[chunk_selection]
                return
        except ArrayIndexError:
            cdata = cdata.read_full()
        chunk = self._decode_chunk(cdata)

        # select data from chunk
        if fields:
            chunk = chunk[fields]
        tmp = chunk[chunk_selection]
        if drop_axes:
            tmp = np.squeeze(tmp, axis=drop_axes)

        # store selected data in output
        out[out_selection] = tmp

    def _chunk_getitem(
        self, chunk_coords, chunk_selection, out, out_selection, drop_axes=None, fields=None
    ):
        """Obtain part or whole of a chunk.

        Parameters
        ----------
        chunk_coords : tuple of ints
            Indices of the chunk.
        chunk_selection : selection
            Location of region within the chunk to extract.
        out : ndarray
            Array to store result in.
        out_selection : selection
            Location of region within output array to store results in.
        drop_axes : tuple of ints
            Axes to squeeze out of the chunk.
        fields
            TODO

        """
        out_is_ndarray = True
        try:
            out = ensure_ndarray_like(out)
        except TypeError:
            out_is_ndarray = False

        assert len(chunk_coords) == len(self._cdata_shape)

        # obtain key for chunk
        ckey = self._chunk_key(chunk_coords)

        try:
            # obtain compressed data for chunk
            cdata = self.chunk_store[ckey]

        except KeyError:
            # chunk not initialized
            if self._fill_value is not None:
                if fields:
                    fill_value = self._fill_value[fields]
                else:
                    fill_value = self._fill_value
                out[out_selection] = fill_value

        else:
            self._process_chunk(
                out, cdata, chunk_selection, drop_axes, out_is_ndarray, fields, out_selection
            )

    def _chunk_getitems(
        self, lchunk_coords, lchunk_selection, out, lout_selection, drop_axes=None, fields=None
    ):
        """As _chunk_getitem, but for lists of chunks

        This gets called where the storage supports ``getitems``, so that
        it can decide how to fetch the keys, allowing concurrency.
        """
        out_is_ndarray = True
        try:
            out = ensure_ndarray_like(out)
        except TypeError:  # pragma: no cover
            out_is_ndarray = False

        ckeys = [self._chunk_key(ch) for ch in lchunk_coords]
        if (
            self._partial_decompress
            and self._compressor
            and self._compressor.codec_id == "blosc"
            and hasattr(self._compressor, "decode_partial")
            and not fields
            and self.dtype != object
            and hasattr(self.chunk_store, "getitems")
        ):
            partial_read_decode = True
            cdatas = {
                ckey: PartialReadBuffer(ckey, self.chunk_store)
                for ckey in ckeys
                if ckey in self.chunk_store
            }
        elif (
            self._partial_decompress
            and not self._compressor
            and not fields
            and self.dtype != object
            and hasattr(self.chunk_store, "get_partial_values")
            and self.chunk_store.supports_efficient_get_partial_values
        ):
            partial_read_decode = True
            cdatas = {
                ckey: UncompressedPartialReadBufferV3(
                    ckey, self.chunk_store, itemsize=self.itemsize
                )
                for ckey in ckeys
                if ckey in self.chunk_store
            }
        else:
            partial_read_decode = False
            if not hasattr(self.chunk_store, "getitems"):
                values = self.chunk_store.get_partial_values([(ckey, (0, None)) for ckey in ckeys])
                cdatas = {key: value for key, value in zip(ckeys, values) if value is not None}
            else:
                cdatas = self.chunk_store.getitems(ckeys, on_error="omit")
        for ckey, chunk_select, out_select in zip(ckeys, lchunk_selection, lout_selection):
            if ckey in cdatas:
                self._process_chunk(
                    out,
                    cdatas[ckey],
                    chunk_select,
                    drop_axes,
                    out_is_ndarray,
                    fields,
                    out_select,
                    partial_read_decode=partial_read_decode,
                )
            else:
                # check exception type
                if self._fill_value is not None:
                    if fields:
                        fill_value = self._fill_value[fields]
                    else:
                        fill_value = self._fill_value
                    out[out_select] = fill_value

    def _chunk_setitems(self, lchunk_coords, lchunk_selection, values, fields=None):
        ckeys = map(self._chunk_key, lchunk_coords)
        cdatas = {
            key: self._process_for_setitem(key, sel, val, fields=fields)
            for key, sel, val in zip(ckeys, lchunk_selection, values)
        }
        to_store = {}
        if not self.write_empty_chunks:
            empty_chunks = {k: v for k, v in cdatas.items() if all_equal(self.fill_value, v)}
            self._chunk_delitems(empty_chunks.keys())
            nonempty_keys = cdatas.keys() - empty_chunks.keys()
            to_store = {k: self._encode_chunk(cdatas[k]) for k in nonempty_keys}
        else:
            to_store = {k: self._encode_chunk(v) for k, v in cdatas.items()}
        self.chunk_store.setitems(to_store)

    def _chunk_delitems(self, ckeys):
        if hasattr(self.store, "delitems"):
            self.store.delitems(ckeys)
        else:  # pragma: no cover
            # exempting this branch from coverage as there are no extant stores
            # that will trigger this condition, but it's possible that they
            # will be developed in the future.
            tuple(map(self._chunk_delitem, ckeys))

    def _chunk_delitem(self, ckey):
        """
        Attempt to delete the value associated with ckey.
        """
        try:
            del self.chunk_store[ckey]
        except KeyError:
            pass

    def _chunk_setitem(self, chunk_coords, chunk_selection, value, fields=None):
        """Replace part or whole of a chunk.

        Parameters
        ----------
        chunk_coords : tuple of ints
            Indices of the chunk.
        chunk_selection : tuple of slices
            Location of region within the chunk.
        value : scalar or ndarray
            Value to set.

        """

        if self._synchronizer is None:
            # no synchronization
            lock = nolock
        else:
            # synchronize on the chunk
            ckey = self._chunk_key(chunk_coords)
            lock = self._synchronizer[ckey]

        with lock:
            self._chunk_setitem_nosync(chunk_coords, chunk_selection, value, fields=fields)

    def _chunk_setitem_nosync(self, chunk_coords, chunk_selection, value, fields=None):
        ckey = self._chunk_key(chunk_coords)
        cdata = self._process_for_setitem(ckey, chunk_selection, value, fields=fields)

        # attempt to delete chunk if it only contains the fill value
        if (not self.write_empty_chunks) and all_equal(self.fill_value, cdata):
            self._chunk_delitem(ckey)
        else:
            self.chunk_store[ckey] = self._encode_chunk(cdata)

    def _process_for_setitem(self, ckey, chunk_selection, value, fields=None):
        if is_total_slice(chunk_selection, self._chunks) and not fields:
            # totally replace chunk

            # optimization: we are completely replacing the chunk, so no need
            # to access the existing chunk data

            if is_scalar(value, self._dtype):

                # setup array filled with value
                chunk = np.empty_like(
                    self._meta_array, shape=self._chunks, dtype=self._dtype, order=self._order
                )
                chunk.fill(value)

            else:

                # ensure array is contiguous
                chunk = value.astype(self._dtype, order=self._order, copy=False)

        else:
            # partially replace the contents of this chunk

            try:

                # obtain compressed data for chunk
                cdata = self.chunk_store[ckey]

            except KeyError:

                # chunk not initialized
                if self._fill_value is not None:
                    chunk = np.empty_like(
                        self._meta_array, shape=self._chunks, dtype=self._dtype, order=self._order
                    )
                    chunk.fill(self._fill_value)
                elif self._dtype == object:
                    chunk = np.empty(self._chunks, dtype=self._dtype, order=self._order)
                else:
                    # N.B., use zeros here so any region beyond the array has consistent
                    # and compressible data
                    chunk = np.zeros_like(
                        self._meta_array, shape=self._chunks, dtype=self._dtype, order=self._order
                    )

            else:

                # decode chunk
                chunk = self._decode_chunk(cdata)
                if not chunk.flags.writeable:
                    chunk = chunk.copy(order="K")

            # modify
            if fields:
                # N.B., currently multi-field assignment is not supported in numpy, so
                # this only works for a single field
                chunk[fields][chunk_selection] = value
            else:
                chunk[chunk_selection] = value

        return chunk

    def _chunk_key(self, chunk_coords):
        if self._version == 3:
            # _chunk_key() corresponds to data_key(P, i, j, ...) example in the spec
            # where P = self._key_prefix,  i, j, ... = chunk_coords
            # e.g. c0/2/3 for 3d array with chunk index (0, 2, 3)
            # https://zarr-specs.readthedocs.io/en/core-protocol-v3.0-dev/protocol/core/v3.0.html#regular-grids
            return (
                "data/root/"
                + self._key_prefix
                + "c"
                + self._dimension_separator.join(map(str, chunk_coords))
            )
        else:
            return self._key_prefix + self._dimension_separator.join(map(str, chunk_coords))

    def _decode_chunk(self, cdata, start=None, nitems=None, expected_shape=None):
        # decompress
        if self._compressor:
            # only decode requested items
            if (
                all(x is not None for x in [start, nitems]) and self._compressor.codec_id == "blosc"
            ) and hasattr(self._compressor, "decode_partial"):
                chunk = self._compressor.decode_partial(cdata, start, nitems)
            else:
                chunk = self._compressor.decode(cdata)
        else:
            chunk = cdata

        # apply filters
        if self._filters:
            for f in reversed(self._filters):
                chunk = f.decode(chunk)

        # view as numpy array with correct dtype
        chunk = ensure_ndarray_like(chunk)
        # special case object dtype, because incorrect handling can lead to
        # segfaults and other bad things happening
        if self._dtype != object:
            chunk = chunk.view(self._dtype)
        elif chunk.dtype != object:
            # If we end up here, someone must have hacked around with the filters.
            # We cannot deal with object arrays unless there is an object
            # codec in the filter chain, i.e., a filter that converts from object
            # array to something else during encoding, and converts back to object
            # array during decoding.
            raise RuntimeError("cannot read object array without object codec")

        # ensure correct chunk shape
        chunk = chunk.reshape(-1, order="A")
        chunk = chunk.reshape(expected_shape or self._chunks, order=self._order)

        return chunk

    def _encode_chunk(self, chunk):

        # apply filters
        if self._filters:
            for f in self._filters:
                chunk = f.encode(chunk)

        # check object encoding
        if ensure_ndarray_like(chunk).dtype == object:
            raise RuntimeError("cannot write object array without object codec")

        # compress
        if self._compressor:
            cdata = self._compressor.encode(chunk)
        else:
            cdata = chunk

        # ensure in-memory data is immutable and easy to compare
        if isinstance(self.chunk_store, KVStore) or isinstance(self._chunk_store, KVStore):
            cdata = ensure_bytes(cdata)

        return cdata

    def __repr__(self):
        t = type(self)
        r = "<{}.{}".format(t.__module__, t.__name__)
        if self.name:
            r += " %r" % self.name
        r += " %s" % str(self.shape)
        r += " %s" % self.dtype
        if self._read_only:
            r += " read-only"
        r += ">"
        return r

    @property
    def info(self):
        """Report some diagnostic information about the array.

        Examples
        --------
        >>> import zarr
        >>> z = zarr.zeros(1000000, chunks=100000, dtype='i4')
        >>> z.info
        Type               : zarr.core.Array
        Data type          : int32
        Shape              : (1000000,)
        Chunk shape        : (100000,)
        Order              : C
        Read-only          : False
        Compressor         : Blosc(cname='lz4', clevel=5, shuffle=SHUFFLE, blocksize=0)
        Store type         : zarr.storage.KVStore
        No. bytes          : 4000000 (3.8M)
        No. bytes stored   : 320
        Storage ratio      : 12500.0
        Chunks initialized : 0/10

        """
        return self._info_reporter

    def info_items(self):
        return self._synchronized_op(self._info_items_nosync)

    def _info_items_nosync(self):
        def typestr(o):
            return "{}.{}".format(type(o).__module__, type(o).__name__)

        def bytestr(n):
            if n > 2**10:
                return "{} ({})".format(n, human_readable_size(n))
            else:
                return str(n)

        items = []

        # basic info
        if self.name is not None:
            items += [("Name", self.name)]
        items += [
            ("Type", typestr(self)),
            ("Data type", "%s" % self.dtype),
            ("Shape", str(self.shape)),
            ("Chunk shape", str(self.chunks)),
            ("Order", self.order),
            ("Read-only", str(self.read_only)),
        ]

        # filters
        if self.filters:
            for i, f in enumerate(self.filters):
                items += [("Filter [%s]" % i, repr(f))]

        # compressor
        items += [("Compressor", repr(self.compressor))]

        # synchronizer
        if self._synchronizer is not None:
            items += [("Synchronizer type", typestr(self._synchronizer))]

        # storage info
        items += [("Store type", typestr(self._store))]
        if self._chunk_store is not None:
            items += [("Chunk store type", typestr(self._chunk_store))]
        items += [("No. bytes", bytestr(self.nbytes))]
        if self.nbytes_stored > 0:
            items += [
                ("No. bytes stored", bytestr(self.nbytes_stored)),
                ("Storage ratio", "%.1f" % (self.nbytes / self.nbytes_stored)),
            ]
        items += [("Chunks initialized", "{}/{}".format(self.nchunks_initialized, self.nchunks))]

        return items

    def digest(self, hashname="sha1"):
        """
        Compute a checksum for the data. Default uses sha1 for speed.

        Examples
        --------
        >>> import binascii
        >>> import zarr
        >>> z = zarr.empty(shape=(10000, 10000), chunks=(1000, 1000))
        >>> binascii.hexlify(z.digest())
        b'041f90bc7a571452af4f850a8ca2c6cddfa8a1ac'
        >>> z = zarr.zeros(shape=(10000, 10000), chunks=(1000, 1000))
        >>> binascii.hexlify(z.digest())
        b'7162d416d26a68063b66ed1f30e0a866e4abed60'
        >>> z = zarr.zeros(shape=(10000, 10000), dtype="u1", chunks=(1000, 1000))
        >>> binascii.hexlify(z.digest())
        b'cb387af37410ae5a3222e893cf3373e4e4f22816'
        """

        h = hashlib.new(hashname)

        for i in itertools.product(*[range(s) for s in self.cdata_shape]):
            h.update(self.chunk_store.get(self._chunk_key(i), b""))

        mkey = _prefix_to_array_key(self._store, self._key_prefix)
        h.update(self.store.get(mkey, b""))

        h.update(self.store.get(self.attrs.key, b""))

        checksum = h.digest()

        return checksum

    def hexdigest(self, hashname="sha1"):
        """
        Compute a checksum for the data. Default uses sha1 for speed.

        Examples
        --------
        >>> import zarr
        >>> z = zarr.empty(shape=(10000, 10000), chunks=(1000, 1000))
        >>> z.hexdigest()
        '041f90bc7a571452af4f850a8ca2c6cddfa8a1ac'
        >>> z = zarr.zeros(shape=(10000, 10000), chunks=(1000, 1000))
        >>> z.hexdigest()
        '7162d416d26a68063b66ed1f30e0a866e4abed60'
        >>> z = zarr.zeros(shape=(10000, 10000), dtype="u1", chunks=(1000, 1000))
        >>> z.hexdigest()
        'cb387af37410ae5a3222e893cf3373e4e4f22816'
        """

        checksum = binascii.hexlify(self.digest(hashname=hashname))

        # This is a bytes object on Python 3 and we want a str.
        if type(checksum) is not str:
            checksum = checksum.decode("utf8")

        return checksum

    def __getstate__(self):
        return {
            "store": self._store,
            "path": self._path,
            "read_only": self._read_only,
            "chunk_store": self._chunk_store,
            "synchronizer": self._synchronizer,
            "cache_metadata": self._cache_metadata,
            "cache_attrs": self._attrs.cache,
            "partial_decompress": self._partial_decompress,
            "write_empty_chunks": self._write_empty_chunks,
            "zarr_version": self._version,
            "meta_array": self._meta_array,
        }

    def __setstate__(self, state):
        self.__init__(**state)

    def _synchronized_op(self, f, *args, **kwargs):

        if self._synchronizer is None:
            # no synchronization
            lock = nolock

        else:
            # synchronize on the array
            mkey = _prefix_to_array_key(self._store, self._key_prefix)
            lock = self._synchronizer[mkey]

        with lock:
            self._refresh_metadata_nosync()
            result = f(*args, **kwargs)

        return result

    def _write_op(self, f, *args, **kwargs):

        # guard condition
        if self._read_only:
            raise ReadOnlyError()

        return self._synchronized_op(f, *args, **kwargs)

    def resize(self, *args):
        """Change the shape of the array by growing or shrinking one or more
        dimensions.

        Examples
        --------
        >>> import zarr
        >>> z = zarr.zeros(shape=(10000, 10000), chunks=(1000, 1000))
        >>> z.shape
        (10000, 10000)
        >>> z.resize(20000, 10000)
        >>> z.shape
        (20000, 10000)
        >>> z.resize(30000, 1000)
        >>> z.shape
        (30000, 1000)

        Notes
        -----
        When resizing an array, the data are not rearranged in any way.

        If one or more dimensions are shrunk, any chunks falling outside the
        new array shape will be deleted from the underlying store.
        However, it is noteworthy that the chunks partially falling inside the new array
        (i.e. boundary chunks) will remain intact, and therefore,
        the data falling outside the new array but inside the boundary chunks
        would be restored by a subsequent resize operation that grows the array size.

        """

        return self._write_op(self._resize_nosync, *args)

    def _resize_nosync(self, *args):

        # normalize new shape argument
        old_shape = self._shape
        new_shape = normalize_resize_args(old_shape, *args)
        old_cdata_shape = self._cdata_shape

        # update metadata
        self._shape = new_shape
        self._flush_metadata_nosync()

        # determine the new number and arrangement of chunks
        chunks = self._chunks
        new_cdata_shape = tuple(math.ceil(s / c) for s, c in zip(new_shape, chunks))

        # remove any chunks not within range
        #   The idea is that, along each dimension,
        #     only find and remove the chunk slices that exist in 'old' but not 'new' data.
        #   Note that a mutable list ('old_cdata_shape_working_list') is introduced here
        #     to dynamically adjust the number of chunks along the already-processed dimensions
        #     in order to avoid duplicate chunk removal.
        chunk_store = self.chunk_store
        old_cdata_shape_working_list = list(old_cdata_shape)
        for idx_cdata, (val_old_cdata, val_new_cdata) in enumerate(
            zip(old_cdata_shape_working_list, new_cdata_shape)
        ):
            for cidx in itertools.product(
                *[
                    range(n_new, n_old) if (idx == idx_cdata) else range(n_old)
                    for idx, (n_old, n_new) in enumerate(
                        zip(old_cdata_shape_working_list, new_cdata_shape)
                    )
                ]
            ):
                key = self._chunk_key(cidx)
                try:
                    del chunk_store[key]
                except KeyError:
                    # chunk not initialized
                    pass
            old_cdata_shape_working_list[idx_cdata] = min(val_old_cdata, val_new_cdata)

    def append(self, data, axis=0):
        """Append `data` to `axis`.

        Parameters
        ----------
        data : array-like
            Data to be appended.
        axis : int
            Axis along which to append.

        Returns
        -------
        new_shape : tuple

        Notes
        -----
        The size of all dimensions other than `axis` must match between this
        array and `data`.

        Examples
        --------
        >>> import numpy as np
        >>> import zarr
        >>> a = np.arange(10000000, dtype='i4').reshape(10000, 1000)
        >>> z = zarr.array(a, chunks=(1000, 100))
        >>> z.shape
        (10000, 1000)
        >>> z.append(a)
        (20000, 1000)
        >>> z.append(np.vstack([a, a]), axis=1)
        (20000, 2000)
        >>> z.shape
        (20000, 2000)

        """
        return self._write_op(self._append_nosync, data, axis=axis)

    def _append_nosync(self, data, axis=0):

        # ensure data is array-like
        if not hasattr(data, "shape"):
            data = np.asanyarray(data, like=self._meta_array)

        # ensure shapes are compatible for non-append dimensions
        self_shape_preserved = tuple(s for i, s in enumerate(self._shape) if i != axis)
        data_shape_preserved = tuple(s for i, s in enumerate(data.shape) if i != axis)
        if self_shape_preserved != data_shape_preserved:
            raise ValueError(
                "shape of data to append is not compatible with the array; "
                "all dimensions must match except for the dimension being "
                "appended"
            )

        # remember old shape
        old_shape = self._shape

        # determine new shape
        new_shape = tuple(
            self._shape[i] if i != axis else self._shape[i] + data.shape[i]
            for i in range(len(self._shape))
        )

        # resize
        self._resize_nosync(new_shape)

        # store data
        # noinspection PyTypeChecker
        append_selection = tuple(
            slice(None) if i != axis else slice(old_shape[i], new_shape[i])
            for i in range(len(self._shape))
        )
        self[append_selection] = data

        return new_shape

    def view(
        self,
        shape=None,
        chunks=None,
        dtype=None,
        fill_value=None,
        filters=None,
        read_only=None,
        synchronizer=None,
    ):
        """Return an array sharing the same data.

        Parameters
        ----------
        shape : int or tuple of ints
            Array shape.
        chunks : int or tuple of ints, optional
            Chunk shape.
        dtype : string or dtype, optional
            NumPy dtype.
        fill_value : object
            Default value to use for uninitialized portions of the array.
        filters : sequence, optional
            Sequence of filters to use to encode chunk data prior to
            compression.
        read_only : bool, optional
            True if array should be protected against modification.
        synchronizer : object, optional
            Array synchronizer.

        Notes
        -----
        WARNING: This is an experimental feature and should be used with care.
        There are plenty of ways to generate errors and/or cause data
        corruption.

        Examples
        --------

        Bypass filters:

            >>> import zarr
            >>> import numpy as np
            >>> np.random.seed(42)
            >>> labels = ['female', 'male']
            >>> data = np.random.choice(labels, size=10000)
            >>> filters = [zarr.Categorize(labels=labels,
            ...                            dtype=data.dtype,
            ...                            astype='u1')]
            >>> a = zarr.array(data, chunks=1000, filters=filters)
            >>> a[:]
            array(['female', 'male', 'female', ..., 'male', 'male', 'female'],
                  dtype='<U6')
            >>> v = a.view(dtype='u1', filters=[])
            >>> v.is_view
            True
            >>> v[:]
            array([1, 2, 1, ..., 2, 2, 1], dtype=uint8)

        Views can be used to modify data:

            >>> x = v[:]
            >>> x.sort()
            >>> v[:] = x
            >>> v[:]
            array([1, 1, 1, ..., 2, 2, 2], dtype=uint8)
            >>> a[:]
            array(['female', 'female', 'female', ..., 'male', 'male', 'male'],
                  dtype='<U6')

        View as a different dtype with the same item size:

            >>> data = np.random.randint(0, 2, size=10000, dtype='u1')
            >>> a = zarr.array(data, chunks=1000)
            >>> a[:]
            array([0, 0, 1, ..., 1, 0, 0], dtype=uint8)
            >>> v = a.view(dtype=bool)
            >>> v[:]
            array([False, False,  True, ...,  True, False, False])
            >>> np.all(a[:].view(dtype=bool) == v[:])
            True

        An array can be viewed with a dtype with a different item size, however
        some care is needed to adjust the shape and chunk shape so that chunk
        data is interpreted correctly:

            >>> data = np.arange(10000, dtype='u2')
            >>> a = zarr.array(data, chunks=1000)
            >>> a[:10]
            array([0, 1, 2, 3, 4, 5, 6, 7, 8, 9], dtype=uint16)
            >>> v = a.view(dtype='u1', shape=20000, chunks=2000)
            >>> v[:10]
            array([0, 0, 1, 0, 2, 0, 3, 0, 4, 0], dtype=uint8)
            >>> np.all(a[:].view('u1') == v[:])
            True

        Change fill value for uninitialized chunks:

            >>> a = zarr.full(10000, chunks=1000, fill_value=-1, dtype='i1')
            >>> a[:]
            array([-1, -1, -1, ..., -1, -1, -1], dtype=int8)
            >>> v = a.view(fill_value=42)
            >>> v[:]
            array([42, 42, 42, ..., 42, 42, 42], dtype=int8)

        Note that resizing or appending to views is not permitted:

            >>> a = zarr.empty(10000)
            >>> v = a.view()
            >>> try:
            ...     v.resize(20000)
            ... except PermissionError as e:
            ...     print(e)
            operation not permitted for views

        """

        store = self._store
        chunk_store = self._chunk_store
        path = self._path
        if read_only is None:
            read_only = self._read_only
        if synchronizer is None:
            synchronizer = self._synchronizer
        a = Array(
            store=store,
            path=path,
            chunk_store=chunk_store,
            read_only=read_only,
            synchronizer=synchronizer,
            cache_metadata=True,
            zarr_version=self._version,
        )
        a._is_view = True

        # allow override of some properties
        if dtype is None:
            dtype = self._dtype
        else:
            dtype = np.dtype(dtype)
            a._dtype = dtype
        if shape is None:
            shape = self._shape
        else:
            shape = normalize_shape(shape)
            a._shape = shape
        if chunks is not None:
            chunks = normalize_chunks(chunks, shape, dtype.itemsize)
            a._chunks = chunks
        if fill_value is not None:
            a._fill_value = fill_value
        if filters is not None:
            a._filters = filters

        return a

    def astype(self, dtype):
        """Returns a view that does on the fly type conversion of the underlying data.

        Parameters
        ----------
        dtype : string or dtype
            NumPy dtype.

        Notes
        -----
        This method returns a new Array object which is a view on the same
        underlying chunk data. Modifying any data via the view is currently
        not permitted and will result in an error. This is an experimental
        feature and its behavior is subject to change in the future.

        See Also
        --------
        Array.view

        Examples
        --------

        >>> import zarr
        >>> import numpy as np
        >>> data = np.arange(100, dtype=np.uint8)
        >>> a = zarr.array(data, chunks=10)
        >>> a[:]
        array([ 0,  1,  2,  3,  4,  5,  6,  7,  8,  9, 10, 11, 12, 13, 14, 15,
               16, 17, 18, 19, 20, 21, 22, 23, 24, 25, 26, 27, 28, 29, 30, 31,
               32, 33, 34, 35, 36, 37, 38, 39, 40, 41, 42, 43, 44, 45, 46, 47,
               48, 49, 50, 51, 52, 53, 54, 55, 56, 57, 58, 59, 60, 61, 62, 63,
               64, 65, 66, 67, 68, 69, 70, 71, 72, 73, 74, 75, 76, 77, 78, 79,
               80, 81, 82, 83, 84, 85, 86, 87, 88, 89, 90, 91, 92, 93, 94, 95,
               96, 97, 98, 99], dtype=uint8)
        >>> v = a.astype(np.float32)
        >>> v.is_view
        True
        >>> v[:]
        array([  0.,   1.,   2.,   3.,   4.,   5.,   6.,   7.,   8.,   9.,
                10.,  11.,  12.,  13.,  14.,  15.,  16.,  17.,  18.,  19.,
                20.,  21.,  22.,  23.,  24.,  25.,  26.,  27.,  28.,  29.,
                30.,  31.,  32.,  33.,  34.,  35.,  36.,  37.,  38.,  39.,
                40.,  41.,  42.,  43.,  44.,  45.,  46.,  47.,  48.,  49.,
                50.,  51.,  52.,  53.,  54.,  55.,  56.,  57.,  58.,  59.,
                60.,  61.,  62.,  63.,  64.,  65.,  66.,  67.,  68.,  69.,
                70.,  71.,  72.,  73.,  74.,  75.,  76.,  77.,  78.,  79.,
                80.,  81.,  82.,  83.,  84.,  85.,  86.,  87.,  88.,  89.,
                90.,  91.,  92.,  93.,  94.,  95.,  96.,  97.,  98.,  99.],
              dtype=float32)
        """

        dtype = np.dtype(dtype)

        filters = []
        if self._filters:
            filters.extend(self._filters)
        filters.insert(0, AsType(encode_dtype=self._dtype, decode_dtype=dtype))

        return self.view(filters=filters, dtype=dtype, read_only=True)<|MERGE_RESOLUTION|>--- conflicted
+++ resolved
@@ -51,10 +51,7 @@
     normalize_shape,
     normalize_storage_path,
     PartialReadBuffer,
-<<<<<<< HEAD
-=======
     UncompressedPartialReadBufferV3,
->>>>>>> 4dc6f1f5
     ensure_ndarray_like,
 )
 
@@ -1279,16 +1276,13 @@
             check_array_shape("out", out, out_shape)
 
         # iterate over chunks
-<<<<<<< HEAD
-        if not hasattr(self.chunk_store, "getitems") or any(map(lambda x: x == 0, self.shape)):
-=======
         if (
-            not hasattr(self.chunk_store, "getitems") and not (
-                hasattr(self.chunk_store, "get_partial_values") and
-                self.chunk_store.supports_efficient_get_partial_values
+            not hasattr(self.chunk_store, "getitems")
+            and not (
+                hasattr(self.chunk_store, "get_partial_values")
+                and self.chunk_store.supports_efficient_get_partial_values
             )
         ) or any(map(lambda x: x == 0, self.shape)):
->>>>>>> 4dc6f1f5
             # sequentially get one key at a time from storage
             for chunk_coords, chunk_selection, out_selection in indexer:
 
