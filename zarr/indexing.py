import collections
import itertools
import math
import numbers

import numpy as np

<<<<<<< HEAD
from zarr.errors import (ArrayIndexError, err_boundscheck, err_negative_step,
                         err_too_many_indices, err_vindex_invalid_selection)
=======
from zarr.errors import (
    NegativeStepError,
    err_too_many_indices,
    VindexInvalidSelectionError,
    BoundsCheckError,
)
>>>>>>> 06c3b40d


def is_integer(x):
    return isinstance(x, numbers.Integral)


def is_integer_array(x, ndim=None):
    t = hasattr(x, 'shape') and hasattr(x, 'dtype') and x.dtype.kind in 'ui'
    if ndim is not None:
        t = t and len(x.shape) == ndim
    return t


def is_bool_array(x, ndim=None):
    t = hasattr(x, 'shape') and hasattr(x, 'dtype') and x.dtype == bool
    if ndim is not None:
        t = t and len(x.shape) == ndim
    return t


def is_scalar(value, dtype):
    if np.isscalar(value):
        return True
    if isinstance(value, tuple) and dtype.names and len(value) == len(dtype.names):
        return True
    return False


def normalize_integer_selection(dim_sel, dim_len):

    # normalize type to int
    dim_sel = int(dim_sel)

    # handle wraparound
    if dim_sel < 0:
        dim_sel = dim_len + dim_sel

    # handle out of bounds
    if dim_sel >= dim_len or dim_sel < 0:
        raise BoundsCheckError(dim_len)

    return dim_sel


ChunkDimProjection = collections.namedtuple(
    'ChunkDimProjection',
    ('dim_chunk_ix', 'dim_chunk_sel', 'dim_out_sel')
)
"""A mapping from chunk to output array for a single dimension.

Parameters
----------
dim_chunk_ix
    Index of chunk.
dim_chunk_sel
    Selection of items from chunk array.
dim_out_sel
    Selection of items in target (output) array.

"""


class IntDimIndexer(object):

    def __init__(self, dim_sel, dim_len, dim_chunk_len):

        # normalize
        dim_sel = normalize_integer_selection(dim_sel, dim_len)

        # store attributes
        self.dim_sel = dim_sel
        self.dim_len = dim_len
        self.dim_chunk_len = dim_chunk_len
        self.nitems = 1

    def __iter__(self):
        dim_chunk_ix = self.dim_sel // self.dim_chunk_len
        dim_offset = dim_chunk_ix * self.dim_chunk_len
        dim_chunk_sel = self.dim_sel - dim_offset
        dim_out_sel = None
        yield ChunkDimProjection(dim_chunk_ix, dim_chunk_sel, dim_out_sel)


def ceildiv(a, b):
    return math.ceil(a / b)


class SliceDimIndexer(object):

    def __init__(self, dim_sel, dim_len, dim_chunk_len):

        # normalize
        self.start, self.stop, self.step = dim_sel.indices(dim_len)
        if self.step < 1:
            raise NegativeStepError()

        # store attributes
        self.dim_len = dim_len
        self.dim_chunk_len = dim_chunk_len
        self.nitems = max(0, ceildiv((self.stop - self.start), self.step))
        self.nchunks = ceildiv(self.dim_len, self.dim_chunk_len)

    def __iter__(self):

        # figure out the range of chunks we need to visit
        dim_chunk_ix_from = self.start // self.dim_chunk_len
        dim_chunk_ix_to = ceildiv(self.stop, self.dim_chunk_len)

        # iterate over chunks in range
        for dim_chunk_ix in range(dim_chunk_ix_from, dim_chunk_ix_to):

            # compute offsets for chunk within overall array
            dim_offset = dim_chunk_ix * self.dim_chunk_len
            dim_limit = min(self.dim_len, (dim_chunk_ix + 1) * self.dim_chunk_len)

            # determine chunk length, accounting for trailing chunk
            dim_chunk_len = dim_limit - dim_offset

            if self.start < dim_offset:
                # selection starts before current chunk
                dim_chunk_sel_start = 0
                remainder = (dim_offset - self.start) % self.step
                if remainder:
                    dim_chunk_sel_start += self.step - remainder
                # compute number of previous items, provides offset into output array
                dim_out_offset = ceildiv((dim_offset - self.start), self.step)

            else:
                # selection starts within current chunk
                dim_chunk_sel_start = self.start - dim_offset
                dim_out_offset = 0

            if self.stop > dim_limit:
                # selection ends after current chunk
                dim_chunk_sel_stop = dim_chunk_len

            else:
                # selection ends within current chunk
                dim_chunk_sel_stop = self.stop - dim_offset

            dim_chunk_sel = slice(dim_chunk_sel_start, dim_chunk_sel_stop, self.step)
            dim_chunk_nitems = ceildiv((dim_chunk_sel_stop - dim_chunk_sel_start),
                                       self.step)
            dim_out_sel = slice(dim_out_offset, dim_out_offset + dim_chunk_nitems)

            yield ChunkDimProjection(dim_chunk_ix, dim_chunk_sel, dim_out_sel)


def check_selection_length(selection, shape):
    if len(selection) > len(shape):
        err_too_many_indices(selection, shape)


def replace_ellipsis(selection, shape):

    selection = ensure_tuple(selection)

    # count number of ellipsis present
    n_ellipsis = sum(1 for i in selection if i is Ellipsis)

    if n_ellipsis > 1:
        # more than 1 is an error
        raise IndexError("an index can only have a single ellipsis ('...')")

    elif n_ellipsis == 1:
        # locate the ellipsis, count how many items to left and right
        n_items_l = selection.index(Ellipsis)  # items to left of ellipsis
        n_items_r = len(selection) - (n_items_l + 1)  # items to right of ellipsis
        n_items = len(selection) - 1  # all non-ellipsis items

        if n_items >= len(shape):
            # ellipsis does nothing, just remove it
            selection = tuple(i for i in selection if i != Ellipsis)

        else:
            # replace ellipsis with as many slices are needed for number of dims
            new_item = selection[:n_items_l] + ((slice(None),) * (len(shape) - n_items))
            if n_items_r:
                new_item += selection[-n_items_r:]
            selection = new_item

    # fill out selection if not completely specified
    if len(selection) < len(shape):
        selection += (slice(None),) * (len(shape) - len(selection))

    # check selection not too long
    check_selection_length(selection, shape)

    return selection


def replace_lists(selection):
    return tuple(
        np.asarray(dim_sel) if isinstance(dim_sel, list) else dim_sel
        for dim_sel in selection
    )


def ensure_tuple(v):
    if not isinstance(v, tuple):
        v = (v,)
    return v


ChunkProjection = collections.namedtuple(
    'ChunkProjection',
    ('chunk_coords', 'chunk_selection', 'out_selection')
)
"""A mapping of items from chunk to output array. Can be used to extract items from the
chunk array for loading into an output array. Can also be used to extract items from a
value array for setting/updating in a chunk array.

Parameters
----------
chunk_coords
    Indices of chunk.
chunk_selection
    Selection of items from chunk array.
out_selection
    Selection of items in target (output) array.

"""


def is_slice(s):
    return isinstance(s, slice)


def is_contiguous_slice(s):
    return is_slice(s) and (s.step is None or s.step == 1)


def is_positive_slice(s):
    return is_slice(s) and (s.step is None or s.step >= 1)


def is_contiguous_selection(selection):
    selection = ensure_tuple(selection)
    return all([
        (is_integer_array(s) or is_contiguous_slice(s) or s == Ellipsis)
        for s in selection
    ])


def is_basic_selection(selection):
    selection = ensure_tuple(selection)
    return all([is_integer(s) or is_positive_slice(s) for s in selection])


# noinspection PyProtectedMember
class BasicIndexer(object):

    def __init__(self, selection, array):

        # handle ellipsis
        selection = replace_ellipsis(selection, array._shape)

        # setup per-dimension indexers
        dim_indexers = []
        for dim_sel, dim_len, dim_chunk_len in \
                zip(selection, array._shape, array._chunks):

            if is_integer(dim_sel):
                dim_indexer = IntDimIndexer(dim_sel, dim_len, dim_chunk_len)

            elif is_slice(dim_sel):
                dim_indexer = SliceDimIndexer(dim_sel, dim_len, dim_chunk_len)

            else:
                raise IndexError('unsupported selection item for basic indexing; '
                                 'expected integer or slice, got {!r}'
                                 .format(type(dim_sel)))

            dim_indexers.append(dim_indexer)

        self.dim_indexers = dim_indexers
        self.shape = tuple(s.nitems for s in self.dim_indexers
                           if not isinstance(s, IntDimIndexer))
        self.drop_axes = None

    def __iter__(self):
        for dim_projections in itertools.product(*self.dim_indexers):

            chunk_coords = tuple(p.dim_chunk_ix for p in dim_projections)
            chunk_selection = tuple(p.dim_chunk_sel for p in dim_projections)
            out_selection = tuple(p.dim_out_sel for p in dim_projections
                                  if p.dim_out_sel is not None)

            yield ChunkProjection(chunk_coords, chunk_selection, out_selection)


class BoolArrayDimIndexer(object):

    def __init__(self, dim_sel, dim_len, dim_chunk_len):

        # check number of dimensions
        if not is_bool_array(dim_sel, 1):
            raise IndexError('Boolean arrays in an orthogonal selection must '
                             'be 1-dimensional only')

        # check shape
        if dim_sel.shape[0] != dim_len:
            raise IndexError('Boolean array has the wrong length for dimension; '
                             'expected {}, got {}'.format(dim_len, dim_sel.shape[0]))

        # store attributes
        self.dim_sel = dim_sel
        self.dim_len = dim_len
        self.dim_chunk_len = dim_chunk_len
        self.nchunks = ceildiv(self.dim_len, self.dim_chunk_len)

        # precompute number of selected items for each chunk
        self.chunk_nitems = np.zeros(self.nchunks, dtype='i8')
        for dim_chunk_ix in range(self.nchunks):
            dim_offset = dim_chunk_ix * self.dim_chunk_len
            self.chunk_nitems[dim_chunk_ix] = np.count_nonzero(
                self.dim_sel[dim_offset:dim_offset + self.dim_chunk_len]
            )
        self.chunk_nitems_cumsum = np.cumsum(self.chunk_nitems)
        self.nitems = self.chunk_nitems_cumsum[-1]
        self.dim_chunk_ixs = np.nonzero(self.chunk_nitems)[0]

    def __iter__(self):

        # iterate over chunks with at least one item
        for dim_chunk_ix in self.dim_chunk_ixs:

            # find region in chunk
            dim_offset = dim_chunk_ix * self.dim_chunk_len
            dim_chunk_sel = self.dim_sel[dim_offset:dim_offset + self.dim_chunk_len]

            # pad out if final chunk
            if dim_chunk_sel.shape[0] < self.dim_chunk_len:
                tmp = np.zeros(self.dim_chunk_len, dtype=bool)
                tmp[:dim_chunk_sel.shape[0]] = dim_chunk_sel
                dim_chunk_sel = tmp

            # find region in output
            if dim_chunk_ix == 0:
                start = 0
            else:
                start = self.chunk_nitems_cumsum[dim_chunk_ix - 1]
            stop = self.chunk_nitems_cumsum[dim_chunk_ix]
            dim_out_sel = slice(start, stop)

            yield ChunkDimProjection(dim_chunk_ix, dim_chunk_sel, dim_out_sel)


class Order:
    UNKNOWN = 0
    INCREASING = 1
    DECREASING = 2
    UNORDERED = 3

    @staticmethod
    def check(a):
        diff = np.diff(a)
        diff_positive = diff >= 0
        n_diff_positive = np.count_nonzero(diff_positive)
        all_increasing = n_diff_positive == len(diff_positive)
        any_increasing = n_diff_positive > 0
        if all_increasing:
            order = Order.INCREASING
        elif any_increasing:
            order = Order.UNORDERED
        else:
            order = Order.DECREASING
        return order


def wraparound_indices(x, dim_len):
    loc_neg = x < 0
    if np.any(loc_neg):
        x[loc_neg] = x[loc_neg] + dim_len


def boundscheck_indices(x, dim_len):
    if np.any(x < 0) or np.any(x >= dim_len):
        raise BoundsCheckError(dim_len)


class IntArrayDimIndexer(object):
    """Integer array selection against a single dimension."""

    def __init__(self, dim_sel, dim_len, dim_chunk_len, wraparound=True, boundscheck=True,
                 order=Order.UNKNOWN):

        # ensure 1d array
        dim_sel = np.asanyarray(dim_sel)
        if not is_integer_array(dim_sel, 1):
            raise IndexError('integer arrays in an orthogonal selection must be '
                             '1-dimensional only')

        # handle wraparound
        if wraparound:
            wraparound_indices(dim_sel, dim_len)

        # handle out of bounds
        if boundscheck:
            boundscheck_indices(dim_sel, dim_len)

        # store attributes
        self.dim_len = dim_len
        self.dim_chunk_len = dim_chunk_len
        self.nchunks = ceildiv(self.dim_len, self.dim_chunk_len)
        self.nitems = len(dim_sel)

        # determine which chunk is needed for each selection item
        # note: for dense integer selections, the division operation here is the
        # bottleneck
        dim_sel_chunk = dim_sel // dim_chunk_len

        # determine order of indices
        if order == Order.UNKNOWN:
            order = Order.check(dim_sel)
        self.order = order

        if self.order == Order.INCREASING:
            self.dim_sel = dim_sel
            self.dim_out_sel = None
        elif self.order == Order.DECREASING:
            self.dim_sel = dim_sel[::-1]
            # TODO should be possible to do this without creating an arange
            self.dim_out_sel = np.arange(self.nitems - 1, -1, -1)
        else:
            # sort indices to group by chunk
            self.dim_out_sel = np.argsort(dim_sel_chunk)
            self.dim_sel = np.take(dim_sel, self.dim_out_sel)

        # precompute number of selected items for each chunk
        self.chunk_nitems = np.bincount(dim_sel_chunk, minlength=self.nchunks)

        # find chunks that we need to visit
        self.dim_chunk_ixs = np.nonzero(self.chunk_nitems)[0]

        # compute offsets into the output array
        self.chunk_nitems_cumsum = np.cumsum(self.chunk_nitems)

    def __iter__(self):

        for dim_chunk_ix in self.dim_chunk_ixs:

            # find region in output
            if dim_chunk_ix == 0:
                start = 0
            else:
                start = self.chunk_nitems_cumsum[dim_chunk_ix - 1]
            stop = self.chunk_nitems_cumsum[dim_chunk_ix]
            if self.order == Order.INCREASING:
                dim_out_sel = slice(start, stop)
            else:
                dim_out_sel = self.dim_out_sel[start:stop]

            # find region in chunk
            dim_offset = dim_chunk_ix * self.dim_chunk_len
            dim_chunk_sel = self.dim_sel[start:stop] - dim_offset

            yield ChunkDimProjection(dim_chunk_ix, dim_chunk_sel, dim_out_sel)


def slice_to_range(s, l):  # noqa: E741
    return range(*s.indices(l))


def ix_(selection, shape):
    """Convert an orthogonal selection to a numpy advanced (fancy) selection, like numpy.ix_
    but with support for slices and single ints."""

    # normalisation
    selection = replace_ellipsis(selection, shape)

    # replace slice and int as these are not supported by numpy.ix_
    selection = [slice_to_range(dim_sel, dim_len) if isinstance(dim_sel, slice)
                 else [dim_sel] if is_integer(dim_sel)
                 else dim_sel
                 for dim_sel, dim_len in zip(selection, shape)]

    # now get numpy to convert to a coordinate selection
    selection = np.ix_(*selection)

    return selection


def oindex(a, selection):
    """Implementation of orthogonal indexing with slices and ints."""
    selection = replace_ellipsis(selection, a.shape)
    drop_axes = tuple([i for i, s in enumerate(selection) if is_integer(s)])
    selection = ix_(selection, a.shape)
    result = a[selection]
    if drop_axes:
        result = result.squeeze(axis=drop_axes)
    return result


def oindex_set(a, selection, value):
    selection = replace_ellipsis(selection, a.shape)
    drop_axes = tuple([i for i, s in enumerate(selection) if is_integer(s)])
    selection = ix_(selection, a.shape)
    if not np.isscalar(value) and drop_axes:
        value = np.asanyarray(value)
        value_selection = [slice(None)] * len(a.shape)
        for i in drop_axes:
            value_selection[i] = np.newaxis
        value_selection = tuple(value_selection)
        value = value[value_selection]
    a[selection] = value


# noinspection PyProtectedMember
class OrthogonalIndexer(object):

    def __init__(self, selection, array):

        # handle ellipsis
        selection = replace_ellipsis(selection, array._shape)

        # normalize list to array
        selection = replace_lists(selection)

        # setup per-dimension indexers
        dim_indexers = []
        for dim_sel, dim_len, dim_chunk_len in \
                zip(selection, array._shape, array._chunks):

            if is_integer(dim_sel):
                dim_indexer = IntDimIndexer(dim_sel, dim_len, dim_chunk_len)

            elif isinstance(dim_sel, slice):
                dim_indexer = SliceDimIndexer(dim_sel, dim_len, dim_chunk_len)

            elif is_integer_array(dim_sel):
                dim_indexer = IntArrayDimIndexer(dim_sel, dim_len, dim_chunk_len)

            elif is_bool_array(dim_sel):
                dim_indexer = BoolArrayDimIndexer(dim_sel, dim_len, dim_chunk_len)

            else:
                raise IndexError('unsupported selection item for orthogonal indexing; '
                                 'expected integer, slice, integer array or Boolean '
                                 'array, got {!r}'
                                 .format(type(dim_sel)))

            dim_indexers.append(dim_indexer)

        self.array = array
        self.dim_indexers = dim_indexers
        self.shape = tuple(s.nitems for s in self.dim_indexers
                           if not isinstance(s, IntDimIndexer))
        self.is_advanced = not is_basic_selection(selection)
        if self.is_advanced:
            self.drop_axes = tuple([i for i, dim_indexer in enumerate(self.dim_indexers)
                                    if isinstance(dim_indexer, IntDimIndexer)])
        else:
            self.drop_axes = None

    def __iter__(self):
        for dim_projections in itertools.product(*self.dim_indexers):

            chunk_coords = tuple(p.dim_chunk_ix for p in dim_projections)
            chunk_selection = tuple(p.dim_chunk_sel for p in dim_projections)
            out_selection = tuple(p.dim_out_sel for p in dim_projections
                                  if p.dim_out_sel is not None)

            # handle advanced indexing arrays orthogonally
            if self.is_advanced:

                # N.B., numpy doesn't support orthogonal indexing directly as yet,
                # so need to work around via np.ix_. Also np.ix_ does not support a
                # mixture of arrays and slices or integers, so need to convert slices
                # and integers into ranges.
                chunk_selection = ix_(chunk_selection, self.array._chunks)

                # special case for non-monotonic indices
                if not is_basic_selection(out_selection):
                    out_selection = ix_(out_selection, self.shape)

            yield ChunkProjection(chunk_coords, chunk_selection, out_selection)


class OIndex(object):

    def __init__(self, array):
        self.array = array

    def __getitem__(self, selection):
        fields, selection = pop_fields(selection)
        selection = ensure_tuple(selection)
        selection = replace_lists(selection)
        return self.array.get_orthogonal_selection(selection, fields=fields)

    def __setitem__(self, selection, value):
        fields, selection = pop_fields(selection)
        selection = ensure_tuple(selection)
        selection = replace_lists(selection)
        return self.array.set_orthogonal_selection(selection, value, fields=fields)


# noinspection PyProtectedMember
def is_coordinate_selection(selection, array):
    return (
        (len(selection) == len(array._shape)) and
        all([is_integer(dim_sel) or is_integer_array(dim_sel)
             for dim_sel in selection])
    )


# noinspection PyProtectedMember
def is_mask_selection(selection, array):
    return (
        len(selection) == 1 and
        is_bool_array(selection[0]) and
        selection[0].shape == array._shape
    )


# noinspection PyProtectedMember
class CoordinateIndexer(object):

    def __init__(self, selection, array):

        # some initial normalization
        selection = ensure_tuple(selection)
        selection = tuple([i] if is_integer(i) else i for i in selection)
        selection = replace_lists(selection)

        # validation
        if not is_coordinate_selection(selection, array):
            raise IndexError('invalid coordinate selection; expected one integer '
                             '(coordinate) array per dimension of the target array, '
                             'got {!r}'.format(selection))

        # handle wraparound, boundscheck
        for dim_sel, dim_len in zip(selection, array.shape):

            # handle wraparound
            wraparound_indices(dim_sel, dim_len)

            # handle out of bounds
            boundscheck_indices(dim_sel, dim_len)

        # compute chunk index for each point in the selection
        chunks_multi_index = tuple(
            dim_sel // dim_chunk_len
            for (dim_sel, dim_chunk_len) in zip(selection, array._chunks)
        )

        # broadcast selection - this will raise error if array dimensions don't match
        selection = np.broadcast_arrays(*selection)
        chunks_multi_index = np.broadcast_arrays(*chunks_multi_index)

        # remember shape of selection, because we will flatten indices for processing
        self.sel_shape = selection[0].shape if selection[0].shape else (1,)

        # flatten selection
        selection = [dim_sel.reshape(-1) for dim_sel in selection]
        chunks_multi_index = [dim_chunks.reshape(-1) for dim_chunks in chunks_multi_index]

        # ravel chunk indices
        chunks_raveled_indices = np.ravel_multi_index(chunks_multi_index,
                                                      dims=array._cdata_shape)

        # group points by chunk
        if np.any(np.diff(chunks_raveled_indices) < 0):
            # optimisation, only sort if needed
            sel_sort = np.argsort(chunks_raveled_indices)
            selection = tuple(dim_sel[sel_sort] for dim_sel in selection)
        else:
            sel_sort = None

        # store attributes
        self.selection = selection
        self.sel_sort = sel_sort
        self.shape = selection[0].shape if selection[0].shape else (1,)
        self.drop_axes = None
        self.array = array

        # precompute number of selected items for each chunk
        self.chunk_nitems = np.bincount(chunks_raveled_indices, minlength=array.nchunks)
        self.chunk_nitems_cumsum = np.cumsum(self.chunk_nitems)
        # locate the chunks we need to process
        self.chunk_rixs = np.nonzero(self.chunk_nitems)[0]

        # unravel chunk indices
        self.chunk_mixs = np.unravel_index(self.chunk_rixs, array._cdata_shape)

    def __iter__(self):

        # iterate over chunks
        for i, chunk_rix in enumerate(self.chunk_rixs):

            chunk_coords = tuple(m[i] for m in self.chunk_mixs)
            if chunk_rix == 0:
                start = 0
            else:
                start = self.chunk_nitems_cumsum[chunk_rix - 1]
            stop = self.chunk_nitems_cumsum[chunk_rix]
            if self.sel_sort is None:
                out_selection = slice(start, stop)
            else:
                out_selection = self.sel_sort[start:stop]

            chunk_offsets = tuple(
                dim_chunk_ix * dim_chunk_len
                for dim_chunk_ix, dim_chunk_len in zip(chunk_coords, self.array._chunks)
            )
            chunk_selection = tuple(
                dim_sel[start:stop] - dim_chunk_offset
                for (dim_sel, dim_chunk_offset) in zip(self.selection, chunk_offsets)
            )

            yield ChunkProjection(chunk_coords, chunk_selection, out_selection)


# noinspection PyProtectedMember
class MaskIndexer(CoordinateIndexer):

    def __init__(self, selection, array):

        # some initial normalization
        selection = ensure_tuple(selection)
        selection = replace_lists(selection)

        # validation
        if not is_mask_selection(selection, array):
            raise IndexError('invalid mask selection; expected one Boolean (mask)'
                             'array with the same shape as the target array, got {!r}'
                             .format(selection))

        # convert to indices
        selection = np.nonzero(selection[0])

        # delegate the rest to superclass
        super().__init__(selection, array)


class VIndex(object):

    def __init__(self, array):
        self.array = array

    def __getitem__(self, selection):
        fields, selection = pop_fields(selection)
        selection = ensure_tuple(selection)
        selection = replace_lists(selection)
        if is_coordinate_selection(selection, self.array):
            return self.array.get_coordinate_selection(selection, fields=fields)
        elif is_mask_selection(selection, self.array):
            return self.array.get_mask_selection(selection, fields=fields)
        else:
            raise VindexInvalidSelectionError(selection)

    def __setitem__(self, selection, value):
        fields, selection = pop_fields(selection)
        selection = ensure_tuple(selection)
        selection = replace_lists(selection)
        if is_coordinate_selection(selection, self.array):
            self.array.set_coordinate_selection(selection, value, fields=fields)
        elif is_mask_selection(selection, self.array):
            self.array.set_mask_selection(selection, value, fields=fields)
        else:
            raise VindexInvalidSelectionError(selection)


def check_fields(fields, dtype):
    # early out
    if fields is None:
        return dtype
    # check type
    if not isinstance(fields, (str, list, tuple)):
        raise IndexError("'fields' argument must be a string or list of strings; found "
                         "{!r}".format(type(fields)))
    if fields:
        if dtype.names is None:
            raise IndexError("invalid 'fields' argument, array does not have any fields")
        try:
            if isinstance(fields, str):
                # single field selection
                out_dtype = dtype[fields]
            else:
                # multiple field selection
                out_dtype = np.dtype([(f, dtype[f]) for f in fields])
        except KeyError as e:
            raise IndexError("invalid 'fields' argument, field not found: {!r}".format(e))
        else:
            return out_dtype
    else:
        return dtype


def check_no_multi_fields(fields):
    if isinstance(fields, list):
        if len(fields) == 1:
            return fields[0]
        elif len(fields) > 1:
            raise IndexError('multiple fields are not supported for this operation')
    return fields


def pop_fields(selection):
    if isinstance(selection, str):
        # single field selection
        fields = selection
        selection = ()
    elif not isinstance(selection, tuple):
        # single selection item, no fields
        fields = None
        # leave selection as-is
    else:
        # multiple items, split fields from selection items
        fields = [f for f in selection if isinstance(f, str)]
        fields = fields[0] if len(fields) == 1 else fields
        selection = tuple(s for s in selection if not isinstance(s, str))
        selection = selection[0] if len(selection) == 1 else selection
    return fields, selection


def int_to_slice(dim_selection):
    return slice(dim_selection, dim_selection+1, 1)

def make_slice_selection(selection):
    ls = []
    for dim_selection in selection:
        if is_integer(dim_selection):
            ls.append(int_to_slice(dim_selection))
        elif isinstance(dim_selection, np.ndarray):
            if len(dim_selection) == 1:
                ls.append(int_to_slice(dim_selection[0]))
            else:
                raise ArrayIndexError()
        else:
            ls.append(dim_selection)
    return ls


class PartialChunkIterator(object):
    """Iterator tp retrieve the specific coordinates of requested data
    from within a compressed chunk.

    Parameters
    -----------
    selection : tuple
        tuple of slice objects to take from the chunk
    arr_shape : shape of chunk to select data from

    Attributes
    -----------
    arr_shape
    selection
    """

    def __init__(self, selection, arr_shape):
        self.selection = make_slice_selection(selection)
        self.arr_shape = arr_shape

        # number of selection dimensions can't be greater than the number of chunk dimensions
        if len(self.selection) > len(self.arr_shape):
            raise ValueError('Selection has more dimensions then the array:\n'
                             'selection dimensions = {len(self.selection)\n'
                             'array dimensions = {len(self.arr_shape)}')

        # any selection can not be out of the range of the chunk
        self.selection_shape = np.empty(self.arr_shape)[self.selection].shape
        if any([selection_dim < 0 or selection_dim > arr_dim for selection_dim, arr_dim
                in zip(self.selection_shape, self.arr_shape)]):
            raise IndexError('a selection index is out of range for the dimension')

        for i, dim_size in enumerate(self.arr_shape[::-1]):
            index = len(self.arr_shape) - (i+1)
            if index <= len(self.selection)-1:
                slice_size = self.selection_shape[index]
                if slice_size == dim_size and index > 0:
                    self.selection.pop()
                else:
                    break

        chunk_loc_slices = []
        last_dim_slice = None if self.selection[-1].step > 1 else self.selection.pop()
        for i, sl in enumerate(self.selection):
            dim_chunk_loc_slices = []
            for i, x in enumerate(slice_to_range(sl, arr_shape[i])):
                dim_chunk_loc_slices.append(slice(x, x+1, 1))
            chunk_loc_slices.append(dim_chunk_loc_slices)
        if last_dim_slice:
            chunk_loc_slices.append([last_dim_slice])
        self.chunk_loc_slices = list(itertools.product(*chunk_loc_slices))

    def __iter__(self):
        chunk1 = self.chunk_loc_slices[0]
        nitems = (chunk1[-1].stop - chunk1[-1].start) * np.prod(self.arr_shape[len(chunk1):])
        for chunk_selection in self.chunk_loc_slices:
            start = 0
            for i, sl in enumerate(chunk_selection):
                start += sl.start * np.prod(self.arr_shape[i+1:])
            yield int(start), int(nitems), chunk_selection<|MERGE_RESOLUTION|>--- conflicted
+++ resolved
@@ -5,17 +5,15 @@
 
 import numpy as np
 
-<<<<<<< HEAD
-from zarr.errors import (ArrayIndexError, err_boundscheck, err_negative_step,
-                         err_too_many_indices, err_vindex_invalid_selection)
-=======
+
 from zarr.errors import (
+    ArrayIndexError,
     NegativeStepError,
     err_too_many_indices,
     VindexInvalidSelectionError,
-    BoundsCheckError,
+    BoundsCheckError
 )
->>>>>>> 06c3b40d
+
 
 
 def is_integer(x):
