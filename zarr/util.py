--- conflicted
+++ resolved
@@ -1,21 +1,9 @@
 # -*- coding: utf-8 -*-
-<<<<<<< HEAD
-from __future__ import absolute_import, print_function, division
-from textwrap import TextWrapper
-import codecs
-=======
 import inspect
->>>>>>> 11eed3eb
 import json
 import math
 import numbers
-<<<<<<< HEAD
-import inspect
-
-=======
-import uuid
-from textwrap import TextWrapper, dedent
->>>>>>> 11eed3eb
+from textwrap import TextWrapper
 
 import numpy as np
 from asciitree import BoxStyle, LeftAligned
