--- conflicted
+++ resolved
@@ -7,13 +7,8 @@
 from zarr.creation import (empty, zeros, ones, full, array, empty_like, zeros_like,
                            ones_like, full_like, open_array, open_like, create)
 from zarr.storage import (DictStore, DirectoryStore, ZipStore, TempStore,
-<<<<<<< HEAD
-                          NestedDirectoryStore, DBMStore, LMDBStore, LRUStoreCache,
-                          LRUChunkCache)
-=======
                           NestedDirectoryStore, DBMStore, LMDBStore, SQLiteStore,
-                          LRUStoreCache)
->>>>>>> 43f7faef
+                          LRUStoreCache, LRUChunkCache)
 from zarr.hierarchy import group, open_group, Group
 from zarr.sync import ThreadSynchronizer, ProcessSynchronizer
 from zarr.codecs import *
