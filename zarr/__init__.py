--- conflicted
+++ resolved
@@ -8,11 +8,7 @@
                            ones_like, full_like, open_array, open_like, create)
 from zarr.storage import (DictStore, DirectoryStore, ZipStore, TempStore,
                           NestedDirectoryStore, DBMStore, LMDBStore, SQLiteStore,
-<<<<<<< HEAD
-                          LRUStoreCache, RedisStore, MongoDBStore, LRUChunkCache)
-=======
-                          LRUStoreCache, ABSStore, RedisStore, MongoDBStore)
->>>>>>> f5827376
+                          LRUStoreCache, ABSStore, RedisStore, MongoDBStore, LRUChunkCache)
 from zarr.hierarchy import group, open_group, Group
 from zarr.sync import ThreadSynchronizer, ProcessSynchronizer
 from zarr.codecs import *
