# -*- coding: utf-8 -*-
# flake8: noqa
<<<<<<< HEAD
from __future__ import absolute_import, print_function, division


from zarr.core import Array
from zarr.creation import (empty, zeros, ones, full, array, empty_like, zeros_like,
                           ones_like, full_like, open_array, open_like, create)
from zarr.storage import (DictStore, MemoryStore, DirectoryStore, ZipStore, TempStore,
                          NestedDirectoryStore, DBMStore, LMDBStore, SQLiteStore,
                          LRUStoreCache, ABSStore, RedisStore, MongoDBStore, LRUChunkCache)
from zarr.hierarchy import group, open_group, Group
from zarr.sync import ThreadSynchronizer, ProcessSynchronizer
=======
>>>>>>> 55ae9eb9
from zarr.codecs import *
from zarr.convenience import (consolidate_metadata, copy, copy_all, copy_store,
                              load, open, open_consolidated, save, save_array,
                              save_group, tree)
from zarr.core import Array
from zarr.creation import (array, create, empty, empty_like, full, full_like,
                           ones, ones_like, open_array, open_like, zeros,
                           zeros_like)
from zarr.errors import CopyError, MetadataError
from zarr.hierarchy import Group, group, open_group
from zarr.n5 import N5Store
from zarr.storage import (ABSStore, DBMStore, DictStore, DirectoryStore,
                          LMDBStore, LRUStoreCache, MemoryStore, MongoDBStore,
                          NestedDirectoryStore, RedisStore, SQLiteStore,
                          TempStore, ZipStore)
from zarr.sync import ProcessSynchronizer, ThreadSynchronizer
from zarr.version import version as __version__<|MERGE_RESOLUTION|>--- conflicted
+++ resolved
@@ -1,19 +1,5 @@
 # -*- coding: utf-8 -*-
 # flake8: noqa
-<<<<<<< HEAD
-from __future__ import absolute_import, print_function, division
-
-
-from zarr.core import Array
-from zarr.creation import (empty, zeros, ones, full, array, empty_like, zeros_like,
-                           ones_like, full_like, open_array, open_like, create)
-from zarr.storage import (DictStore, MemoryStore, DirectoryStore, ZipStore, TempStore,
-                          NestedDirectoryStore, DBMStore, LMDBStore, SQLiteStore,
-                          LRUStoreCache, ABSStore, RedisStore, MongoDBStore, LRUChunkCache)
-from zarr.hierarchy import group, open_group, Group
-from zarr.sync import ThreadSynchronizer, ProcessSynchronizer
-=======
->>>>>>> 55ae9eb9
 from zarr.codecs import *
 from zarr.convenience import (consolidate_metadata, copy, copy_all, copy_store,
                               load, open, open_consolidated, save, save_array,
@@ -28,6 +14,6 @@
 from zarr.storage import (ABSStore, DBMStore, DictStore, DirectoryStore,
                           LMDBStore, LRUStoreCache, MemoryStore, MongoDBStore,
                           NestedDirectoryStore, RedisStore, SQLiteStore,
-                          TempStore, ZipStore)
+                          TempStore, ZipStore, LRUChunkCache)
 from zarr.sync import ProcessSynchronizer, ThreadSynchronizer
 from zarr.version import version as __version__