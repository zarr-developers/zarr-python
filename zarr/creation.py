--- conflicted
+++ resolved
@@ -22,11 +22,7 @@
            overwrite=False, path=None, chunk_store=None, filters=None,
            cache_metadata=True, cache_attrs=True, read_only=False,
            object_codec=None, dimension_separator=None, write_empty_chunks=True,
-<<<<<<< HEAD
-           *, zarr_version=None, storage_transformers=(), **kwargs):
-=======
-           *, zarr_version=None, meta_array=None, **kwargs):
->>>>>>> e7c0eb45
+           *, zarr_version=None, meta_array=None, storage_transformers=(), **kwargs):
     """Create an array.
 
     Parameters
