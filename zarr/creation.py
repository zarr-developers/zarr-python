from warnings import warn

import numpy as np
from numcodecs.registry import codec_registry

from zarr.core import Array
from zarr.errors import (
    ArrayNotFoundError,
    ContainsArrayError,
    ContainsGroupError,
)
from zarr.n5 import N5Store
from zarr.storage import (DirectoryStore, ZipStore, contains_array,
                          contains_group, default_compressor, init_array,
                          normalize_storage_path, FSStore)


def create(shape, chunks=True, dtype=None, compressor='default',
           fill_value=0, order='C', store=None, synchronizer=None,
           overwrite=False, path=None, chunk_store=None, filters=None,
           cache_metadata=True, cache_attrs=True, read_only=False,
           object_codec=None, chunk_cache=None, **kwargs):
    """Create an array.

    Parameters
    ----------
    shape : int or tuple of ints
        Array shape.
    chunks : int or tuple of ints, optional
        Chunk shape. If True, will be guessed from `shape` and `dtype`. If
        False, will be set to `shape`, i.e., single chunk for the whole array.
        If an int, the chunk size in each dimension will be given by the value
        of `chunks`. Default is True.
    dtype : string or dtype, optional
        NumPy dtype.
    compressor : Codec, optional
        Primary compressor.
    fill_value : object
        Default value to use for uninitialized portions of the array.
    order : {'C', 'F'}, optional
        Memory layout to be used within each chunk.
    store : MutableMapping or string
        Store or path to directory in file system or name of zip file.
    synchronizer : object, optional
        Array synchronizer.
    overwrite : bool, optional
        If True, delete all pre-existing data in `store` at `path` before
        creating the array.
    path : string, optional
        Path under which array is stored.
    chunk_store : MutableMapping, optional
        Separate storage for chunks. If not provided, `store` will be used
        for storage of both chunks and metadata.
    chunk_cache: MutableMapping, optional
        Mapping to store decoded chunks for caching. Can be used in repeated
        chunk access scenarios when decoding of data is computationally
        expensive.
        NOTE: When using the write cache feature with object arrays(i.e.
        when dtype of array is 'object' and when writing to the array with
        chunk_cache provided) could result in a slight slowdown as some
        dtypes, like VLenArray, have to go through the encode-decode phase
        before having the correct dtype.
    filters : sequence of Codecs, optional
        Sequence of filters to use to encode chunk data prior to compression.
    cache_metadata : bool, optional
        If True, array configuration metadata will be cached for the
        lifetime of the object. If False, array metadata will be reloaded
        prior to all data access and modification operations (may incur
        overhead depending on storage and data access pattern).
    cache_attrs : bool, optional
        If True (default), user attributes will be cached for attribute read
        operations. If False, user attributes are reloaded from the store prior
        to all attribute read operations.
    read_only : bool, optional
        True if array should be protected against modification.
    object_codec : Codec, optional
        A codec to encode object arrays, only needed if dtype=object.

    Returns
    -------
    z : zarr.core.Array

    Examples
    --------

    Create an array with default settings::

        >>> import zarr
        >>> z = zarr.create((10000, 10000), chunks=(1000, 1000))
        >>> z
        <zarr.core.Array (10000, 10000) float64>

    Create an array with different some different configuration options::

        >>> from numcodecs import Blosc
        >>> compressor = Blosc(cname='zstd', clevel=1, shuffle=Blosc.BITSHUFFLE)
        >>> z = zarr.create((10000, 10000), chunks=(1000, 1000), dtype='i1', order='F',
        ...                 compressor=compressor)
        >>> z
        <zarr.core.Array (10000, 10000) int8>

    To create an array with object dtype requires a filter that can handle Python object
    encoding, e.g., `MsgPack` or `Pickle` from `numcodecs`::

        >>> from numcodecs import MsgPack
        >>> z = zarr.create((10000, 10000), chunks=(1000, 1000), dtype=object,
        ...                 object_codec=MsgPack())
        >>> z
        <zarr.core.Array (10000, 10000) object>

    Example with some filters, and also storing chunks separately from metadata::

        >>> from numcodecs import Quantize, Adler32
        >>> store, chunk_store = dict(), dict()
        >>> z = zarr.create((10000, 10000), chunks=(1000, 1000), dtype='f8',
        ...                 filters=[Quantize(digits=2, dtype='f8'), Adler32()],
        ...                 store=store, chunk_store=chunk_store)
        >>> z
        <zarr.core.Array (10000, 10000) float64>

    """

    # handle polymorphic store arg
    store = normalize_store_arg(store)

    # API compatibility with h5py
    compressor, fill_value = _kwargs_compat(compressor, fill_value, kwargs)

    # initialize array metadata
    init_array(store, shape=shape, chunks=chunks, dtype=dtype, compressor=compressor,
               fill_value=fill_value, order=order, overwrite=overwrite, path=path,
               chunk_store=chunk_store, filters=filters, object_codec=object_codec)

    # instantiate array
    z = Array(store, path=path, chunk_store=chunk_store, synchronizer=synchronizer,
              cache_metadata=cache_metadata, cache_attrs=cache_attrs, read_only=read_only,
              chunk_cache=chunk_cache)

    return z


def normalize_store_arg(store, clobber=False, storage_options=None, mode='w'):
    if store is None:
        return dict()
    elif isinstance(store, str):
        mode = mode if clobber else "r"
        if "://" in store or "::" in store:
            return FSStore(store, mode=mode, **(storage_options or {}))
        elif storage_options:
            raise ValueError("storage_options passed with non-fsspec path")
        if store.endswith('.zip'):
            return ZipStore(store, mode=mode)
        elif store.endswith('.n5'):
            return N5Store(store)
        else:
            return DirectoryStore(store)
    else:
        return store


def _kwargs_compat(compressor, fill_value, kwargs):

    # to be compatible with h5py, as well as backwards-compatible with Zarr
    # 1.x, accept 'compression' and 'compression_opts' keyword arguments

    if compressor != 'default':
        # 'compressor' overrides 'compression'
        if "compression" in kwargs:
            warn(
                "'compression' keyword argument overridden by 'compressor'",
                stacklevel=3,
            )
            del kwargs["compression"]
        if "compression_opts" in kwargs:
            warn(
                "'compression_opts' keyword argument overridden by 'compressor'",
                stacklevel=3,
            )
            del kwargs["compression_opts"]

    elif 'compression' in kwargs:
        compression = kwargs.pop('compression')
        compression_opts = kwargs.pop('compression_opts', None)

        if compression is None or compression == 'none':
            compressor = None

        elif compression == 'default':
            compressor = default_compressor

        elif isinstance(compression, str):
            codec_cls = codec_registry[compression]

            # handle compression_opts
            if isinstance(compression_opts, dict):
                compressor = codec_cls(**compression_opts)
            elif isinstance(compression_opts, (list, tuple)):
                compressor = codec_cls(*compression_opts)
            elif compression_opts is None:
                compressor = codec_cls()
            else:
                # assume single argument, e.g., int
                compressor = codec_cls(compression_opts)

        # be lenient here if user gives compressor as 'compression'
        elif hasattr(compression, 'get_config'):
            compressor = compression

        else:
            raise ValueError('bad value for compression: %r' % compression)

    # handle 'fillvalue'
    if 'fillvalue' in kwargs:
        # to be compatible with h5py, accept 'fillvalue' instead of
        # 'fill_value'
        fill_value = kwargs.pop('fillvalue')

    # ignore other keyword arguments
    for k in kwargs:
        warn('ignoring keyword argument %r' % k)

    return compressor, fill_value


def empty(shape, **kwargs):
    """Create an empty array.

    For parameter definitions see :func:`zarr.creation.create`.

    Notes
    -----
    The contents of an empty Zarr array are not defined. On attempting to
    retrieve data from an empty Zarr array, any values may be returned,
    and these are not guaranteed to be stable from one access to the next.

    """
    return create(shape=shape, fill_value=None, **kwargs)


def zeros(shape, **kwargs):
    """Create an array, with zero being used as the default value for
    uninitialized portions of the array.

    For parameter definitions see :func:`zarr.creation.create`.

    Examples
    --------
    >>> import zarr
    >>> z = zarr.zeros((10000, 10000), chunks=(1000, 1000))
    >>> z
    <zarr.core.Array (10000, 10000) float64>
    >>> z[:2, :2]
    array([[0., 0.],
           [0., 0.]])

    """

    return create(shape=shape, fill_value=0, **kwargs)


def ones(shape, **kwargs):
    """Create an array, with one being used as the default value for
    uninitialized portions of the array.

    For parameter definitions see :func:`zarr.creation.create`.

    Examples
    --------
    >>> import zarr
    >>> z = zarr.ones((10000, 10000), chunks=(1000, 1000))
    >>> z
    <zarr.core.Array (10000, 10000) float64>
    >>> z[:2, :2]
    array([[1., 1.],
           [1., 1.]])

    """

    return create(shape=shape, fill_value=1, **kwargs)


def full(shape, fill_value, **kwargs):
    """Create an array, with `fill_value` being used as the default value for
    uninitialized portions of the array.

    For parameter definitions see :func:`zarr.creation.create`.

    Examples
    --------
    >>> import zarr
    >>> z = zarr.full((10000, 10000), chunks=(1000, 1000), fill_value=42)
    >>> z
    <zarr.core.Array (10000, 10000) float64>
    >>> z[:2, :2]
    array([[42., 42.],
           [42., 42.]])

    """

    return create(shape=shape, fill_value=fill_value, **kwargs)


def _get_shape_chunks(a):
    shape = None
    chunks = None

    if hasattr(a, 'shape') and \
            isinstance(a.shape, tuple):
        shape = a.shape

        if hasattr(a, 'chunks') and \
                isinstance(a.chunks, tuple) and \
                (len(a.chunks) == len(a.shape)):
            chunks = a.chunks

        elif hasattr(a, 'chunklen'):
            # bcolz carray
            chunks = (a.chunklen,) + a.shape[1:]

    return shape, chunks


def array(data, **kwargs):
    """Create an array filled with `data`.

    The `data` argument should be a NumPy array or array-like object. For
    other parameter definitions see :func:`zarr.creation.create`.

    Examples
    --------
    >>> import numpy as np
    >>> import zarr
    >>> a = np.arange(100000000).reshape(10000, 10000)
    >>> z = zarr.array(a, chunks=(1000, 1000))
    >>> z
    <zarr.core.Array (10000, 10000) int64>

    """

    # ensure data is array-like
    if not hasattr(data, 'shape') or not hasattr(data, 'dtype'):
        data = np.asanyarray(data)

    # setup dtype
    kw_dtype = kwargs.get('dtype', None)
    if kw_dtype is None:
        kwargs['dtype'] = data.dtype
    else:
        kwargs['dtype'] = kw_dtype

    # setup shape and chunks
    data_shape, data_chunks = _get_shape_chunks(data)
    kwargs['shape'] = data_shape
    kw_chunks = kwargs.get('chunks', None)
    if kw_chunks is None:
        kwargs['chunks'] = data_chunks
    else:
        kwargs['chunks'] = kw_chunks

    # pop read-only to apply after storing the data
    read_only = kwargs.pop('read_only', False)

    # instantiate array
    z = create(**kwargs)

    # fill with data
    z[...] = data

    # set read_only property afterwards
    z.read_only = read_only

    return z


<<<<<<< HEAD
def open_array(store=None, mode='a', shape=None, chunks=True, dtype=None,
               compressor='default', fill_value=0, order='C', synchronizer=None,
               filters=None, cache_metadata=True, cache_attrs=True, path=None,
               object_codec=None, chunk_store=None, storage_options=None,
               chunk_cache=None, **kwargs):
=======
def open_array(
    store=None,
    mode="a",
    shape=None,
    chunks=True,
    dtype=None,
    compressor="default",
    fill_value=0,
    order="C",
    synchronizer=None,
    filters=None,
    cache_metadata=True,
    cache_attrs=True,
    path=None,
    object_codec=None,
    chunk_store=None,
    storage_options=None,
    partial_decompress=False,
    **kwargs
):
>>>>>>> 0c530c3f
    """Open an array using file-mode-like semantics.

    Parameters
    ----------
    store : MutableMapping or string, optional
        Store or path to directory in file system or name of zip file.
    mode : {'r', 'r+', 'a', 'w', 'w-'}, optional
        Persistence mode: 'r' means read only (must exist); 'r+' means
        read/write (must exist); 'a' means read/write (create if doesn't
        exist); 'w' means create (overwrite if exists); 'w-' means create
        (fail if exists).
    shape : int or tuple of ints, optional
        Array shape.
    chunks : int or tuple of ints, optional
        Chunk shape. If True, will be guessed from `shape` and `dtype`. If
        False, will be set to `shape`, i.e., single chunk for the whole array.
        If an int, the chunk size in each dimension will be given by the value
        of `chunks`. Default is True.
    dtype : string or dtype, optional
        NumPy dtype.
    compressor : Codec, optional
        Primary compressor.
    fill_value : object, optional
        Default value to use for uninitialized portions of the array.
    order : {'C', 'F'}, optional
        Memory layout to be used within each chunk.
    synchronizer : object, optional
        Array synchronizer.
    filters : sequence, optional
        Sequence of filters to use to encode chunk data prior to compression.
    cache_metadata : bool, optional
        If True, array configuration metadata will be cached for the
        lifetime of the object. If False, array metadata will be reloaded
        prior to all data access and modification operations (may incur
        overhead depending on storage and data access pattern).
    cache_attrs : bool, optional
        If True (default), user attributes will be cached for attribute read
        operations. If False, user attributes are reloaded from the store prior
        to all attribute read operations.
    path : string, optional
        Array path within store.
    object_codec : Codec, optional
        A codec to encode object arrays, only needed if dtype=object.
    chunk_store : MutableMapping or string, optional
        Store or path to directory in file system or name of zip file.
    storage_options : dict
        If using an fsspec URL to create the store, these will be passed to
        the backend implementation. Ignored otherwise.
<<<<<<< HEAD
    chunk_cache: MutableMapping, optional
        Mapping to store decoded chunks for caching. Can be used in repeated
        chunk access scenarios when decoding of data is computationally
        expensive.
        NOTE: When using the write cache feature with object arrays(i.e.
        when dtype of array is 'object' and when writing to the array with
        chunk_cache provided) could result in a slight slowdown as some
        dtypes, like VLenArray, have to go through the encode-decode phase
        before having the correct dtype.
=======
    partial_decompress : bool, optional
        If True and while the chunk_store is a FSStore and the compresion used
        is Blosc, when getting data from the array chunks will be partially
        read and decompressed when possible.

        .. versionadded:: 2.7
>>>>>>> 0c530c3f

    Returns
    -------
    z : zarr.core.Array

    Examples
    --------
    >>> import numpy as np
    >>> import zarr
    >>> z1 = zarr.open_array('data/example.zarr', mode='w', shape=(10000, 10000),
    ...                      chunks=(1000, 1000), fill_value=0)
    >>> z1[:] = np.arange(100000000).reshape(10000, 10000)
    >>> z1
    <zarr.core.Array (10000, 10000) float64>
    >>> z2 = zarr.open_array('data/example.zarr', mode='r')
    >>> z2
    <zarr.core.Array (10000, 10000) float64 read-only>
    >>> np.all(z1[:] == z2[:])
    True

    Notes
    -----
    There is no need to close an array. Data are automatically flushed to the
    file system.

    """

    # use same mode semantics as h5py
    # r : read only, must exist
    # r+ : read/write, must exist
    # w : create, delete if exists
    # w- or x : create, fail if exists
    # a : read/write if exists, create otherwise (default)

    # handle polymorphic store arg
    clobber = (mode == 'w')
    store = normalize_store_arg(store, clobber=clobber, storage_options=storage_options, mode=mode)
    if chunk_store is not None:
        chunk_store = normalize_store_arg(chunk_store, clobber=clobber,
                                          storage_options=storage_options)
    path = normalize_storage_path(path)

    # API compatibility with h5py
    compressor, fill_value = _kwargs_compat(compressor, fill_value, kwargs)

    # ensure fill_value of correct type
    if fill_value is not None:
        fill_value = np.array(fill_value, dtype=dtype)[()]

    # ensure store is initialized

    if mode in ['r', 'r+']:
        if contains_group(store, path=path):
            raise ContainsGroupError(path)
        elif not contains_array(store, path=path):
            raise ArrayNotFoundError(path)

    elif mode == 'w':
        init_array(store, shape=shape, chunks=chunks, dtype=dtype,
                   compressor=compressor, fill_value=fill_value,
                   order=order, filters=filters, overwrite=True, path=path,
                   object_codec=object_codec, chunk_store=chunk_store)

    elif mode == 'a':
        if contains_group(store, path=path):
            raise ContainsGroupError(path)
        elif not contains_array(store, path=path):
            init_array(store, shape=shape, chunks=chunks, dtype=dtype,
                       compressor=compressor, fill_value=fill_value,
                       order=order, filters=filters, path=path,
                       object_codec=object_codec, chunk_store=chunk_store)

    elif mode in ['w-', 'x']:
        if contains_group(store, path=path):
            raise ContainsGroupError(path)
        elif contains_array(store, path=path):
            raise ContainsArrayError(path)
        else:
            init_array(store, shape=shape, chunks=chunks, dtype=dtype,
                       compressor=compressor, fill_value=fill_value,
                       order=order, filters=filters, path=path,
                       object_codec=object_codec, chunk_store=chunk_store)

    # determine read only status
    read_only = mode == 'r'

    # instantiate array
    z = Array(store, read_only=read_only, synchronizer=synchronizer,
              cache_metadata=cache_metadata, cache_attrs=cache_attrs, path=path,
              chunk_store=chunk_store, chunk_cache=chunk_cache)

    return z


def _like_args(a, kwargs):

    shape, chunks = _get_shape_chunks(a)
    if shape is not None:
        kwargs.setdefault('shape', shape)
    if chunks is not None:
        kwargs.setdefault('chunks', chunks)

    if hasattr(a, 'dtype'):
        kwargs.setdefault('dtype', a.dtype)

    if isinstance(a, Array):
        kwargs.setdefault('compressor', a.compressor)
        kwargs.setdefault('order', a.order)
        kwargs.setdefault('filters', a.filters)
    else:
        kwargs.setdefault('compressor', 'default')
        kwargs.setdefault('order', 'C')


def empty_like(a, **kwargs):
    """Create an empty array like `a`."""
    _like_args(a, kwargs)
    return empty(**kwargs)


def zeros_like(a, **kwargs):
    """Create an array of zeros like `a`."""
    _like_args(a, kwargs)
    return zeros(**kwargs)


def ones_like(a, **kwargs):
    """Create an array of ones like `a`."""
    _like_args(a, kwargs)
    return ones(**kwargs)


def full_like(a, **kwargs):
    """Create a filled array like `a`."""
    _like_args(a, kwargs)
    if isinstance(a, Array):
        kwargs.setdefault('fill_value', a.fill_value)
    return full(**kwargs)


def open_like(a, path, **kwargs):
    """Open a persistent array like `a`."""
    _like_args(a, kwargs)
    if isinstance(a, Array):
        kwargs.setdefault('fill_value', a.fill_value)
    return open_array(path, **kwargs)<|MERGE_RESOLUTION|>--- conflicted
+++ resolved
@@ -372,13 +372,6 @@
     return z
 
 
-<<<<<<< HEAD
-def open_array(store=None, mode='a', shape=None, chunks=True, dtype=None,
-               compressor='default', fill_value=0, order='C', synchronizer=None,
-               filters=None, cache_metadata=True, cache_attrs=True, path=None,
-               object_codec=None, chunk_store=None, storage_options=None,
-               chunk_cache=None, **kwargs):
-=======
 def open_array(
     store=None,
     mode="a",
@@ -397,9 +390,9 @@
     chunk_store=None,
     storage_options=None,
     partial_decompress=False,
+    chunk_cache=None,
     **kwargs
 ):
->>>>>>> 0c530c3f
     """Open an array using file-mode-like semantics.
 
     Parameters
@@ -448,7 +441,12 @@
     storage_options : dict
         If using an fsspec URL to create the store, these will be passed to
         the backend implementation. Ignored otherwise.
-<<<<<<< HEAD
+    partial_decompress : bool, optional
+        If True and while the chunk_store is a FSStore and the compresion used
+        is Blosc, when getting data from the array chunks will be partially
+        read and decompressed when possible.
+
+        .. versionadded:: 2.7
     chunk_cache: MutableMapping, optional
         Mapping to store decoded chunks for caching. Can be used in repeated
         chunk access scenarios when decoding of data is computationally
@@ -458,14 +456,6 @@
         chunk_cache provided) could result in a slight slowdown as some
         dtypes, like VLenArray, have to go through the encode-decode phase
         before having the correct dtype.
-=======
-    partial_decompress : bool, optional
-        If True and while the chunk_store is a FSStore and the compresion used
-        is Blosc, when getting data from the array chunks will be partially
-        read and decompressed when possible.
-
-        .. versionadded:: 2.7
->>>>>>> 0c530c3f
 
     Returns
     -------
