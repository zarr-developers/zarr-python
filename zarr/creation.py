from warnings import warn

import numpy as np
from numcodecs.registry import codec_registry

from zarr._storage.store import DEFAULT_ZARR_VERSION
from zarr.core import Array
from zarr.errors import (
    ArrayNotFoundError,
    ContainsArrayError,
    ContainsGroupError,
)
from zarr.storage import (contains_array, contains_group, default_compressor,
                          init_array, normalize_storage_path,
                          normalize_store_arg)
from zarr.util import normalize_dimension_separator


def create(shape, chunks=True, dtype=None, compressor='default',
           fill_value=0, order='C', store=None, synchronizer=None,
           overwrite=False, path=None, chunk_store=None, filters=None,
           cache_metadata=True, cache_attrs=True, read_only=False,
<<<<<<< HEAD
           object_codec=None, dimension_separator=None,
           write_empty_chunks=False, meta_array=None,
           **kwargs):
=======
           object_codec=None, dimension_separator=None, write_empty_chunks=True,
           *, zarr_version=None, **kwargs):
>>>>>>> 5cdb2022
    """Create an array.

    Parameters
    ----------
    shape : int or tuple of ints
        Array shape.
    chunks : int or tuple of ints, optional
        Chunk shape. If True, will be guessed from `shape` and `dtype`. If
        False, will be set to `shape`, i.e., single chunk for the whole array.
        If an int, the chunk size in each dimension will be given by the value
        of `chunks`. Default is True.
    dtype : string or dtype, optional
        NumPy dtype.
    compressor : Codec, optional
        Primary compressor.
    fill_value : object
        Default value to use for uninitialized portions of the array.
    order : {'C', 'F'}, optional
        Memory layout to be used within each chunk.
    store : MutableMapping or string
        Store or path to directory in file system or name of zip file.
    synchronizer : object, optional
        Array synchronizer.
    overwrite : bool, optional
        If True, delete all pre-existing data in `store` at `path` before
        creating the array.
    path : string, optional
        Path under which array is stored.
    chunk_store : MutableMapping, optional
        Separate storage for chunks. If not provided, `store` will be used
        for storage of both chunks and metadata.
    filters : sequence of Codecs, optional
        Sequence of filters to use to encode chunk data prior to compression.
    cache_metadata : bool, optional
        If True, array configuration metadata will be cached for the
        lifetime of the object. If False, array metadata will be reloaded
        prior to all data access and modification operations (may incur
        overhead depending on storage and data access pattern).
    cache_attrs : bool, optional
        If True (default), user attributes will be cached for attribute read
        operations. If False, user attributes are reloaded from the store prior
        to all attribute read operations.
    read_only : bool, optional
        True if array should be protected against modification.
    object_codec : Codec, optional
        A codec to encode object arrays, only needed if dtype=object.
    dimension_separator : {'.', '/'}, optional
        Separator placed between the dimensions of a chunk.

        .. versionadded:: 2.8

    write_empty_chunks : bool, optional
        If True (default), all chunks will be stored regardless of their
        contents. If False, each chunk is compared to the array's fill value
        prior to storing. If a chunk is uniformly equal to the fill value, then
        that chunk is not be stored, and the store entry for that chunk's key
        is deleted. This setting enables sparser storage, as only chunks with
        non-fill-value data are stored, at the expense of overhead associated
        with checking the data of each chunk.

        .. versionadded:: 2.11

<<<<<<< HEAD
        .. versionadded:: 2.11

    meta_array : array-like, optional
        An array instance to use for determining arrays to create and return
        to users. Use `numpy.empty(())` by default.

        .. versionadded:: 2.12
=======
    zarr_version : {None, 2, 3}, optional
        The zarr protocol version of the created array. If None, it will be
        inferred from ``store`` or ``chunk_store`` if they are provided,
        otherwise defaulting to 2.
>>>>>>> 5cdb2022

    Returns
    -------
    z : zarr.core.Array

    Examples
    --------

    Create an array with default settings::

        >>> import zarr
        >>> z = zarr.create((10000, 10000), chunks=(1000, 1000))
        >>> z
        <zarr.core.Array (10000, 10000) float64>

    Create an array with different some different configuration options::

        >>> from numcodecs import Blosc
        >>> compressor = Blosc(cname='zstd', clevel=1, shuffle=Blosc.BITSHUFFLE)
        >>> z = zarr.create((10000, 10000), chunks=(1000, 1000), dtype='i1', order='F',
        ...                 compressor=compressor)
        >>> z
        <zarr.core.Array (10000, 10000) int8>

    To create an array with object dtype requires a filter that can handle Python object
    encoding, e.g., `MsgPack` or `Pickle` from `numcodecs`::

        >>> from numcodecs import MsgPack
        >>> z = zarr.create((10000, 10000), chunks=(1000, 1000), dtype=object,
        ...                 object_codec=MsgPack())
        >>> z
        <zarr.core.Array (10000, 10000) object>

    Example with some filters, and also storing chunks separately from metadata::

        >>> from numcodecs import Quantize, Adler32
        >>> store, chunk_store = dict(), dict()
        >>> z = zarr.create((10000, 10000), chunks=(1000, 1000), dtype='f8',
        ...                 filters=[Quantize(digits=2, dtype='f8'), Adler32()],
        ...                 store=store, chunk_store=chunk_store)
        >>> z
        <zarr.core.Array (10000, 10000) float64>

    """
    if zarr_version is None and store is None:
        zarr_version = getattr(chunk_store, '_store_version', DEFAULT_ZARR_VERSION)

    # handle polymorphic store arg
    store = normalize_store_arg(store, zarr_version=zarr_version)
    zarr_version = getattr(store, '_store_version', DEFAULT_ZARR_VERSION)

    # API compatibility with h5py
    compressor, fill_value = _kwargs_compat(compressor, fill_value, kwargs)

    # optional array metadata
    if dimension_separator is None:
        dimension_separator = getattr(store, "_dimension_separator", None)
    else:
        store_separator = getattr(store, "_dimension_separator", None)
        if store_separator not in (None, dimension_separator):
            raise ValueError(
                f"Specified dimension_separator: {dimension_separator}"
                f"conflicts with store's separator: "
                f"{store_separator}")
    dimension_separator = normalize_dimension_separator(dimension_separator)

    if zarr_version > 2 and path is None:
        raise ValueError("path must be supplied to initialize a zarr v3 array")

    # initialize array metadata
    init_array(store, shape=shape, chunks=chunks, dtype=dtype, compressor=compressor,
               fill_value=fill_value, order=order, overwrite=overwrite, path=path,
               chunk_store=chunk_store, filters=filters, object_codec=object_codec,
               dimension_separator=dimension_separator)

    # instantiate array
    z = Array(store, path=path, chunk_store=chunk_store, synchronizer=synchronizer,
              cache_metadata=cache_metadata, cache_attrs=cache_attrs, read_only=read_only,
              write_empty_chunks=write_empty_chunks, meta_array=meta_array)

    return z


def _kwargs_compat(compressor, fill_value, kwargs):

    # to be compatible with h5py, as well as backwards-compatible with Zarr
    # 1.x, accept 'compression' and 'compression_opts' keyword arguments

    if compressor != 'default':
        # 'compressor' overrides 'compression'
        if "compression" in kwargs:
            warn(
                "'compression' keyword argument overridden by 'compressor'",
                stacklevel=3,
            )
            del kwargs["compression"]
        if "compression_opts" in kwargs:
            warn(
                "'compression_opts' keyword argument overridden by 'compressor'",
                stacklevel=3,
            )
            del kwargs["compression_opts"]

    elif 'compression' in kwargs:
        compression = kwargs.pop('compression')
        compression_opts = kwargs.pop('compression_opts', None)

        if compression is None or compression == 'none':
            compressor = None

        elif compression == 'default':
            compressor = default_compressor

        elif isinstance(compression, str):
            codec_cls = codec_registry[compression]

            # handle compression_opts
            if isinstance(compression_opts, dict):
                compressor = codec_cls(**compression_opts)
            elif isinstance(compression_opts, (list, tuple)):
                compressor = codec_cls(*compression_opts)
            elif compression_opts is None:
                compressor = codec_cls()
            else:
                # assume single argument, e.g., int
                compressor = codec_cls(compression_opts)

        # be lenient here if user gives compressor as 'compression'
        elif hasattr(compression, 'get_config'):
            compressor = compression

        else:
            raise ValueError('bad value for compression: %r' % compression)

    # handle 'fillvalue'
    if 'fillvalue' in kwargs:
        # to be compatible with h5py, accept 'fillvalue' instead of
        # 'fill_value'
        fill_value = kwargs.pop('fillvalue')

    # ignore other keyword arguments
    for k in kwargs:
        warn('ignoring keyword argument %r' % k)

    return compressor, fill_value


def empty(shape, **kwargs):
    """Create an empty array.

    For parameter definitions see :func:`zarr.creation.create`.

    Notes
    -----
    The contents of an empty Zarr array are not defined. On attempting to
    retrieve data from an empty Zarr array, any values may be returned,
    and these are not guaranteed to be stable from one access to the next.

    """
    return create(shape=shape, fill_value=None, **kwargs)


def zeros(shape, **kwargs):
    """Create an array, with zero being used as the default value for
    uninitialized portions of the array.

    For parameter definitions see :func:`zarr.creation.create`.

    Examples
    --------
    >>> import zarr
    >>> z = zarr.zeros((10000, 10000), chunks=(1000, 1000))
    >>> z
    <zarr.core.Array (10000, 10000) float64>
    >>> z[:2, :2]
    array([[0., 0.],
           [0., 0.]])

    """

    return create(shape=shape, fill_value=0, **kwargs)


def ones(shape, **kwargs):
    """Create an array, with one being used as the default value for
    uninitialized portions of the array.

    For parameter definitions see :func:`zarr.creation.create`.

    Examples
    --------
    >>> import zarr
    >>> z = zarr.ones((10000, 10000), chunks=(1000, 1000))
    >>> z
    <zarr.core.Array (10000, 10000) float64>
    >>> z[:2, :2]
    array([[1., 1.],
           [1., 1.]])

    """

    return create(shape=shape, fill_value=1, **kwargs)


def full(shape, fill_value, **kwargs):
    """Create an array, with `fill_value` being used as the default value for
    uninitialized portions of the array.

    For parameter definitions see :func:`zarr.creation.create`.

    Examples
    --------
    >>> import zarr
    >>> z = zarr.full((10000, 10000), chunks=(1000, 1000), fill_value=42)
    >>> z
    <zarr.core.Array (10000, 10000) float64>
    >>> z[:2, :2]
    array([[42., 42.],
           [42., 42.]])

    """

    return create(shape=shape, fill_value=fill_value, **kwargs)


def _get_shape_chunks(a):
    shape = None
    chunks = None

    if hasattr(a, 'shape') and \
            isinstance(a.shape, tuple):
        shape = a.shape

        if hasattr(a, 'chunks') and \
                isinstance(a.chunks, tuple) and \
                (len(a.chunks) == len(a.shape)):
            chunks = a.chunks

        elif hasattr(a, 'chunklen'):
            # bcolz carray
            chunks = (a.chunklen,) + a.shape[1:]

    return shape, chunks


def array(data, **kwargs):
    """Create an array filled with `data`.

    The `data` argument should be a NumPy array or array-like object. For
    other parameter definitions see :func:`zarr.creation.create`.

    Examples
    --------
    >>> import numpy as np
    >>> import zarr
    >>> a = np.arange(100000000).reshape(10000, 10000)
    >>> z = zarr.array(a, chunks=(1000, 1000))
    >>> z
    <zarr.core.Array (10000, 10000) int64>

    """

    # ensure data is array-like
    if not hasattr(data, 'shape') or not hasattr(data, 'dtype'):
        data = np.asanyarray(data)

    # setup dtype
    kw_dtype = kwargs.get('dtype')
    if kw_dtype is None:
        kwargs['dtype'] = data.dtype
    else:
        kwargs['dtype'] = kw_dtype

    # setup shape and chunks
    data_shape, data_chunks = _get_shape_chunks(data)
    kwargs['shape'] = data_shape
    kw_chunks = kwargs.get('chunks')
    if kw_chunks is None:
        kwargs['chunks'] = data_chunks
    else:
        kwargs['chunks'] = kw_chunks

    # pop read-only to apply after storing the data
    read_only = kwargs.pop('read_only', False)

    # instantiate array
    z = create(**kwargs)

    # fill with data
    z[...] = data

    # set read_only property afterwards
    z.read_only = read_only

    return z


def open_array(
    store=None,
    mode="a",
    shape=None,
    chunks=True,
    dtype=None,
    compressor="default",
    fill_value=0,
    order="C",
    synchronizer=None,
    filters=None,
    cache_metadata=True,
    cache_attrs=True,
    path=None,
    object_codec=None,
    chunk_store=None,
    storage_options=None,
    partial_decompress=False,
    write_empty_chunks=True,
    *,
    zarr_version=None,
    dimension_separator=None,
    **kwargs
):
    """Open an array using file-mode-like semantics.

    Parameters
    ----------
    store : MutableMapping or string, optional
        Store or path to directory in file system or name of zip file.
    mode : {'r', 'r+', 'a', 'w', 'w-'}, optional
        Persistence mode: 'r' means read only (must exist); 'r+' means
        read/write (must exist); 'a' means read/write (create if doesn't
        exist); 'w' means create (overwrite if exists); 'w-' means create
        (fail if exists).
    shape : int or tuple of ints, optional
        Array shape.
    chunks : int or tuple of ints, optional
        Chunk shape. If True, will be guessed from `shape` and `dtype`. If
        False, will be set to `shape`, i.e., single chunk for the whole array.
        If an int, the chunk size in each dimension will be given by the value
        of `chunks`. Default is True.
    dtype : string or dtype, optional
        NumPy dtype.
    compressor : Codec, optional
        Primary compressor.
    fill_value : object, optional
        Default value to use for uninitialized portions of the array.
    order : {'C', 'F'}, optional
        Memory layout to be used within each chunk.
    synchronizer : object, optional
        Array synchronizer.
    filters : sequence, optional
        Sequence of filters to use to encode chunk data prior to compression.
    cache_metadata : bool, optional
        If True, array configuration metadata will be cached for the
        lifetime of the object. If False, array metadata will be reloaded
        prior to all data access and modification operations (may incur
        overhead depending on storage and data access pattern).
    cache_attrs : bool, optional
        If True (default), user attributes will be cached for attribute read
        operations. If False, user attributes are reloaded from the store prior
        to all attribute read operations.
    path : string, optional
        Array path within store.
    object_codec : Codec, optional
        A codec to encode object arrays, only needed if dtype=object.
    chunk_store : MutableMapping or string, optional
        Store or path to directory in file system or name of zip file.
    storage_options : dict
        If using an fsspec URL to create the store, these will be passed to
        the backend implementation. Ignored otherwise.
    partial_decompress : bool, optional
        If True and while the chunk_store is a FSStore and the compression used
        is Blosc, when getting data from the array chunks will be partially
        read and decompressed when possible.
    write_empty_chunks : bool, optional
        If True (default), all chunks will be stored regardless of their
        contents. If False, each chunk is compared to the array's fill value
        prior to storing. If a chunk is uniformly equal to the fill value, then
        that chunk is not be stored, and the store entry for that chunk's key
        is deleted. This setting enables sparser storage, as only chunks with
        non-fill-value data are stored, at the expense of overhead associated
        with checking the data of each chunk.

        .. versionadded:: 2.11

    zarr_version : {None, 2, 3}, optional
        The zarr protocol version of the array to be opened. If None, it will
        be inferred from ``store`` or ``chunk_store`` if they are provided,
        otherwise defaulting to 2.
    dimension_separator : {None, '.', '/'}, optional
        Can be used to specify whether the array is in a flat ('.') or nested
        ('/') format. If None, the appropriate value will be read from `store`
        when present. Otherwise, defaults to '.' when ``zarr_version == 2``
        and `/` otherwise.

    Returns
    -------
    z : zarr.core.Array

    Examples
    --------
    >>> import numpy as np
    >>> import zarr
    >>> z1 = zarr.open_array('data/example.zarr', mode='w', shape=(10000, 10000),
    ...                      chunks=(1000, 1000), fill_value=0)
    >>> z1[:] = np.arange(100000000).reshape(10000, 10000)
    >>> z1
    <zarr.core.Array (10000, 10000) float64>
    >>> z2 = zarr.open_array('data/example.zarr', mode='r')
    >>> z2
    <zarr.core.Array (10000, 10000) float64 read-only>
    >>> np.all(z1[:] == z2[:])
    True

    Notes
    -----
    There is no need to close an array. Data are automatically flushed to the
    file system.

    """

    # use same mode semantics as h5py
    # r : read only, must exist
    # r+ : read/write, must exist
    # w : create, delete if exists
    # w- or x : create, fail if exists
    # a : read/write if exists, create otherwise (default)

    if zarr_version is None and store is None:
        zarr_version = getattr(chunk_store, '_store_version', DEFAULT_ZARR_VERSION)

    # handle polymorphic store arg
    store = normalize_store_arg(store, storage_options=storage_options,
                                mode=mode, zarr_version=zarr_version)
    zarr_version = getattr(store, '_store_version', DEFAULT_ZARR_VERSION)
    if chunk_store is not None:
        chunk_store = normalize_store_arg(chunk_store,
                                          storage_options=storage_options,
                                          mode=mode,
                                          zarr_version=zarr_version)

    # respect the dimension separator specified in a store, if present
    if dimension_separator is None:
        if hasattr(store, '_dimension_separator'):
            dimension_separator = store._dimension_separator
        else:
            dimension_separator = '.' if zarr_version == 2 else '/'

    if zarr_version == 3 and path is None:
        path = 'array'  # TODO: raise ValueError instead?

    path = normalize_storage_path(path)

    # API compatibility with h5py
    compressor, fill_value = _kwargs_compat(compressor, fill_value, kwargs)

    # ensure fill_value of correct type
    if fill_value is not None:
        fill_value = np.array(fill_value, dtype=dtype)[()]

    # ensure store is initialized

    if mode in ['r', 'r+']:
        if not contains_array(store, path=path):
            if contains_group(store, path=path):
                raise ContainsGroupError(path)
            raise ArrayNotFoundError(path)

    elif mode == 'w':
        init_array(store, shape=shape, chunks=chunks, dtype=dtype,
                   compressor=compressor, fill_value=fill_value,
                   order=order, filters=filters, overwrite=True, path=path,
                   object_codec=object_codec, chunk_store=chunk_store,
                   dimension_separator=dimension_separator)

    elif mode == 'a':
        if not contains_array(store, path=path):
            if contains_group(store, path=path):
                raise ContainsGroupError(path)
            init_array(store, shape=shape, chunks=chunks, dtype=dtype,
                       compressor=compressor, fill_value=fill_value,
                       order=order, filters=filters, path=path,
                       object_codec=object_codec, chunk_store=chunk_store,
                       dimension_separator=dimension_separator)

    elif mode in ['w-', 'x']:
        if contains_group(store, path=path):
            raise ContainsGroupError(path)
        elif contains_array(store, path=path):
            raise ContainsArrayError(path)
        else:
            init_array(store, shape=shape, chunks=chunks, dtype=dtype,
                       compressor=compressor, fill_value=fill_value,
                       order=order, filters=filters, path=path,
                       object_codec=object_codec, chunk_store=chunk_store,
                       dimension_separator=dimension_separator)

    # determine read only status
    read_only = mode == 'r'

    # instantiate array
    z = Array(store, read_only=read_only, synchronizer=synchronizer,
              cache_metadata=cache_metadata, cache_attrs=cache_attrs, path=path,
              chunk_store=chunk_store, write_empty_chunks=write_empty_chunks)

    return z


def _like_args(a, kwargs):

    shape, chunks = _get_shape_chunks(a)
    if shape is not None:
        kwargs.setdefault('shape', shape)
    if chunks is not None:
        kwargs.setdefault('chunks', chunks)

    if hasattr(a, 'dtype'):
        kwargs.setdefault('dtype', a.dtype)

    if isinstance(a, Array):
        kwargs.setdefault('compressor', a.compressor)
        kwargs.setdefault('order', a.order)
        kwargs.setdefault('filters', a.filters)
        kwargs.setdefault('zarr_version', a._version)
    else:
        kwargs.setdefault('compressor', 'default')
        kwargs.setdefault('order', 'C')


def empty_like(a, **kwargs):
    """Create an empty array like `a`."""
    _like_args(a, kwargs)
    return empty(**kwargs)


def zeros_like(a, **kwargs):
    """Create an array of zeros like `a`."""
    _like_args(a, kwargs)
    return zeros(**kwargs)


def ones_like(a, **kwargs):
    """Create an array of ones like `a`."""
    _like_args(a, kwargs)
    return ones(**kwargs)


def full_like(a, **kwargs):
    """Create a filled array like `a`."""
    _like_args(a, kwargs)
    if isinstance(a, Array):
        kwargs.setdefault('fill_value', a.fill_value)
    return full(**kwargs)


def open_like(a, path, **kwargs):
    """Open a persistent array like `a`."""
    _like_args(a, kwargs)
    if isinstance(a, Array):
        kwargs.setdefault('fill_value', a.fill_value)
    return open_array(path, **kwargs)<|MERGE_RESOLUTION|>--- conflicted
+++ resolved
@@ -20,14 +20,8 @@
            fill_value=0, order='C', store=None, synchronizer=None,
            overwrite=False, path=None, chunk_store=None, filters=None,
            cache_metadata=True, cache_attrs=True, read_only=False,
-<<<<<<< HEAD
-           object_codec=None, dimension_separator=None,
-           write_empty_chunks=False, meta_array=None,
-           **kwargs):
-=======
            object_codec=None, dimension_separator=None, write_empty_chunks=True,
-           *, zarr_version=None, **kwargs):
->>>>>>> 5cdb2022
+           *, zarr_version=None, meta_array=None, **kwargs):
     """Create an array.
 
     Parameters
@@ -90,20 +84,18 @@
 
         .. versionadded:: 2.11
 
-<<<<<<< HEAD
-        .. versionadded:: 2.11
-
-    meta_array : array-like, optional
-        An array instance to use for determining arrays to create and return
-        to users. Use `numpy.empty(())` by default.
-
-        .. versionadded:: 2.12
-=======
     zarr_version : {None, 2, 3}, optional
         The zarr protocol version of the created array. If None, it will be
         inferred from ``store`` or ``chunk_store`` if they are provided,
         otherwise defaulting to 2.
->>>>>>> 5cdb2022
+
+        .. versionadded:: 2.12
+
+    meta_array : array-like, optional
+        An array instance to use for determining arrays to create and return
+        to users. Use `numpy.empty(())` by default.
+
+        .. versionadded:: 2.12
 
     Returns
     -------
