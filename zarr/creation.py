from warnings import warn

import numpy as np
from numcodecs.registry import codec_registry

from zarr.core import Array
from zarr.errors import (
    ArrayNotFoundError,
    ContainsArrayError,
    ContainsGroupError,
)
from zarr.n5 import N5Store
from zarr.storage import (DirectoryStore, ZipStore, contains_array,
                          contains_group, default_compressor, init_array,
                          normalize_storage_path, FSStore)


def create(shape, chunks=True, dtype=None, compressor='default',
           fill_value=0, order='C', store=None, synchronizer=None,
           overwrite=False, path=None, chunk_store=None, filters=None,
           cache_metadata=True, cache_attrs=True, read_only=False,
           object_codec=None, chunk_cache=None, **kwargs):
    """Create an array.

    Parameters
    ----------
    shape : int or tuple of ints
        Array shape.
    chunks : int or tuple of ints, optional
        Chunk shape. If True, will be guessed from `shape` and `dtype`. If
        False, will be set to `shape`, i.e., single chunk for the whole array.
        If an int, the chunk size in each dimension will be given by the value
        of `chunks`. Default is True.
    dtype : string or dtype, optional
        NumPy dtype.
    compressor : Codec, optional
        Primary compressor.
    fill_value : object
        Default value to use for uninitialized portions of the array.
    order : {'C', 'F'}, optional
        Memory layout to be used within each chunk.
    store : MutableMapping or string
        Store or path to directory in file system or name of zip file.
    synchronizer : object, optional
        Array synchronizer.
    overwrite : bool, optional
        If True, delete all pre-existing data in `store` at `path` before
        creating the array.
    path : string, optional
        Path under which array is stored.
    chunk_store : MutableMapping, optional
        Separate storage for chunks. If not provided, `store` will be used
        for storage of both chunks and metadata.
    chunk_cache: MutableMapping, optional
        Mapping to store decoded chunks for caching. Can be used in repeated
        chunk access scenarios when decoding of data is computationally
        expensive.
        NOTE: When using the write cache feature with object arrays(i.e.
        when dtype of array is 'object' and when writing to the array with
        chunk_cache provided) could result in a slight slowdown as some
        dtypes, like VLenArray, have to go through the encode-decode phase
        before having the correct dtype.
    filters : sequence of Codecs, optional
        Sequence of filters to use to encode chunk data prior to compression.
    cache_metadata : bool, optional
        If True, array configuration metadata will be cached for the
        lifetime of the object. If False, array metadata will be reloaded
        prior to all data access and modification operations (may incur
        overhead depending on storage and data access pattern).
    cache_attrs : bool, optional
        If True (default), user attributes will be cached for attribute read
        operations. If False, user attributes are reloaded from the store prior
        to all attribute read operations.
    read_only : bool, optional
        True if array should be protected against modification.
    object_codec : Codec, optional
        A codec to encode object arrays, only needed if dtype=object.

    Returns
    -------
    z : zarr.core.Array

    Examples
    --------

    Create an array with default settings::

        >>> import zarr
        >>> z = zarr.create((10000, 10000), chunks=(1000, 1000))
        >>> z
        <zarr.core.Array (10000, 10000) float64>

    Create an array with different some different configuration options::

        >>> from numcodecs import Blosc
        >>> compressor = Blosc(cname='zstd', clevel=1, shuffle=Blosc.BITSHUFFLE)
        >>> z = zarr.create((10000, 10000), chunks=(1000, 1000), dtype='i1', order='F',
        ...                 compressor=compressor)
        >>> z
        <zarr.core.Array (10000, 10000) int8>

    To create an array with object dtype requires a filter that can handle Python object
    encoding, e.g., `MsgPack` or `Pickle` from `numcodecs`::

        >>> from numcodecs import MsgPack
        >>> z = zarr.create((10000, 10000), chunks=(1000, 1000), dtype=object,
        ...                 object_codec=MsgPack())
        >>> z
        <zarr.core.Array (10000, 10000) object>

    Example with some filters, and also storing chunks separately from metadata::

        >>> from numcodecs import Quantize, Adler32
        >>> store, chunk_store = dict(), dict()
        >>> z = zarr.create((10000, 10000), chunks=(1000, 1000), dtype='f8',
        ...                 filters=[Quantize(digits=2, dtype='f8'), Adler32()],
        ...                 store=store, chunk_store=chunk_store)
        >>> z
        <zarr.core.Array (10000, 10000) float64>

    """

    # handle polymorphic store arg
    store = normalize_store_arg(store)

    # API compatibility with h5py
    compressor, fill_value = _kwargs_compat(compressor, fill_value, kwargs)

    # initialize array metadata
    init_array(store, shape=shape, chunks=chunks, dtype=dtype, compressor=compressor,
               fill_value=fill_value, order=order, overwrite=overwrite, path=path,
               chunk_store=chunk_store, filters=filters, object_codec=object_codec)

    # instantiate array
    z = Array(store, path=path, chunk_store=chunk_store, synchronizer=synchronizer,
              cache_metadata=cache_metadata, cache_attrs=cache_attrs, read_only=read_only,
              chunk_cache=chunk_cache)

    return z


def normalize_store_arg(store, clobber=False, default=dict, storage_options=None):
    if store is None:
        return default()
    elif isinstance(store, str):
        mode = 'w' if clobber else 'r'
        if "://" in store or "::" in store:
            return FSStore(store, mode=mode, **(storage_options or {}))
        elif storage_options:
            raise ValueError("storage_options passed with non-fsspec path")
        if store.endswith('.zip'):
            return ZipStore(store, mode=mode)
        elif store.endswith('.n5'):
            return N5Store(store)
        else:
            return DirectoryStore(store)
    else:
        return store


def _kwargs_compat(compressor, fill_value, kwargs):

    # to be compatible with h5py, as well as backwards-compatible with Zarr
    # 1.x, accept 'compression' and 'compression_opts' keyword arguments

    if compressor != 'default':
        # 'compressor' overrides 'compression'
        if "compression" in kwargs:
            warn(
                "'compression' keyword argument overridden by 'compressor'",
                stacklevel=3,
            )
            del kwargs["compression"]
        if "compression_opts" in kwargs:
            warn(
                "'compression_opts' keyword argument overridden by 'compressor'",
                stacklevel=3,
            )
            del kwargs["compression_opts"]

    elif 'compression' in kwargs:
        compression = kwargs.pop('compression')
        compression_opts = kwargs.pop('compression_opts', None)

        if compression is None or compression == 'none':
            compressor = None

        elif compression == 'default':
            compressor = default_compressor

        elif isinstance(compression, str):
            codec_cls = codec_registry[compression]

            # handle compression_opts
            if isinstance(compression_opts, dict):
                compressor = codec_cls(**compression_opts)
            elif isinstance(compression_opts, (list, tuple)):
                compressor = codec_cls(*compression_opts)
            elif compression_opts is None:
                compressor = codec_cls()
            else:
                # assume single argument, e.g., int
                compressor = codec_cls(compression_opts)

        # be lenient here if user gives compressor as 'compression'
        elif hasattr(compression, 'get_config'):
            compressor = compression

        else:
            raise ValueError('bad value for compression: %r' % compression)

    # handle 'fillvalue'
    if 'fillvalue' in kwargs:
        # to be compatible with h5py, accept 'fillvalue' instead of
        # 'fill_value'
        fill_value = kwargs.pop('fillvalue')

    # ignore other keyword arguments
    for k in kwargs:
        warn('ignoring keyword argument %r' % k)

    return compressor, fill_value


def empty(shape, **kwargs):
    """Create an empty array.

    For parameter definitions see :func:`zarr.creation.create`.

    Notes
    -----
    The contents of an empty Zarr array are not defined. On attempting to
    retrieve data from an empty Zarr array, any values may be returned,
    and these are not guaranteed to be stable from one access to the next.

    """
    return create(shape=shape, fill_value=None, **kwargs)


def zeros(shape, **kwargs):
    """Create an array, with zero being used as the default value for
    uninitialized portions of the array.

    For parameter definitions see :func:`zarr.creation.create`.

    Examples
    --------
    >>> import zarr
    >>> z = zarr.zeros((10000, 10000), chunks=(1000, 1000))
    >>> z
    <zarr.core.Array (10000, 10000) float64>
    >>> z[:2, :2]
    array([[0., 0.],
           [0., 0.]])

    """

    return create(shape=shape, fill_value=0, **kwargs)


def ones(shape, **kwargs):
    """Create an array, with one being used as the default value for
    uninitialized portions of the array.

    For parameter definitions see :func:`zarr.creation.create`.

    Examples
    --------
    >>> import zarr
    >>> z = zarr.ones((10000, 10000), chunks=(1000, 1000))
    >>> z
    <zarr.core.Array (10000, 10000) float64>
    >>> z[:2, :2]
    array([[1., 1.],
           [1., 1.]])

    """

    return create(shape=shape, fill_value=1, **kwargs)


def full(shape, fill_value, **kwargs):
    """Create an array, with `fill_value` being used as the default value for
    uninitialized portions of the array.

    For parameter definitions see :func:`zarr.creation.create`.

    Examples
    --------
    >>> import zarr
    >>> z = zarr.full((10000, 10000), chunks=(1000, 1000), fill_value=42)
    >>> z
    <zarr.core.Array (10000, 10000) float64>
    >>> z[:2, :2]
    array([[42., 42.],
           [42., 42.]])

    """

    return create(shape=shape, fill_value=fill_value, **kwargs)


def _get_shape_chunks(a):
    shape = None
    chunks = None

    if hasattr(a, 'shape') and \
            isinstance(a.shape, tuple):
        shape = a.shape

        if hasattr(a, 'chunks') and \
                isinstance(a.chunks, tuple) and \
                (len(a.chunks) == len(a.shape)):
            chunks = a.chunks

        elif hasattr(a, 'chunklen'):
            # bcolz carray
            chunks = (a.chunklen,) + a.shape[1:]

    return shape, chunks


def array(data, **kwargs):
    """Create an array filled with `data`.

    The `data` argument should be a NumPy array or array-like object. For
    other parameter definitions see :func:`zarr.creation.create`.

    Examples
    --------
    >>> import numpy as np
    >>> import zarr
    >>> a = np.arange(100000000).reshape(10000, 10000)
    >>> z = zarr.array(a, chunks=(1000, 1000))
    >>> z
    <zarr.core.Array (10000, 10000) int64>

    """

    # ensure data is array-like
    if not hasattr(data, 'shape') or not hasattr(data, 'dtype'):
        data = np.asanyarray(data)

    # setup dtype
    kw_dtype = kwargs.get('dtype', None)
    if kw_dtype is None:
        kwargs['dtype'] = data.dtype
    else:
        kwargs['dtype'] = kw_dtype

    # setup shape and chunks
    data_shape, data_chunks = _get_shape_chunks(data)
    kwargs['shape'] = data_shape
    kw_chunks = kwargs.get('chunks', None)
    if kw_chunks is None:
        kwargs['chunks'] = data_chunks
    else:
        kwargs['chunks'] = kw_chunks

    # pop read-only to apply after storing the data
    read_only = kwargs.pop('read_only', False)

    # instantiate array
    z = create(**kwargs)

    # fill with data
    z[...] = data

    # set read_only property afterwards
    z.read_only = read_only

    return z


def open_array(store=None, mode='a', shape=None, chunks=True, dtype=None,
               compressor='default', fill_value=0, order='C', synchronizer=None,
               filters=None, cache_metadata=True, cache_attrs=True, path=None,
<<<<<<< HEAD
               object_codec=None, chunk_store=None, chunk_cache=None, **kwargs):
=======
               object_codec=None, chunk_store=None, storage_options=None,
               **kwargs):
>>>>>>> 610db340
    """Open an array using file-mode-like semantics.

    Parameters
    ----------
    store : MutableMapping or string, optional
        Store or path to directory in file system or name of zip file.
    mode : {'r', 'r+', 'a', 'w', 'w-'}, optional
        Persistence mode: 'r' means read only (must exist); 'r+' means
        read/write (must exist); 'a' means read/write (create if doesn't
        exist); 'w' means create (overwrite if exists); 'w-' means create
        (fail if exists).
    shape : int or tuple of ints, optional
        Array shape.
    chunks : int or tuple of ints, optional
        Chunk shape. If True, will be guessed from `shape` and `dtype`. If
        False, will be set to `shape`, i.e., single chunk for the whole array.
        If an int, the chunk size in each dimension will be given by the value
        of `chunks`. Default is True.
    dtype : string or dtype, optional
        NumPy dtype.
    compressor : Codec, optional
        Primary compressor.
    fill_value : object, optional
        Default value to use for uninitialized portions of the array.
    order : {'C', 'F'}, optional
        Memory layout to be used within each chunk.
    synchronizer : object, optional
        Array synchronizer.
    filters : sequence, optional
        Sequence of filters to use to encode chunk data prior to compression.
    cache_metadata : bool, optional
        If True, array configuration metadata will be cached for the
        lifetime of the object. If False, array metadata will be reloaded
        prior to all data access and modification operations (may incur
        overhead depending on storage and data access pattern).
    cache_attrs : bool, optional
        If True (default), user attributes will be cached for attribute read
        operations. If False, user attributes are reloaded from the store prior
        to all attribute read operations.
    path : string, optional
        Array path within store.
    object_codec : Codec, optional
        A codec to encode object arrays, only needed if dtype=object.
    chunk_store : MutableMapping or string, optional
        Store or path to directory in file system or name of zip file.
<<<<<<< HEAD
    chunk_cache: MutableMapping, optional
        Mapping to store decoded chunks for caching. Can be used in repeated
        chunk access scenarios when decoding of data is computationally
        expensive.
        NOTE: When using the write cache feature with object arrays(i.e.
        when dtype of array is 'object' and when writing to the array with
        chunk_cache provided) could result in a slight slowdown as some
        dtypes, like VLenArray, have to go through the encode-decode phase
        before having the correct dtype.
=======
    storage_options : dict
        If using an fsspec URL to create the store, these will be passed to
        the backend implementation. Ignored otherwise.
>>>>>>> 610db340

    Returns
    -------
    z : zarr.core.Array

    Examples
    --------
    >>> import numpy as np
    >>> import zarr
    >>> z1 = zarr.open_array('data/example.zarr', mode='w', shape=(10000, 10000),
    ...                      chunks=(1000, 1000), fill_value=0)
    >>> z1[:] = np.arange(100000000).reshape(10000, 10000)
    >>> z1
    <zarr.core.Array (10000, 10000) float64>
    >>> z2 = zarr.open_array('data/example.zarr', mode='r')
    >>> z2
    <zarr.core.Array (10000, 10000) float64 read-only>
    >>> np.all(z1[:] == z2[:])
    True

    Notes
    -----
    There is no need to close an array. Data are automatically flushed to the
    file system.

    """

    # use same mode semantics as h5py
    # r : read only, must exist
    # r+ : read/write, must exist
    # w : create, delete if exists
    # w- or x : create, fail if exists
    # a : read/write if exists, create otherwise (default)

    # handle polymorphic store arg
    clobber = mode == 'w'
    store = normalize_store_arg(store, clobber=clobber, storage_options=storage_options)
    if chunk_store is not None:
        chunk_store = normalize_store_arg(chunk_store, clobber=clobber,
                                          storage_options=storage_options)
    path = normalize_storage_path(path)

    # API compatibility with h5py
    compressor, fill_value = _kwargs_compat(compressor, fill_value, kwargs)

    # ensure fill_value of correct type
    if fill_value is not None:
        fill_value = np.array(fill_value, dtype=dtype)[()]

    # ensure store is initialized

    if mode in ['r', 'r+']:
        if contains_group(store, path=path):
            raise ContainsGroupError(path)
        elif not contains_array(store, path=path):
            raise ArrayNotFoundError(path)

    elif mode == 'w':
        init_array(store, shape=shape, chunks=chunks, dtype=dtype,
                   compressor=compressor, fill_value=fill_value,
                   order=order, filters=filters, overwrite=True, path=path,
                   object_codec=object_codec, chunk_store=chunk_store)

    elif mode == 'a':
        if contains_group(store, path=path):
            raise ContainsGroupError(path)
        elif not contains_array(store, path=path):
            init_array(store, shape=shape, chunks=chunks, dtype=dtype,
                       compressor=compressor, fill_value=fill_value,
                       order=order, filters=filters, path=path,
                       object_codec=object_codec, chunk_store=chunk_store)

    elif mode in ['w-', 'x']:
        if contains_group(store, path=path):
            raise ContainsGroupError(path)
        elif contains_array(store, path=path):
            raise ContainsArrayError(path)
        else:
            init_array(store, shape=shape, chunks=chunks, dtype=dtype,
                       compressor=compressor, fill_value=fill_value,
                       order=order, filters=filters, path=path,
                       object_codec=object_codec, chunk_store=chunk_store)

    # determine read only status
    read_only = mode == 'r'

    # instantiate array
    z = Array(store, read_only=read_only, synchronizer=synchronizer,
              cache_metadata=cache_metadata, cache_attrs=cache_attrs, path=path,
              chunk_store=chunk_store, chunk_cache=chunk_cache)

    return z


def _like_args(a, kwargs):

    shape, chunks = _get_shape_chunks(a)
    if shape is not None:
        kwargs.setdefault('shape', shape)
    if chunks is not None:
        kwargs.setdefault('chunks', chunks)

    if hasattr(a, 'dtype'):
        kwargs.setdefault('dtype', a.dtype)

    if isinstance(a, Array):
        kwargs.setdefault('compressor', a.compressor)
        kwargs.setdefault('order', a.order)
        kwargs.setdefault('filters', a.filters)
    else:
        kwargs.setdefault('compressor', 'default')
        kwargs.setdefault('order', 'C')


def empty_like(a, **kwargs):
    """Create an empty array like `a`."""
    _like_args(a, kwargs)
    return empty(**kwargs)


def zeros_like(a, **kwargs):
    """Create an array of zeros like `a`."""
    _like_args(a, kwargs)
    return zeros(**kwargs)


def ones_like(a, **kwargs):
    """Create an array of ones like `a`."""
    _like_args(a, kwargs)
    return ones(**kwargs)


def full_like(a, **kwargs):
    """Create a filled array like `a`."""
    _like_args(a, kwargs)
    if isinstance(a, Array):
        kwargs.setdefault('fill_value', a.fill_value)
    return full(**kwargs)


def open_like(a, path, **kwargs):
    """Open a persistent array like `a`."""
    _like_args(a, kwargs)
    if isinstance(a, Array):
        kwargs.setdefault('fill_value', a.fill_value)
    return open_array(path, **kwargs)<|MERGE_RESOLUTION|>--- conflicted
+++ resolved
@@ -375,12 +375,8 @@
 def open_array(store=None, mode='a', shape=None, chunks=True, dtype=None,
                compressor='default', fill_value=0, order='C', synchronizer=None,
                filters=None, cache_metadata=True, cache_attrs=True, path=None,
-<<<<<<< HEAD
-               object_codec=None, chunk_store=None, chunk_cache=None, **kwargs):
-=======
                object_codec=None, chunk_store=None, storage_options=None,
-               **kwargs):
->>>>>>> 610db340
+               chunk_cache=None, **kwargs):
     """Open an array using file-mode-like semantics.
 
     Parameters
@@ -426,7 +422,9 @@
         A codec to encode object arrays, only needed if dtype=object.
     chunk_store : MutableMapping or string, optional
         Store or path to directory in file system or name of zip file.
-<<<<<<< HEAD
+    storage_options : dict
+        If using an fsspec URL to create the store, these will be passed to
+        the backend implementation. Ignored otherwise.
     chunk_cache: MutableMapping, optional
         Mapping to store decoded chunks for caching. Can be used in repeated
         chunk access scenarios when decoding of data is computationally
@@ -436,11 +434,6 @@
         chunk_cache provided) could result in a slight slowdown as some
         dtypes, like VLenArray, have to go through the encode-decode phase
         before having the correct dtype.
-=======
-    storage_options : dict
-        If using an fsspec URL to create the store, these will be passed to
-        the backend implementation. Ignored otherwise.
->>>>>>> 610db340
 
     Returns
     -------
