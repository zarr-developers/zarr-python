# -*- coding: utf-8 -*-
from __future__ import absolute_import, print_function, division
import unittest
import tempfile
import atexit
import pickle
import json
import array
import shutil
import os
from pickle import PicklingError


import numpy as np
from numpy.testing import assert_array_equal, assert_array_almost_equal
import pytest


from zarr.storage import (init_array, array_meta_key, attrs_key, DictStore,
                          DirectoryStore, ZipStore, init_group, group_meta_key,
                          getsize, migrate_1to2, TempStore, atexit_rmtree,
                          NestedDirectoryStore, default_compressor, DBMStore,
<<<<<<< HEAD
                          LMDBStore, SQLiteStore, MongoDBStore, RedisStore,
                          atexit_rmglob, LRUStoreCache, ConsolidatedMetadataStore)
=======
                          LMDBStore, SQLiteStore, atexit_rmglob, LRUStoreCache,
                          ConsolidatedMetadataStore)
>>>>>>> 43f7faef
from zarr.meta import (decode_array_metadata, encode_array_metadata, ZARR_FORMAT,
                       decode_group_metadata, encode_group_metadata)
from zarr.compat import PY2
from zarr.codecs import Zlib, Blosc, BZ2
from zarr.errors import PermissionError, MetadataError
from zarr.hierarchy import group
from zarr.tests.util import CountingDict


class StoreTests(object):
    """Abstract store tests."""

    def create_store(self, **kwargs):  # pragma: no cover
        # implement in sub-class
        raise NotImplementedError

    def test_get_set_del_contains(self):
        store = self.create_store()

        # test __contains__, __getitem__, __setitem__
        assert 'foo' not in store
        with pytest.raises(KeyError):
            # noinspection PyStatementEffect
            store['foo']
        store['foo'] = b'bar'
        assert 'foo' in store
        assert b'bar' == store['foo']

        # test __delitem__ (optional)
        try:
            del store['foo']
        except NotImplementedError:
            pass
        else:
            assert 'foo' not in store
            with pytest.raises(KeyError):
                # noinspection PyStatementEffect
                store['foo']
            with pytest.raises(KeyError):
                # noinspection PyStatementEffect
                del store['foo']

    def test_set_invalid_content(self):
        store = self.create_store()

        with pytest.raises(TypeError):
            store['baz'] = list(range(5))

    def test_clear(self):
        store = self.create_store()
        store['foo'] = b'bar'
        store['baz'] = b'qux'
        assert len(store) == 2
        store.clear()
        assert len(store) == 0
        assert 'foo' not in store
        assert 'baz' not in store

    def test_pop(self):
        store = self.create_store()
        store['foo'] = b'bar'
        store['baz'] = b'qux'
        assert len(store) == 2
        v = store.pop('foo')
        assert v == b'bar'
        assert len(store) == 1
        v = store.pop('baz')
        assert v == b'qux'
        assert len(store) == 0
        with pytest.raises(KeyError):
            store.pop('xxx')
        v = store.pop('xxx', b'default')
        assert v == b'default'
        v = store.pop('xxx', b'')
        assert v == b''
        v = store.pop('xxx', None)
        assert v is None

    def test_popitem(self):
        store = self.create_store()
        store['foo'] = b'bar'
        k, v = store.popitem()
        assert k == 'foo'
        assert v == b'bar'
        assert len(store) == 0
        with pytest.raises(KeyError):
            store.popitem()

    def test_writeable_values(self):
        store = self.create_store()

        # __setitem__ should accept any value that implements buffer interface
        store['foo1'] = b'bar'
        store['foo2'] = bytearray(b'bar')
        store['foo3'] = array.array('B', b'bar')
        store['foo4'] = np.frombuffer(b'bar', dtype='u1')

    def test_update(self):
        store = self.create_store()
        assert 'foo' not in store
        assert 'baz' not in store
        store.update(foo=b'bar', baz=b'quux')
        assert b'bar' == store['foo']
        assert b'quux' == store['baz']

    def test_iterators(self):
        store = self.create_store()

        # test iterator methods on empty store
        assert 0 == len(store)
        assert set() == set(store)
        assert set() == set(store.keys())
        assert set() == set(store.values())
        assert set() == set(store.items())

        # setup some values
        store['a'] = b'aaa'
        store['b'] = b'bbb'
        store['c/d'] = b'ddd'
        store['c/e/f'] = b'fff'

        # test iterators on store with data
        assert 4 == len(store)
        assert {'a', 'b', 'c/d', 'c/e/f'} == set(store)
        assert {'a', 'b', 'c/d', 'c/e/f'} == set(store.keys())
        assert {b'aaa', b'bbb', b'ddd', b'fff'} == set(store.values())
        assert ({('a', b'aaa'), ('b', b'bbb'), ('c/d', b'ddd'), ('c/e/f', b'fff')} ==
                set(store.items()))

    def test_pickle(self):

        # setup store
        store = self.create_store()
        store['foo'] = b'bar'
        store['baz'] = b'quux'
        n = len(store)
        keys = sorted(store.keys())

        # round-trip through pickle
        dump = pickle.dumps(store)
        # some stores cannot be opened twice at the same time, need to close
        # store before can round-trip through pickle
        if hasattr(store, 'close'):
            store.close()
            # check can still pickle after close
            assert dump == pickle.dumps(store)
        store2 = pickle.loads(dump)

        # verify
        assert n == len(store2)
        assert keys == sorted(store2.keys())
        assert b'bar' == store2['foo']
        assert b'quux' == store2['baz']

    def test_getsize(self):
        store = self.create_store()
        if isinstance(store, dict) or hasattr(store, 'getsize'):
            assert 0 == getsize(store)
            store['foo'] = b'x'
            assert 1 == getsize(store)
            assert 1 == getsize(store, 'foo')
            store['bar'] = b'yy'
            assert 3 == getsize(store)
            assert 2 == getsize(store, 'bar')
            store['baz'] = bytearray(b'zzz')
            assert 6 == getsize(store)
            assert 3 == getsize(store, 'baz')
            store['quux'] = array.array('B', b'zzzz')
            assert 10 == getsize(store)
            assert 4 == getsize(store, 'quux')
            store['spong'] = np.frombuffer(b'zzzzz', dtype='u1')
            assert 15 == getsize(store)
            assert 5 == getsize(store, 'spong')

    # noinspection PyStatementEffect
    def test_hierarchy(self):
        # setup
        store = self.create_store()
        store['a'] = b'aaa'
        store['b'] = b'bbb'
        store['c/d'] = b'ddd'
        store['c/e/f'] = b'fff'
        store['c/e/g'] = b'ggg'

        # check keys
        assert 'a' in store
        assert 'b' in store
        assert 'c/d' in store
        assert 'c/e/f' in store
        assert 'c/e/g' in store
        assert 'c' not in store
        assert 'c/' not in store
        assert 'c/e' not in store
        assert 'c/e/' not in store
        assert 'c/d/x' not in store

        # check __getitem__
        with pytest.raises(KeyError):
            store['c']
        with pytest.raises(KeyError):
            store['c/e']
        with pytest.raises(KeyError):
            store['c/d/x']

        # test getsize (optional)
        if hasattr(store, 'getsize'):
            assert 6 == store.getsize()
            assert 3 == store.getsize('a')
            assert 3 == store.getsize('b')
            assert 3 == store.getsize('c')
            assert 3 == store.getsize('c/d')
            assert 6 == store.getsize('c/e')
            assert 3 == store.getsize('c/e/f')
            assert 3 == store.getsize('c/e/g')
            # non-existent paths
            assert 0 == store.getsize('x')
            assert 0 == store.getsize('a/x')
            assert 0 == store.getsize('c/x')
            assert 0 == store.getsize('c/x/y')
            assert 0 == store.getsize('c/d/y')
            assert 0 == store.getsize('c/d/y/z')

        # test listdir (optional)
        if hasattr(store, 'listdir'):
            assert {'a', 'b', 'c'} == set(store.listdir())
            assert {'d', 'e'} == set(store.listdir('c'))
            assert {'f', 'g'} == set(store.listdir('c/e'))
            # no exception raised if path does not exist or is leaf
            assert [] == store.listdir('x')
            assert [] == store.listdir('a/x')
            assert [] == store.listdir('c/x')
            assert [] == store.listdir('c/x/y')
            assert [] == store.listdir('c/d/y')
            assert [] == store.listdir('c/d/y/z')
            assert [] == store.listdir('c/e/f')

        # test rename (optional)
        if hasattr(store, 'rename'):
            store.rename('c/e', 'c/e2')
            assert 'c/d' in store
            assert 'c/e' not in store
            assert 'c/e/f' not in store
            assert 'c/e/g' not in store
            assert 'c/e2' not in store
            assert 'c/e2/f' in store
            assert 'c/e2/g' in store
            store.rename('c/e2', 'c/e')
            assert 'c/d' in store
            assert 'c/e2' not in store
            assert 'c/e2/f' not in store
            assert 'c/e2/g' not in store
            assert 'c/e' not in store
            assert 'c/e/f' in store
            assert 'c/e/g' in store
            store.rename('c', 'c1/c2/c3')
            assert 'a' in store
            assert 'c' not in store
            assert 'c/d' not in store
            assert 'c/e' not in store
            assert 'c/e/f' not in store
            assert 'c/e/g' not in store
            assert 'c1' not in store
            assert 'c1/c2' not in store
            assert 'c1/c2/c3' not in store
            assert 'c1/c2/c3/d' in store
            assert 'c1/c2/c3/e' not in store
            assert 'c1/c2/c3/e/f' in store
            assert 'c1/c2/c3/e/g' in store
            store.rename('c1/c2/c3', 'c')
            assert 'c' not in store
            assert 'c/d' in store
            assert 'c/e' not in store
            assert 'c/e/f' in store
            assert 'c/e/g' in store
            assert 'c1' not in store
            assert 'c1/c2' not in store
            assert 'c1/c2/c3' not in store
            assert 'c1/c2/c3/d' not in store
            assert 'c1/c2/c3/e' not in store
            assert 'c1/c2/c3/e/f' not in store
            assert 'c1/c2/c3/e/g' not in store

        # test rmdir (optional)
        if hasattr(store, 'rmdir'):
            store.rmdir('c/e')
            assert 'c/d' in store
            assert 'c/e/f' not in store
            assert 'c/e/g' not in store
            store.rmdir('c')
            assert 'c/d' not in store
            store.rmdir()
            assert 'a' not in store
            assert 'b' not in store
            store['a'] = b'aaa'
            store['c/d'] = b'ddd'
            store['c/e/f'] = b'fff'
            # no exceptions raised if path does not exist or is leaf
            store.rmdir('x')
            store.rmdir('a/x')
            store.rmdir('c/x')
            store.rmdir('c/x/y')
            store.rmdir('c/d/y')
            store.rmdir('c/d/y/z')
            store.rmdir('c/e/f')
            assert 'a' in store
            assert 'c/d' in store
            assert 'c/e/f' in store

    def test_init_array(self):
        store = self.create_store()
        init_array(store, shape=1000, chunks=100)

        # check metadata
        assert array_meta_key in store
        meta = decode_array_metadata(store[array_meta_key])
        assert ZARR_FORMAT == meta['zarr_format']
        assert (1000,) == meta['shape']
        assert (100,) == meta['chunks']
        assert np.dtype(None) == meta['dtype']
        assert default_compressor.get_config() == meta['compressor']
        assert meta['fill_value'] is None

    def test_init_array_overwrite(self):
        # setup
        store = self.create_store()
        store[array_meta_key] = encode_array_metadata(
            dict(shape=(2000,),
                 chunks=(200,),
                 dtype=np.dtype('u1'),
                 compressor=Zlib(1).get_config(),
                 fill_value=0,
                 order='F',
                 filters=None)
        )

        # don't overwrite (default)
        with pytest.raises(ValueError):
            init_array(store, shape=1000, chunks=100)

        # do overwrite
        try:
            init_array(store, shape=1000, chunks=100, dtype='i4',
                       overwrite=True)
        except NotImplementedError:
            pass
        else:
            assert array_meta_key in store
            meta = decode_array_metadata(store[array_meta_key])
            assert ZARR_FORMAT == meta['zarr_format']
            assert (1000,) == meta['shape']
            assert (100,) == meta['chunks']
            assert np.dtype('i4') == meta['dtype']

    def test_init_array_path(self):
        path = 'foo/bar'
        store = self.create_store()
        init_array(store, shape=1000, chunks=100, path=path)

        # check metadata
        key = path + '/' + array_meta_key
        assert key in store
        meta = decode_array_metadata(store[key])
        assert ZARR_FORMAT == meta['zarr_format']
        assert (1000,) == meta['shape']
        assert (100,) == meta['chunks']
        assert np.dtype(None) == meta['dtype']
        assert default_compressor.get_config() == meta['compressor']
        assert meta['fill_value'] is None

    def test_init_array_overwrite_path(self):
        # setup
        path = 'foo/bar'
        store = self.create_store()
        meta = dict(shape=(2000,),
                    chunks=(200,),
                    dtype=np.dtype('u1'),
                    compressor=Zlib(1).get_config(),
                    fill_value=0,
                    order='F',
                    filters=None)
        store[array_meta_key] = encode_array_metadata(meta)
        store[path + '/' + array_meta_key] = encode_array_metadata(meta)

        # don't overwrite
        with pytest.raises(ValueError):
            init_array(store, shape=1000, chunks=100, path=path)

        # do overwrite
        try:
            init_array(store, shape=1000, chunks=100, dtype='i4', path=path,
                       overwrite=True)
        except NotImplementedError:
            pass
        else:
            assert group_meta_key in store
            assert array_meta_key not in store
            assert (path + '/' + array_meta_key) in store
            # should have been overwritten
            meta = decode_array_metadata(store[path + '/' + array_meta_key])
            assert ZARR_FORMAT == meta['zarr_format']
            assert (1000,) == meta['shape']
            assert (100,) == meta['chunks']
            assert np.dtype('i4') == meta['dtype']

    def test_init_array_overwrite_group(self):
        # setup
        path = 'foo/bar'
        store = self.create_store()
        store[path + '/' + group_meta_key] = encode_group_metadata()

        # don't overwrite
        with pytest.raises(ValueError):
            init_array(store, shape=1000, chunks=100, path=path)

        # do overwrite
        try:
            init_array(store, shape=1000, chunks=100, dtype='i4', path=path,
                       overwrite=True)
        except NotImplementedError:
            pass
        else:
            assert (path + '/' + group_meta_key) not in store
            assert (path + '/' + array_meta_key) in store
            meta = decode_array_metadata(store[path + '/' + array_meta_key])
            assert ZARR_FORMAT == meta['zarr_format']
            assert (1000,) == meta['shape']
            assert (100,) == meta['chunks']
            assert np.dtype('i4') == meta['dtype']

    def test_init_array_overwrite_chunk_store(self):
        # setup
        store = self.create_store()
        chunk_store = self.create_store()
        store[array_meta_key] = encode_array_metadata(
            dict(shape=(2000,),
                 chunks=(200,),
                 dtype=np.dtype('u1'),
                 compressor=None,
                 fill_value=0,
                 filters=None,
                 order='F')
        )
        chunk_store['0'] = b'aaa'
        chunk_store['1'] = b'bbb'

        # don't overwrite (default)
        with pytest.raises(ValueError):
            init_array(store, shape=1000, chunks=100, chunk_store=chunk_store)

        # do overwrite
        try:
            init_array(store, shape=1000, chunks=100, dtype='i4',
                       overwrite=True, chunk_store=chunk_store)
        except NotImplementedError:
            pass
        else:
            assert array_meta_key in store
            meta = decode_array_metadata(store[array_meta_key])
            assert ZARR_FORMAT == meta['zarr_format']
            assert (1000,) == meta['shape']
            assert (100,) == meta['chunks']
            assert np.dtype('i4') == meta['dtype']
            assert '0' not in chunk_store
            assert '1' not in chunk_store

    def test_init_array_compat(self):
        store = self.create_store()
        init_array(store, shape=1000, chunks=100, compressor='none')
        meta = decode_array_metadata(store[array_meta_key])
        assert meta['compressor'] is None

    def test_init_group(self):
        store = self.create_store()
        init_group(store)

        # check metadata
        assert group_meta_key in store
        meta = decode_group_metadata(store[group_meta_key])
        assert ZARR_FORMAT == meta['zarr_format']

    def test_init_group_overwrite(self):
        # setup
        store = self.create_store()
        store[array_meta_key] = encode_array_metadata(
            dict(shape=(2000,),
                 chunks=(200,),
                 dtype=np.dtype('u1'),
                 compressor=None,
                 fill_value=0,
                 order='F',
                 filters=None)
        )

        # don't overwrite array (default)
        with pytest.raises(ValueError):
            init_group(store)

        # do overwrite
        try:
            init_group(store, overwrite=True)
        except NotImplementedError:
            pass
        else:
            assert array_meta_key not in store
            assert group_meta_key in store
            meta = decode_group_metadata(store[group_meta_key])
            assert ZARR_FORMAT == meta['zarr_format']

        # don't overwrite group
        with pytest.raises(ValueError):
            init_group(store)

    def test_init_group_overwrite_path(self):
        # setup
        path = 'foo/bar'
        store = self.create_store()
        meta = dict(shape=(2000,),
                    chunks=(200,),
                    dtype=np.dtype('u1'),
                    compressor=None,
                    fill_value=0,
                    order='F',
                    filters=None)
        store[array_meta_key] = encode_array_metadata(meta)
        store[path + '/' + array_meta_key] = encode_array_metadata(meta)

        # don't overwrite
        with pytest.raises(ValueError):
            init_group(store, path=path)

        # do overwrite
        try:
            init_group(store, overwrite=True, path=path)
        except NotImplementedError:
            pass
        else:
            assert array_meta_key not in store
            assert group_meta_key in store
            assert (path + '/' + array_meta_key) not in store
            assert (path + '/' + group_meta_key) in store
            # should have been overwritten
            meta = decode_group_metadata(store[path + '/' + group_meta_key])
            assert ZARR_FORMAT == meta['zarr_format']

    def test_init_group_overwrite_chunk_store(self):
        # setup
        store = self.create_store()
        chunk_store = self.create_store()
        store[array_meta_key] = encode_array_metadata(
            dict(shape=(2000,),
                 chunks=(200,),
                 dtype=np.dtype('u1'),
                 compressor=None,
                 fill_value=0,
                 filters=None,
                 order='F')
        )
        chunk_store['foo'] = b'bar'
        chunk_store['baz'] = b'quux'

        # don't overwrite array (default)
        with pytest.raises(ValueError):
            init_group(store, chunk_store=chunk_store)

        # do overwrite
        try:
            init_group(store, overwrite=True, chunk_store=chunk_store)
        except NotImplementedError:
            pass
        else:
            assert array_meta_key not in store
            assert group_meta_key in store
            meta = decode_group_metadata(store[group_meta_key])
            assert ZARR_FORMAT == meta['zarr_format']
            assert 'foo' not in chunk_store
            assert 'baz' not in chunk_store

        # don't overwrite group
        with pytest.raises(ValueError):
            init_group(store)


class TestMappingStore(StoreTests, unittest.TestCase):

    def create_store(self):
        return dict()

    def test_set_invalid_content(self):
        # Generic mappings support non-buffer types
        pass


def setdel_hierarchy_checks(store):
    # these tests are for stores that are aware of hierarchy levels; this
    # behaviour is not stricly required by Zarr but these tests are included
    # to define behaviour of DictStore and DirectoryStore classes

    # check __setitem__ and __delitem__ blocked by leaf

    store['a/b'] = b'aaa'
    with pytest.raises(KeyError):
        store['a/b/c'] = b'xxx'
    with pytest.raises(KeyError):
        del store['a/b/c']

    store['d'] = b'ddd'
    with pytest.raises(KeyError):
        store['d/e/f'] = b'xxx'
    with pytest.raises(KeyError):
        del store['d/e/f']

    # test __setitem__ overwrite level
    store['x/y/z'] = b'xxx'
    store['x/y'] = b'yyy'
    assert b'yyy' == store['x/y']
    assert 'x/y/z' not in store
    store['x'] = b'zzz'
    assert b'zzz' == store['x']
    assert 'x/y' not in store

    # test __delitem__ overwrite level
    store['r/s/t'] = b'xxx'
    del store['r/s']
    assert 'r/s/t' not in store
    store['r/s'] = b'xxx'
    del store['r']
    assert 'r/s' not in store


class TestDictStore(StoreTests, unittest.TestCase):

    def create_store(self):
        return DictStore()

    def test_store_contains_bytes(self):
        store = self.create_store()
        store['foo'] = np.array([97, 98, 99, 100, 101], dtype=np.uint8)
        assert store['foo'] == b'abcde'

    def test_setdel(self):
        store = self.create_store()
        setdel_hierarchy_checks(store)


class TestDirectoryStore(StoreTests, unittest.TestCase):

    def create_store(self):
        path = tempfile.mkdtemp()
        atexit.register(atexit_rmtree, path)
        store = DirectoryStore(path)
        return store

    def test_filesystem_path(self):

        # test behaviour with path that does not exist
        path = 'data/store'
        if os.path.exists(path):
            shutil.rmtree(path)
        store = DirectoryStore(path)
        # should only be created on demand
        assert not os.path.exists(path)
        store['foo'] = b'bar'
        assert os.path.isdir(path)

        # test behaviour with file path
        with tempfile.NamedTemporaryFile() as f:
            with pytest.raises(ValueError):
                DirectoryStore(f.name)

    def test_pickle_ext(self):
        store = self.create_store()
        store2 = pickle.loads(pickle.dumps(store))

        # check path is preserved
        assert store.path == store2.path

        # check point to same underlying directory
        assert 'xxx' not in store
        store2['xxx'] = b'yyy'
        assert b'yyy' == store['xxx']

    def test_setdel(self):
        store = self.create_store()
        setdel_hierarchy_checks(store)


class TestNestedDirectoryStore(TestDirectoryStore, unittest.TestCase):

    def create_store(self):
        path = tempfile.mkdtemp()
        atexit.register(atexit_rmtree, path)
        store = NestedDirectoryStore(path)
        return store

    def test_chunk_nesting(self):
        store = self.create_store()
        # any path where last segment looks like a chunk key gets special handling
        store['0.0'] = b'xxx'
        assert b'xxx' == store['0.0']
        assert b'xxx' == store['0/0']
        store['foo/10.20.30'] = b'yyy'
        assert b'yyy' == store['foo/10.20.30']
        assert b'yyy' == store['foo/10/20/30']
        store['42'] = b'zzz'
        assert b'zzz' == store['42']


class TestTempStore(StoreTests, unittest.TestCase):

    def create_store(self):
        return TempStore()

    def test_setdel(self):
        store = self.create_store()
        setdel_hierarchy_checks(store)


class TestZipStore(StoreTests, unittest.TestCase):

    def create_store(self):
        path = tempfile.mktemp(suffix='.zip')
        atexit.register(os.remove, path)
        store = ZipStore(path, mode='w')
        return store

    def test_mode(self):
        with ZipStore('data/store.zip', mode='w') as store:
            store['foo'] = b'bar'
        store = ZipStore('data/store.zip', mode='r')
        with pytest.raises(PermissionError):
            store['foo'] = b'bar'
        with pytest.raises(PermissionError):
            store.clear()

    def test_flush(self):
        store = ZipStore('data/store.zip', mode='w')
        store['foo'] = b'bar'
        store.flush()
        assert store['foo'] == b'bar'
        store.close()

        store = ZipStore('data/store.zip', mode='r')
        store.flush()  # no-op

    def test_context_manager(self):
        with self.create_store() as store:
            store['foo'] = b'bar'
            store['baz'] = b'qux'
            assert 2 == len(store)

    def test_pop(self):
        # override because not implemented
        store = self.create_store()
        store['foo'] = b'bar'
        with pytest.raises(NotImplementedError):
            store.pop('foo')

    def test_popitem(self):
        # override because not implemented
        store = self.create_store()
        store['foo'] = b'bar'
        with pytest.raises(NotImplementedError):
            store.popitem()


class TestDBMStore(StoreTests, unittest.TestCase):

    def create_store(self):
        path = tempfile.mktemp(suffix='.anydbm')
        atexit.register(atexit_rmglob, path + '*')
        # create store using default dbm implementation
        store = DBMStore(path, flag='n')
        return store

    def test_context_manager(self):
        with self.create_store() as store:
            store['foo'] = b'bar'
            store['baz'] = b'qux'
            assert 2 == len(store)


class TestDBMStoreDumb(TestDBMStore):

    def create_store(self):
        path = tempfile.mktemp(suffix='.dumbdbm')
        atexit.register(atexit_rmglob, path + '*')
        if PY2:  # pragma: py3 no cover
            import dumbdbm
        else:  # pragma: py2 no cover
            import dbm.dumb as dumbdbm
        store = DBMStore(path, flag='n', open=dumbdbm.open)
        return store


try:
    if PY2:  # pragma: py3 no cover
        import gdbm
    else:  # pragma: py2 no cover
        import dbm.gnu as gdbm
except ImportError:  # pragma: no cover
    gdbm = None


@unittest.skipIf(gdbm is None, 'gdbm is not installed')
class TestDBMStoreGnu(TestDBMStore):

    def create_store(self):
        path = tempfile.mktemp(suffix='.gdbm')
        atexit.register(os.remove, path)
        store = DBMStore(path, flag='n', open=gdbm.open, write_lock=False)
        return store


if not PY2:  # pragma: py2 no cover
    try:
        import dbm.ndbm as ndbm
    except ImportError:  # pragma: no cover
        ndbm = None

    @unittest.skipIf(ndbm is None, 'ndbm is not installed')
    class TestDBMStoreNDBM(TestDBMStore):

        def create_store(self):
            path = tempfile.mktemp(suffix='.ndbm')
            atexit.register(atexit_rmglob, path + '*')
            store = DBMStore(path, flag='n', open=ndbm.open)
            return store


try:
    import bsddb3
except ImportError:  # pragma: no cover
    bsddb3 = None


@unittest.skipIf(bsddb3 is None, 'bsddb3 is not installed')
class TestDBMStoreBerkeleyDB(TestDBMStore):

    def create_store(self):
        path = tempfile.mktemp(suffix='.dbm')
        atexit.register(os.remove, path)
        store = DBMStore(path, flag='n', open=bsddb3.btopen, write_lock=False)
        return store


try:
    import lmdb
except ImportError:  # pragma: no cover
    lmdb = None


@unittest.skipIf(lmdb is None, 'lmdb is not installed')
class TestLMDBStore(StoreTests, unittest.TestCase):

    def create_store(self):
        path = tempfile.mktemp(suffix='.lmdb')
        atexit.register(atexit_rmtree, path)
        if PY2:  # pragma: py3 no cover
            # don't use buffers, otherwise would have to rewrite tests as bytes and
            # buffer don't compare equal in PY2
            buffers = False
        else:  # pragma: py2 no cover
            buffers = True
        store = LMDBStore(path, buffers=buffers)
        return store

    def test_context_manager(self):
        with self.create_store() as store:
            store['foo'] = b'bar'
            store['baz'] = b'qux'
            assert 2 == len(store)


try:
    import sqlite3
except ImportError:  # pragma: no cover
    sqlite3 = None

<<<<<<< HEAD
try:
    import pymongo
except ImportError:  # pragma: no cover
    pymongo = None

try:
    import redis
except ImportError:  # pragma: no cover
    redis = None

=======
>>>>>>> 43f7faef

@unittest.skipIf(sqlite3 is None, 'python built without sqlite')
class TestSQLiteStore(StoreTests, unittest.TestCase):

    def create_store(self):
        path = tempfile.mktemp(suffix='.db')
        atexit.register(atexit_rmtree, path)
        store = SQLiteStore(path)
        return store


<<<<<<< HEAD
@unittest.skipIf(pymongo is None, 'test requires pymongo')
class TestMongoDBStore(StoreTests, unittest.TestCase):

    def create_store(self):
        # TODO: this is the default host for MongoDB on Travis,
        # we probably want to generalize this though
        store = MongoDBStore(host='127.0.0.1', database='zarr_tests',
                             collection='zarr_tests')
        # start with an empty store
        store.clear()
        return store


@unittest.skipIf(redis is None, 'test requires redis')
class TestRedisStore(StoreTests, unittest.TestCase):

    def create_store(self):
        # TODO: this is the default host for Redis on Travis,
        # we probably want to generalize this though
        store = RedisStore(host='localhost', port=6379)
        # start with an empty store
        store.clear()
        return store
=======
@unittest.skipIf(sqlite3 is None, 'python built without sqlite')
class TestSQLiteStoreInMemory(TestSQLiteStore, unittest.TestCase):

    def create_store(self):
        store = SQLiteStore(':memory:')
        return store

    def test_pickle(self):

        # setup store
        store = self.create_store()
        store['foo'] = b'bar'
        store['baz'] = b'quux'

        # round-trip through pickle
        with pytest.raises(PicklingError):
            pickle.dumps(store)
>>>>>>> 43f7faef


class TestLRUStoreCache(StoreTests, unittest.TestCase):

    def create_store(self):
        return LRUStoreCache(dict(), max_size=2**27)

    def test_cache_values_no_max_size(self):

        # setup store
        store = CountingDict()
        store['foo'] = b'xxx'
        store['bar'] = b'yyy'
        assert 0 == store.counter['__getitem__', 'foo']
        assert 1 == store.counter['__setitem__', 'foo']
        assert 0 == store.counter['__getitem__', 'bar']
        assert 1 == store.counter['__setitem__', 'bar']

        # setup cache
        cache = LRUStoreCache(store, max_size=None)
        assert 0 == cache.hits
        assert 0 == cache.misses

        # test first __getitem__, cache miss
        assert b'xxx' == cache['foo']
        assert 1 == store.counter['__getitem__', 'foo']
        assert 1 == store.counter['__setitem__', 'foo']
        assert 0 == cache.hits
        assert 1 == cache.misses

        # test second __getitem__, cache hit
        assert b'xxx' == cache['foo']
        assert 1 == store.counter['__getitem__', 'foo']
        assert 1 == store.counter['__setitem__', 'foo']
        assert 1 == cache.hits
        assert 1 == cache.misses

        # test __setitem__, __getitem__
        cache['foo'] = b'zzz'
        assert 1 == store.counter['__getitem__', 'foo']
        assert 2 == store.counter['__setitem__', 'foo']
        # should be a cache hit
        assert b'zzz' == cache['foo']
        assert 1 == store.counter['__getitem__', 'foo']
        assert 2 == store.counter['__setitem__', 'foo']
        assert 2 == cache.hits
        assert 1 == cache.misses

        # manually invalidate all cached values
        cache.invalidate_values()
        assert b'zzz' == cache['foo']
        assert 2 == store.counter['__getitem__', 'foo']
        assert 2 == store.counter['__setitem__', 'foo']
        cache.invalidate()
        assert b'zzz' == cache['foo']
        assert 3 == store.counter['__getitem__', 'foo']
        assert 2 == store.counter['__setitem__', 'foo']

        # test __delitem__
        del cache['foo']
        with pytest.raises(KeyError):
            # noinspection PyStatementEffect
            cache['foo']
        with pytest.raises(KeyError):
            # noinspection PyStatementEffect
            store['foo']

        # verify other keys untouched
        assert 0 == store.counter['__getitem__', 'bar']
        assert 1 == store.counter['__setitem__', 'bar']

    def test_cache_values_with_max_size(self):

        # setup store
        store = CountingDict()
        store['foo'] = b'xxx'
        store['bar'] = b'yyy'
        assert 0 == store.counter['__getitem__', 'foo']
        assert 0 == store.counter['__getitem__', 'bar']
        # setup cache - can only hold one item
        cache = LRUStoreCache(store, max_size=5)
        assert 0 == cache.hits
        assert 0 == cache.misses

        # test first 'foo' __getitem__, cache miss
        assert b'xxx' == cache['foo']
        assert 1 == store.counter['__getitem__', 'foo']
        assert 0 == cache.hits
        assert 1 == cache.misses

        # test second 'foo' __getitem__, cache hit
        assert b'xxx' == cache['foo']
        assert 1 == store.counter['__getitem__', 'foo']
        assert 1 == cache.hits
        assert 1 == cache.misses

        # test first 'bar' __getitem__, cache miss
        assert b'yyy' == cache['bar']
        assert 1 == store.counter['__getitem__', 'bar']
        assert 1 == cache.hits
        assert 2 == cache.misses

        # test second 'bar' __getitem__, cache hit
        assert b'yyy' == cache['bar']
        assert 1 == store.counter['__getitem__', 'bar']
        assert 2 == cache.hits
        assert 2 == cache.misses

        # test 'foo' __getitem__, should have been evicted, cache miss
        assert b'xxx' == cache['foo']
        assert 2 == store.counter['__getitem__', 'foo']
        assert 2 == cache.hits
        assert 3 == cache.misses

        # test 'bar' __getitem__, should have been evicted, cache miss
        assert b'yyy' == cache['bar']
        assert 2 == store.counter['__getitem__', 'bar']
        assert 2 == cache.hits
        assert 4 == cache.misses

        # setup store
        store = CountingDict()
        store['foo'] = b'xxx'
        store['bar'] = b'yyy'
        assert 0 == store.counter['__getitem__', 'foo']
        assert 0 == store.counter['__getitem__', 'bar']
        # setup cache - can hold two items
        cache = LRUStoreCache(store, max_size=6)
        assert 0 == cache.hits
        assert 0 == cache.misses

        # test first 'foo' __getitem__, cache miss
        assert b'xxx' == cache['foo']
        assert 1 == store.counter['__getitem__', 'foo']
        assert 0 == cache.hits
        assert 1 == cache.misses

        # test second 'foo' __getitem__, cache hit
        assert b'xxx' == cache['foo']
        assert 1 == store.counter['__getitem__', 'foo']
        assert 1 == cache.hits
        assert 1 == cache.misses

        # test first 'bar' __getitem__, cache miss
        assert b'yyy' == cache['bar']
        assert 1 == store.counter['__getitem__', 'bar']
        assert 1 == cache.hits
        assert 2 == cache.misses

        # test second 'bar' __getitem__, cache hit
        assert b'yyy' == cache['bar']
        assert 1 == store.counter['__getitem__', 'bar']
        assert 2 == cache.hits
        assert 2 == cache.misses

        # test 'foo' __getitem__, should still be cached
        assert b'xxx' == cache['foo']
        assert 1 == store.counter['__getitem__', 'foo']
        assert 3 == cache.hits
        assert 2 == cache.misses

        # test 'bar' __getitem__, should still be cached
        assert b'yyy' == cache['bar']
        assert 1 == store.counter['__getitem__', 'bar']
        assert 4 == cache.hits
        assert 2 == cache.misses

    def test_cache_keys(self):

        # setup
        store = CountingDict()
        store['foo'] = b'xxx'
        store['bar'] = b'yyy'
        assert 0 == store.counter['__contains__', 'foo']
        assert 0 == store.counter['__iter__']
        assert 0 == store.counter['keys']
        cache = LRUStoreCache(store, max_size=None)

        # keys should be cached on first call
        keys = sorted(cache.keys())
        assert keys == ['bar', 'foo']
        assert 1 == store.counter['keys']
        # keys should now be cached
        assert keys == sorted(cache.keys())
        assert 1 == store.counter['keys']
        assert 'foo' in cache
        assert 0 == store.counter['__contains__', 'foo']
        assert keys == sorted(cache)
        assert 0 == store.counter['__iter__']
        assert 1 == store.counter['keys']

        # cache should be cleared if store is modified - crude but simple for now
        cache['baz'] = b'zzz'
        keys = sorted(cache.keys())
        assert keys == ['bar', 'baz', 'foo']
        assert 2 == store.counter['keys']
        # keys should now be cached
        assert keys == sorted(cache.keys())
        assert 2 == store.counter['keys']

        # manually invalidate keys
        cache.invalidate_keys()
        keys = sorted(cache.keys())
        assert keys == ['bar', 'baz', 'foo']
        assert 3 == store.counter['keys']
        assert 0 == store.counter['__contains__', 'foo']
        assert 0 == store.counter['__iter__']
        cache.invalidate_keys()
        keys = sorted(cache)
        assert keys == ['bar', 'baz', 'foo']
        assert 4 == store.counter['keys']
        assert 0 == store.counter['__contains__', 'foo']
        assert 0 == store.counter['__iter__']
        cache.invalidate_keys()
        assert 'foo' in cache
        assert 5 == store.counter['keys']
        assert 0 == store.counter['__contains__', 'foo']
        assert 0 == store.counter['__iter__']

        # check these would get counted if called directly
        assert 'foo' in store
        assert 1 == store.counter['__contains__', 'foo']
        assert keys == sorted(store)
        assert 1 == store.counter['__iter__']


def test_getsize():
    store = dict()
    store['foo'] = b'aaa'
    store['bar'] = b'bbbb'
    store['baz/quux'] = b'ccccc'
    assert 7 == getsize(store)
    assert 5 == getsize(store, 'baz')

    store = dict()
    store['boo'] = None
    assert -1 == getsize(store)


def test_migrate_1to2():
    from zarr import meta_v1

    # N.B., version 1 did not support hierarchies, so we only have to be
    # concerned about migrating a single array at the root of the store

    # setup
    store = dict()
    meta = dict(
        shape=(100,),
        chunks=(10,),
        dtype=np.dtype('f4'),
        compression='zlib',
        compression_opts=1,
        fill_value=None,
        order='C'
    )
    meta_json = meta_v1.encode_metadata(meta)
    store['meta'] = meta_json
    store['attrs'] = json.dumps(dict()).encode('ascii')

    # run migration
    migrate_1to2(store)

    # check results
    assert 'meta' not in store
    assert array_meta_key in store
    assert 'attrs' not in store
    assert attrs_key in store
    meta_migrated = decode_array_metadata(store[array_meta_key])
    assert 2 == meta_migrated['zarr_format']

    # preserved fields
    for f in 'shape', 'chunks', 'dtype', 'fill_value', 'order':
        assert meta[f] == meta_migrated[f]

    # migrate should have added empty filters field
    assert meta_migrated['filters'] is None

    # check compression and compression_opts migrated to compressor
    assert 'compression' not in meta_migrated
    assert 'compression_opts' not in meta_migrated
    assert meta_migrated['compressor'] == Zlib(1).get_config()

    # check dict compression_opts
    store = dict()
    meta['compression'] = 'blosc'
    meta['compression_opts'] = dict(cname='lz4', clevel=5, shuffle=1)
    meta_json = meta_v1.encode_metadata(meta)
    store['meta'] = meta_json
    store['attrs'] = json.dumps(dict()).encode('ascii')
    migrate_1to2(store)
    meta_migrated = decode_array_metadata(store[array_meta_key])
    assert 'compression' not in meta_migrated
    assert 'compression_opts' not in meta_migrated
    assert (meta_migrated['compressor'] ==
            Blosc(cname='lz4', clevel=5, shuffle=1).get_config())

    # check 'none' compression is migrated to None (null in JSON)
    store = dict()
    meta['compression'] = 'none'
    meta_json = meta_v1.encode_metadata(meta)
    store['meta'] = meta_json
    store['attrs'] = json.dumps(dict()).encode('ascii')
    migrate_1to2(store)
    meta_migrated = decode_array_metadata(store[array_meta_key])
    assert 'compression' not in meta_migrated
    assert 'compression_opts' not in meta_migrated
    assert meta_migrated['compressor'] is None


def test_format_compatibility():

    # This test is intended to catch any unintended changes that break the ability to
    # read data stored with a previous minor version (which should be format-compatible).

    # fixture data
    fixture = group(store=DirectoryStore('fixture'))

    # set seed to get consistent random data
    np.random.seed(42)

    arrays_chunks = [
        (np.arange(1111, dtype='i1'), 100),
        (np.arange(1111, dtype='i2'), 100),
        (np.arange(1111, dtype='i4'), 100),
        (np.arange(1111, dtype='i8'), 1000),
        (np.random.randint(0, 200, size=2222, dtype='u1'), 100),
        (np.random.randint(0, 2000, size=2222, dtype='u2'), 100),
        (np.random.randint(0, 2000, size=2222, dtype='u4'), 100),
        (np.random.randint(0, 2000, size=2222, dtype='u8'), 100),
        (np.linspace(0, 1, 3333, dtype='f2'), 100),
        (np.linspace(0, 1, 3333, dtype='f4'), 100),
        (np.linspace(0, 1, 3333, dtype='f8'), 100),
        (np.random.normal(loc=0, scale=1, size=4444).astype('f2'), 100),
        (np.random.normal(loc=0, scale=1, size=4444).astype('f4'), 100),
        (np.random.normal(loc=0, scale=1, size=4444).astype('f8'), 100),
        (np.random.choice([b'A', b'C', b'G', b'T'],
                          size=5555, replace=True).astype('S'), 100),
        (np.random.choice(['foo', 'bar', 'baz', 'quux'],
                          size=5555, replace=True).astype('U'), 100),
        (np.random.choice([0, 1/3, 1/7, 1/9, np.nan],
                          size=5555, replace=True).astype('f8'), 100),
        (np.random.randint(0, 2, size=5555, dtype=bool), 100),
        (np.arange(20000, dtype='i4').reshape(2000, 10, order='C'), (100, 3)),
        (np.arange(20000, dtype='i4').reshape(200, 100, order='F'), (100, 30)),
        (np.arange(20000, dtype='i4').reshape(200, 10, 10, order='C'), (100, 3, 3)),
        (np.arange(20000, dtype='i4').reshape(20, 100, 10, order='F'), (10, 30, 3)),
        (np.arange(20000, dtype='i4').reshape(20, 10, 10, 10, order='C'), (10, 3, 3, 3)),
        (np.arange(20000, dtype='i4').reshape(20, 10, 10, 10, order='F'), (10, 3, 3, 3)),
    ]

    compressors = [
        None,
        Zlib(level=1),
        BZ2(level=1),
        Blosc(cname='zstd', clevel=1, shuffle=0),
        Blosc(cname='zstd', clevel=1, shuffle=1),
        Blosc(cname='zstd', clevel=1, shuffle=2),
        Blosc(cname='lz4', clevel=1, shuffle=0),
    ]

    for i, (arr, chunks) in enumerate(arrays_chunks):

        if arr.flags.f_contiguous:
            order = 'F'
        else:
            order = 'C'

        for j, compressor in enumerate(compressors):
            path = '{}/{}'.format(i, j)

            if path not in fixture:  # pragma: no cover
                # store the data - should be one-time operation
                fixture.array(path, data=arr, chunks=chunks, order=order,
                              compressor=compressor)

            # setup array
            z = fixture[path]

            # check contents
            if arr.dtype.kind == 'f':
                assert_array_almost_equal(arr, z[:])
            else:
                assert_array_equal(arr, z[:])

            # check dtype
            assert arr.dtype == z.dtype

            # check compressor
            if compressor is None:
                assert z.compressor is None
            else:
                assert compressor.codec_id == z.compressor.codec_id
                assert compressor.get_config() == z.compressor.get_config()


class TestConsolidatedMetadataStore(unittest.TestCase):

    def test_bad_format(self):

        # setup store with consolidated metdata
        store = dict()
        consolidated = {
            # bad format version
            'zarr_consolidated_format': 0,
        }
        store['.zmetadata'] = json.dumps(consolidated).encode()

        # check appropriate error is raised
        with pytest.raises(MetadataError):
            ConsolidatedMetadataStore(store)

    def test_read_write(self):

        # setup store with consolidated metdata
        store = dict()
        consolidated = {
            'zarr_consolidated_format': 1,
            'metadata': {
                'foo': 'bar',
                'baz': 42,
            }
        }
        store['.zmetadata'] = json.dumps(consolidated).encode()

        # create consolidated store
        cs = ConsolidatedMetadataStore(store)

        # test __contains__, __getitem__
        for key, value in consolidated['metadata'].items():
            assert key in cs
            assert value == cs[key]

        # test __delitem__, __setitem__
        with pytest.raises(PermissionError):
            del cs['foo']
        with pytest.raises(PermissionError):
            cs['bar'] = 0
        with pytest.raises(PermissionError):
            cs['spam'] = 'eggs'<|MERGE_RESOLUTION|>--- conflicted
+++ resolved
@@ -20,13 +20,8 @@
                           DirectoryStore, ZipStore, init_group, group_meta_key,
                           getsize, migrate_1to2, TempStore, atexit_rmtree,
                           NestedDirectoryStore, default_compressor, DBMStore,
-<<<<<<< HEAD
                           LMDBStore, SQLiteStore, MongoDBStore, RedisStore,
                           atexit_rmglob, LRUStoreCache, ConsolidatedMetadataStore)
-=======
-                          LMDBStore, SQLiteStore, atexit_rmglob, LRUStoreCache,
-                          ConsolidatedMetadataStore)
->>>>>>> 43f7faef
 from zarr.meta import (decode_array_metadata, encode_array_metadata, ZARR_FORMAT,
                        decode_group_metadata, encode_group_metadata)
 from zarr.compat import PY2
@@ -905,7 +900,6 @@
 except ImportError:  # pragma: no cover
     sqlite3 = None
 
-<<<<<<< HEAD
 try:
     import pymongo
 except ImportError:  # pragma: no cover
@@ -916,9 +910,6 @@
 except ImportError:  # pragma: no cover
     redis = None
 
-=======
->>>>>>> 43f7faef
-
 @unittest.skipIf(sqlite3 is None, 'python built without sqlite')
 class TestSQLiteStore(StoreTests, unittest.TestCase):
 
@@ -929,7 +920,25 @@
         return store
 
 
-<<<<<<< HEAD
+@unittest.skipIf(sqlite3 is None, 'python built without sqlite')
+class TestSQLiteStoreInMemory(TestSQLiteStore, unittest.TestCase):
+
+    def create_store(self):
+        store = SQLiteStore(':memory:')
+        return store
+
+    def test_pickle(self):
+
+        # setup store
+        store = self.create_store()
+        store['foo'] = b'bar'
+        store['baz'] = b'quux'
+
+        # round-trip through pickle
+        with pytest.raises(PicklingError):
+            pickle.dumps(store)
+
+
 @unittest.skipIf(pymongo is None, 'test requires pymongo')
 class TestMongoDBStore(StoreTests, unittest.TestCase):
 
@@ -953,25 +962,6 @@
         # start with an empty store
         store.clear()
         return store
-=======
-@unittest.skipIf(sqlite3 is None, 'python built without sqlite')
-class TestSQLiteStoreInMemory(TestSQLiteStore, unittest.TestCase):
-
-    def create_store(self):
-        store = SQLiteStore(':memory:')
-        return store
-
-    def test_pickle(self):
-
-        # setup store
-        store = self.create_store()
-        store['foo'] = b'bar'
-        store['baz'] = b'quux'
-
-        # round-trip through pickle
-        with pytest.raises(PicklingError):
-            pickle.dumps(store)
->>>>>>> 43f7faef
 
 
 class TestLRUStoreCache(StoreTests, unittest.TestCase):
