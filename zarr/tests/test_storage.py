import array
import atexit
import json
import os
import pathlib
import sys
import pickle
import shutil
import tempfile
from contextlib import contextmanager
from pickle import PicklingError
from zipfile import ZipFile

import numpy as np
import pytest
from numpy.testing import assert_array_almost_equal, assert_array_equal

from numcodecs.compat import ensure_bytes

from zarr.codecs import BZ2, AsType, Blosc, Zlib
from zarr.errors import MetadataError
from zarr.hierarchy import group
from zarr.meta import (ZARR_FORMAT, decode_array_metadata,
                       decode_group_metadata, encode_array_metadata,
                       encode_group_metadata)
from zarr.n5 import N5Store, N5FSStore
from zarr.storage import (ABSStore, ConsolidatedMetadataStore, DBMStore,
                          DictStore, DirectoryStore, LMDBStore, LRUStoreCache,
                          MemoryStore, MongoDBStore, NestedDirectoryStore,
                          RedisStore, SQLiteStore, TempStore, ZipStore,
                          array_meta_key, atexit_rmglob, atexit_rmtree,
                          attrs_key, default_compressor, getsize,
                          group_meta_key, init_array, init_group, migrate_1to2)
from zarr.storage import FSStore
from zarr.tests.util import CountingDict, have_fsspec, skip_test_env_var, abs_container


@contextmanager
def does_not_raise():
    yield


@pytest.fixture(params=[
    (None, "."),
    (".", "."),
    ("/", "/"),
])
def dimension_separator_fixture(request):
    return request.param


def skip_if_nested_chunks(**kwargs):
    if kwargs.get("dimension_separator") == "/":
        pytest.skip("nested chunks are unsupported")


class StoreTests(object):
    """Abstract store tests."""

    def create_store(self, **kwargs):  # pragma: no cover
        # implement in sub-class
        raise NotImplementedError

    def test_get_set_del_contains(self):
        store = self.create_store()

        # test __contains__, __getitem__, __setitem__
        assert 'foo' not in store
        with pytest.raises(KeyError):
            # noinspection PyStatementEffect
            store['foo']
        store['foo'] = b'bar'
        assert 'foo' in store
        assert b'bar' == ensure_bytes(store['foo'])

        # test __delitem__ (optional)
        try:
            del store['foo']
        except NotImplementedError:
            pass
        else:
            assert 'foo' not in store
            with pytest.raises(KeyError):
                # noinspection PyStatementEffect
                store['foo']
            with pytest.raises(KeyError):
                # noinspection PyStatementEffect
                del store['foo']

        if hasattr(store, 'close'):
            store.close()

    def test_set_invalid_content(self):
        store = self.create_store()

        with pytest.raises(TypeError):
            store['baz'] = list(range(5))

        if hasattr(store, 'close'):
            store.close()

    def test_clear(self):
        store = self.create_store()
        store['foo'] = b'bar'
        store['baz'] = b'qux'
        assert len(store) == 2
        store.clear()
        assert len(store) == 0
        assert 'foo' not in store
        assert 'baz' not in store

        if hasattr(store, 'close'):
            store.close()

    def test_pop(self):
        store = self.create_store()
        store['foo'] = b'bar'
        store['baz'] = b'qux'
        assert len(store) == 2
        v = store.pop('foo')
        assert ensure_bytes(v) == b'bar'
        assert len(store) == 1
        v = store.pop('baz')
        assert ensure_bytes(v) == b'qux'
        assert len(store) == 0
        with pytest.raises(KeyError):
            store.pop('xxx')
        v = store.pop('xxx', b'default')
        assert v == b'default'
        v = store.pop('xxx', b'')
        assert v == b''
        v = store.pop('xxx', None)
        assert v is None

        if hasattr(store, 'close'):
            store.close()

    def test_popitem(self):
        store = self.create_store()
        store['foo'] = b'bar'
        k, v = store.popitem()
        assert k == 'foo'
        assert ensure_bytes(v) == b'bar'
        assert len(store) == 0
        with pytest.raises(KeyError):
            store.popitem()

        if hasattr(store, 'close'):
            store.close()

    def test_writeable_values(self):
        store = self.create_store()

        # __setitem__ should accept any value that implements buffer interface
        store['foo1'] = b'bar'
        store['foo2'] = bytearray(b'bar')
        store['foo3'] = array.array('B', b'bar')
        store['foo4'] = np.frombuffer(b'bar', dtype='u1')

        if hasattr(store, 'close'):
            store.close()

    def test_update(self):
        store = self.create_store()
        assert 'foo' not in store
        assert 'baz' not in store
        store.update(foo=b'bar', baz=b'quux')
        assert b'bar' == ensure_bytes(store['foo'])
        assert b'quux' == ensure_bytes(store['baz'])

        if hasattr(store, 'close'):
            store.close()

    def test_iterators(self):
        store = self.create_store()

        # test iterator methods on empty store
        assert 0 == len(store)
        assert set() == set(store)
        assert set() == set(store.keys())
        assert set() == set(store.values())
        assert set() == set(store.items())

        # setup some values
        store['a'] = b'aaa'
        store['b'] = b'bbb'
        store['c/d'] = b'ddd'
        store['c/e/f'] = b'fff'

        # test iterators on store with data
        assert 4 == len(store)
        assert {'a', 'b', 'c/d', 'c/e/f'} == set(store)
        assert {'a', 'b', 'c/d', 'c/e/f'} == set(store.keys())
        assert {b'aaa', b'bbb', b'ddd', b'fff'} == set(map(ensure_bytes, store.values()))
        assert ({('a', b'aaa'), ('b', b'bbb'), ('c/d', b'ddd'), ('c/e/f', b'fff')} ==
                set(map(lambda kv: (kv[0], ensure_bytes(kv[1])), store.items())))

        if hasattr(store, 'close'):
            store.close()

    def test_pickle(self):

        # setup store
        store = self.create_store()
        store['foo'] = b'bar'
        store['baz'] = b'quux'
        n = len(store)
        keys = sorted(store.keys())

        # round-trip through pickle
        dump = pickle.dumps(store)
        # some stores cannot be opened twice at the same time, need to close
        # store before can round-trip through pickle
        if hasattr(store, 'close'):
            store.close()
            # check can still pickle after close
            assert dump == pickle.dumps(store)
        store2 = pickle.loads(dump)

        # verify
        assert n == len(store2)
        assert keys == sorted(store2.keys())
        assert b'bar' == ensure_bytes(store2['foo'])
        assert b'quux' == ensure_bytes(store2['baz'])

        if hasattr(store2, 'close'):
            store2.close()

    def test_getsize(self):
        store = self.create_store()
        if isinstance(store, dict) or hasattr(store, 'getsize'):
            assert 0 == getsize(store)
            store['foo'] = b'x'
            assert 1 == getsize(store)
            assert 1 == getsize(store, 'foo')
            store['bar'] = b'yy'
            assert 3 == getsize(store)
            assert 2 == getsize(store, 'bar')
            store['baz'] = bytearray(b'zzz')
            assert 6 == getsize(store)
            assert 3 == getsize(store, 'baz')
            store['quux'] = array.array('B', b'zzzz')
            assert 10 == getsize(store)
            assert 4 == getsize(store, 'quux')
            store['spong'] = np.frombuffer(b'zzzzz', dtype='u1')
            assert 15 == getsize(store)
            assert 5 == getsize(store, 'spong')

        if hasattr(store, 'close'):
            store.close()

    # noinspection PyStatementEffect
    def test_hierarchy(self):
        # setup
        store = self.create_store()
        store['a'] = b'aaa'
        store['b'] = b'bbb'
        store['c/d'] = b'ddd'
        store['c/e/f'] = b'fff'
        store['c/e/g'] = b'ggg'

        # check keys
        assert 'a' in store
        assert 'b' in store
        assert 'c/d' in store
        assert 'c/e/f' in store
        assert 'c/e/g' in store
        assert 'c' not in store
        assert 'c/' not in store
        assert 'c/e' not in store
        assert 'c/e/' not in store
        assert 'c/d/x' not in store

        # check __getitem__
        with pytest.raises(KeyError):
            store['c']
        with pytest.raises(KeyError):
            store['c/e']
        with pytest.raises(KeyError):
            store['c/d/x']

        # test getsize (optional)
        if hasattr(store, 'getsize'):
            assert 6 == store.getsize()
            assert 3 == store.getsize('a')
            assert 3 == store.getsize('b')
            assert 3 == store.getsize('c')
            assert 3 == store.getsize('c/d')
            assert 6 == store.getsize('c/e')
            assert 3 == store.getsize('c/e/f')
            assert 3 == store.getsize('c/e/g')
            # non-existent paths
            assert 0 == store.getsize('x')
            assert 0 == store.getsize('a/x')
            assert 0 == store.getsize('c/x')
            assert 0 == store.getsize('c/x/y')
            assert 0 == store.getsize('c/d/y')
            assert 0 == store.getsize('c/d/y/z')

        # test listdir (optional)
        if hasattr(store, 'listdir'):
            assert {'a', 'b', 'c'} == set(store.listdir())
            assert {'d', 'e'} == set(store.listdir('c'))
            assert {'f', 'g'} == set(store.listdir('c/e'))
            # no exception raised if path does not exist or is leaf
            assert [] == store.listdir('x')
            assert [] == store.listdir('a/x')
            assert [] == store.listdir('c/x')
            assert [] == store.listdir('c/x/y')
            assert [] == store.listdir('c/d/y')
            assert [] == store.listdir('c/d/y/z')
            assert [] == store.listdir('c/e/f')

        # test rename (optional)
        if hasattr(store, 'rename'):
            store.rename('c/e', 'c/e2')
            assert 'c/d' in store
            assert 'c/e' not in store
            assert 'c/e/f' not in store
            assert 'c/e/g' not in store
            assert 'c/e2' not in store
            assert 'c/e2/f' in store
            assert 'c/e2/g' in store
            store.rename('c/e2', 'c/e')
            assert 'c/d' in store
            assert 'c/e2' not in store
            assert 'c/e2/f' not in store
            assert 'c/e2/g' not in store
            assert 'c/e' not in store
            assert 'c/e/f' in store
            assert 'c/e/g' in store
            store.rename('c', 'c1/c2/c3')
            assert 'a' in store
            assert 'c' not in store
            assert 'c/d' not in store
            assert 'c/e' not in store
            assert 'c/e/f' not in store
            assert 'c/e/g' not in store
            assert 'c1' not in store
            assert 'c1/c2' not in store
            assert 'c1/c2/c3' not in store
            assert 'c1/c2/c3/d' in store
            assert 'c1/c2/c3/e' not in store
            assert 'c1/c2/c3/e/f' in store
            assert 'c1/c2/c3/e/g' in store
            store.rename('c1/c2/c3', 'c')
            assert 'c' not in store
            assert 'c/d' in store
            assert 'c/e' not in store
            assert 'c/e/f' in store
            assert 'c/e/g' in store
            assert 'c1' not in store
            assert 'c1/c2' not in store
            assert 'c1/c2/c3' not in store
            assert 'c1/c2/c3/d' not in store
            assert 'c1/c2/c3/e' not in store
            assert 'c1/c2/c3/e/f' not in store
            assert 'c1/c2/c3/e/g' not in store

        # test rmdir (optional)
        if hasattr(store, 'rmdir'):
            store.rmdir('c/e')
            assert 'c/d' in store
            assert 'c/e/f' not in store
            assert 'c/e/g' not in store
            store.rmdir('c')
            assert 'c/d' not in store
            store.rmdir()
            assert 'a' not in store
            assert 'b' not in store
            store['a'] = b'aaa'
            store['c/d'] = b'ddd'
            store['c/e/f'] = b'fff'
            # no exceptions raised if path does not exist or is leaf
            store.rmdir('x')
            store.rmdir('a/x')
            store.rmdir('c/x')
            store.rmdir('c/x/y')
            store.rmdir('c/d/y')
            store.rmdir('c/d/y/z')
            store.rmdir('c/e/f')
            assert 'a' in store
            assert 'c/d' in store
            assert 'c/e/f' in store

        if hasattr(store, 'close'):
            store.close()

    def test_init_array(self, dimension_separator_fixture):

        pass_dim_sep, want_dim_sep = dimension_separator_fixture

        store = self.create_store(dimension_separator=pass_dim_sep)
        init_array(store, shape=1000, chunks=100)

        # check metadata
        assert array_meta_key in store
        meta = decode_array_metadata(store[array_meta_key])
        assert ZARR_FORMAT == meta['zarr_format']
        assert (1000,) == meta['shape']
        assert (100,) == meta['chunks']
        assert np.dtype(None) == meta['dtype']
        assert default_compressor.get_config() == meta['compressor']
        assert meta['fill_value'] is None
        # Missing MUST be assumed to be "."
        assert meta.get('dimension_separator', ".") is want_dim_sep

        if hasattr(store, 'close'):
            store.close()

    def test_init_array_overwrite(self):
        self._test_init_array_overwrite('F')

    def test_init_array_overwrite_path(self):
        self._test_init_array_overwrite_path('F')

    def test_init_array_overwrite_chunk_store(self):
        self._test_init_array_overwrite_chunk_store('F')

    def test_init_group_overwrite(self):
        self._test_init_group_overwrite('F')

    def test_init_group_overwrite_path(self):
        self._test_init_group_overwrite_path('F')

    def test_init_group_overwrite_chunk_store(self):
        self._test_init_group_overwrite_chunk_store('F')

    def _test_init_array_overwrite(self, order):
        # setup
        store = self.create_store()
        store[array_meta_key] = encode_array_metadata(
            dict(shape=(2000,),
                 chunks=(200,),
                 dtype=np.dtype('u1'),
                 compressor=Zlib(1).get_config(),
                 fill_value=0,
                 order=order,
                 filters=None)
        )

        # don't overwrite (default)
        with pytest.raises(ValueError):
            init_array(store, shape=1000, chunks=100)

        # do overwrite
        try:
            init_array(store, shape=1000, chunks=100, dtype='i4',
                       overwrite=True)
        except NotImplementedError:
            pass
        else:
            assert array_meta_key in store
            meta = decode_array_metadata(store[array_meta_key])
            assert ZARR_FORMAT == meta['zarr_format']
            assert (1000,) == meta['shape']
            assert (100,) == meta['chunks']
            assert np.dtype('i4') == meta['dtype']

        if hasattr(store, 'close'):
            store.close()

    def test_init_array_path(self):
        path = 'foo/bar'
        store = self.create_store()
        init_array(store, shape=1000, chunks=100, path=path)

        # check metadata
        key = path + '/' + array_meta_key
        assert key in store
        meta = decode_array_metadata(store[key])
        assert ZARR_FORMAT == meta['zarr_format']
        assert (1000,) == meta['shape']
        assert (100,) == meta['chunks']
        assert np.dtype(None) == meta['dtype']
        assert default_compressor.get_config() == meta['compressor']
        assert meta['fill_value'] is None

        if hasattr(store, 'close'):
            store.close()

    def _test_init_array_overwrite_path(self, order):
        # setup
        path = 'foo/bar'
        store = self.create_store()
        meta = dict(shape=(2000,),
                    chunks=(200,),
                    dtype=np.dtype('u1'),
                    compressor=Zlib(1).get_config(),
                    fill_value=0,
                    order=order,
                    filters=None)
        store[array_meta_key] = encode_array_metadata(meta)
        store[path + '/' + array_meta_key] = encode_array_metadata(meta)

        # don't overwrite
        with pytest.raises(ValueError):
            init_array(store, shape=1000, chunks=100, path=path)

        # do overwrite
        try:
            init_array(store, shape=1000, chunks=100, dtype='i4', path=path,
                       overwrite=True)
        except NotImplementedError:
            pass
        else:
            assert group_meta_key in store
            assert array_meta_key not in store
            assert (path + '/' + array_meta_key) in store
            # should have been overwritten
            meta = decode_array_metadata(store[path + '/' + array_meta_key])
            assert ZARR_FORMAT == meta['zarr_format']
            assert (1000,) == meta['shape']
            assert (100,) == meta['chunks']
            assert np.dtype('i4') == meta['dtype']

        if hasattr(store, 'close'):
            store.close()

    def test_init_array_overwrite_group(self):
        # setup
        path = 'foo/bar'
        store = self.create_store()
        store[path + '/' + group_meta_key] = encode_group_metadata()

        # don't overwrite
        with pytest.raises(ValueError):
            init_array(store, shape=1000, chunks=100, path=path)

        # do overwrite
        try:
            init_array(store, shape=1000, chunks=100, dtype='i4', path=path,
                       overwrite=True)
        except NotImplementedError:
            pass
        else:
            assert (path + '/' + group_meta_key) not in store
            assert (path + '/' + array_meta_key) in store
            meta = decode_array_metadata(store[path + '/' + array_meta_key])
            assert ZARR_FORMAT == meta['zarr_format']
            assert (1000,) == meta['shape']
            assert (100,) == meta['chunks']
            assert np.dtype('i4') == meta['dtype']

        if hasattr(store, 'close'):
            store.close()

    def _test_init_array_overwrite_chunk_store(self, order):
        # setup
        store = self.create_store()
        chunk_store = self.create_store()
        store[array_meta_key] = encode_array_metadata(
            dict(shape=(2000,),
                 chunks=(200,),
                 dtype=np.dtype('u1'),
                 compressor=None,
                 fill_value=0,
                 filters=None,
                 order=order)
        )
        chunk_store['0'] = b'aaa'
        chunk_store['1'] = b'bbb'

        # don't overwrite (default)
        with pytest.raises(ValueError):
            init_array(store, shape=1000, chunks=100, chunk_store=chunk_store)

        # do overwrite
        try:
            init_array(store, shape=1000, chunks=100, dtype='i4',
                       overwrite=True, chunk_store=chunk_store)
        except NotImplementedError:
            pass
        else:
            assert array_meta_key in store
            meta = decode_array_metadata(store[array_meta_key])
            assert ZARR_FORMAT == meta['zarr_format']
            assert (1000,) == meta['shape']
            assert (100,) == meta['chunks']
            assert np.dtype('i4') == meta['dtype']
            assert '0' not in chunk_store
            assert '1' not in chunk_store

        if hasattr(store, 'close'):
            store.close()
        if hasattr(chunk_store, 'close'):
            chunk_store.close()

    def test_init_array_compat(self):
        store = self.create_store()
        init_array(store, shape=1000, chunks=100, compressor='none')
        meta = decode_array_metadata(store[array_meta_key])
        assert meta['compressor'] is None

        if hasattr(store, 'close'):
            store.close()

    def test_init_group(self):
        store = self.create_store()
        init_group(store)

        # check metadata
        assert group_meta_key in store
        meta = decode_group_metadata(store[group_meta_key])
        assert ZARR_FORMAT == meta['zarr_format']

        if hasattr(store, 'close'):
            store.close()

    def _test_init_group_overwrite(self, order):
        # setup
        store = self.create_store()
        store[array_meta_key] = encode_array_metadata(
            dict(shape=(2000,),
                 chunks=(200,),
                 dtype=np.dtype('u1'),
                 compressor=None,
                 fill_value=0,
                 order=order,
                 filters=None)
        )

        # don't overwrite array (default)
        with pytest.raises(ValueError):
            init_group(store)

        # do overwrite
        try:
            init_group(store, overwrite=True)
        except NotImplementedError:
            pass
        else:
            assert array_meta_key not in store
            assert group_meta_key in store
            meta = decode_group_metadata(store[group_meta_key])
            assert ZARR_FORMAT == meta['zarr_format']

        # don't overwrite group
        with pytest.raises(ValueError):
            init_group(store)

        if hasattr(store, 'close'):
            store.close()

    def _test_init_group_overwrite_path(self, order):
        # setup
        path = 'foo/bar'
        store = self.create_store()
        meta = dict(shape=(2000,),
                    chunks=(200,),
                    dtype=np.dtype('u1'),
                    compressor=None,
                    fill_value=0,
                    order=order,
                    filters=None)
        store[array_meta_key] = encode_array_metadata(meta)
        store[path + '/' + array_meta_key] = encode_array_metadata(meta)

        # don't overwrite
        with pytest.raises(ValueError):
            init_group(store, path=path)

        # do overwrite
        try:
            init_group(store, overwrite=True, path=path)
        except NotImplementedError:
            pass
        else:
            assert array_meta_key not in store
            assert group_meta_key in store
            assert (path + '/' + array_meta_key) not in store
            assert (path + '/' + group_meta_key) in store
            # should have been overwritten
            meta = decode_group_metadata(store[path + '/' + group_meta_key])
            assert ZARR_FORMAT == meta['zarr_format']

        if hasattr(store, 'close'):
            store.close()

    def _test_init_group_overwrite_chunk_store(self, order):
        # setup
        store = self.create_store()
        chunk_store = self.create_store()
        store[array_meta_key] = encode_array_metadata(
            dict(shape=(2000,),
                 chunks=(200,),
                 dtype=np.dtype('u1'),
                 compressor=None,
                 fill_value=0,
                 filters=None,
                 order=order)
        )
        chunk_store['foo'] = b'bar'
        chunk_store['baz'] = b'quux'

        # don't overwrite array (default)
        with pytest.raises(ValueError):
            init_group(store, chunk_store=chunk_store)

        # do overwrite
        try:
            init_group(store, overwrite=True, chunk_store=chunk_store)
        except NotImplementedError:
            pass
        else:
            assert array_meta_key not in store
            assert group_meta_key in store
            meta = decode_group_metadata(store[group_meta_key])
            assert ZARR_FORMAT == meta['zarr_format']
            assert 'foo' not in chunk_store
            assert 'baz' not in chunk_store

        # don't overwrite group
        with pytest.raises(ValueError):
            init_group(store)

        if hasattr(store, 'close'):
            store.close()
        if hasattr(chunk_store, 'close'):
            chunk_store.close()


class TestMappingStore(StoreTests):

    def create_store(self, **kwargs):
        skip_if_nested_chunks(**kwargs)
        return dict()

    def test_set_invalid_content(self):
        # Generic mappings support non-buffer types
        pass


def setdel_hierarchy_checks(store):
    # these tests are for stores that are aware of hierarchy levels; this
    # behaviour is not stricly required by Zarr but these tests are included
    # to define behaviour of MemoryStore and DirectoryStore classes

    # check __setitem__ and __delitem__ blocked by leaf

    store['a/b'] = b'aaa'
    with pytest.raises(KeyError):
        store['a/b/c'] = b'xxx'
    with pytest.raises(KeyError):
        del store['a/b/c']

    store['d'] = b'ddd'
    with pytest.raises(KeyError):
        store['d/e/f'] = b'xxx'
    with pytest.raises(KeyError):
        del store['d/e/f']

    # test __setitem__ overwrite level
    store['x/y/z'] = b'xxx'
    store['x/y'] = b'yyy'
    assert b'yyy' == ensure_bytes(store['x/y'])
    assert 'x/y/z' not in store
    store['x'] = b'zzz'
    assert b'zzz' == ensure_bytes(store['x'])
    assert 'x/y' not in store

    # test __delitem__ overwrite level
    store['r/s/t'] = b'xxx'
    del store['r/s']
    assert 'r/s/t' not in store
    store['r/s'] = b'xxx'
    del store['r']
    assert 'r/s' not in store


class TestMemoryStore(StoreTests):

    def create_store(self, **kwargs):
        skip_if_nested_chunks(**kwargs)
        return MemoryStore(**kwargs)

    def test_store_contains_bytes(self):
        store = self.create_store()
        store['foo'] = np.array([97, 98, 99, 100, 101], dtype=np.uint8)
        assert store['foo'] == b'abcde'

    def test_setdel(self):
        store = self.create_store()
        setdel_hierarchy_checks(store)


class TestDictStore(StoreTests):

    def create_store(self, **kwargs):
        skip_if_nested_chunks(**kwargs)

        with pytest.warns(DeprecationWarning):
            return DictStore(**kwargs)

    def test_deprecated(self):
        store = self.create_store()
        assert isinstance(store, MemoryStore)

    def test_pickle(self):
        with pytest.warns(DeprecationWarning):
            # pickle.load() will also trigger deprecation warning
            super().test_pickle()


class TestDirectoryStore(StoreTests):

    def create_store(self,
                     normalize_keys=False,
                     dimension_separator=".",
                     **kwargs):
        path = tempfile.mkdtemp()
        atexit.register(atexit_rmtree, path)
        store = DirectoryStore(path,
                               normalize_keys=normalize_keys,
                               dimension_separator=dimension_separator,
                               **kwargs)
        return store

    def test_filesystem_path(self):

        # test behaviour with path that does not exist
        path = 'data/store'
        if os.path.exists(path):
            shutil.rmtree(path)
        store = DirectoryStore(path)
        # should only be created on demand
        assert not os.path.exists(path)
        store['foo'] = b'bar'
        assert os.path.isdir(path)

        # check correct permissions
        # regression test for https://github.com/zarr-developers/zarr-python/issues/325
        stat = os.stat(path)
        mode = stat.st_mode & 0o666
        umask = os.umask(0)
        os.umask(umask)
        assert mode == (0o666 & ~umask)

        # test behaviour with file path
        with tempfile.NamedTemporaryFile() as f:
            with pytest.raises(ValueError):
                DirectoryStore(f.name)

    def test_init_pathlib(self):
        path = tempfile.mkdtemp()
        atexit.register(atexit_rmtree, path)
        DirectoryStore(pathlib.Path(path))

    def test_pickle_ext(self):
        store = self.create_store()
        store2 = pickle.loads(pickle.dumps(store))

        # check path is preserved
        assert store.path == store2.path

        # check point to same underlying directory
        assert 'xxx' not in store
        store2['xxx'] = b'yyy'
        assert b'yyy' == ensure_bytes(store['xxx'])

    def test_setdel(self):
        store = self.create_store()
        setdel_hierarchy_checks(store)

    def test_normalize_keys(self):
        store = self.create_store(normalize_keys=True)
        store['FOO'] = b'bar'
        assert 'FOO' in store
        assert 'foo' in store

    def test_listing_keys_slash(self):

        def mock_walker_slash(_path):
            yield from [
                # trailing slash in first key
                ('root_with_slash/', ['d1', 'g1'], ['.zgroup']),
                ('root_with_slash/d1', [], ['.zarray']),
                ('root_with_slash/g1', [], ['.zgroup'])
            ]

        res = set(DirectoryStore._keys_fast('root_with_slash/', walker=mock_walker_slash))
        assert res == {'.zgroup', 'g1/.zgroup', 'd1/.zarray'}

    def test_listing_keys_no_slash(self):

        def mock_walker_no_slash(_path):
            yield from [
                # no trainling slash in first key
                ('root_with_no_slash', ['d1', 'g1'], ['.zgroup']),
                ('root_with_no_slash/d1', [], ['.zarray']),
                ('root_with_no_slash/g1', [], ['.zgroup'])
            ]

        res = set(
            DirectoryStore._keys_fast('root_with_no_slash', mock_walker_no_slash)
                )
        assert res == {'.zgroup', 'g1/.zgroup', 'd1/.zarray'}


@pytest.mark.skipif(have_fsspec is False, reason="needs fsspec")
class TestFSStore(StoreTests):

    def create_store(self, normalize_keys=False, dimension_separator="."):
        path = tempfile.mkdtemp()
        atexit.register(atexit_rmtree, path)
        store = FSStore(
            path,
            normalize_keys=normalize_keys,
            dimension_separator=dimension_separator)
        return store

    def test_init_array(self):
        store = self.create_store()
        init_array(store, shape=1000, chunks=100)

        # check metadata
        assert array_meta_key in store
        meta = decode_array_metadata(store[array_meta_key])
        assert ZARR_FORMAT == meta['zarr_format']
        assert (1000,) == meta['shape']
        assert (100,) == meta['chunks']
        assert np.dtype(None) == meta['dtype']
        assert meta['dimension_separator'] == "."

    def test_dimension_separator(self):
        for x in (".", "/"):
            store = self.create_store(dimension_separator=x)
            norm = store._normalize_key
            assert ".zarray" == norm(".zarray")
            assert ".zarray" == norm("/.zarray")
            assert ".zgroup" == norm("/.zgroup")
            assert "group/.zarray" == norm("group/.zarray")
            assert "group/.zgroup" == norm("group/.zgroup")
            assert "group/.zarray" == norm("/group/.zarray")
            assert "group/.zgroup" == norm("/group/.zgroup")

    def test_complex(self):
        path1 = tempfile.mkdtemp()
        path2 = tempfile.mkdtemp()
        store = FSStore("simplecache::file://" + path1,
                        simplecache={"same_names": True, "cache_storage": path2})
        assert not store
        assert not os.listdir(path1)
        assert not os.listdir(path2)
        store['foo'] = b"hello"
        assert 'foo' in os.listdir(path1)
        assert 'foo' in store
        assert not os.listdir(path2)
        assert store["foo"] == b"hello"
        assert 'foo' in os.listdir(path2)

    def test_not_fsspec(self):
        import zarr
        path = tempfile.mkdtemp()
        with pytest.raises(ValueError, match="storage_options"):
            zarr.open_array(path, mode='w', storage_options={"some": "kwargs"})
        with pytest.raises(ValueError, match="storage_options"):
            zarr.open_group(path, mode='w', storage_options={"some": "kwargs"})
        zarr.open_array("file://" + path, mode='w', shape=(1,), dtype="f8")

    def test_create(self):
        import zarr
        path1 = tempfile.mkdtemp()
        path2 = tempfile.mkdtemp()
        g = zarr.open_group("file://" + path1, mode='w',
                            storage_options={"auto_mkdir": True})
        a = g.create_dataset("data", shape=(8,))
        a[:4] = [0, 1, 2, 3]
        assert "data" in os.listdir(path1)
        assert ".zgroup" in os.listdir(path1)

        g = zarr.open_group("simplecache::file://" + path1, mode='r',
                            storage_options={"cache_storage": path2,
                                             "same_names": True})
        assert g.data[:].tolist() == [0, 1, 2, 3, 0, 0, 0, 0]
        with pytest.raises(PermissionError):
            g.data[:] = 1

    def test_read_only(self):
        path = tempfile.mkdtemp()
        atexit.register(atexit_rmtree, path)
        store = FSStore(path)
        store['foo'] = b"bar"

        store = FSStore(path, mode='r')

        with pytest.raises(PermissionError):
            store['foo'] = b"hex"

        with pytest.raises(PermissionError):
            del store['foo']

        with pytest.raises(PermissionError):
            store.clear()

        with pytest.raises(PermissionError):
            store.rmdir("anydir")

        assert store['foo'] == b"bar"

        filepath = os.path.join(path, "foo")
        with pytest.raises(ValueError):
            FSStore(filepath, mode='r')

    def test_eq(self):
        store1 = FSStore("anypath")
        store2 = FSStore("anypath")
        assert store1 == store2

    @pytest.mark.usefixtures("s3")
    def test_s3(self):
        import zarr
        g = zarr.open_group("s3://test/out.zarr", mode='w',
                            storage_options=self.s3so)
        a = g.create_dataset("data", shape=(8,))
        a[:4] = [0, 1, 2, 3]

        g = zarr.open_group("s3://test/out.zarr", mode='r',
                            storage_options=self.s3so)

        assert g.data[:].tolist() == [0, 1, 2, 3, 0, 0, 0, 0]

        # test via convenience
        g = zarr.open("s3://test/out.zarr", mode='r',
                      storage_options=self.s3so)
        assert g.data[:].tolist() == [0, 1, 2, 3, 0, 0, 0, 0]

    @pytest.mark.usefixtures("s3")
    def test_s3_complex(self):
        import zarr
        g = zarr.open_group("s3://test/out.zarr", mode='w',
                            storage_options=self.s3so)
        expected = np.empty((8, 8, 8), dtype='int64')
        expected[:] = -1
        a = g.create_dataset(
            "data", shape=(8, 8, 8), fill_value=-1, chunks=(1, 1, 1), overwrite=True
        )
        expected[0] = 0
        expected[3] = 3
        expected[6, 6, 6] = 6
        a[6, 6, 6] = 6
        a[:4] = expected[:4]

        b = g.create_dataset("data_f", shape=(8, ), chunks=(1,),
                             dtype=[('foo', 'S3'), ('bar', 'i4')],
                             fill_value=(b"b", 1))
        b[:4] = (b"aaa", 2)
        g2 = zarr.open_group("s3://test/out.zarr", mode='r',
                             storage_options=self.s3so)

        assert (g2.data[:] == expected).all()
        a.chunk_store.fs.invalidate_cache("test/out.zarr/data")
        a[:] = 5
        assert (a[:] == 5).all()

        assert g2.data_f['foo'].tolist() == [b"aaa"] * 4 + [b"b"] * 4
        with pytest.raises(PermissionError):
            g2.data[:] = 5

        with pytest.raises(PermissionError):
            g2.store.setitems({})

        with pytest.raises(PermissionError):
            # even though overwrite=True, store is read-only, so fails
            g2.create_dataset("data", shape=(8, 8, 8), mode='w',
                              fill_value=-1, chunks=(1, 1, 1), overwrite=True)

        a = g.create_dataset("data", shape=(8, 8, 8), mode='w',
                             fill_value=-1, chunks=(1, 1, 1), overwrite=True)
        assert (a[:] == -np.ones((8, 8, 8))).all()


@pytest.mark.skipif(have_fsspec is False, reason="needs fsspec")
class TestFSStoreWithKeySeparator(StoreTests):

    def create_store(self, normalize_keys=False, key_separator=".", **kwargs):

        # Since the user is passing key_separator, that will take priority.
        skip_if_nested_chunks(**kwargs)

        path = tempfile.mkdtemp()
        atexit.register(atexit_rmtree, path)
        return FSStore(
            path,
            normalize_keys=normalize_keys,
            key_separator=key_separator)


@pytest.fixture()
def s3(request):
    # writable local S3 system
    import shlex
    import subprocess
    import time
    if "BOTO_CONFIG" not in os.environ:  # pragma: no cover
        os.environ["BOTO_CONFIG"] = "/dev/null"
    if "AWS_ACCESS_KEY_ID" not in os.environ:  # pragma: no cover
        os.environ["AWS_ACCESS_KEY_ID"] = "foo"
    if "AWS_SECRET_ACCESS_KEY" not in os.environ:  # pragma: no cover
        os.environ["AWS_SECRET_ACCESS_KEY"] = "bar"
    requests = pytest.importorskip("requests")
    s3fs = pytest.importorskip("s3fs")
    pytest.importorskip("moto")

    port = 5555
    endpoint_uri = 'http://127.0.0.1:%s/' % port
    proc = subprocess.Popen(shlex.split("moto_server s3 -p %s" % port),
                            stderr=subprocess.DEVNULL, stdout=subprocess.DEVNULL)

    timeout = 5
    while timeout > 0:
        try:
            r = requests.get(endpoint_uri)
            if r.ok:
                break
        except Exception:  # pragma: no cover
            pass
        timeout -= 0.1  # pragma: no cover
        time.sleep(0.1)  # pragma: no cover
    s3so = dict(client_kwargs={'endpoint_url': endpoint_uri},
                use_listings_cache=False)
    s3 = s3fs.S3FileSystem(anon=False, **s3so)
    s3.mkdir("test")
    request.cls.s3so = s3so
    yield
    proc.terminate()
    proc.wait()


class TestNestedDirectoryStore(TestDirectoryStore):

    def create_store(self, normalize_keys=False, **kwargs):
        path = tempfile.mkdtemp()
        atexit.register(atexit_rmtree, path)
        store = NestedDirectoryStore(path, normalize_keys=normalize_keys, **kwargs)
        return store

    def test_init_array(self):
        store = self.create_store()
        assert store._dimension_separator == "/"
        init_array(store, shape=1000, chunks=100)

        # check metadata
        assert array_meta_key in store
        meta = decode_array_metadata(store[array_meta_key])
        assert ZARR_FORMAT == meta['zarr_format']
        assert (1000,) == meta['shape']
        assert (100,) == meta['chunks']
        assert np.dtype(None) == meta['dtype']
        assert meta['dimension_separator'] == "/"

    def test_chunk_nesting(self):
        store = self.create_store()
        # any path where last segment looks like a chunk key gets special handling
        store['0.0'] = b'xxx'
        assert b'xxx' == store['0.0']
        # assert b'xxx' == store['0/0']
        store['foo/10.20.30'] = b'yyy'
        assert b'yyy' == store['foo/10.20.30']
        # assert b'yyy' == store['foo/10/20/30']
        store['42'] = b'zzz'
        assert b'zzz' == store['42']


class TestNestedDirectoryStoreNone:

    def test_value_error(self):
        path = tempfile.mkdtemp()
        atexit.register(atexit_rmtree, path)
        store = NestedDirectoryStore(
            path, normalize_keys=True,
            dimension_separator=None)
        assert store._dimension_separator == "/"


class TestNestedDirectoryStoreWithWrongValue:

    def test_value_error(self):
        path = tempfile.mkdtemp()
        atexit.register(atexit_rmtree, path)
        with pytest.raises(ValueError):
            NestedDirectoryStore(
                path, normalize_keys=True,
                dimension_separator=".")


class TestN5Store(TestNestedDirectoryStore):

    def create_store(self, normalize_keys=False):
        path = tempfile.mkdtemp()
        atexit.register(atexit_rmtree, path)
        store = N5Store(path, normalize_keys=normalize_keys)
        return store

    def test_equal(self):
        store_a = self.create_store()
        store_b = N5Store(store_a.path)
        assert store_a == store_b

    def test_chunk_nesting(self):
        store = self.create_store()
        store['0.0'] = b'xxx'
        assert '0.0' in store
        assert b'xxx' == store['0.0']
        # assert b'xxx' == store['0/0']
        store['foo/10.20.30'] = b'yyy'
        assert 'foo/10.20.30' in store
        assert b'yyy' == store['foo/10.20.30']
        # N5 reverses axis order
        # assert b'yyy' == store['foo/30/20/10']
        store['42'] = b'zzz'
        assert '42' in store
        assert b'zzz' == store['42']

    def test_init_array(self):
        store = self.create_store()
        init_array(store, shape=1000, chunks=100)

        # check metadata
        assert array_meta_key in store
        meta = decode_array_metadata(store[array_meta_key])
        assert ZARR_FORMAT == meta['zarr_format']
        assert (1000,) == meta['shape']
        assert (100,) == meta['chunks']
        assert np.dtype(None) == meta['dtype']
        # N5Store wraps the actual compressor
        compressor_config = meta['compressor']['compressor_config']
        assert default_compressor.get_config() == compressor_config
        # N5Store always has a fill value of 0
        assert meta['fill_value'] == 0

    def test_init_array_path(self):
        path = 'foo/bar'
        store = self.create_store()
        init_array(store, shape=1000, chunks=100, path=path)

        # check metadata
        key = path + '/' + array_meta_key
        assert key in store
        meta = decode_array_metadata(store[key])
        assert ZARR_FORMAT == meta['zarr_format']
        assert (1000,) == meta['shape']
        assert (100,) == meta['chunks']
        assert np.dtype(None) == meta['dtype']
        # N5Store wraps the actual compressor
        compressor_config = meta['compressor']['compressor_config']
        assert default_compressor.get_config() == compressor_config
        # N5Store always has a fill value of 0
        assert meta['fill_value'] == 0

    def test_init_array_compat(self):
        store = self.create_store()
        init_array(store, shape=1000, chunks=100, compressor='none')
        meta = decode_array_metadata(store[array_meta_key])
        # N5Store wraps the actual compressor
        compressor_config = meta['compressor']['compressor_config']
        assert compressor_config is None

    def test_init_array_overwrite(self):
        self._test_init_array_overwrite('C')

    def test_init_array_overwrite_path(self):
        self._test_init_array_overwrite_path('C')

    def test_init_array_overwrite_chunk_store(self):
        self._test_init_array_overwrite_chunk_store('C')

    def test_init_group_overwrite(self):
        self._test_init_group_overwrite('C')

    def test_init_group_overwrite_path(self):
        self._test_init_group_overwrite_path('C')

    def test_init_group_overwrite_chunk_store(self):
        self._test_init_group_overwrite_chunk_store('C')

    def test_init_group(self):
        store = self.create_store()
        init_group(store)

        # check metadata
        assert group_meta_key in store
        assert group_meta_key in store.listdir()
        assert group_meta_key in store.listdir('')
        meta = decode_group_metadata(store[group_meta_key])
        assert ZARR_FORMAT == meta['zarr_format']

    def test_filters(self):
        all_filters, all_errors = zip(*[
            (None, does_not_raise()),
            ([], does_not_raise()),
            ([AsType('f4', 'f8')], pytest.raises(ValueError)),
        ])
        for filters, error in zip(all_filters, all_errors):
            store = self.create_store()
            with error:
                init_array(store, shape=1000, chunks=100, filters=filters)


@pytest.mark.skipif(have_fsspec is False, reason="needs fsspec")
class TestN5FSStore(TestFSStore):
    def create_store(self, normalize_keys=False):
<<<<<<< HEAD
        path = tempfile.mkdtemp()
=======
        path = tempfile.mkdtemp(suffix='.n5')
>>>>>>> ce63ef52
        atexit.register(atexit_rmtree, path)
        store = N5FSStore(path, normalize_keys=normalize_keys)
        return store

    def test_equal(self):
        store_a = self.create_store()
        store_b = N5FSStore(store_a.path)
        assert store_a == store_b

    def test_init_array(self):
        store = self.create_store()
        init_array(store, shape=1000, chunks=100)

        # check metadata
        assert array_meta_key in store
        meta = decode_array_metadata(store[array_meta_key])
        assert ZARR_FORMAT == meta['zarr_format']
        assert (1000,) == meta['shape']
        assert (100,) == meta['chunks']
        assert np.dtype(None) == meta['dtype']
        # N5Store wraps the actual compressor
        compressor_config = meta['compressor']['compressor_config']
        assert default_compressor.get_config() == compressor_config
        # N5Store always has a fill value of 0
        assert meta['fill_value'] == 0

    def test_init_array_path(self):
        path = 'foo/bar'
        store = self.create_store()
        init_array(store, shape=1000, chunks=100, path=path)

        # check metadata
        key = path + '/' + array_meta_key
        assert key in store
        meta = decode_array_metadata(store[key])
        assert ZARR_FORMAT == meta['zarr_format']
        assert (1000,) == meta['shape']
        assert (100,) == meta['chunks']
        assert np.dtype(None) == meta['dtype']
        # N5Store wraps the actual compressor
        compressor_config = meta['compressor']['compressor_config']
        assert default_compressor.get_config() == compressor_config
        # N5Store always has a fill value of 0
        assert meta['fill_value'] == 0

    def test_init_array_compat(self):
        store = self.create_store()
        init_array(store, shape=1000, chunks=100, compressor='none')
        meta = decode_array_metadata(store[array_meta_key])
        # N5Store wraps the actual compressor
        compressor_config = meta['compressor']['compressor_config']
        assert compressor_config is None

    def test_init_array_overwrite(self):
        self._test_init_array_overwrite('C')

    def test_init_array_overwrite_path(self):
        self._test_init_array_overwrite_path('C')

    def test_init_array_overwrite_chunk_store(self):
        self._test_init_array_overwrite_chunk_store('C')

    def test_init_group_overwrite(self):
        self._test_init_group_overwrite('C')

    def test_init_group_overwrite_path(self):
        self._test_init_group_overwrite_path('C')

    def test_init_group_overwrite_chunk_store(self):
        self._test_init_group_overwrite_chunk_store('C')

    def test_dimension_separator(self):
        with pytest.raises(TypeError):
            self.create_store(key_separator='.')


@pytest.mark.skipif(have_fsspec is False, reason="needs fsspec")
class TestNestedFSStore(TestNestedDirectoryStore):

    def create_store(self, normalize_keys=False, path=None, **kwargs):
        if path is None:
            path = tempfile.mkdtemp()
        atexit.register(atexit_rmtree, path)
        store = FSStore(path, normalize_keys=normalize_keys,
                        dimension_separator='/', auto_mkdir=True, **kwargs)
        return store

    def test_numbered_groups(self):
        import zarr

        # Create an array
        store = self.create_store()
        group = zarr.group(store=store)
        arr = group.create_dataset('0', shape=(10, 10))
        arr[1] = 1

        # Read it back
        store = self.create_store(path=store.path)
        zarr.open_group(store.path)["0"]


class TestTempStore(StoreTests):

    def create_store(self, **kwargs):
        skip_if_nested_chunks(**kwargs)
        return TempStore(**kwargs)

    def test_setdel(self):
        store = self.create_store()
        setdel_hierarchy_checks(store)


class TestZipStore(StoreTests):

    def create_store(self, **kwargs):
        path = tempfile.mktemp(suffix='.zip')
        atexit.register(os.remove, path)
        store = ZipStore(path, mode='w', **kwargs)
        return store

    def test_mode(self):
        with ZipStore('data/store.zip', mode='w') as store:
            store['foo'] = b'bar'
        store = ZipStore('data/store.zip', mode='r')
        with pytest.raises(PermissionError):
            store['foo'] = b'bar'
        with pytest.raises(PermissionError):
            store.clear()

    def test_flush(self):
        store = ZipStore('data/store.zip', mode='w')
        store['foo'] = b'bar'
        store.flush()
        assert store['foo'] == b'bar'
        store.close()

        store = ZipStore('data/store.zip', mode='r')
        store.flush()  # no-op

    def test_context_manager(self):
        with self.create_store() as store:
            store['foo'] = b'bar'
            store['baz'] = b'qux'
            assert 2 == len(store)

    def test_pop(self):
        # override because not implemented
        store = self.create_store()
        store['foo'] = b'bar'
        with pytest.raises(NotImplementedError):
            store.pop('foo')

    def test_popitem(self):
        # override because not implemented
        store = self.create_store()
        store['foo'] = b'bar'
        with pytest.raises(NotImplementedError):
            store.popitem()

    def test_permissions(self):
        store = ZipStore('data/store.zip', mode='w')
        store['foo'] = b'bar'
        store['baz/'] = b''
        store.flush()
        store.close()
        z = ZipFile('data/store.zip', 'r')
        info = z.getinfo('foo')
        perm = oct(info.external_attr >> 16)
        assert perm == '0o644'
        info = z.getinfo('baz/')
        perm = oct(info.external_attr >> 16)
        # only for posix platforms
        if os.name == 'posix':
            assert perm == '0o40775'
        z.close()


class TestDBMStore(StoreTests):

    def create_store(self, dimension_separator=None):
        path = tempfile.mktemp(suffix='.anydbm')
        atexit.register(atexit_rmglob, path + '*')
        # create store using default dbm implementation
        store = DBMStore(path, flag='n', dimension_separator=dimension_separator)
        return store

    def test_context_manager(self):
        with self.create_store() as store:
            store['foo'] = b'bar'
            store['baz'] = b'qux'
            assert 2 == len(store)


class TestDBMStoreDumb(TestDBMStore):

    def create_store(self, **kwargs):
        path = tempfile.mktemp(suffix='.dumbdbm')
        atexit.register(atexit_rmglob, path + '*')

        import dbm.dumb as dumbdbm
        store = DBMStore(path, flag='n', open=dumbdbm.open, **kwargs)
        return store


class TestDBMStoreGnu(TestDBMStore):

    def create_store(self, **kwargs):
        gdbm = pytest.importorskip("dbm.gnu")
        path = tempfile.mktemp(suffix=".gdbm")  # pragma: no cover
        atexit.register(os.remove, path)  # pragma: no cover
        store = DBMStore(
            path, flag="n", open=gdbm.open, write_lock=False, **kwargs
        )  # pragma: no cover
        return store  # pragma: no cover


class TestDBMStoreNDBM(TestDBMStore):

    def create_store(self, **kwargs):
        ndbm = pytest.importorskip("dbm.ndbm")
        path = tempfile.mktemp(suffix=".ndbm")  # pragma: no cover
        atexit.register(atexit_rmglob, path + "*")  # pragma: no cover
        store = DBMStore(path, flag="n", open=ndbm.open, **kwargs)  # pragma: no cover
        return store  # pragma: no cover


class TestDBMStoreBerkeleyDB(TestDBMStore):

    def create_store(self, **kwargs):
        bsddb3 = pytest.importorskip("bsddb3")
        path = tempfile.mktemp(suffix='.dbm')
        atexit.register(os.remove, path)
        store = DBMStore(path, flag='n', open=bsddb3.btopen, write_lock=False, **kwargs)
        return store


class TestLMDBStore(StoreTests):

    def create_store(self, **kwargs):
        pytest.importorskip("lmdb")
        path = tempfile.mktemp(suffix='.lmdb')
        atexit.register(atexit_rmtree, path)
        buffers = True
        store = LMDBStore(path, buffers=buffers, **kwargs)
        return store

    def test_context_manager(self):
        with self.create_store() as store:
            store['foo'] = b'bar'
            store['baz'] = b'qux'
            assert 2 == len(store)


class TestSQLiteStore(StoreTests):

    def create_store(self, **kwargs):
        pytest.importorskip("sqlite3")
        path = tempfile.mktemp(suffix='.db')
        atexit.register(atexit_rmtree, path)
        store = SQLiteStore(path, **kwargs)
        return store

    def test_underscore_in_name(self):
        path = tempfile.mktemp(suffix='.db')
        atexit.register(atexit_rmtree, path)
        store = SQLiteStore(path)
        store['a'] = b'aaa'
        store['a_b'] = b'aa_bb'
        store.rmdir('a')
        assert 'a_b' in store


class TestSQLiteStoreInMemory(TestSQLiteStore):

    def create_store(self, **kwargs):
        pytest.importorskip("sqlite3")
        store = SQLiteStore(':memory:', **kwargs)
        return store

    def test_pickle(self):

        # setup store
        store = self.create_store()
        store['foo'] = b'bar'
        store['baz'] = b'quux'

        # round-trip through pickle
        with pytest.raises(PicklingError):
            pickle.dumps(store)


@skip_test_env_var("ZARR_TEST_MONGO")
class TestMongoDBStore(StoreTests):

    def create_store(self, **kwargs):
        pytest.importorskip("pymongo")
        store = MongoDBStore(host='127.0.0.1', database='zarr_tests',
                             collection='zarr_tests', **kwargs)
        # start with an empty store
        store.clear()
        return store


@skip_test_env_var("ZARR_TEST_REDIS")
class TestRedisStore(StoreTests):

    def create_store(self, **kwargs):
        # TODO: this is the default host for Redis on Travis,
        # we probably want to generalize this though
        pytest.importorskip("redis")
        store = RedisStore(host='localhost', port=6379, **kwargs)
        # start with an empty store
        store.clear()
        return store


class TestLRUStoreCache(StoreTests):

    def create_store(self, **kwargs):
        # wrapper therefore no dimension_separator argument
        skip_if_nested_chunks(**kwargs)
        return LRUStoreCache(dict(), max_size=2**27)

    def test_cache_values_no_max_size(self):

        # setup store
        store = CountingDict()
        store['foo'] = b'xxx'
        store['bar'] = b'yyy'
        assert 0 == store.counter['__getitem__', 'foo']
        assert 1 == store.counter['__setitem__', 'foo']
        assert 0 == store.counter['__getitem__', 'bar']
        assert 1 == store.counter['__setitem__', 'bar']

        # setup cache
        cache = LRUStoreCache(store, max_size=None)
        assert 0 == cache.hits
        assert 0 == cache.misses

        # test first __getitem__, cache miss
        assert b'xxx' == cache['foo']
        assert 1 == store.counter['__getitem__', 'foo']
        assert 1 == store.counter['__setitem__', 'foo']
        assert 0 == cache.hits
        assert 1 == cache.misses

        # test second __getitem__, cache hit
        assert b'xxx' == cache['foo']
        assert 1 == store.counter['__getitem__', 'foo']
        assert 1 == store.counter['__setitem__', 'foo']
        assert 1 == cache.hits
        assert 1 == cache.misses

        # test __setitem__, __getitem__
        cache['foo'] = b'zzz'
        assert 1 == store.counter['__getitem__', 'foo']
        assert 2 == store.counter['__setitem__', 'foo']
        # should be a cache hit
        assert b'zzz' == cache['foo']
        assert 1 == store.counter['__getitem__', 'foo']
        assert 2 == store.counter['__setitem__', 'foo']
        assert 2 == cache.hits
        assert 1 == cache.misses

        # manually invalidate all cached values
        cache.invalidate_values()
        assert b'zzz' == cache['foo']
        assert 2 == store.counter['__getitem__', 'foo']
        assert 2 == store.counter['__setitem__', 'foo']
        cache.invalidate()
        assert b'zzz' == cache['foo']
        assert 3 == store.counter['__getitem__', 'foo']
        assert 2 == store.counter['__setitem__', 'foo']

        # test __delitem__
        del cache['foo']
        with pytest.raises(KeyError):
            # noinspection PyStatementEffect
            cache['foo']
        with pytest.raises(KeyError):
            # noinspection PyStatementEffect
            store['foo']

        # verify other keys untouched
        assert 0 == store.counter['__getitem__', 'bar']
        assert 1 == store.counter['__setitem__', 'bar']

    def test_cache_values_with_max_size(self):

        # setup store
        store = CountingDict()
        store['foo'] = b'xxx'
        store['bar'] = b'yyy'
        assert 0 == store.counter['__getitem__', 'foo']
        assert 0 == store.counter['__getitem__', 'bar']
        # setup cache - can only hold one item
        cache = LRUStoreCache(store, max_size=5)
        assert 0 == cache.hits
        assert 0 == cache.misses

        # test first 'foo' __getitem__, cache miss
        assert b'xxx' == cache['foo']
        assert 1 == store.counter['__getitem__', 'foo']
        assert 0 == cache.hits
        assert 1 == cache.misses

        # test second 'foo' __getitem__, cache hit
        assert b'xxx' == cache['foo']
        assert 1 == store.counter['__getitem__', 'foo']
        assert 1 == cache.hits
        assert 1 == cache.misses

        # test first 'bar' __getitem__, cache miss
        assert b'yyy' == cache['bar']
        assert 1 == store.counter['__getitem__', 'bar']
        assert 1 == cache.hits
        assert 2 == cache.misses

        # test second 'bar' __getitem__, cache hit
        assert b'yyy' == cache['bar']
        assert 1 == store.counter['__getitem__', 'bar']
        assert 2 == cache.hits
        assert 2 == cache.misses

        # test 'foo' __getitem__, should have been evicted, cache miss
        assert b'xxx' == cache['foo']
        assert 2 == store.counter['__getitem__', 'foo']
        assert 2 == cache.hits
        assert 3 == cache.misses

        # test 'bar' __getitem__, should have been evicted, cache miss
        assert b'yyy' == cache['bar']
        assert 2 == store.counter['__getitem__', 'bar']
        assert 2 == cache.hits
        assert 4 == cache.misses

        # setup store
        store = CountingDict()
        store['foo'] = b'xxx'
        store['bar'] = b'yyy'
        assert 0 == store.counter['__getitem__', 'foo']
        assert 0 == store.counter['__getitem__', 'bar']
        # setup cache - can hold two items
        cache = LRUStoreCache(store, max_size=6)
        assert 0 == cache.hits
        assert 0 == cache.misses

        # test first 'foo' __getitem__, cache miss
        assert b'xxx' == cache['foo']
        assert 1 == store.counter['__getitem__', 'foo']
        assert 0 == cache.hits
        assert 1 == cache.misses

        # test second 'foo' __getitem__, cache hit
        assert b'xxx' == cache['foo']
        assert 1 == store.counter['__getitem__', 'foo']
        assert 1 == cache.hits
        assert 1 == cache.misses

        # test first 'bar' __getitem__, cache miss
        assert b'yyy' == cache['bar']
        assert 1 == store.counter['__getitem__', 'bar']
        assert 1 == cache.hits
        assert 2 == cache.misses

        # test second 'bar' __getitem__, cache hit
        assert b'yyy' == cache['bar']
        assert 1 == store.counter['__getitem__', 'bar']
        assert 2 == cache.hits
        assert 2 == cache.misses

        # test 'foo' __getitem__, should still be cached
        assert b'xxx' == cache['foo']
        assert 1 == store.counter['__getitem__', 'foo']
        assert 3 == cache.hits
        assert 2 == cache.misses

        # test 'bar' __getitem__, should still be cached
        assert b'yyy' == cache['bar']
        assert 1 == store.counter['__getitem__', 'bar']
        assert 4 == cache.hits
        assert 2 == cache.misses

    def test_cache_keys(self):

        # setup
        store = CountingDict()
        store['foo'] = b'xxx'
        store['bar'] = b'yyy'
        assert 0 == store.counter['__contains__', 'foo']
        assert 0 == store.counter['__iter__']
        assert 0 == store.counter['keys']
        cache = LRUStoreCache(store, max_size=None)

        # keys should be cached on first call
        keys = sorted(cache.keys())
        assert keys == ['bar', 'foo']
        assert 1 == store.counter['keys']
        # keys should now be cached
        assert keys == sorted(cache.keys())
        assert 1 == store.counter['keys']
        assert 'foo' in cache
        assert 0 == store.counter['__contains__', 'foo']
        assert keys == sorted(cache)
        assert 0 == store.counter['__iter__']
        assert 1 == store.counter['keys']

        # cache should be cleared if store is modified - crude but simple for now
        cache['baz'] = b'zzz'
        keys = sorted(cache.keys())
        assert keys == ['bar', 'baz', 'foo']
        assert 2 == store.counter['keys']
        # keys should now be cached
        assert keys == sorted(cache.keys())
        assert 2 == store.counter['keys']

        # manually invalidate keys
        cache.invalidate_keys()
        keys = sorted(cache.keys())
        assert keys == ['bar', 'baz', 'foo']
        assert 3 == store.counter['keys']
        assert 0 == store.counter['__contains__', 'foo']
        assert 0 == store.counter['__iter__']
        cache.invalidate_keys()
        keys = sorted(cache)
        assert keys == ['bar', 'baz', 'foo']
        assert 4 == store.counter['keys']
        assert 0 == store.counter['__contains__', 'foo']
        assert 0 == store.counter['__iter__']
        cache.invalidate_keys()
        assert 'foo' in cache
        assert 5 == store.counter['keys']
        assert 0 == store.counter['__contains__', 'foo']
        assert 0 == store.counter['__iter__']

        # check these would get counted if called directly
        assert 'foo' in store
        assert 1 == store.counter['__contains__', 'foo']
        assert keys == sorted(store)
        assert 1 == store.counter['__iter__']


def test_getsize():
    store = dict()
    store['foo'] = b'aaa'
    store['bar'] = b'bbbb'
    store['baz/quux'] = b'ccccc'
    assert 7 == getsize(store)
    assert 5 == getsize(store, 'baz')

    store = dict()
    store['boo'] = None
    assert -1 == getsize(store)


def test_migrate_1to2():
    from zarr import meta_v1

    # N.B., version 1 did not support hierarchies, so we only have to be
    # concerned about migrating a single array at the root of the store

    # setup
    store = dict()
    meta = dict(
        shape=(100,),
        chunks=(10,),
        dtype=np.dtype('f4'),
        compression='zlib',
        compression_opts=1,
        fill_value=None,
        order='C'
    )
    meta_json = meta_v1.encode_metadata(meta)
    store['meta'] = meta_json
    store['attrs'] = json.dumps(dict()).encode('ascii')

    # run migration
    migrate_1to2(store)

    # check results
    assert 'meta' not in store
    assert array_meta_key in store
    assert 'attrs' not in store
    assert attrs_key in store
    meta_migrated = decode_array_metadata(store[array_meta_key])
    assert 2 == meta_migrated['zarr_format']

    # preserved fields
    for f in 'shape', 'chunks', 'dtype', 'fill_value', 'order':
        assert meta[f] == meta_migrated[f]

    # migrate should have added empty filters field
    assert meta_migrated['filters'] is None

    # check compression and compression_opts migrated to compressor
    assert 'compression' not in meta_migrated
    assert 'compression_opts' not in meta_migrated
    assert meta_migrated['compressor'] == Zlib(1).get_config()

    # check dict compression_opts
    store = dict()
    meta['compression'] = 'blosc'
    meta['compression_opts'] = dict(cname='lz4', clevel=5, shuffle=1)
    meta_json = meta_v1.encode_metadata(meta)
    store['meta'] = meta_json
    store['attrs'] = json.dumps(dict()).encode('ascii')
    migrate_1to2(store)
    meta_migrated = decode_array_metadata(store[array_meta_key])
    assert 'compression' not in meta_migrated
    assert 'compression_opts' not in meta_migrated
    assert (meta_migrated['compressor'] ==
            Blosc(cname='lz4', clevel=5, shuffle=1).get_config())

    # check 'none' compression is migrated to None (null in JSON)
    store = dict()
    meta['compression'] = 'none'
    meta_json = meta_v1.encode_metadata(meta)
    store['meta'] = meta_json
    store['attrs'] = json.dumps(dict()).encode('ascii')
    migrate_1to2(store)
    meta_migrated = decode_array_metadata(store[array_meta_key])
    assert 'compression' not in meta_migrated
    assert 'compression_opts' not in meta_migrated
    assert meta_migrated['compressor'] is None


def test_format_compatibility():

    # This test is intended to catch any unintended changes that break the ability to
    # read data stored with a previous minor version (which should be format-compatible).

    # fixture data
    fixture = group(store=DirectoryStore('fixture'))

    # set seed to get consistent random data
    np.random.seed(42)

    arrays_chunks = [
        (np.arange(1111, dtype='<i1'), 100),
        (np.arange(1111, dtype='<i2'), 100),
        (np.arange(1111, dtype='<i4'), 100),
        (np.arange(1111, dtype='<i8'), 1000),
        (np.random.randint(0, 200, size=2222, dtype='u1').astype('<u1'), 100),
        (np.random.randint(0, 2000, size=2222, dtype='u2').astype('<u2'), 100),
        (np.random.randint(0, 2000, size=2222, dtype='u4').astype('<u4'), 100),
        (np.random.randint(0, 2000, size=2222, dtype='u8').astype('<u8'), 100),
        (np.linspace(0, 1, 3333, dtype='<f2'), 100),
        (np.linspace(0, 1, 3333, dtype='<f4'), 100),
        (np.linspace(0, 1, 3333, dtype='<f8'), 100),
        (np.random.normal(loc=0, scale=1, size=4444).astype('<f2'), 100),
        (np.random.normal(loc=0, scale=1, size=4444).astype('<f4'), 100),
        (np.random.normal(loc=0, scale=1, size=4444).astype('<f8'), 100),
        (np.random.choice([b'A', b'C', b'G', b'T'],
                          size=5555, replace=True).astype('S'), 100),
        (np.random.choice(['foo', 'bar', 'baz', 'quux'],
                          size=5555, replace=True).astype('<U'), 100),
        (np.random.choice([0, 1/3, 1/7, 1/9, np.nan],
                          size=5555, replace=True).astype('<f8'), 100),
        (np.random.randint(0, 2, size=5555, dtype=bool), 100),
        (np.arange(20000, dtype='<i4').reshape(2000, 10, order='C'), (100, 3)),
        (np.arange(20000, dtype='<i4').reshape(200, 100, order='F'), (100, 30)),
        (np.arange(20000, dtype='<i4').reshape(200, 10, 10, order='C'), (100, 3, 3)),
        (np.arange(20000, dtype='<i4').reshape(20, 100, 10, order='F'), (10, 30, 3)),
        (np.arange(20000, dtype='<i4').reshape(20, 10, 10, 10, order='C'), (10, 3, 3, 3)),
        (np.arange(20000, dtype='<i4').reshape(20, 10, 10, 10, order='F'), (10, 3, 3, 3)),
    ]

    compressors = [
        None,
        Zlib(level=1),
        BZ2(level=1),
        Blosc(cname='zstd', clevel=1, shuffle=0),
        Blosc(cname='zstd', clevel=1, shuffle=1),
        Blosc(cname='zstd', clevel=1, shuffle=2),
        Blosc(cname='lz4', clevel=1, shuffle=0),
    ]

    for i, (arr, chunks) in enumerate(arrays_chunks):

        if arr.flags.f_contiguous:
            order = 'F'
        else:
            order = 'C'

        for j, compressor in enumerate(compressors):
            path = '{}/{}'.format(i, j)

            if path not in fixture:  # pragma: no cover
                # store the data - should be one-time operation
                fixture.array(path, data=arr, chunks=chunks, order=order,
                              compressor=compressor)

            # setup array
            z = fixture[path]

            # check contents
            if arr.dtype.kind == 'f':
                assert_array_almost_equal(arr, z[:])
            else:
                assert_array_equal(arr, z[:])

            # check dtype
            assert arr.dtype == z.dtype

            # check compressor
            if compressor is None:
                assert z.compressor is None
            else:
                assert compressor.codec_id == z.compressor.codec_id
                assert compressor.get_config() == z.compressor.get_config()


@skip_test_env_var("ZARR_TEST_ABS")
class TestABSStore(StoreTests):

    def create_store(self, prefix=None, **kwargs):
        container_client = abs_container()
        store = ABSStore(
            prefix=prefix,
            client=container_client,
            **kwargs,
        )
        store.rmdir()
        return store

    def test_non_client_deprecated(self):
        with pytest.warns(FutureWarning, match='Providing'):
            store = ABSStore("container", account_name="account_name", account_key="account_key")

        for attr in ["container", "account_name", "account_key"]:
            with pytest.warns(FutureWarning, match=attr):
                result = getattr(store, attr)
            assert result == attr

    def test_iterators_with_prefix(self):
        for prefix in ['test_prefix', '/test_prefix', 'test_prefix/', 'test/prefix', '', None]:
            store = self.create_store(prefix=prefix)

            # test iterator methods on empty store
            assert 0 == len(store)
            assert set() == set(store)
            assert set() == set(store.keys())
            assert set() == set(store.values())
            assert set() == set(store.items())

            # setup some values
            store['a'] = b'aaa'
            store['b'] = b'bbb'
            store['c/d'] = b'ddd'
            store['c/e/f'] = b'fff'

            # test iterators on store with data
            assert 4 == len(store)
            assert {'a', 'b', 'c/d', 'c/e/f'} == set(store)
            assert {'a', 'b', 'c/d', 'c/e/f'} == set(store.keys())
            assert {b'aaa', b'bbb', b'ddd', b'fff'} == set(store.values())
            assert ({('a', b'aaa'), ('b', b'bbb'), ('c/d', b'ddd'), ('c/e/f', b'fff')} ==
                    set(store.items()))

    def test_getsize(self):
        return super().test_getsize()

    def test_hierarchy(self):
        return super().test_hierarchy()

    @pytest.mark.skipif(sys.version_info < (3, 7), reason="attr not serializable in py36")
    def test_pickle(self):
        # internal attribute on ContainerClient isn't serializable for py36 and earlier
        super().test_pickle()


class TestConsolidatedMetadataStore:

    def test_bad_format(self):

        # setup store with consolidated metdata
        store = dict()
        consolidated = {
            # bad format version
            'zarr_consolidated_format': 0,
        }
        store['.zmetadata'] = json.dumps(consolidated).encode()

        # check appropriate error is raised
        with pytest.raises(MetadataError):
            ConsolidatedMetadataStore(store)

    def test_read_write(self):

        # setup store with consolidated metdata
        store = dict()
        consolidated = {
            'zarr_consolidated_format': 1,
            'metadata': {
                'foo': 'bar',
                'baz': 42,
            }
        }
        store['.zmetadata'] = json.dumps(consolidated).encode()

        # create consolidated store
        cs = ConsolidatedMetadataStore(store)

        # test __contains__, __getitem__
        for key, value in consolidated['metadata'].items():
            assert key in cs
            assert value == cs[key]

        # test __delitem__, __setitem__
        with pytest.raises(PermissionError):
            del cs['foo']
        with pytest.raises(PermissionError):
            cs['bar'] = 0
        with pytest.raises(PermissionError):
            cs['spam'] = 'eggs'<|MERGE_RESOLUTION|>--- conflicted
+++ resolved
@@ -1300,11 +1300,7 @@
 @pytest.mark.skipif(have_fsspec is False, reason="needs fsspec")
 class TestN5FSStore(TestFSStore):
     def create_store(self, normalize_keys=False):
-<<<<<<< HEAD
         path = tempfile.mkdtemp()
-=======
-        path = tempfile.mkdtemp(suffix='.n5')
->>>>>>> ce63ef52
         atexit.register(atexit_rmtree, path)
         store = N5FSStore(path, normalize_keys=normalize_keys)
         return store
