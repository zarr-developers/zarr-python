import array
import atexit
import json
import os
import pathlib
import sys
import pickle
import shutil
import tempfile
from contextlib import contextmanager
from pickle import PicklingError
from zipfile import ZipFile

import numpy as np
import pytest
from numpy.testing import assert_array_almost_equal, assert_array_equal

from numcodecs.compat import ensure_bytes

import zarr
from zarr._storage.store import _get_hierarchy_metadata
from zarr.codecs import BZ2, AsType, Blosc, Zlib
from zarr.context import Context
from zarr.convenience import consolidate_metadata
from zarr.errors import ContainsArrayError, ContainsGroupError, MetadataError
from zarr.hierarchy import group
from zarr.meta import ZARR_FORMAT, decode_array_metadata
from zarr.n5 import N5Store, N5FSStore, N5_FORMAT, n5_attrs_key
from zarr.storage import (
    ABSStore,
    ConsolidatedMetadataStore,
    DBMStore,
    DictStore,
    DirectoryStore,
    KVStore,
    LMDBStore,
    LRUStoreCache,
    MemoryStore,
    MongoDBStore,
    NestedDirectoryStore,
    RedisStore,
    SQLiteStore,
    Store,
    TempStore,
    ZipStore,
    array_meta_key,
    atexit_rmglob,
    atexit_rmtree,
    attrs_key,
    data_root,
    default_compressor,
    getsize,
    group_meta_key,
    init_array,
    init_group,
    migrate_1to2,
    meta_root,
    normalize_store_arg,
)
from zarr.storage import FSStore, rename, listdir
from zarr._storage.v3 import KVStoreV3
from zarr.tests.util import CountingDict, have_fsspec, skip_test_env_var, abs_container, mktemp
from zarr.util import ConstantMap, json_dumps


@contextmanager
def does_not_raise():
    yield


@pytest.fixture(
    params=[
        (None, "."),
        (".", "."),
        ("/", "/"),
    ]
)
def dimension_separator_fixture(request):
    return request.param


def skip_if_nested_chunks(**kwargs):
    if kwargs.get("dimension_separator") == "/":
        pytest.skip("nested chunks are unsupported")


def test_kvstore_repr():
    repr(KVStore(dict()))


def test_ensure_store():
    class InvalidStore:
        pass

    with pytest.raises(ValueError):
        Store._ensure_store(InvalidStore())

    # cannot initialize with a store from a different Zarr version
    with pytest.raises(ValueError):
        Store._ensure_store(KVStoreV3(dict()))

    # cannot initialize without a store
    with pytest.raises(ValueError):
        Store._ensure_store(None)


def test_capabilities():
    s = KVStore(dict())
    assert s.is_readable()
    assert s.is_listable()
    assert s.is_erasable()
    assert s.is_writeable()


def test_getsize_non_implemented():
    assert getsize(object()) == -1


def test_kvstore_eq():
    assert KVStore(dict()) != dict()


def test_coverage_rename():
    store = dict()
    store["a"] = 1
    rename(store, "a", "b")


def test_deprecated_listdir_nosotre():
    store = dict()
    with pytest.warns(UserWarning, match="has no `listdir`"):
        listdir(store)


class StoreTests:
    """Abstract store tests."""

    version = 2
    root = ""

    def create_store(self, **kwargs):  # pragma: no cover
        # implement in sub-class
        raise NotImplementedError

    def test_context_manager(self):
        with self.create_store():
            pass

    def test_get_set_del_contains(self):
        store = self.create_store()

        # test __contains__, __getitem__, __setitem__
        key = self.root + "foo"
        assert key not in store
        with pytest.raises(KeyError):
            # noinspection PyStatementEffect
            store[key]
        store[key] = b"bar"
        assert key in store
        assert b"bar" == ensure_bytes(store[key])

        # test __delitem__ (optional)
        try:
            del store[key]
        except NotImplementedError:
            pass
        else:
            assert key not in store
            with pytest.raises(KeyError):
                # noinspection PyStatementEffect
                store[key]
            with pytest.raises(KeyError):
                # noinspection PyStatementEffect
                del store[key]

        store.close()

    def test_set_invalid_content(self):
        store = self.create_store()

        with pytest.raises(TypeError):
            store[self.root + "baz"] = list(range(5))

        store.close()

    def test_clear(self):
        store = self.create_store()
        store[self.root + "foo"] = b"bar"
        store[self.root + "baz"] = b"qux"
        assert len(store) == 2
        store.clear()
        assert len(store) == 0
        assert self.root + "foo" not in store
        assert self.root + "baz" not in store

        store.close()

    def test_pop(self):
        store = self.create_store()
        store[self.root + "foo"] = b"bar"
        store[self.root + "baz"] = b"qux"
        assert len(store) == 2
        v = store.pop(self.root + "foo")
        assert ensure_bytes(v) == b"bar"
        assert len(store) == 1
        v = store.pop(self.root + "baz")
        assert ensure_bytes(v) == b"qux"
        assert len(store) == 0
        with pytest.raises(KeyError):
            store.pop(self.root + "xxx")
        v = store.pop(self.root + "xxx", b"default")
        assert v == b"default"
        v = store.pop(self.root + "xxx", b"")
        assert v == b""
        v = store.pop(self.root + "xxx", None)
        assert v is None

        store.close()

    def test_popitem(self):
        store = self.create_store()
        store[self.root + "foo"] = b"bar"
        k, v = store.popitem()
        assert k == self.root + "foo"
        assert ensure_bytes(v) == b"bar"
        assert len(store) == 0
        with pytest.raises(KeyError):
            store.popitem()

        store.close()

    def test_writeable_values(self):
        store = self.create_store()

        # __setitem__ should accept any value that implements buffer interface
        store[self.root + "foo1"] = b"bar"
        store[self.root + "foo2"] = bytearray(b"bar")
        store[self.root + "foo3"] = array.array("B", b"bar")
        store[self.root + "foo4"] = np.frombuffer(b"bar", dtype="u1")

        store.close()

    def test_update(self):
        store = self.create_store()
        assert self.root + "foo" not in store
        assert self.root + "baz" not in store

        if self.version == 2:
            store.update(foo=b"bar", baz=b"quux")
        else:
            kv = {self.root + "foo": b"bar", self.root + "baz": b"quux"}
            store.update(kv)

        assert b"bar" == ensure_bytes(store[self.root + "foo"])
        assert b"quux" == ensure_bytes(store[self.root + "baz"])

        store.close()

    def test_iterators(self):
        store = self.create_store()

        # test iterator methods on empty store
        assert 0 == len(store)
        assert set() == set(store)
        assert set() == set(store.keys())
        assert set() == set(store.values())
        assert set() == set(store.items())

        # setup some values
        store[self.root + "a"] = b"aaa"
        store[self.root + "b"] = b"bbb"
        store[self.root + "c/d"] = b"ddd"
        store[self.root + "c/e/f"] = b"fff"

        # test iterators on store with data
        assert 4 == len(store)
        expected = set(self.root + k for k in ["a", "b", "c/d", "c/e/f"])
        assert expected == set(store)
        assert expected == set(store.keys())
        assert {b"aaa", b"bbb", b"ddd", b"fff"} == set(map(ensure_bytes, store.values()))
        assert {
            (self.root + "a", b"aaa"),
            (self.root + "b", b"bbb"),
            (self.root + "c/d", b"ddd"),
            (self.root + "c/e/f", b"fff"),
        } == set(map(lambda kv: (kv[0], ensure_bytes(kv[1])), store.items()))

        store.close()

    def test_pickle(self):
        # setup store
        store = self.create_store()
        store[self.root + "foo"] = b"bar"
        store[self.root + "baz"] = b"quux"
        n = len(store)
        keys = sorted(store.keys())

        # round-trip through pickle
        dump = pickle.dumps(store)
        # some stores cannot be opened twice at the same time, need to close
        # store before can round-trip through pickle
        store.close()
        # check can still pickle after close
        assert dump == pickle.dumps(store)
        store2 = pickle.loads(dump)

        # verify
        assert n == len(store2)
        assert keys == sorted(store2.keys())
        assert b"bar" == ensure_bytes(store2[self.root + "foo"])
        assert b"quux" == ensure_bytes(store2[self.root + "baz"])

        store2.close()

    def test_getsize(self):
        store = self.create_store()
        if isinstance(store, dict) or hasattr(store, "getsize"):
            assert 0 == getsize(store)
            store["foo"] = b"x"
            assert 1 == getsize(store)
            assert 1 == getsize(store, "foo")
            store["bar"] = b"yy"
            assert 3 == getsize(store)
            assert 2 == getsize(store, "bar")
            store["baz"] = bytearray(b"zzz")
            assert 6 == getsize(store)
            assert 3 == getsize(store, "baz")
            store["quux"] = array.array("B", b"zzzz")
            assert 10 == getsize(store)
            assert 4 == getsize(store, "quux")
            store["spong"] = np.frombuffer(b"zzzzz", dtype="u1")
            assert 15 == getsize(store)
            assert 5 == getsize(store, "spong")

        store.close()

    # noinspection PyStatementEffect
    def test_hierarchy(self):
        # setup
        store = self.create_store()
        store[self.root + "a"] = b"aaa"
        store[self.root + "b"] = b"bbb"
        store[self.root + "c/d"] = b"ddd"
        store[self.root + "c/e/f"] = b"fff"
        store[self.root + "c/e/g"] = b"ggg"

        # check keys
        assert self.root + "a" in store
        assert self.root + "b" in store
        assert self.root + "c/d" in store
        assert self.root + "c/e/f" in store
        assert self.root + "c/e/g" in store
        assert self.root + "c" not in store
        assert self.root + "c/" not in store
        assert self.root + "c/e" not in store
        assert self.root + "c/e/" not in store
        assert self.root + "c/d/x" not in store

        # check __getitem__
        with pytest.raises(KeyError):
            store[self.root + "c"]
        with pytest.raises(KeyError):
            store[self.root + "c/e"]
        with pytest.raises(KeyError):
            store[self.root + "c/d/x"]

        # test getsize (optional)
        if hasattr(store, "getsize"):
            # TODO: proper behavior of getsize?
            #       v3 returns size of all nested arrays, not just the
            #       size of the arrays in the current folder.
            if self.version == 2:
                assert 6 == store.getsize()
            else:
                assert 15 == store.getsize()
            assert 3 == store.getsize("a")
            assert 3 == store.getsize("b")
            if self.version == 2:
                assert 3 == store.getsize("c")
            else:
                assert 9 == store.getsize("c")
            assert 3 == store.getsize("c/d")
            assert 6 == store.getsize("c/e")
            assert 3 == store.getsize("c/e/f")
            assert 3 == store.getsize("c/e/g")
            # non-existent paths
            assert 0 == store.getsize("x")
            assert 0 == store.getsize("a/x")
            assert 0 == store.getsize("c/x")
            assert 0 == store.getsize("c/x/y")
            assert 0 == store.getsize("c/d/y")
            assert 0 == store.getsize("c/d/y/z")

            # access item via full path
            assert 3 == store.getsize(self.root + "a")

        # test listdir (optional)
        if hasattr(store, "listdir"):
            assert {"a", "b", "c"} == set(store.listdir(self.root))
            assert {"d", "e"} == set(store.listdir(self.root + "c"))
            assert {"f", "g"} == set(store.listdir(self.root + "c/e"))
            # no exception raised if path does not exist or is leaf
            assert [] == store.listdir(self.root + "x")
            assert [] == store.listdir(self.root + "a/x")
            assert [] == store.listdir(self.root + "c/x")
            assert [] == store.listdir(self.root + "c/x/y")
            assert [] == store.listdir(self.root + "c/d/y")
            assert [] == store.listdir(self.root + "c/d/y/z")
            assert [] == store.listdir(self.root + "c/e/f")

        # test rename (optional)
        if store.is_erasable():
            store.rename("c/e", "c/e2")
            assert self.root + "c/d" in store
            assert self.root + "c/e" not in store
            assert self.root + "c/e/f" not in store
            assert self.root + "c/e/g" not in store
            assert self.root + "c/e2" not in store
            assert self.root + "c/e2/f" in store
            assert self.root + "c/e2/g" in store
            store.rename("c/e2", "c/e")
            assert self.root + "c/d" in store
            assert self.root + "c/e2" not in store
            assert self.root + "c/e2/f" not in store
            assert self.root + "c/e2/g" not in store
            assert self.root + "c/e" not in store
            assert self.root + "c/e/f" in store
            assert self.root + "c/e/g" in store
            store.rename("c", "c1/c2/c3")
            assert self.root + "a" in store
            assert self.root + "c" not in store
            assert self.root + "c/d" not in store
            assert self.root + "c/e" not in store
            assert self.root + "c/e/f" not in store
            assert self.root + "c/e/g" not in store
            assert self.root + "c1" not in store
            assert self.root + "c1/c2" not in store
            assert self.root + "c1/c2/c3" not in store
            assert self.root + "c1/c2/c3/d" in store
            assert self.root + "c1/c2/c3/e" not in store
            assert self.root + "c1/c2/c3/e/f" in store
            assert self.root + "c1/c2/c3/e/g" in store
            store.rename("c1/c2/c3", "c")
            assert self.root + "c" not in store
            assert self.root + "c/d" in store
            assert self.root + "c/e" not in store
            assert self.root + "c/e/f" in store
            assert self.root + "c/e/g" in store
            assert self.root + "c1" not in store
            assert self.root + "c1/c2" not in store
            assert self.root + "c1/c2/c3" not in store
            assert self.root + "c1/c2/c3/d" not in store
            assert self.root + "c1/c2/c3/e" not in store
            assert self.root + "c1/c2/c3/e/f" not in store
            assert self.root + "c1/c2/c3/e/g" not in store

            # test rmdir (optional)
            store.rmdir("c/e")
            assert self.root + "c/d" in store
            assert self.root + "c/e/f" not in store
            assert self.root + "c/e/g" not in store
            store.rmdir("c")
            assert self.root + "c/d" not in store
            store.rmdir()
            assert self.root + "a" not in store
            assert self.root + "b" not in store
            store[self.root + "a"] = b"aaa"
            store[self.root + "c/d"] = b"ddd"
            store[self.root + "c/e/f"] = b"fff"
            # no exceptions raised if path does not exist or is leaf
            store.rmdir("x")
            store.rmdir("a/x")
            store.rmdir("c/x")
            store.rmdir("c/x/y")
            store.rmdir("c/d/y")
            store.rmdir("c/d/y/z")
            store.rmdir("c/e/f")
            assert self.root + "a" in store
            assert self.root + "c/d" in store
            assert self.root + "c/e/f" in store

        store.close()

    def test_init_array(self, dimension_separator_fixture):
        pass_dim_sep, want_dim_sep = dimension_separator_fixture

        store = self.create_store(dimension_separator=pass_dim_sep)
        init_array(store, shape=1000, chunks=100)

        # check metadata
        assert array_meta_key in store
        meta = store._metadata_class.decode_array_metadata(store[array_meta_key])
        assert ZARR_FORMAT == meta["zarr_format"]
        assert (1000,) == meta["shape"]
        assert (100,) == meta["chunks"]
        assert np.dtype(None) == meta["dtype"]
        assert default_compressor.get_config() == meta["compressor"]
        assert meta["fill_value"] is None
        # Missing MUST be assumed to be "."
        assert meta.get("dimension_separator", ".") is want_dim_sep

        store.close()

    def test_init_array_overwrite(self):
        self._test_init_array_overwrite("F")

    def test_init_array_overwrite_path(self):
        self._test_init_array_overwrite_path("F")

    def test_init_array_overwrite_chunk_store(self):
        self._test_init_array_overwrite_chunk_store("F")

    def test_init_group_overwrite(self):
        self._test_init_group_overwrite("F")

    def test_init_group_overwrite_path(self):
        self._test_init_group_overwrite_path("F")

    def test_init_group_overwrite_chunk_store(self):
        self._test_init_group_overwrite_chunk_store("F")

    def _test_init_array_overwrite(self, order):
        # setup
        store = self.create_store()
        if self.version == 2:
            path = None
            mkey = array_meta_key
            meta = dict(
                shape=(2000,),
                chunks=(200,),
                dtype=np.dtype("u1"),
                compressor=Zlib(1).get_config(),
                fill_value=0,
                order=order,
                filters=None,
            )
        else:
            path = "arr1"  # no default, have to specify for v3
            mkey = meta_root + path + ".array.json"
            meta = dict(
                shape=(2000,),
                chunk_grid=dict(type="regular", chunk_shape=(200,), separator=("/")),
                data_type=np.dtype("u1"),
                compressor=Zlib(1),
                fill_value=0,
                chunk_memory_layout=order,
                filters=None,
            )
        store[mkey] = store._metadata_class.encode_array_metadata(meta)

        # don't overwrite (default)
        with pytest.raises(ContainsArrayError):
            init_array(store, shape=1000, chunks=100, path=path)

        # do overwrite
        try:
            init_array(store, shape=1000, chunks=100, dtype="i4", overwrite=True, path=path)
        except NotImplementedError:
            pass
        else:
            assert mkey in store
            meta = store._metadata_class.decode_array_metadata(store[mkey])
            if self.version == 2:
                assert ZARR_FORMAT == meta["zarr_format"]
                assert (100,) == meta["chunks"]
                assert np.dtype("i4") == meta["dtype"]
            else:
                assert (100,) == meta["chunk_grid"]["chunk_shape"]
                assert np.dtype("i4") == meta["data_type"]
            assert (1000,) == meta["shape"]

        store.close()

    def test_init_array_path(self):
        path = "foo/bar"
        store = self.create_store()
        init_array(store, shape=1000, chunks=100, path=path)

        # check metadata
        if self.version == 2:
            mkey = path + "/" + array_meta_key
        else:
            mkey = meta_root + path + ".array.json"
        assert mkey in store
        meta = store._metadata_class.decode_array_metadata(store[mkey])
        if self.version == 2:
            assert ZARR_FORMAT == meta["zarr_format"]
            assert (100,) == meta["chunks"]
            assert np.dtype(None) == meta["dtype"]
            assert default_compressor.get_config() == meta["compressor"]
        else:
            assert (100,) == meta["chunk_grid"]["chunk_shape"]
            assert np.dtype(None) == meta["data_type"]
            assert default_compressor == meta["compressor"]
        assert (1000,) == meta["shape"]
        assert meta["fill_value"] is None

        store.close()

    def _test_init_array_overwrite_path(self, order):
        # setup
        path = "foo/bar"
        store = self.create_store()
        if self.version == 2:
            mkey = path + "/" + array_meta_key
            meta = dict(
                shape=(2000,),
                chunks=(200,),
                dtype=np.dtype("u1"),
                compressor=Zlib(1).get_config(),
                fill_value=0,
                order=order,
                filters=None,
            )
        else:
            mkey = meta_root + path + ".array.json"
            meta = dict(
                shape=(2000,),
                chunk_grid=dict(type="regular", chunk_shape=(200,), separator=("/")),
                data_type=np.dtype("u1"),
                compressor=Zlib(1),
                fill_value=0,
                chunk_memory_layout=order,
                filters=None,
            )
        store[mkey] = store._metadata_class.encode_array_metadata(meta)

        # don't overwrite
        with pytest.raises(ContainsArrayError):
            init_array(store, shape=1000, chunks=100, path=path)

        # do overwrite
        try:
            init_array(store, shape=1000, chunks=100, dtype="i4", path=path, overwrite=True)
        except NotImplementedError:
            pass
        else:
            if self.version == 2:
                assert group_meta_key in store
                assert array_meta_key not in store
            assert mkey in store
            # should have been overwritten
            meta = store._metadata_class.decode_array_metadata(store[mkey])
            if self.version == 2:
                assert ZARR_FORMAT == meta["zarr_format"]
                assert (100,) == meta["chunks"]
                assert np.dtype("i4") == meta["dtype"]
            else:
                assert (100,) == meta["chunk_grid"]["chunk_shape"]
                assert np.dtype("i4") == meta["data_type"]
            assert (1000,) == meta["shape"]

        store.close()

    def test_init_array_overwrite_group(self):
        # setup
        path = "foo/bar"
        store = self.create_store()
        if self.version == 2:
            array_key = path + "/" + array_meta_key
            group_key = path + "/" + group_meta_key
        else:
            array_key = meta_root + path + ".array.json"
            group_key = meta_root + path + ".group.json"
        store[group_key] = store._metadata_class.encode_group_metadata()

        # don't overwrite
        with pytest.raises(ContainsGroupError):
            init_array(store, shape=1000, chunks=100, path=path)

        # do overwrite
        try:
            init_array(store, shape=1000, chunks=100, dtype="i4", path=path, overwrite=True)
        except NotImplementedError:
            pass
        else:
            assert group_key not in store
            assert array_key in store
            meta = store._metadata_class.decode_array_metadata(store[array_key])
            if self.version == 2:
                assert ZARR_FORMAT == meta["zarr_format"]
                assert (100,) == meta["chunks"]
                assert np.dtype("i4") == meta["dtype"]
            else:
                assert (100,) == meta["chunk_grid"]["chunk_shape"]
                assert np.dtype("i4") == meta["data_type"]
            assert (1000,) == meta["shape"]

        store.close()

    def _test_init_array_overwrite_chunk_store(self, order):
        # setup
        store = self.create_store()
        chunk_store = self.create_store()

        if self.version == 2:
            path = None
            data_path = ""
            mkey = array_meta_key
            meta = dict(
                shape=(2000,),
                chunks=(200,),
                dtype=np.dtype("u1"),
                compressor=None,
                fill_value=0,
                filters=None,
                order=order,
            )
        else:
            path = "arr1"
            data_path = data_root + "arr1/"
            mkey = meta_root + path + ".array.json"
            meta = dict(
                shape=(2000,),
                chunk_grid=dict(type="regular", chunk_shape=(200,), separator=("/")),
                data_type=np.dtype("u1"),
                compressor=None,
                fill_value=0,
                filters=None,
                chunk_memory_layout=order,
            )

        store[mkey] = store._metadata_class.encode_array_metadata(meta)

        chunk_store[data_path + "0"] = b"aaa"
        chunk_store[data_path + "1"] = b"bbb"

        # don't overwrite (default)
        with pytest.raises(ContainsArrayError):
            init_array(store, path=path, shape=1000, chunks=100, chunk_store=chunk_store)

        # do overwrite
        try:
            init_array(
                store,
                path=path,
                shape=1000,
                chunks=100,
                dtype="i4",
                overwrite=True,
                chunk_store=chunk_store,
            )
        except NotImplementedError:
            pass
        else:
            assert mkey in store
            meta = store._metadata_class.decode_array_metadata(store[mkey])
            if self.version == 2:
                assert ZARR_FORMAT == meta["zarr_format"]
                assert (100,) == meta["chunks"]
                assert np.dtype("i4") == meta["dtype"]
            else:
                assert (100,) == meta["chunk_grid"]["chunk_shape"]
                assert np.dtype("i4") == meta["data_type"]
            assert (1000,) == meta["shape"]
            assert data_path + "0" not in chunk_store
            assert data_path + "1" not in chunk_store

        store.close()
        chunk_store.close()

    def test_init_array_compat(self):
        store = self.create_store()
        if self.version == 2:
            path = None
            mkey = array_meta_key
        else:
            path = "arr1"
            mkey = meta_root + path + ".array.json"
        init_array(store, path=path, shape=1000, chunks=100, compressor="none")
        meta = store._metadata_class.decode_array_metadata(store[mkey])
        if self.version == 2:
            assert meta["compressor"] is None
        else:
            assert "compressor" not in meta
        store.close()

    def test_init_group(self):
        store = self.create_store()
        if self.version == 2:
            path = None
            mkey = group_meta_key
        else:
            path = "foo"
            mkey = meta_root + path + ".group.json"
        init_group(store, path=path)

        # check metadata
        assert mkey in store
        meta = store._metadata_class.decode_group_metadata(store[mkey])
        if self.version == 2:
            assert ZARR_FORMAT == meta["zarr_format"]
        else:
            assert meta == {"attributes": {}}

        store.close()

    def _test_init_group_overwrite(self, order):
        if self.version == 3:
            pytest.skip("In v3 array and group names cannot overlap")
        # setup
        store = self.create_store()
        store[array_meta_key] = store._metadata_class.encode_array_metadata(
            dict(
                shape=(2000,),
                chunks=(200,),
                dtype=np.dtype("u1"),
                compressor=None,
                fill_value=0,
                order=order,
                filters=None,
            )
        )

        # don't overwrite array (default)
        with pytest.raises(ContainsArrayError):
            init_group(store)

        # do overwrite
        try:
            init_group(store, overwrite=True)
        except NotImplementedError:
            pass
        else:
            assert array_meta_key not in store
            assert group_meta_key in store
            meta = store._metadata_class.decode_group_metadata(store[group_meta_key])
            assert ZARR_FORMAT == meta["zarr_format"]

        # don't overwrite group
        with pytest.raises(ValueError):
            init_group(store)

        store.close()

    def _test_init_group_overwrite_path(self, order):
        # setup
        path = "foo/bar"
        store = self.create_store()
        if self.version == 2:
            meta = dict(
                shape=(2000,),
                chunks=(200,),
                dtype=np.dtype("u1"),
                compressor=None,
                fill_value=0,
                order=order,
                filters=None,
            )
            array_key = path + "/" + array_meta_key
            group_key = path + "/" + group_meta_key
        else:
            meta = dict(
                shape=(2000,),
                chunk_grid=dict(type="regular", chunk_shape=(200,), separator=("/")),
                data_type=np.dtype("u1"),
                compressor=None,
                fill_value=0,
                filters=None,
                chunk_memory_layout=order,
            )
            array_key = meta_root + path + ".array.json"
            group_key = meta_root + path + ".group.json"
        store[array_key] = store._metadata_class.encode_array_metadata(meta)

        # don't overwrite
        with pytest.raises(ValueError):
            init_group(store, path=path)

        # do overwrite
        try:
            init_group(store, overwrite=True, path=path)
        except NotImplementedError:
            pass
        else:
            if self.version == 2:
                assert array_meta_key not in store
                assert group_meta_key in store
            assert array_key not in store
            assert group_key in store
            # should have been overwritten
            meta = store._metadata_class.decode_group_metadata(store[group_key])
            if self.version == 2:
                assert ZARR_FORMAT == meta["zarr_format"]
            else:
                assert meta == {"attributes": {}}

        store.close()

    def _test_init_group_overwrite_chunk_store(self, order):
        if self.version == 3:
            pytest.skip("In v3 array and group names cannot overlap")
        # setup
        store = self.create_store()
        chunk_store = self.create_store()
        store[array_meta_key] = store._metadata_class.encode_array_metadata(
            dict(
                shape=(2000,),
                chunks=(200,),
                dtype=np.dtype("u1"),
                compressor=None,
                fill_value=0,
                filters=None,
                order=order,
            )
        )
        chunk_store["foo"] = b"bar"
        chunk_store["baz"] = b"quux"

        # don't overwrite array (default)
        with pytest.raises(ValueError):
            init_group(store, chunk_store=chunk_store)

        # do overwrite
        try:
            init_group(store, overwrite=True, chunk_store=chunk_store)
        except NotImplementedError:
            pass
        else:
            assert array_meta_key not in store
            assert group_meta_key in store
            meta = store._metadata_class.decode_group_metadata(store[group_meta_key])
            assert ZARR_FORMAT == meta["zarr_format"]
            assert "foo" not in chunk_store
            assert "baz" not in chunk_store

        # don't overwrite group
        with pytest.raises(ValueError):
            init_group(store)

        store.close()
        chunk_store.close()


class TestMappingStore(StoreTests):
    def create_store(self, **kwargs):
        skip_if_nested_chunks(**kwargs)
        return KVStore(dict())

    def test_set_invalid_content(self):
        # Generic mappings support non-buffer types
        pass


def setdel_hierarchy_checks(store, root=""):
    # these tests are for stores that are aware of hierarchy levels; this
    # behaviour is not strictly required by Zarr but these tests are included
    # to define behaviour of MemoryStore and DirectoryStore classes

    # check __setitem__ and __delitem__ blocked by leaf

    store[root + "a/b"] = b"aaa"
    with pytest.raises(KeyError):
        store[root + "a/b/c"] = b"xxx"
    with pytest.raises(KeyError):
        del store[root + "a/b/c"]

    store[root + "d"] = b"ddd"
    with pytest.raises(KeyError):
        store[root + "d/e/f"] = b"xxx"
    with pytest.raises(KeyError):
        del store[root + "d/e/f"]

    # test __setitem__ overwrite level
    store[root + "x/y/z"] = b"xxx"
    store[root + "x/y"] = b"yyy"
    assert b"yyy" == ensure_bytes(store[root + "x/y"])
    assert root + "x/y/z" not in store
    store[root + "x"] = b"zzz"
    assert b"zzz" == ensure_bytes(store[root + "x"])
    assert root + "x/y" not in store

    # test __delitem__ overwrite level
    store[root + "r/s/t"] = b"xxx"
    del store[root + "r/s"]
    assert root + "r/s/t" not in store
    store[root + "r/s"] = b"xxx"
    del store[root + "r"]
    assert root + "r/s" not in store


class TestMemoryStore(StoreTests):
    def create_store(self, **kwargs):
        skip_if_nested_chunks(**kwargs)
        return MemoryStore(**kwargs)

    def test_store_contains_bytes(self):
        store = self.create_store()
        store[self.root + "foo"] = np.array([97, 98, 99, 100, 101], dtype=np.uint8)
        assert store[self.root + "foo"] == b"abcde"

    def test_setdel(self):
        store = self.create_store()
        setdel_hierarchy_checks(store, self.root)


class TestDictStore(StoreTests):
    def create_store(self, **kwargs):
        skip_if_nested_chunks(**kwargs)

        with pytest.warns(DeprecationWarning):
            return DictStore(**kwargs)

    def test_deprecated(self):
        store = self.create_store()
        assert isinstance(store, MemoryStore)

    def test_pickle(self):
        with pytest.warns(DeprecationWarning):
            # pickle.load() will also trigger deprecation warning
            super().test_pickle()


class TestDirectoryStore(StoreTests):
    def create_store(self, normalize_keys=False, dimension_separator=".", **kwargs):
        path = tempfile.mkdtemp()
        atexit.register(atexit_rmtree, path)
        store = DirectoryStore(
            path, normalize_keys=normalize_keys, dimension_separator=dimension_separator, **kwargs
        )
        return store

    def test_filesystem_path(self):
        # test behaviour with path that does not exist
        path = "data/store"
        if os.path.exists(path):
            shutil.rmtree(path)
        store = DirectoryStore(path)
        # should only be created on demand
        assert not os.path.exists(path)
        store["foo"] = b"bar"
        assert os.path.isdir(path)

        # check correct permissions
        # regression test for https://github.com/zarr-developers/zarr-python/issues/325
        stat = os.stat(path)
        mode = stat.st_mode & 0o666
        umask = os.umask(0)
        os.umask(umask)
        assert mode == (0o666 & ~umask)

        # test behaviour with file path
        with tempfile.NamedTemporaryFile() as f:
            with pytest.raises(ValueError):
                DirectoryStore(f.name)

    def test_init_pathlib(self):
        path = tempfile.mkdtemp()
        atexit.register(atexit_rmtree, path)
        DirectoryStore(pathlib.Path(path))

    def test_pickle_ext(self):
        store = self.create_store()
        store2 = pickle.loads(pickle.dumps(store))

        # check path is preserved
        assert store.path == store2.path

        # check point to same underlying directory
        assert self.root + "xxx" not in store
        store2[self.root + "xxx"] = b"yyy"
        assert b"yyy" == ensure_bytes(store[self.root + "xxx"])

    def test_setdel(self):
        store = self.create_store()
        setdel_hierarchy_checks(store, self.root)

    def test_normalize_keys(self):
        store = self.create_store(normalize_keys=True)
        store[self.root + "FOO"] = b"bar"
        assert self.root + "FOO" in store
        assert self.root + "foo" in store

    def test_listing_keys_slash(self):
        def mock_walker_slash(_path):
            yield from [
                # trailing slash in first key
                ("root_with_slash/", ["d1", "g1"], [".zgroup"]),
                ("root_with_slash/d1", [], [".zarray"]),
                ("root_with_slash/g1", [], [".zgroup"]),
            ]

        res = set(DirectoryStore._keys_fast("root_with_slash/", walker=mock_walker_slash))
        assert res == {".zgroup", "g1/.zgroup", "d1/.zarray"}

    def test_listing_keys_no_slash(self):
        def mock_walker_no_slash(_path):
            yield from [
                # no trailing slash in first key
                ("root_with_no_slash", ["d1", "g1"], [".zgroup"]),
                ("root_with_no_slash/d1", [], [".zarray"]),
                ("root_with_no_slash/g1", [], [".zgroup"]),
            ]

        res = set(DirectoryStore._keys_fast("root_with_no_slash", mock_walker_no_slash))
        assert res == {".zgroup", "g1/.zgroup", "d1/.zarray"}


@pytest.mark.skipif(have_fsspec is False, reason="needs fsspec")
class TestFSStore(StoreTests):
    def create_store(self, normalize_keys=False, dimension_separator=".", path=None, **kwargs):
        if path is None:
            path = tempfile.mkdtemp()
            atexit.register(atexit_rmtree, path)

        store = FSStore(
            path, normalize_keys=normalize_keys, dimension_separator=dimension_separator, **kwargs
        )
        return store

    def test_init_array(self):
        store = self.create_store()
        init_array(store, shape=1000, chunks=100)

        # check metadata
        assert array_meta_key in store
        meta = store._metadata_class.decode_array_metadata(store[array_meta_key])
        assert ZARR_FORMAT == meta["zarr_format"]
        assert (1000,) == meta["shape"]
        assert (100,) == meta["chunks"]
        assert np.dtype(None) == meta["dtype"]
        assert meta["dimension_separator"] == "."

    def test_dimension_separator(self):
        for x in (".", "/"):
            store = self.create_store(dimension_separator=x)
            norm = store._normalize_key
            assert ".zarray" == norm(".zarray")
            assert ".zarray" == norm("/.zarray")
            assert ".zgroup" == norm("/.zgroup")
            assert "group/.zarray" == norm("group/.zarray")
            assert "group/.zgroup" == norm("group/.zgroup")
            assert "group/.zarray" == norm("/group/.zarray")
            assert "group/.zgroup" == norm("/group/.zgroup")

    def test_complex(self):
        path1 = tempfile.mkdtemp()
        path2 = tempfile.mkdtemp()
        store = self.create_store(
            path="simplecache::file://" + path1,
            simplecache={"same_names": True, "cache_storage": path2},
        )
        assert not store
        assert not os.listdir(path1)
        assert not os.listdir(path2)
        store[self.root + "foo"] = b"hello"
        assert "foo" in os.listdir(str(path1) + "/" + self.root)
        assert self.root + "foo" in store
        assert not os.listdir(str(path2))
        assert store[self.root + "foo"] == b"hello"
        assert "foo" in os.listdir(str(path2))

    def test_deep_ndim(self):
        import zarr

        store = self.create_store()
        path = None if self.version == 2 else "group1"
        foo = zarr.open_group(store=store, path=path)
        bar = foo.create_group("bar")
        baz = bar.create_dataset("baz", shape=(4, 4, 4), chunks=(2, 2, 2), dtype="i8")
        baz[:] = 1
        if self.version == 2:
            assert set(store.listdir()) == {".zgroup", "bar"}
        else:
            assert set(store.listdir()) == {"data", "meta", "zarr.json"}
            assert set(store.listdir("meta/root/" + path)) == {"bar", "bar.group.json"}
            assert set(store.listdir("data/root/" + path)) == {"bar"}
        assert foo["bar"]["baz"][(0, 0, 0)] == 1

    def test_not_fsspec(self):
        import zarr

        path = tempfile.mkdtemp()
        with pytest.raises(ValueError, match="storage_options"):
            zarr.open_array(path, mode="w", storage_options={"some": "kwargs"})
        with pytest.raises(ValueError, match="storage_options"):
            zarr.open_group(path, mode="w", storage_options={"some": "kwargs"})
        zarr.open_array("file://" + path, mode="w", shape=(1,), dtype="f8")

    def test_create(self):
        import zarr

        path1 = tempfile.mkdtemp()
        path2 = tempfile.mkdtemp()
        g = zarr.open_group("file://" + path1, mode="w", storage_options={"auto_mkdir": True})
        a = g.create_dataset("data", shape=(8,))
        a[:4] = [0, 1, 2, 3]
        assert "data" in os.listdir(path1)
        assert ".zgroup" in os.listdir(path1)

        # consolidated metadata (GH#915)
        consolidate_metadata("file://" + path1)
        assert ".zmetadata" in os.listdir(path1)

        g = zarr.open_group(
            "simplecache::file://" + path1,
            mode="r",
            storage_options={"cache_storage": path2, "same_names": True},
        )
        assert g.data[:].tolist() == [0, 1, 2, 3, 0, 0, 0, 0]
        with pytest.raises(PermissionError):
            g.data[:] = 1

    @pytest.mark.parametrize("mode,allowed", [("r", False), ("r+", True)])
    def test_modify_consolidated(self, mode, allowed):
        import zarr

        url = "file://" + tempfile.mkdtemp()

        # create
        root = zarr.open_group(url, mode="w")
        root.zeros("baz", shape=(10000, 10000), chunks=(1000, 1000), dtype="i4")
        zarr.consolidate_metadata(url)

        # reopen and modify
        root = zarr.open_consolidated(url, mode=mode)
        if allowed:
            root["baz"][0, 0] = 7

            root = zarr.open_consolidated(url, mode="r")
            assert root["baz"][0, 0] == 7
        else:
            with pytest.raises(zarr.errors.ReadOnlyError):
                root["baz"][0, 0] = 7

    @pytest.mark.parametrize("mode", ["r", "r+"])
    def test_modify_consolidated_metadata_raises(self, mode):
        import zarr

        url = "file://" + tempfile.mkdtemp()

        # create
        root = zarr.open_group(url, mode="w")
        root.zeros("baz", shape=(10000, 10000), chunks=(1000, 1000), dtype="i4")
        zarr.consolidate_metadata(url)

        # reopen and modify
        root = zarr.open_consolidated(url, mode=mode)
        with pytest.raises(zarr.errors.ReadOnlyError):
            root["baz"].resize(100, 100)

    def test_read_only(self):
        path = tempfile.mkdtemp()
        atexit.register(atexit_rmtree, path)
        store = self.create_store(path=path)
        store[self.root + "foo"] = b"bar"

        store = self.create_store(path=path, mode="r")

        with pytest.raises(PermissionError):
            store[self.root + "foo"] = b"hex"

        with pytest.raises(PermissionError):
            del store[self.root + "foo"]

        with pytest.raises(PermissionError):
            store.delitems([self.root + "foo"])

        with pytest.raises(PermissionError):
            store.setitems({self.root + "foo": b"baz"})

        with pytest.raises(PermissionError):
            store.clear()

        with pytest.raises(PermissionError):
            store.rmdir(self.root + "anydir")

        assert store[self.root + "foo"] == b"bar"

    def test_eq(self):
        store1 = self.create_store(path="anypath")
        store2 = self.create_store(path="anypath")
        assert store1 == store2

    @pytest.mark.usefixtures("s3")
    def test_s3(self):
        import zarr

        g = zarr.open_group("s3://test/out.zarr", mode="w", storage_options=self.s3so)
        a = g.create_dataset("data", shape=(8,))
        a[:4] = [0, 1, 2, 3]

        g = zarr.open_group("s3://test/out.zarr", mode="r", storage_options=self.s3so)

        assert g.data[:].tolist() == [0, 1, 2, 3, 0, 0, 0, 0]

        # test via convenience
        g = zarr.open("s3://test/out.zarr", mode="r", storage_options=self.s3so)
        assert g.data[:].tolist() == [0, 1, 2, 3, 0, 0, 0, 0]

    @pytest.mark.usefixtures("s3")
    def test_s3_complex(self):
        import zarr

        g = zarr.open_group("s3://test/out.zarr", mode="w", storage_options=self.s3so)
        expected = np.empty((8, 8, 8), dtype="int64")
        expected[:] = -1
        a = g.create_dataset(
            "data", shape=(8, 8, 8), fill_value=-1, chunks=(1, 1, 1), overwrite=True
        )
        expected[0] = 0
        expected[3] = 3
        expected[6, 6, 6] = 6
        a[6, 6, 6] = 6
        a[:4] = expected[:4]

        b = g.create_dataset(
            "data_f",
            shape=(8,),
            chunks=(1,),
            dtype=[("foo", "S3"), ("bar", "i4")],
            fill_value=(b"b", 1),
        )
        b[:4] = (b"aaa", 2)
        g2 = zarr.open_group("s3://test/out.zarr", mode="r", storage_options=self.s3so)

        assert (g2.data[:] == expected).all()
        a.chunk_store.fs.invalidate_cache("test/out.zarr/data")
        a[:] = 5
        assert (a[:] == 5).all()

        assert g2.data_f["foo"].tolist() == [b"aaa"] * 4 + [b"b"] * 4
        with pytest.raises(PermissionError):
            g2.data[:] = 5

        with pytest.raises(PermissionError):
            g2.store.setitems({})

        with pytest.raises(PermissionError):
            # even though overwrite=True, store is read-only, so fails
            g2.create_dataset(
                "data", shape=(8, 8, 8), fill_value=-1, chunks=(1, 1, 1), overwrite=True
            )

        a = g.create_dataset(
            "data", shape=(8, 8, 8), fill_value=-1, chunks=(1, 1, 1), overwrite=True
        )
        assert (a[:] == -np.ones((8, 8, 8))).all()


@pytest.mark.skipif(have_fsspec is False, reason="needs fsspec")
class TestFSStoreWithKeySeparator(StoreTests):
    def create_store(self, normalize_keys=False, key_separator=".", **kwargs):
        # Since the user is passing key_separator, that will take priority.
        skip_if_nested_chunks(**kwargs)

        path = tempfile.mkdtemp()
        atexit.register(atexit_rmtree, path)
        return FSStore(path, normalize_keys=normalize_keys, key_separator=key_separator)


@pytest.mark.skipif(have_fsspec is False, reason="needs fsspec")
class TestFSStoreFromFilesystem(StoreTests):
    def create_store(self, normalize_keys=False, dimension_separator=".", path=None, **kwargs):
        import fsspec

        fs = fsspec.filesystem("file")

        if path is None:
            path = tempfile.mkdtemp()
            atexit.register(atexit_rmtree, path)

        with pytest.raises(ValueError):
            # can't specify storage_options when passing an
            # existing fs object
            _ = FSStore(path, fs=fs, auto_mkdir=True)

        store = FSStore(
            path,
            normalize_keys=normalize_keys,
            dimension_separator=dimension_separator,
            fs=fs,
            **kwargs,
        )

        return store


@pytest.fixture()
def s3(request):
    # writable local S3 system
    import shlex
    import subprocess
    import time

    if "BOTO_CONFIG" not in os.environ:  # pragma: no cover
        os.environ["BOTO_CONFIG"] = "/dev/null"
    if "AWS_ACCESS_KEY_ID" not in os.environ:  # pragma: no cover
        os.environ["AWS_ACCESS_KEY_ID"] = "foo"
    if "AWS_SECRET_ACCESS_KEY" not in os.environ:  # pragma: no cover
        os.environ["AWS_SECRET_ACCESS_KEY"] = "bar"
    requests = pytest.importorskip("requests")
    s3fs = pytest.importorskip("s3fs")
    pytest.importorskip("moto")

    port = 5555
    endpoint_uri = f"http://127.0.0.1:{port}/"
    proc = subprocess.Popen(
<<<<<<< HEAD
        shlex.split("moto_server s3 -p {port}"),
=======
        shlex.split("moto_server -p %d" % port),
>>>>>>> 720bea68
        stderr=subprocess.DEVNULL,
        stdout=subprocess.DEVNULL,
    )

    timeout = 5
    while timeout > 0:
        try:
            r = requests.get(endpoint_uri)
            if r.ok:
                break
        except Exception:  # pragma: no cover
            pass
        timeout -= 0.1  # pragma: no cover
        time.sleep(0.1)  # pragma: no cover
    s3so = dict(client_kwargs={"endpoint_url": endpoint_uri}, use_listings_cache=False)
    s3 = s3fs.S3FileSystem(anon=False, **s3so)
    s3.mkdir("test")
    request.cls.s3so = s3so
    yield
    proc.terminate()
    proc.wait()


class TestNestedDirectoryStore(TestDirectoryStore):
    def create_store(self, normalize_keys=False, **kwargs):
        path = tempfile.mkdtemp()
        atexit.register(atexit_rmtree, path)
        store = NestedDirectoryStore(path, normalize_keys=normalize_keys, **kwargs)
        return store

    def test_init_array(self):
        store = self.create_store()
        assert store._dimension_separator == "/"
        init_array(store, shape=1000, chunks=100)

        # check metadata
        assert array_meta_key in store
        meta = store._metadata_class.decode_array_metadata(store[array_meta_key])
        assert ZARR_FORMAT == meta["zarr_format"]
        assert (1000,) == meta["shape"]
        assert (100,) == meta["chunks"]
        assert np.dtype(None) == meta["dtype"]
        assert meta["dimension_separator"] == "/"

    def test_chunk_nesting(self):
        store = self.create_store()
        # any path where last segment looks like a chunk key gets special handling
        store[self.root + "0.0"] = b"xxx"
        assert b"xxx" == store[self.root + "0.0"]
        # assert b'xxx' == store['0/0']
        store[self.root + "foo/10.20.30"] = b"yyy"
        assert b"yyy" == store[self.root + "foo/10.20.30"]
        # assert b'yyy' == store['foo/10/20/30']
        store[self.root + "42"] = b"zzz"
        assert b"zzz" == store[self.root + "42"]

    def test_listdir(self):
        store = self.create_store()
        z = zarr.zeros((10, 10), chunks=(5, 5), store=store)
        z[:] = 1  # write to all chunks
        for k in store.listdir():
            assert store.get(k) is not None


class TestNestedDirectoryStoreNone:
    def test_value_error(self):
        path = tempfile.mkdtemp()
        atexit.register(atexit_rmtree, path)
        store = NestedDirectoryStore(path, normalize_keys=True, dimension_separator=None)
        assert store._dimension_separator == "/"


class TestNestedDirectoryStoreWithWrongValue:
    def test_value_error(self):
        path = tempfile.mkdtemp()
        atexit.register(atexit_rmtree, path)
        with pytest.raises(ValueError):
            NestedDirectoryStore(path, normalize_keys=True, dimension_separator=".")


class TestN5Store(TestNestedDirectoryStore):
    def create_store(self, normalize_keys=False):
        path = tempfile.mkdtemp()
        atexit.register(atexit_rmtree, path)
        store = N5Store(path, normalize_keys=normalize_keys)
        return store

    def test_equal(self):
        store_a = self.create_store()
        store_b = N5Store(store_a.path)
        assert store_a == store_b

    @pytest.mark.parametrize("zarr_meta_key", [".zarray", ".zattrs", ".zgroup"])
    def test_del_zarr_meta_key(self, zarr_meta_key):
        store = self.create_store()
        store[n5_attrs_key] = json_dumps({"foo": "bar"})
        del store[zarr_meta_key]
        assert n5_attrs_key not in store

    def test_chunk_nesting(self):
        store = self.create_store()
        store["0.0"] = b"xxx"
        assert "0.0" in store
        assert b"xxx" == store["0.0"]
        # assert b'xxx' == store['0/0']
        store["foo/10.20.30"] = b"yyy"
        assert "foo/10.20.30" in store
        assert b"yyy" == store["foo/10.20.30"]
        # N5 reverses axis order
        assert b"yyy" == store["foo/30/20/10"]
        del store["foo/10.20.30"]
        assert "foo/30/20/10" not in store
        store["42"] = b"zzz"
        assert "42" in store
        assert b"zzz" == store["42"]

    def test_init_array(self):
        store = self.create_store()
        init_array(store, shape=1000, chunks=100)

        # check metadata
        assert array_meta_key in store
        meta = store._metadata_class.decode_array_metadata(store[array_meta_key])
        assert ZARR_FORMAT == meta["zarr_format"]
        assert (1000,) == meta["shape"]
        assert (100,) == meta["chunks"]
        assert np.dtype(None) == meta["dtype"]
        # N5Store wraps the actual compressor
        compressor_config = meta["compressor"]["compressor_config"]
        assert default_compressor.get_config() == compressor_config
        # N5Store always has a fill value of 0
        assert meta["fill_value"] == 0
        assert meta["dimension_separator"] == "."
        # Top-level groups AND arrays should have
        # the n5 keyword in metadata
        raw_n5_meta = json.loads(store[n5_attrs_key])
        assert raw_n5_meta.get("n5", None) == N5_FORMAT

    def test_init_array_path(self):
        path = "foo/bar"
        store = self.create_store()
        init_array(store, shape=1000, chunks=100, path=path)

        # check metadata
        key = path + "/" + array_meta_key
        assert key in store
        meta = store._metadata_class.decode_array_metadata(store[key])
        assert ZARR_FORMAT == meta["zarr_format"]
        assert (1000,) == meta["shape"]
        assert (100,) == meta["chunks"]
        assert np.dtype(None) == meta["dtype"]
        # N5Store wraps the actual compressor
        compressor_config = meta["compressor"]["compressor_config"]
        assert default_compressor.get_config() == compressor_config
        # N5Store always has a fill value of 0
        assert meta["fill_value"] == 0

    def test_init_array_compat(self):
        store = self.create_store()
        init_array(store, shape=1000, chunks=100, compressor="none")
        meta = store._metadata_class.decode_array_metadata(store[array_meta_key])
        # N5Store wraps the actual compressor
        compressor_config = meta["compressor"]["compressor_config"]
        assert compressor_config is None

    def test_init_array_overwrite(self):
        self._test_init_array_overwrite("C")

    def test_init_array_overwrite_path(self):
        self._test_init_array_overwrite_path("C")

    def test_init_array_overwrite_chunk_store(self):
        self._test_init_array_overwrite_chunk_store("C")

    def test_init_group_overwrite(self):
        self._test_init_group_overwrite("C")

    def test_init_group_overwrite_path(self):
        self._test_init_group_overwrite_path("C")

    def test_init_group_overwrite_chunk_store(self):
        self._test_init_group_overwrite_chunk_store("C")

    def test_init_group(self):
        store = self.create_store()
        init_group(store)
        store[".zattrs"] = json_dumps({"foo": "bar"})
        # check metadata
        assert group_meta_key in store
        assert group_meta_key in store.listdir()
        assert group_meta_key in store.listdir("")
        meta = store._metadata_class.decode_group_metadata(store[group_meta_key])
        assert ZARR_FORMAT == meta["zarr_format"]

    def test_filters(self):
        all_filters, all_errors = zip(
            *[
                (None, does_not_raise()),
                ([], does_not_raise()),
                ([AsType("f4", "f8")], pytest.raises(ValueError)),
            ]
        )
        for filters, error in zip(all_filters, all_errors):
            store = self.create_store()
            with error:
                init_array(store, shape=1000, chunks=100, filters=filters)


@pytest.mark.skipif(have_fsspec is False, reason="needs fsspec")
class TestN5FSStore(TestFSStore):
    def create_store(self, normalize_keys=False, path=None, **kwargs):
        if path is None:
            path = tempfile.mkdtemp()
            atexit.register(atexit_rmtree, path)

        store = N5FSStore(path, normalize_keys=normalize_keys, **kwargs)
        return store

    def test_equal(self):
        store_a = self.create_store()
        store_b = N5FSStore(store_a.path)
        assert store_a == store_b

    # This is copied wholesale from the N5Store tests. The same test could
    # be run by making TestN5FSStore inherit from both TestFSStore and
    # TestN5Store, but a direct copy is arguably more explicit.

    @pytest.mark.parametrize("zarr_meta_key", [".zarray", ".zattrs", ".zgroup"])
    def test_del_zarr_meta_key(self, zarr_meta_key):
        store = self.create_store()
        store[n5_attrs_key] = json_dumps({"foo": "bar"})
        del store[zarr_meta_key]
        assert n5_attrs_key not in store

    def test_chunk_nesting(self):
        store = self.create_store()
        store["0.0"] = b"xxx"
        assert "0.0" in store
        assert b"xxx" == store["0.0"]
        # assert b'xxx' == store['0/0']
        store["foo/10.20.30"] = b"yyy"
        assert "foo/10.20.30" in store
        assert b"yyy" == store["foo/10.20.30"]
        # N5 reverses axis order
        assert b"yyy" == store["foo/30/20/10"]
        del store["foo/10.20.30"]
        assert "foo/30/20/10" not in store
        store["42"] = b"zzz"
        assert "42" in store
        assert b"zzz" == store["42"]

    def test_init_array(self):
        store = self.create_store()
        init_array(store, shape=1000, chunks=100)

        # check metadata
        assert array_meta_key in store
        meta = store._metadata_class.decode_array_metadata(store[array_meta_key])
        assert ZARR_FORMAT == meta["zarr_format"]
        assert (1000,) == meta["shape"]
        assert (100,) == meta["chunks"]
        assert np.dtype(None) == meta["dtype"]
        # N5Store wraps the actual compressor
        compressor_config = meta["compressor"]["compressor_config"]
        assert default_compressor.get_config() == compressor_config
        # N5Store always has a fill value of 0
        assert meta["fill_value"] == 0
        assert meta["dimension_separator"] == "."
        # Top-level groups AND arrays should have
        # the n5 keyword in metadata
        raw_n5_meta = json.loads(store[n5_attrs_key])
        assert raw_n5_meta.get("n5", None) == N5_FORMAT

    def test_init_array_path(self):
        path = "foo/bar"
        store = self.create_store()
        init_array(store, shape=1000, chunks=100, path=path)

        # check metadata
        key = path + "/" + array_meta_key
        assert key in store
        meta = store._metadata_class.decode_array_metadata(store[key])
        assert ZARR_FORMAT == meta["zarr_format"]
        assert (1000,) == meta["shape"]
        assert (100,) == meta["chunks"]
        assert np.dtype(None) == meta["dtype"]
        # N5Store wraps the actual compressor
        compressor_config = meta["compressor"]["compressor_config"]
        assert default_compressor.get_config() == compressor_config
        # N5Store always has a fill value of 0
        assert meta["fill_value"] == 0

    def test_init_array_compat(self):
        store = self.create_store()
        init_array(store, shape=1000, chunks=100, compressor="none")
        meta = store._metadata_class.decode_array_metadata(store[array_meta_key])
        # N5Store wraps the actual compressor
        compressor_config = meta["compressor"]["compressor_config"]
        assert compressor_config is None

    def test_init_array_overwrite(self):
        self._test_init_array_overwrite("C")

    def test_init_array_overwrite_path(self):
        self._test_init_array_overwrite_path("C")

    def test_init_array_overwrite_chunk_store(self):
        self._test_init_array_overwrite_chunk_store("C")

    def test_init_group_overwrite(self):
        self._test_init_group_overwrite("C")

    def test_init_group_overwrite_path(self):
        self._test_init_group_overwrite_path("C")

    def test_init_group_overwrite_chunk_store(self):
        self._test_init_group_overwrite_chunk_store("C")

    def test_dimension_separator(self):
        with pytest.warns(UserWarning, match="dimension_separator"):
            self.create_store(dimension_separator="/")

    def test_init_group(self):
        store = self.create_store()
        init_group(store)
        store[".zattrs"] = json_dumps({"foo": "bar"})
        # check metadata
        assert group_meta_key in store
        assert group_meta_key in store.listdir()
        assert group_meta_key in store.listdir("")
        meta = store._metadata_class.decode_group_metadata(store[group_meta_key])
        assert ZARR_FORMAT == meta["zarr_format"]

    def test_filters(self):
        all_filters, all_errors = zip(
            *[
                (None, does_not_raise()),
                ([], does_not_raise()),
                ([AsType("f4", "f8")], pytest.raises(ValueError)),
            ]
        )
        for filters, error in zip(all_filters, all_errors):
            store = self.create_store()
            with error:
                init_array(store, shape=1000, chunks=100, filters=filters)


@pytest.mark.skipif(have_fsspec is False, reason="needs fsspec")
class TestNestedFSStore(TestNestedDirectoryStore):
    def create_store(self, normalize_keys=False, path=None, **kwargs):
        if path is None:
            path = tempfile.mkdtemp()
        atexit.register(atexit_rmtree, path)
        store = FSStore(
            path, normalize_keys=normalize_keys, dimension_separator="/", auto_mkdir=True, **kwargs
        )
        return store

    def test_numbered_groups(self):
        import zarr

        # Create an array
        store = self.create_store()
        group = zarr.group(store=store)
        arr = group.create_dataset("0", shape=(10, 10))
        arr[1] = 1

        # Read it back
        store = self.create_store(path=store.path)
        zarr.open_group(store.path)["0"]


class TestTempStore(StoreTests):
    def create_store(self, **kwargs):
        skip_if_nested_chunks(**kwargs)
        return TempStore(**kwargs)

    def test_setdel(self):
        store = self.create_store()
        setdel_hierarchy_checks(store, self.root)


class TestZipStore(StoreTests):
    ZipStoreClass = ZipStore

    def create_store(self, **kwargs):
        path = mktemp(suffix=".zip")
        atexit.register(os.remove, path)
        store = ZipStore(path, mode="w", **kwargs)
        return store

    def test_mode(self):
        with self.ZipStoreClass("data/store.zip", mode="w") as store:
            store[self.root + "foo"] = b"bar"
        store = self.ZipStoreClass("data/store.zip", mode="r")
        with pytest.raises(PermissionError):
            store[self.root + "foo"] = b"bar"
        with pytest.raises(PermissionError):
            store.clear()

    def test_flush(self):
        store = self.ZipStoreClass("data/store.zip", mode="w")
        store[self.root + "foo"] = b"bar"
        store.flush()
        assert store[self.root + "foo"] == b"bar"
        store.close()

        store = self.ZipStoreClass("data/store.zip", mode="r")
        store.flush()  # no-op

    def test_context_manager(self):
        with self.create_store() as store:
            store[self.root + "foo"] = b"bar"
            store[self.root + "baz"] = b"qux"
            assert 2 == len(store)

    def test_pop(self):
        # override because not implemented
        store = self.create_store()
        store[self.root + "foo"] = b"bar"
        with pytest.raises(NotImplementedError):
            store.pop(self.root + "foo")

    def test_popitem(self):
        # override because not implemented
        store = self.create_store()
        store[self.root + "foo"] = b"bar"
        with pytest.raises(NotImplementedError):
            store.popitem()

    def test_permissions(self):
        store = self.ZipStoreClass("data/store.zip", mode="w")
        foo_key = "foo" if self.version == 2 else self.root + "foo"
        # TODO: cannot provide key ending in / for v3
        #       how to create an empty folder in that case?
        baz_key = "baz/" if self.version == 2 else self.root + "baz"
        store[foo_key] = b"bar"
        store[baz_key] = b""

        store.flush()
        store.close()
        z = ZipFile("data/store.zip", "r")
        info = z.getinfo(foo_key)
        perm = oct(info.external_attr >> 16)
        assert perm == "0o644"
        info = z.getinfo(baz_key)
        perm = oct(info.external_attr >> 16)
        # only for posix platforms
        if os.name == "posix":
            if self.version == 2:
                assert perm == "0o40775"
            else:
                # baz/ on v2, but baz on v3, so not a directory
                assert perm == "0o644"
        z.close()

    def test_store_and_retrieve_ndarray(self):
        store = ZipStore("data/store.zip")
        x = np.array([[1, 2], [3, 4]])
        store["foo"] = x
        y = np.frombuffer(store["foo"], dtype=x.dtype).reshape(x.shape)
        assert np.array_equiv(y, x)


class TestDBMStore(StoreTests):
    def create_store(self, dimension_separator=None):
        path = mktemp(suffix=".anydbm")
        atexit.register(atexit_rmglob, path + "*")
        # create store using default dbm implementation
        store = DBMStore(path, flag="n", dimension_separator=dimension_separator)
        return store

    def test_context_manager(self):
        with self.create_store() as store:
            store[self.root + "foo"] = b"bar"
            store[self.root + "baz"] = b"qux"
            assert 2 == len(store)


class TestDBMStoreDumb(TestDBMStore):
    def create_store(self, **kwargs):
        path = mktemp(suffix=".dumbdbm")
        atexit.register(atexit_rmglob, path + "*")

        import dbm.dumb as dumbdbm

        store = DBMStore(path, flag="n", open=dumbdbm.open, **kwargs)
        return store


class TestDBMStoreGnu(TestDBMStore):
    def create_store(self, **kwargs):
        gdbm = pytest.importorskip("dbm.gnu")
        path = mktemp(suffix=".gdbm")  # pragma: no cover
        atexit.register(os.remove, path)  # pragma: no cover
        store = DBMStore(
            path, flag="n", open=gdbm.open, write_lock=False, **kwargs
        )  # pragma: no cover
        return store  # pragma: no cover


class TestDBMStoreNDBM(TestDBMStore):
    def create_store(self, **kwargs):
        ndbm = pytest.importorskip("dbm.ndbm")
        path = mktemp(suffix=".ndbm")  # pragma: no cover
        atexit.register(atexit_rmglob, path + "*")  # pragma: no cover
        store = DBMStore(path, flag="n", open=ndbm.open, **kwargs)  # pragma: no cover
        return store  # pragma: no cover


class TestDBMStoreBerkeleyDB(TestDBMStore):
    def create_store(self, **kwargs):
        bsddb3 = pytest.importorskip("bsddb3")
        path = mktemp(suffix=".dbm")
        atexit.register(os.remove, path)
        store = DBMStore(path, flag="n", open=bsddb3.btopen, write_lock=False, **kwargs)
        return store


class TestLMDBStore(StoreTests):
    def create_store(self, **kwargs):
        pytest.importorskip("lmdb")
        path = mktemp(suffix=".lmdb")
        atexit.register(atexit_rmtree, path)
        buffers = True
        store = LMDBStore(path, buffers=buffers, **kwargs)
        return store

    def test_context_manager(self):
        with self.create_store() as store:
            store[self.root + "foo"] = b"bar"
            store[self.root + "baz"] = b"qux"
            assert 2 == len(store)


class TestSQLiteStore(StoreTests):
    def create_store(self, **kwargs):
        pytest.importorskip("sqlite3")
        path = mktemp(suffix=".db")
        atexit.register(atexit_rmtree, path)
        store = SQLiteStore(path, **kwargs)
        return store

    def test_underscore_in_name(self):
        path = mktemp(suffix=".db")
        atexit.register(atexit_rmtree, path)
        store = SQLiteStore(path)
        store["a"] = b"aaa"
        store["a_b"] = b"aa_bb"
        store.rmdir("a")
        assert "a_b" in store


class TestSQLiteStoreInMemory(TestSQLiteStore):
    def create_store(self, **kwargs):
        pytest.importorskip("sqlite3")
        store = SQLiteStore(":memory:", **kwargs)
        return store

    def test_pickle(self):
        # setup store
        store = self.create_store()
        store[self.root + "foo"] = b"bar"
        store[self.root + "baz"] = b"quux"

        # round-trip through pickle
        with pytest.raises(PicklingError):
            pickle.dumps(store)


@skip_test_env_var("ZARR_TEST_MONGO")
class TestMongoDBStore(StoreTests):
    def create_store(self, **kwargs):
        pytest.importorskip("pymongo")
        store = MongoDBStore(
            host="127.0.0.1", database="zarr_tests", collection="zarr_tests", **kwargs
        )
        # start with an empty store
        store.clear()
        return store


@skip_test_env_var("ZARR_TEST_REDIS")
class TestRedisStore(StoreTests):
    def create_store(self, **kwargs):
        # TODO: this is the default host for Redis on Travis,
        # we probably want to generalize this though
        pytest.importorskip("redis")
        store = RedisStore(host="localhost", port=6379, **kwargs)
        # start with an empty store
        store.clear()
        return store


class TestLRUStoreCache(StoreTests):
    CountingClass = CountingDict
    LRUStoreClass = LRUStoreCache

    def create_store(self, **kwargs):
        # wrapper therefore no dimension_separator argument
        skip_if_nested_chunks(**kwargs)
        return self.LRUStoreClass(dict(), max_size=2**27)

    def test_cache_values_no_max_size(self):
        # setup store
        store = self.CountingClass()
        foo_key = self.root + "foo"
        bar_key = self.root + "bar"
        store[foo_key] = b"xxx"
        store[bar_key] = b"yyy"
        assert 0 == store.counter["__getitem__", foo_key]
        assert 1 == store.counter["__setitem__", foo_key]
        assert 0 == store.counter["__getitem__", bar_key]
        assert 1 == store.counter["__setitem__", bar_key]

        # setup cache
        cache = self.LRUStoreClass(store, max_size=None)
        assert 0 == cache.hits
        assert 0 == cache.misses

        # test first __getitem__, cache miss
        assert b"xxx" == cache[foo_key]
        assert 1 == store.counter["__getitem__", foo_key]
        assert 1 == store.counter["__setitem__", foo_key]
        assert 0 == cache.hits
        assert 1 == cache.misses

        # test second __getitem__, cache hit
        assert b"xxx" == cache[foo_key]
        assert 1 == store.counter["__getitem__", foo_key]
        assert 1 == store.counter["__setitem__", foo_key]
        assert 1 == cache.hits
        assert 1 == cache.misses

        # test __setitem__, __getitem__
        cache[foo_key] = b"zzz"
        assert 1 == store.counter["__getitem__", foo_key]
        assert 2 == store.counter["__setitem__", foo_key]
        # should be a cache hit
        assert b"zzz" == cache[foo_key]
        assert 1 == store.counter["__getitem__", foo_key]
        assert 2 == store.counter["__setitem__", foo_key]
        assert 2 == cache.hits
        assert 1 == cache.misses

        # manually invalidate all cached values
        cache.invalidate_values()
        assert b"zzz" == cache[foo_key]
        assert 2 == store.counter["__getitem__", foo_key]
        assert 2 == store.counter["__setitem__", foo_key]
        cache.invalidate()
        assert b"zzz" == cache[foo_key]
        assert 3 == store.counter["__getitem__", foo_key]
        assert 2 == store.counter["__setitem__", foo_key]

        # test __delitem__
        del cache[foo_key]
        with pytest.raises(KeyError):
            # noinspection PyStatementEffect
            cache[foo_key]
        with pytest.raises(KeyError):
            # noinspection PyStatementEffect
            store[foo_key]

        # verify other keys untouched
        assert 0 == store.counter["__getitem__", bar_key]
        assert 1 == store.counter["__setitem__", bar_key]

    def test_cache_values_with_max_size(self):
        # setup store
        store = self.CountingClass()
        foo_key = self.root + "foo"
        bar_key = self.root + "bar"
        store[foo_key] = b"xxx"
        store[bar_key] = b"yyy"
        assert 0 == store.counter["__getitem__", foo_key]
        assert 0 == store.counter["__getitem__", bar_key]
        # setup cache - can only hold one item
        cache = self.LRUStoreClass(store, max_size=5)
        assert 0 == cache.hits
        assert 0 == cache.misses

        # test first 'foo' __getitem__, cache miss
        assert b"xxx" == cache[foo_key]
        assert 1 == store.counter["__getitem__", foo_key]
        assert 0 == cache.hits
        assert 1 == cache.misses

        # test second 'foo' __getitem__, cache hit
        assert b"xxx" == cache[foo_key]
        assert 1 == store.counter["__getitem__", foo_key]
        assert 1 == cache.hits
        assert 1 == cache.misses

        # test first 'bar' __getitem__, cache miss
        assert b"yyy" == cache[bar_key]
        assert 1 == store.counter["__getitem__", bar_key]
        assert 1 == cache.hits
        assert 2 == cache.misses

        # test second 'bar' __getitem__, cache hit
        assert b"yyy" == cache[bar_key]
        assert 1 == store.counter["__getitem__", bar_key]
        assert 2 == cache.hits
        assert 2 == cache.misses

        # test 'foo' __getitem__, should have been evicted, cache miss
        assert b"xxx" == cache[foo_key]
        assert 2 == store.counter["__getitem__", foo_key]
        assert 2 == cache.hits
        assert 3 == cache.misses

        # test 'bar' __getitem__, should have been evicted, cache miss
        assert b"yyy" == cache[bar_key]
        assert 2 == store.counter["__getitem__", bar_key]
        assert 2 == cache.hits
        assert 4 == cache.misses

        # setup store
        store = self.CountingClass()
        store[foo_key] = b"xxx"
        store[bar_key] = b"yyy"
        assert 0 == store.counter["__getitem__", foo_key]
        assert 0 == store.counter["__getitem__", bar_key]
        # setup cache - can hold two items
        cache = self.LRUStoreClass(store, max_size=6)
        assert 0 == cache.hits
        assert 0 == cache.misses

        # test first 'foo' __getitem__, cache miss
        assert b"xxx" == cache[foo_key]
        assert 1 == store.counter["__getitem__", foo_key]
        assert 0 == cache.hits
        assert 1 == cache.misses

        # test second 'foo' __getitem__, cache hit
        assert b"xxx" == cache[foo_key]
        assert 1 == store.counter["__getitem__", foo_key]
        assert 1 == cache.hits
        assert 1 == cache.misses

        # test first 'bar' __getitem__, cache miss
        assert b"yyy" == cache[bar_key]
        assert 1 == store.counter["__getitem__", bar_key]
        assert 1 == cache.hits
        assert 2 == cache.misses

        # test second 'bar' __getitem__, cache hit
        assert b"yyy" == cache[bar_key]
        assert 1 == store.counter["__getitem__", bar_key]
        assert 2 == cache.hits
        assert 2 == cache.misses

        # test 'foo' __getitem__, should still be cached
        assert b"xxx" == cache[foo_key]
        assert 1 == store.counter["__getitem__", foo_key]
        assert 3 == cache.hits
        assert 2 == cache.misses

        # test 'bar' __getitem__, should still be cached
        assert b"yyy" == cache[bar_key]
        assert 1 == store.counter["__getitem__", bar_key]
        assert 4 == cache.hits
        assert 2 == cache.misses

    def test_cache_keys(self):
        # setup
        store = self.CountingClass()
        foo_key = self.root + "foo"
        bar_key = self.root + "bar"
        baz_key = self.root + "baz"
        store[foo_key] = b"xxx"
        store[bar_key] = b"yyy"
        assert 0 == store.counter["__contains__", foo_key]
        assert 0 == store.counter["__iter__"]
        assert 0 == store.counter["keys"]
        cache = self.LRUStoreClass(store, max_size=None)

        # keys should be cached on first call
        keys = sorted(cache.keys())
        assert keys == [bar_key, foo_key]
        assert 1 == store.counter["keys"]
        # keys should now be cached
        assert keys == sorted(cache.keys())
        assert 1 == store.counter["keys"]
        assert foo_key in cache
        assert 1 == store.counter["__contains__", foo_key]
        # the next check for `foo_key` is cached
        assert foo_key in cache
        assert 1 == store.counter["__contains__", foo_key]
        assert keys == sorted(cache)
        assert 0 == store.counter["__iter__"]
        assert 1 == store.counter["keys"]

        # cache should be cleared if store is modified - crude but simple for now
        cache[baz_key] = b"zzz"
        keys = sorted(cache.keys())
        assert keys == [bar_key, baz_key, foo_key]
        assert 2 == store.counter["keys"]
        # keys should now be cached
        assert keys == sorted(cache.keys())
        assert 2 == store.counter["keys"]

        # manually invalidate keys
        cache.invalidate_keys()
        keys = sorted(cache.keys())
        assert keys == [bar_key, baz_key, foo_key]
        assert 3 == store.counter["keys"]
        assert 1 == store.counter["__contains__", foo_key]
        assert 0 == store.counter["__iter__"]
        cache.invalidate_keys()
        keys = sorted(cache)
        assert keys == [bar_key, baz_key, foo_key]
        assert 4 == store.counter["keys"]
        assert 1 == store.counter["__contains__", foo_key]
        assert 0 == store.counter["__iter__"]
        cache.invalidate_keys()
        assert foo_key in cache
        assert 4 == store.counter["keys"]
        assert 2 == store.counter["__contains__", foo_key]
        assert 0 == store.counter["__iter__"]

        # check these would get counted if called directly
        assert foo_key in store
        assert 3 == store.counter["__contains__", foo_key]
        assert keys == sorted(store)
        assert 1 == store.counter["__iter__"]


def test_getsize():
    store = KVStore(dict())
    store["foo"] = b"aaa"
    store["bar"] = b"bbbb"
    store["baz/quux"] = b"ccccc"
    assert 7 == getsize(store)
    assert 5 == getsize(store, "baz")

    store = KVStore(dict())
    store["boo"] = None
    assert -1 == getsize(store)


@pytest.mark.parametrize("dict_store", [False, True])
def test_migrate_1to2(dict_store):
    from zarr import meta_v1

    # N.B., version 1 did not support hierarchies, so we only have to be
    # concerned about migrating a single array at the root of the store

    # setup
    store = dict() if dict_store else KVStore(dict())
    meta = dict(
        shape=(100,),
        chunks=(10,),
        dtype=np.dtype("f4"),
        compression="zlib",
        compression_opts=1,
        fill_value=None,
        order="C",
    )
    meta_json = meta_v1.encode_metadata(meta)
    store["meta"] = meta_json
    store["attrs"] = json.dumps(dict()).encode("ascii")

    # run migration
    migrate_1to2(store)

    # check results
    assert "meta" not in store
    assert array_meta_key in store
    assert "attrs" not in store
    assert attrs_key in store
    meta_migrated = decode_array_metadata(store[array_meta_key])
    assert 2 == meta_migrated["zarr_format"]

    # preserved fields
    for f in "shape", "chunks", "dtype", "fill_value", "order":
        assert meta[f] == meta_migrated[f]

    # migrate should have added empty filters field
    assert meta_migrated["filters"] is None

    # check compression and compression_opts migrated to compressor
    assert "compression" not in meta_migrated
    assert "compression_opts" not in meta_migrated
    assert meta_migrated["compressor"] == Zlib(1).get_config()

    # check dict compression_opts
    store = dict() if dict_store else KVStore(dict())
    meta["compression"] = "blosc"
    meta["compression_opts"] = dict(cname="lz4", clevel=5, shuffle=1)
    meta_json = meta_v1.encode_metadata(meta)
    store["meta"] = meta_json
    store["attrs"] = json.dumps(dict()).encode("ascii")
    migrate_1to2(store)
    meta_migrated = decode_array_metadata(store[array_meta_key])
    assert "compression" not in meta_migrated
    assert "compression_opts" not in meta_migrated
    assert meta_migrated["compressor"] == Blosc(cname="lz4", clevel=5, shuffle=1).get_config()

    # check 'none' compression is migrated to None (null in JSON)
    store = dict() if dict_store else KVStore(dict())
    meta["compression"] = "none"
    meta_json = meta_v1.encode_metadata(meta)
    store["meta"] = meta_json
    store["attrs"] = json.dumps(dict()).encode("ascii")
    migrate_1to2(store)
    meta_migrated = decode_array_metadata(store[array_meta_key])
    assert "compression" not in meta_migrated
    assert "compression_opts" not in meta_migrated
    assert meta_migrated["compressor"] is None


def test_format_compatibility():
    # This test is intended to catch any unintended changes that break the ability to
    # read data stored with a previous minor version (which should be format-compatible).

    # fixture data
    fixture = group(store=DirectoryStore("fixture"))

    # set seed to get consistent random data
    np.random.seed(42)

    arrays_chunks = [
        (np.arange(1111, dtype="<i1"), 100),
        (np.arange(1111, dtype="<i2"), 100),
        (np.arange(1111, dtype="<i4"), 100),
        (np.arange(1111, dtype="<i8"), 1000),
        (np.random.randint(0, 200, size=2222, dtype="u1").astype("<u1"), 100),
        (np.random.randint(0, 2000, size=2222, dtype="u2").astype("<u2"), 100),
        (np.random.randint(0, 2000, size=2222, dtype="u4").astype("<u4"), 100),
        (np.random.randint(0, 2000, size=2222, dtype="u8").astype("<u8"), 100),
        (np.linspace(0, 1, 3333, dtype="<f2"), 100),
        (np.linspace(0, 1, 3333, dtype="<f4"), 100),
        (np.linspace(0, 1, 3333, dtype="<f8"), 100),
        (np.random.normal(loc=0, scale=1, size=4444).astype("<f2"), 100),
        (np.random.normal(loc=0, scale=1, size=4444).astype("<f4"), 100),
        (np.random.normal(loc=0, scale=1, size=4444).astype("<f8"), 100),
        (np.random.choice([b"A", b"C", b"G", b"T"], size=5555, replace=True).astype("S"), 100),
        (
            np.random.choice(["foo", "bar", "baz", "quux"], size=5555, replace=True).astype("<U"),
            100,
        ),
        (
            np.random.choice([0, 1 / 3, 1 / 7, 1 / 9, np.nan], size=5555, replace=True).astype(
                "<f8"
            ),
            100,
        ),
        (np.random.randint(0, 2, size=5555, dtype=bool), 100),
        (np.arange(20000, dtype="<i4").reshape(2000, 10, order="C"), (100, 3)),
        (np.arange(20000, dtype="<i4").reshape(200, 100, order="F"), (100, 30)),
        (np.arange(20000, dtype="<i4").reshape(200, 10, 10, order="C"), (100, 3, 3)),
        (np.arange(20000, dtype="<i4").reshape(20, 100, 10, order="F"), (10, 30, 3)),
        (np.arange(20000, dtype="<i4").reshape(20, 10, 10, 10, order="C"), (10, 3, 3, 3)),
        (np.arange(20000, dtype="<i4").reshape(20, 10, 10, 10, order="F"), (10, 3, 3, 3)),
    ]

    compressors = [
        None,
        Zlib(level=1),
        BZ2(level=1),
        Blosc(cname="zstd", clevel=1, shuffle=0),
        Blosc(cname="zstd", clevel=1, shuffle=1),
        Blosc(cname="zstd", clevel=1, shuffle=2),
        Blosc(cname="lz4", clevel=1, shuffle=0),
    ]

    for i, (arr, chunks) in enumerate(arrays_chunks):
        if arr.flags.f_contiguous:
            order = "F"
        else:
            order = "C"

        for j, compressor in enumerate(compressors):
            path = f"{i}/{j}"

            if path not in fixture:  # pragma: no cover
                # store the data - should be one-time operation
                fixture.array(path, data=arr, chunks=chunks, order=order, compressor=compressor)

            # setup array
            z = fixture[path]

            # check contents
            if arr.dtype.kind == "f":
                assert_array_almost_equal(arr, z[:])
            else:
                assert_array_equal(arr, z[:])

            # check dtype
            assert arr.dtype == z.dtype

            # check compressor
            if compressor is None:
                assert z.compressor is None
            else:
                assert compressor.codec_id == z.compressor.codec_id
                assert compressor.get_config() == z.compressor.get_config()


@skip_test_env_var("ZARR_TEST_ABS")
class TestABSStore(StoreTests):
    ABSStoreClass = ABSStore

    def create_store(self, prefix=None, **kwargs):
        container_client = abs_container()
        store = self.ABSStoreClass(
            prefix=prefix,
            client=container_client,
            **kwargs,
        )
        store.rmdir()
        return store

    def test_non_client_deprecated(self):
        with pytest.warns(FutureWarning, match="Providing"):
            store = self.ABSStoreClass(
                "container", account_name="account_name", account_key="account_key"
            )

        for attr in ["container", "account_name", "account_key"]:
            with pytest.warns(FutureWarning, match=attr):
                result = getattr(store, attr)
            assert result == attr

    def test_iterators_with_prefix(self):
        prefixes = ["test_prefix", "/test_prefix", "test_prefix/", "test/prefix"]

        if self.version < 3:
            # empty prefix not allowed in v3
            prefixes += ["", None]

        for prefix in prefixes:
            store = self.create_store(prefix=prefix)

            # test iterator methods on empty store
            assert 0 == len(store)
            assert set() == set(store)
            assert set() == set(store.keys())
            assert set() == set(store.values())
            assert set() == set(store.items())

            prefix = meta_root if self.version > 2 else ""
            # setup some values
            store[prefix + "a"] = b"aaa"
            store[prefix + "b"] = b"bbb"
            store[prefix + "c/d"] = b"ddd"
            store[prefix + "c/e/f"] = b"fff"

            # test iterators on store with data
            assert 4 == len(store)
            keys = [prefix + "a", prefix + "b", prefix + "c/d", prefix + "c/e/f"]
            values = [b"aaa", b"bbb", b"ddd", b"fff"]
            items = list(zip(keys, values))
            assert set(keys) == set(store)
            assert set(keys) == set(store.keys())
            assert set(values) == set(store.values())
            assert set(items) == set(store.items())

    def test_getsize(self):
        return super().test_getsize()

    def test_hierarchy(self):
        return super().test_hierarchy()

    @pytest.mark.skipif(sys.version_info < (3, 7), reason="attr not serializable in py36")
    def test_pickle(self):
        # internal attribute on ContainerClient isn't serializable for py36 and earlier
        super().test_pickle()


class TestConsolidatedMetadataStore:
    version = 2
    ConsolidatedMetadataClass = ConsolidatedMetadataStore

    @property
    def metadata_key(self):
        return ".zmetadata"

    def test_bad_format(self):
        # setup store with consolidated metadata
        store = dict()
        consolidated = {
            # bad format version
            "zarr_consolidated_format": 0,
        }
        store[self.metadata_key] = json.dumps(consolidated).encode()

        # check appropriate error is raised
        with pytest.raises(MetadataError):
            self.ConsolidatedMetadataClass(store)

    def test_bad_store_version(self):
        with pytest.raises(ValueError):
            self.ConsolidatedMetadataClass(KVStoreV3(dict()))

    def test_read_write(self):
        # setup store with consolidated metadata
        store = dict()
        consolidated = {
            "zarr_consolidated_format": 1,
            "metadata": {
                "foo": "bar",
                "baz": 42,
            },
        }
        store[self.metadata_key] = json.dumps(consolidated).encode()

        # create consolidated store
        cs = self.ConsolidatedMetadataClass(store)

        # test __contains__, __getitem__
        for key, value in consolidated["metadata"].items():
            assert key in cs
            assert value == cs[key]

        # test __delitem__, __setitem__
        with pytest.raises(PermissionError):
            del cs["foo"]
        with pytest.raises(PermissionError):
            cs["bar"] = 0
        with pytest.raises(PermissionError):
            cs["spam"] = "eggs"


# standalone test we do not want to run on each store.


def test_fill_value_change():
    a = zarr.create((10, 10), dtype=int)

    assert a[0, 0] == 0

    a.fill_value = 1

    assert a[0, 0] == 1

    assert json.loads(a.store[".zarray"])["fill_value"] == 1


def test_get_hierarchy_metadata_v2():
    # v2 stores do not have hierarchy metadata (i.e. zarr.json)
    with pytest.raises(ValueError):
        _get_hierarchy_metadata(KVStore(dict))


def test_normalize_store_arg(tmpdir):
    with pytest.raises(ValueError):
        normalize_store_arg(dict(), zarr_version=4)

    for ext, Class in [(".zip", ZipStore), (".n5", N5Store)]:
        fn = tmpdir.join("store" + ext)
        store = normalize_store_arg(str(fn), zarr_version=2, mode="w")
        assert isinstance(store, Class)

    if have_fsspec:
        import fsspec

        path = tempfile.mkdtemp()
        store = normalize_store_arg("file://" + path, zarr_version=2, mode="w")
        assert isinstance(store, FSStore)

        store = normalize_store_arg(fsspec.get_mapper("file://" + path))
        assert isinstance(store, FSStore)


def test_meta_prefix_6853():
    fixture = pathlib.Path(zarr.__file__).resolve().parent.parent / "fixture"
    meta = fixture / "meta"
    if not meta.exists():  # pragma: no cover
        s = DirectoryStore(str(meta), dimension_separator=".")
        a = zarr.open(store=s, mode="w", shape=(2, 2), dtype="<i8")
        a[:] = [[1, 2], [3, 4]]

    fixtures = group(store=DirectoryStore(str(fixture)))
    assert list(fixtures.arrays())


def test_getitems_contexts():
    class MyStore(CountingDict):
        def __init__(self):
            super().__init__()
            self.last_contexts = None

        def getitems(self, keys, *, contexts):
            self.last_contexts = contexts
            return super().getitems(keys, contexts=contexts)

    store = MyStore()
    z = zarr.create(shape=(10,), chunks=1, store=store)

    # By default, not contexts are given to the store's getitems()
    z[0]
    assert len(store.last_contexts) == 0

    # Setting a non-default meta_array, will create contexts for the store's getitems()
    z._meta_array = "my_meta_array"
    z[0]
    assert store.last_contexts == {"0": {"meta_array": "my_meta_array"}}
    assert isinstance(store.last_contexts, ConstantMap)
    # Accseeing different chunks should trigger different key request
    z[1]
    assert store.last_contexts == {"1": {"meta_array": "my_meta_array"}}
    assert isinstance(store.last_contexts, ConstantMap)
    z[2:4]
    assert store.last_contexts == ConstantMap(["2", "3"], Context({"meta_array": "my_meta_array"}))
    assert isinstance(store.last_contexts, ConstantMap)<|MERGE_RESOLUTION|>--- conflicted
+++ resolved
@@ -1396,11 +1396,7 @@
     port = 5555
     endpoint_uri = f"http://127.0.0.1:{port}/"
     proc = subprocess.Popen(
-<<<<<<< HEAD
-        shlex.split("moto_server s3 -p {port}"),
-=======
-        shlex.split("moto_server -p %d" % port),
->>>>>>> 720bea68
+        shlex.split(f"moto_server -p {port}"),
         stderr=subprocess.DEVNULL,
         stdout=subprocess.DEVNULL,
     )
