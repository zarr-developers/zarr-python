import array
import atexit
import json
import os
import pathlib
import sys
import pickle
import shutil
import tempfile
from contextlib import contextmanager
from pickle import PicklingError
from zipfile import ZipFile

import numpy as np
import pytest
from numpy.testing import assert_array_almost_equal, assert_array_equal

from numcodecs.compat import ensure_bytes

import zarr
from zarr._storage.store import _get_hierarchy_metadata
from zarr.codecs import BZ2, AsType, Blosc, Zlib
from zarr.convenience import consolidate_metadata
from zarr.errors import ContainsArrayError, ContainsGroupError, MetadataError
from zarr.hierarchy import group
from zarr.meta import ZARR_FORMAT, decode_array_metadata
from zarr.n5 import N5Store, N5FSStore, N5_FORMAT, n5_attrs_key
from zarr.storage import (ABSStore, ConsolidatedMetadataStore, DBMStore,
<<<<<<< HEAD
                          DictStore, DirectoryStore, LMDBStore, LRUStoreCache,
                          LRUChunkCache, MemoryStore, MongoDBStore,
                          NestedDirectoryStore, RedisStore, SQLiteStore,
                          TempStore, ZipStore, array_meta_key, atexit_rmglob,
                          atexit_rmtree, attrs_key, default_compressor, getsize,
                          group_meta_key, init_array, init_group, migrate_1to2)
from zarr.storage import FSStore
from zarr.tests.util import CountingDict, have_fsspec, skip_test_env_var, abs_container
=======
                          DictStore, DirectoryStore, KVStore, LMDBStore,
                          LRUStoreCache, MemoryStore, MongoDBStore,
                          NestedDirectoryStore, RedisStore, SQLiteStore,
                          Store, TempStore, ZipStore,
                          array_meta_key, atexit_rmglob, atexit_rmtree,
                          attrs_key, data_root, default_compressor, getsize,
                          group_meta_key, init_array, init_group, migrate_1to2,
                          meta_root, normalize_store_arg)
from zarr.storage import FSStore, rename, listdir
from zarr._storage.v3 import KVStoreV3
from zarr.tests.util import CountingDict, have_fsspec, skip_test_env_var, abs_container, mktemp
from zarr.util import json_dumps
>>>>>>> f3616313


@contextmanager
def does_not_raise():
    yield


@pytest.fixture(params=[
    (None, "."),
    (".", "."),
    ("/", "/"),
])
def dimension_separator_fixture(request):
    return request.param


def skip_if_nested_chunks(**kwargs):
    if kwargs.get("dimension_separator") == "/":
        pytest.skip("nested chunks are unsupported")


<<<<<<< HEAD
class MutableMappingStoreTests(object):
    """Abstract Mutable Mapping Tests"""
=======
def test_kvstore_repr():
    repr(KVStore(dict()))


def test_ensure_store():
    class InvalidStore:
        pass

    with pytest.raises(ValueError):
        Store._ensure_store(InvalidStore())

    # cannot initialize with a store from a different Zarr version
    with pytest.raises(ValueError):
        Store._ensure_store(KVStoreV3(dict()))

    # cannot initialize without a store
    with pytest.raises(ValueError):
        Store._ensure_store(None)


def test_capabilities():
    s = KVStore(dict())
    assert s.is_readable()
    assert s.is_listable()
    assert s.is_erasable()
    assert s.is_writeable()


def test_getsize_non_implemented():
    assert getsize(object()) == -1


def test_kvstore_eq():
    assert KVStore(dict()) != dict()


def test_coverage_rename():
    store = dict()
    store['a'] = 1
    rename(store, 'a', 'b')


def test_deprecated_listdir_nosotre():
    store = dict()
    with pytest.warns(UserWarning, match="has no `listdir`"):
        listdir(store)


class StoreTests:
    """Abstract store tests."""
>>>>>>> f3616313

    version = 2
    root = ''

    def create_store(self, **kwargs):  # pragma: no cover
        # implement in sub-class
        raise NotImplementedError

    def test_context_manager(self):
        with self.create_store():
            pass

    def test_get_set_del_contains(self):
        store = self.create_store()

        # test __contains__, __getitem__, __setitem__
        key = self.root + 'foo'
        assert key not in store
        with pytest.raises(KeyError):
            # noinspection PyStatementEffect
            store[key]
        store[key] = b'bar'
        assert key in store
        assert b'bar' == ensure_bytes(store[key])

        # test __delitem__ (optional)
        try:
            del store[key]
        except NotImplementedError:
            pass
        else:
            assert key not in store
            with pytest.raises(KeyError):
                # noinspection PyStatementEffect
                store[key]
            with pytest.raises(KeyError):
                # noinspection PyStatementEffect
                del store[key]

        store.close()

    def test_set_invalid_content(self):
        store = self.create_store()

        with pytest.raises(TypeError):
            store[self.root + 'baz'] = list(range(5))

        store.close()

    def test_clear(self):
        store = self.create_store()
        store[self.root + 'foo'] = b'bar'
        store[self.root + 'baz'] = b'qux'
        assert len(store) == 2
        store.clear()
        assert len(store) == 0
        assert self.root + 'foo' not in store
        assert self.root + 'baz' not in store

        store.close()

    def test_pop(self):
        store = self.create_store()
        store[self.root + 'foo'] = b'bar'
        store[self.root + 'baz'] = b'qux'
        assert len(store) == 2
        v = store.pop(self.root + 'foo')
        assert ensure_bytes(v) == b'bar'
        assert len(store) == 1
        v = store.pop(self.root + 'baz')
        assert ensure_bytes(v) == b'qux'
        assert len(store) == 0
        with pytest.raises(KeyError):
            store.pop(self.root + 'xxx')
        v = store.pop(self.root + 'xxx', b'default')
        assert v == b'default'
        v = store.pop(self.root + 'xxx', b'')
        assert v == b''
        v = store.pop(self.root + 'xxx', None)
        assert v is None

        store.close()

    def test_popitem(self):
        store = self.create_store()
        store[self.root + 'foo'] = b'bar'
        k, v = store.popitem()
        assert k == self.root + 'foo'
        assert ensure_bytes(v) == b'bar'
        assert len(store) == 0
        with pytest.raises(KeyError):
            store.popitem()

        store.close()

    def test_writeable_values(self):
        store = self.create_store()

        # __setitem__ should accept any value that implements buffer interface
        store[self.root + 'foo1'] = b'bar'
        store[self.root + 'foo2'] = bytearray(b'bar')
        store[self.root + 'foo3'] = array.array('B', b'bar')
        store[self.root + 'foo4'] = np.frombuffer(b'bar', dtype='u1')

        store.close()

    def test_update(self):
        store = self.create_store()
        assert self.root + 'foo' not in store
        assert self.root + 'baz' not in store

        if self.version == 2:
            store.update(foo=b'bar', baz=b'quux')
        else:
            kv = {self.root + 'foo': b'bar',
                  self.root + 'baz': b'quux'}
            store.update(kv)

        assert b'bar' == ensure_bytes(store[self.root + 'foo'])
        assert b'quux' == ensure_bytes(store[self.root + 'baz'])

        store.close()

    def test_iterators(self):
        store = self.create_store()

        # test iterator methods on empty store
        assert 0 == len(store)
        assert set() == set(store)
        assert set() == set(store.keys())
        assert set() == set(store.values())
        assert set() == set(store.items())

        # setup some values
        store[self.root + 'a'] = b'aaa'
        store[self.root + 'b'] = b'bbb'
        store[self.root + 'c/d'] = b'ddd'
        store[self.root + 'c/e/f'] = b'fff'

        # test iterators on store with data
        assert 4 == len(store)
        expected = set(self.root + k for k in ['a', 'b', 'c/d', 'c/e/f'])
        assert expected == set(store)
        assert expected == set(store.keys())
        assert {b'aaa', b'bbb', b'ddd', b'fff'} == set(map(ensure_bytes, store.values()))
        assert ({(self.root + 'a', b'aaa'),
                 (self.root + 'b', b'bbb'),
                 (self.root + 'c/d', b'ddd'),
                 (self.root + 'c/e/f', b'fff')} == set(
                    map(lambda kv: (kv[0], ensure_bytes(kv[1])), store.items()))
                )

        store.close()

    def test_pickle(self):

        # setup store
        store = self.create_store()
        store[self.root + 'foo'] = b'bar'
        store[self.root + 'baz'] = b'quux'
        n = len(store)
        keys = sorted(store.keys())

        # round-trip through pickle
        dump = pickle.dumps(store)
        # some stores cannot be opened twice at the same time, need to close
        # store before can round-trip through pickle
        store.close()
        # check can still pickle after close
        assert dump == pickle.dumps(store)
        store2 = pickle.loads(dump)

        # verify
        assert n == len(store2)
        assert keys == sorted(store2.keys())
        assert b'bar' == ensure_bytes(store2[self.root + 'foo'])
        assert b'quux' == ensure_bytes(store2[self.root + 'baz'])

        store2.close()

    def test_getsize(self):
        store = self.create_store()
        if isinstance(store, dict) or hasattr(store, 'getsize'):
            assert 0 == getsize(store)
            store['foo'] = b'x'
            assert 1 == getsize(store)
            assert 1 == getsize(store, 'foo')
            store['bar'] = b'yy'
            assert 3 == getsize(store)
            assert 2 == getsize(store, 'bar')
            store['baz'] = bytearray(b'zzz')
            assert 6 == getsize(store)
            assert 3 == getsize(store, 'baz')
            store['quux'] = array.array('B', b'zzzz')
            assert 10 == getsize(store)
            assert 4 == getsize(store, 'quux')
            store['spong'] = np.frombuffer(b'zzzzz', dtype='u1')
            assert 15 == getsize(store)
            assert 5 == getsize(store, 'spong')

        store.close()


class StoreTests(MutableMappingStoreTests):
    """Abstract store tests."""

    # noinspection PyStatementEffect
    def test_hierarchy(self):
        # setup
        store = self.create_store()
        store[self.root + 'a'] = b'aaa'
        store[self.root + 'b'] = b'bbb'
        store[self.root + 'c/d'] = b'ddd'
        store[self.root + 'c/e/f'] = b'fff'
        store[self.root + 'c/e/g'] = b'ggg'

        # check keys
        assert self.root + 'a' in store
        assert self.root + 'b' in store
        assert self.root + 'c/d' in store
        assert self.root + 'c/e/f' in store
        assert self.root + 'c/e/g' in store
        assert self.root + 'c' not in store
        assert self.root + 'c/' not in store
        assert self.root + 'c/e' not in store
        assert self.root + 'c/e/' not in store
        assert self.root + 'c/d/x' not in store

        # check __getitem__
        with pytest.raises(KeyError):
            store[self.root + 'c']
        with pytest.raises(KeyError):
            store[self.root + 'c/e']
        with pytest.raises(KeyError):
            store[self.root + 'c/d/x']

        # test getsize (optional)
        if hasattr(store, 'getsize'):
            # TODO: proper behavior of getsize?
            #       v3 returns size of all nested arrays, not just the
            #       size of the arrays in the current folder.
            if self.version == 2:
                assert 6 == store.getsize()
            else:
                assert 15 == store.getsize()
            assert 3 == store.getsize('a')
            assert 3 == store.getsize('b')
            if self.version == 2:
                assert 3 == store.getsize('c')
            else:
                assert 9 == store.getsize('c')
            assert 3 == store.getsize('c/d')
            assert 6 == store.getsize('c/e')
            assert 3 == store.getsize('c/e/f')
            assert 3 == store.getsize('c/e/g')
            # non-existent paths
            assert 0 == store.getsize('x')
            assert 0 == store.getsize('a/x')
            assert 0 == store.getsize('c/x')
            assert 0 == store.getsize('c/x/y')
            assert 0 == store.getsize('c/d/y')
            assert 0 == store.getsize('c/d/y/z')

            # access item via full path
            assert 3 == store.getsize(self.root + 'a')

        # test listdir (optional)
        if hasattr(store, 'listdir'):
            assert {'a', 'b', 'c'} == set(store.listdir(self.root))
            assert {'d', 'e'} == set(store.listdir(self.root + 'c'))
            assert {'f', 'g'} == set(store.listdir(self.root + 'c/e'))
            # no exception raised if path does not exist or is leaf
            assert [] == store.listdir(self.root + 'x')
            assert [] == store.listdir(self.root + 'a/x')
            assert [] == store.listdir(self.root + 'c/x')
            assert [] == store.listdir(self.root + 'c/x/y')
            assert [] == store.listdir(self.root + 'c/d/y')
            assert [] == store.listdir(self.root + 'c/d/y/z')
            assert [] == store.listdir(self.root + 'c/e/f')

        # test rename (optional)
        if store.is_erasable():
            store.rename("c/e", "c/e2")
            assert self.root + "c/d" in store
            assert self.root + "c/e" not in store
            assert self.root + "c/e/f" not in store
            assert self.root + "c/e/g" not in store
            assert self.root + "c/e2" not in store
            assert self.root + "c/e2/f" in store
            assert self.root + "c/e2/g" in store
            store.rename("c/e2", "c/e")
            assert self.root + "c/d" in store
            assert self.root + "c/e2" not in store
            assert self.root + "c/e2/f" not in store
            assert self.root + "c/e2/g" not in store
            assert self.root + "c/e" not in store
            assert self.root + "c/e/f" in store
            assert self.root + "c/e/g" in store
            store.rename("c", "c1/c2/c3")
            assert self.root + "a" in store
            assert self.root + "c" not in store
            assert self.root + "c/d" not in store
            assert self.root + "c/e" not in store
            assert self.root + "c/e/f" not in store
            assert self.root + "c/e/g" not in store
            assert self.root + "c1" not in store
            assert self.root + "c1/c2" not in store
            assert self.root + "c1/c2/c3" not in store
            assert self.root + "c1/c2/c3/d" in store
            assert self.root + "c1/c2/c3/e" not in store
            assert self.root + "c1/c2/c3/e/f" in store
            assert self.root + "c1/c2/c3/e/g" in store
            store.rename("c1/c2/c3", "c")
            assert self.root + "c" not in store
            assert self.root + "c/d" in store
            assert self.root + "c/e" not in store
            assert self.root + "c/e/f" in store
            assert self.root + "c/e/g" in store
            assert self.root + "c1" not in store
            assert self.root + "c1/c2" not in store
            assert self.root + "c1/c2/c3" not in store
            assert self.root + "c1/c2/c3/d" not in store
            assert self.root + "c1/c2/c3/e" not in store
            assert self.root + "c1/c2/c3/e/f" not in store
            assert self.root + "c1/c2/c3/e/g" not in store

            # test rmdir (optional)
            store.rmdir("c/e")
            assert self.root + "c/d" in store
            assert self.root + "c/e/f" not in store
            assert self.root + "c/e/g" not in store
            store.rmdir("c")
            assert self.root + "c/d" not in store
            store.rmdir()
            assert self.root + 'a' not in store
            assert self.root + 'b' not in store
            store[self.root + 'a'] = b'aaa'
            store[self.root + 'c/d'] = b'ddd'
            store[self.root + 'c/e/f'] = b'fff'
            # no exceptions raised if path does not exist or is leaf
            store.rmdir('x')
            store.rmdir('a/x')
            store.rmdir('c/x')
            store.rmdir('c/x/y')
            store.rmdir('c/d/y')
            store.rmdir('c/d/y/z')
            store.rmdir('c/e/f')
            assert self.root + 'a' in store
            assert self.root + 'c/d' in store
            assert self.root + 'c/e/f' in store

        store.close()

    def test_init_array(self, dimension_separator_fixture):

        pass_dim_sep, want_dim_sep = dimension_separator_fixture

        store = self.create_store(dimension_separator=pass_dim_sep)
        init_array(store, shape=1000, chunks=100)

        # check metadata
        assert array_meta_key in store
        meta = store._metadata_class.decode_array_metadata(store[array_meta_key])
        assert ZARR_FORMAT == meta['zarr_format']
        assert (1000,) == meta['shape']
        assert (100,) == meta['chunks']
        assert np.dtype(None) == meta['dtype']
        assert default_compressor.get_config() == meta['compressor']
        assert meta['fill_value'] is None
        # Missing MUST be assumed to be "."
        assert meta.get('dimension_separator', ".") is want_dim_sep

        store.close()

    def test_init_array_overwrite(self):
        self._test_init_array_overwrite('F')

    def test_init_array_overwrite_path(self):
        self._test_init_array_overwrite_path('F')

    def test_init_array_overwrite_chunk_store(self):
        self._test_init_array_overwrite_chunk_store('F')

    def test_init_group_overwrite(self):
        self._test_init_group_overwrite('F')

    def test_init_group_overwrite_path(self):
        self._test_init_group_overwrite_path('F')

    def test_init_group_overwrite_chunk_store(self):
        self._test_init_group_overwrite_chunk_store('F')

    def _test_init_array_overwrite(self, order):
        # setup
        store = self.create_store()
        if self.version == 2:
            path = None
            mkey = array_meta_key
            meta = dict(shape=(2000,),
                        chunks=(200,),
                        dtype=np.dtype('u1'),
                        compressor=Zlib(1).get_config(),
                        fill_value=0,
                        order=order,
                        filters=None)
        else:
            path = 'arr1'  # no default, have to specify for v3
            mkey = meta_root + path + '.array.json'
            meta = dict(shape=(2000,),
                        chunk_grid=dict(type='regular',
                                        chunk_shape=(200,),
                                        separator=('/')),
                        data_type=np.dtype('u1'),
                        compressor=Zlib(1),
                        fill_value=0,
                        chunk_memory_layout=order,
                        filters=None)
        store[mkey] = store._metadata_class.encode_array_metadata(meta)

        # don't overwrite (default)
        with pytest.raises(ContainsArrayError):
            init_array(store, shape=1000, chunks=100, path=path)

        # do overwrite
        try:
            init_array(store, shape=1000, chunks=100, dtype='i4',
                       overwrite=True, path=path)
        except NotImplementedError:
            pass
        else:
            assert mkey in store
            meta = store._metadata_class.decode_array_metadata(store[mkey])
            if self.version == 2:
                assert ZARR_FORMAT == meta['zarr_format']
                assert (100,) == meta['chunks']
                assert np.dtype('i4') == meta['dtype']
            else:
                assert (100,) == meta['chunk_grid']['chunk_shape']
                assert np.dtype('i4') == meta['data_type']
            assert (1000,) == meta['shape']

        store.close()

    def test_init_array_path(self):
        path = 'foo/bar'
        store = self.create_store()
        init_array(store, shape=1000, chunks=100, path=path)

        # check metadata
        if self.version == 2:
            mkey = path + '/' + array_meta_key
        else:
            mkey = meta_root + path + '.array.json'
        assert mkey in store
        meta = store._metadata_class.decode_array_metadata(store[mkey])
        if self.version == 2:
            assert ZARR_FORMAT == meta['zarr_format']
            assert (100,) == meta['chunks']
            assert np.dtype(None) == meta['dtype']
            assert default_compressor.get_config() == meta['compressor']
        else:
            assert (100,) == meta['chunk_grid']['chunk_shape']
            assert np.dtype(None) == meta['data_type']
            assert default_compressor == meta['compressor']
        assert (1000,) == meta['shape']
        assert meta['fill_value'] is None

        store.close()

    def _test_init_array_overwrite_path(self, order):
        # setup
        path = 'foo/bar'
        store = self.create_store()
        if self.version == 2:
            mkey = path + '/' + array_meta_key
            meta = dict(shape=(2000,),
                        chunks=(200,),
                        dtype=np.dtype('u1'),
                        compressor=Zlib(1).get_config(),
                        fill_value=0,
                        order=order,
                        filters=None)
        else:
            mkey = meta_root + path + '.array.json'
            meta = dict(shape=(2000,),
                        chunk_grid=dict(type='regular',
                                        chunk_shape=(200,),
                                        separator=('/')),
                        data_type=np.dtype('u1'),
                        compressor=Zlib(1),
                        fill_value=0,
                        chunk_memory_layout=order,
                        filters=None)
        store[mkey] = store._metadata_class.encode_array_metadata(meta)

        # don't overwrite
        with pytest.raises(ContainsArrayError):
            init_array(store, shape=1000, chunks=100, path=path)

        # do overwrite
        try:
            init_array(store, shape=1000, chunks=100, dtype='i4', path=path,
                       overwrite=True)
        except NotImplementedError:
            pass
        else:
            if self.version == 2:
                assert group_meta_key in store
                assert array_meta_key not in store
            assert mkey in store
            # should have been overwritten
            meta = store._metadata_class.decode_array_metadata(store[mkey])
            if self.version == 2:
                assert ZARR_FORMAT == meta['zarr_format']
                assert (100,) == meta['chunks']
                assert np.dtype('i4') == meta['dtype']
            else:
                assert (100,) == meta['chunk_grid']['chunk_shape']
                assert np.dtype('i4') == meta['data_type']
            assert (1000,) == meta['shape']

        store.close()

    def test_init_array_overwrite_group(self):
        # setup
        path = 'foo/bar'
        store = self.create_store()
        if self.version == 2:
            array_key = path + '/' + array_meta_key
            group_key = path + '/' + group_meta_key
        else:
            array_key = meta_root + path + '.array.json'
            group_key = meta_root + path + '.group.json'
        store[group_key] = store._metadata_class.encode_group_metadata()

        # don't overwrite
        with pytest.raises(ContainsGroupError):
            init_array(store, shape=1000, chunks=100, path=path)

        # do overwrite
        try:
            init_array(store, shape=1000, chunks=100, dtype='i4', path=path,
                       overwrite=True)
        except NotImplementedError:
            pass
        else:
            assert group_key not in store
            assert array_key in store
            meta = store._metadata_class.decode_array_metadata(store[array_key])
            if self.version == 2:
                assert ZARR_FORMAT == meta['zarr_format']
                assert (100,) == meta['chunks']
                assert np.dtype('i4') == meta['dtype']
            else:
                assert (100,) == meta['chunk_grid']['chunk_shape']
                assert np.dtype('i4') == meta['data_type']
            assert (1000,) == meta['shape']

        store.close()

    def _test_init_array_overwrite_chunk_store(self, order):
        # setup
        store = self.create_store()
        chunk_store = self.create_store()

        if self.version == 2:
            path = None
            data_path = ''
            mkey = array_meta_key
            meta = dict(shape=(2000,),
                        chunks=(200,),
                        dtype=np.dtype('u1'),
                        compressor=None,
                        fill_value=0,
                        filters=None,
                        order=order)
        else:
            path = 'arr1'
            data_path = data_root + 'arr1/'
            mkey = meta_root + path + '.array.json'
            meta = dict(shape=(2000,),
                        chunk_grid=dict(type='regular',
                                        chunk_shape=(200,),
                                        separator=('/')),
                        data_type=np.dtype('u1'),
                        compressor=None,
                        fill_value=0,
                        filters=None,
                        chunk_memory_layout=order)

        store[mkey] = store._metadata_class.encode_array_metadata(meta)

        chunk_store[data_path + '0'] = b'aaa'
        chunk_store[data_path + '1'] = b'bbb'

        # don't overwrite (default)
        with pytest.raises(ContainsArrayError):
            init_array(store, path=path, shape=1000, chunks=100, chunk_store=chunk_store)

        # do overwrite
        try:
            init_array(store, path=path, shape=1000, chunks=100, dtype='i4',
                       overwrite=True, chunk_store=chunk_store)
        except NotImplementedError:
            pass
        else:
            assert mkey in store
            meta = store._metadata_class.decode_array_metadata(store[mkey])
            if self.version == 2:
                assert ZARR_FORMAT == meta['zarr_format']
                assert (100,) == meta['chunks']
                assert np.dtype('i4') == meta['dtype']
            else:
                assert (100,) == meta['chunk_grid']['chunk_shape']
                assert np.dtype('i4') == meta['data_type']
            assert (1000,) == meta['shape']
            assert data_path + '0' not in chunk_store
            assert data_path + '1' not in chunk_store

        store.close()
        chunk_store.close()

    def test_init_array_compat(self):
        store = self.create_store()
        if self.version == 2:
            path = None
            mkey = array_meta_key
        else:
            path = 'arr1'
            mkey = meta_root + path + '.array.json'
        init_array(store, path=path, shape=1000, chunks=100, compressor='none')
        meta = store._metadata_class.decode_array_metadata(store[mkey])
        if self.version == 2:
            assert meta['compressor'] is None
        else:
            assert 'compressor' not in meta
        store.close()

    def test_init_group(self):
        store = self.create_store()
        if self.version == 2:
            path = None
            mkey = group_meta_key
        else:
            path = 'foo'
            mkey = meta_root + path + '.group.json'
        init_group(store, path=path)

        # check metadata
        assert mkey in store
        meta = store._metadata_class.decode_group_metadata(store[mkey])
        if self.version == 2:
            assert ZARR_FORMAT == meta['zarr_format']
        else:
            assert meta == {'attributes': {}}

        store.close()

    def _test_init_group_overwrite(self, order):
        if self.version == 3:
            pytest.skip(
                "In v3 array and group names cannot overlap"
            )
        # setup
        store = self.create_store()
        store[array_meta_key] = store._metadata_class.encode_array_metadata(
            dict(shape=(2000,),
                 chunks=(200,),
                 dtype=np.dtype('u1'),
                 compressor=None,
                 fill_value=0,
                 order=order,
                 filters=None)
        )

        # don't overwrite array (default)
        with pytest.raises(ContainsArrayError):
            init_group(store)

        # do overwrite
        try:
            init_group(store, overwrite=True)
        except NotImplementedError:
            pass
        else:
            assert array_meta_key not in store
            assert group_meta_key in store
            meta = store._metadata_class.decode_group_metadata(store[group_meta_key])
            assert ZARR_FORMAT == meta['zarr_format']

        # don't overwrite group
        with pytest.raises(ValueError):
            init_group(store)

        store.close()

    def _test_init_group_overwrite_path(self, order):
        # setup
        path = 'foo/bar'
        store = self.create_store()
        if self.version == 2:
            meta = dict(shape=(2000,),
                        chunks=(200,),
                        dtype=np.dtype('u1'),
                        compressor=None,
                        fill_value=0,
                        order=order,
                        filters=None)
            array_key = path + '/' + array_meta_key
            group_key = path + '/' + group_meta_key
        else:
            meta = dict(
                shape=(2000,),
                chunk_grid=dict(type='regular',
                                chunk_shape=(200,),
                                separator=('/')),
                data_type=np.dtype('u1'),
                compressor=None,
                fill_value=0,
                filters=None,
                chunk_memory_layout=order,
            )
            array_key = meta_root + path + '.array.json'
            group_key = meta_root + path + '.group.json'
        store[array_key] = store._metadata_class.encode_array_metadata(meta)

        # don't overwrite
        with pytest.raises(ValueError):
            init_group(store, path=path)

        # do overwrite
        try:
            init_group(store, overwrite=True, path=path)
        except NotImplementedError:
            pass
        else:
            if self.version == 2:
                assert array_meta_key not in store
                assert group_meta_key in store
            assert array_key not in store
            assert group_key in store
            # should have been overwritten
            meta = store._metadata_class.decode_group_metadata(store[group_key])
            if self.version == 2:
                assert ZARR_FORMAT == meta['zarr_format']
            else:
                assert meta == {'attributes': {}}

        store.close()

    def _test_init_group_overwrite_chunk_store(self, order):
        if self.version == 3:
            pytest.skip(
                "In v3 array and group names cannot overlap"
            )
        # setup
        store = self.create_store()
        chunk_store = self.create_store()
        store[array_meta_key] = store._metadata_class.encode_array_metadata(
            dict(shape=(2000,),
                 chunks=(200,),
                 dtype=np.dtype('u1'),
                 compressor=None,
                 fill_value=0,
                 filters=None,
                 order=order)
        )
        chunk_store['foo'] = b'bar'
        chunk_store['baz'] = b'quux'

        # don't overwrite array (default)
        with pytest.raises(ValueError):
            init_group(store, chunk_store=chunk_store)

        # do overwrite
        try:
            init_group(store, overwrite=True, chunk_store=chunk_store)
        except NotImplementedError:
            pass
        else:
            assert array_meta_key not in store
            assert group_meta_key in store
            meta = store._metadata_class.decode_group_metadata(store[group_meta_key])
            assert ZARR_FORMAT == meta['zarr_format']
            assert 'foo' not in chunk_store
            assert 'baz' not in chunk_store

        # don't overwrite group
        with pytest.raises(ValueError):
            init_group(store)

        store.close()
        chunk_store.close()


class TestMappingStore(StoreTests):

    def create_store(self, **kwargs):
        skip_if_nested_chunks(**kwargs)
        return KVStore(dict())

    def test_set_invalid_content(self):
        # Generic mappings support non-buffer types
        pass


def setdel_hierarchy_checks(store, root=''):
    # these tests are for stores that are aware of hierarchy levels; this
    # behaviour is not strictly required by Zarr but these tests are included
    # to define behaviour of MemoryStore and DirectoryStore classes

    # check __setitem__ and __delitem__ blocked by leaf

    store[root + 'a/b'] = b'aaa'
    with pytest.raises(KeyError):
        store[root + 'a/b/c'] = b'xxx'
    with pytest.raises(KeyError):
        del store[root + 'a/b/c']

    store[root + 'd'] = b'ddd'
    with pytest.raises(KeyError):
        store[root + 'd/e/f'] = b'xxx'
    with pytest.raises(KeyError):
        del store[root + 'd/e/f']

    # test __setitem__ overwrite level
    store[root + 'x/y/z'] = b'xxx'
    store[root + 'x/y'] = b'yyy'
    assert b'yyy' == ensure_bytes(store[root + 'x/y'])
    assert root + 'x/y/z' not in store
    store[root + 'x'] = b'zzz'
    assert b'zzz' == ensure_bytes(store[root + 'x'])
    assert root + 'x/y' not in store

    # test __delitem__ overwrite level
    store[root + 'r/s/t'] = b'xxx'
    del store[root + 'r/s']
    assert root + 'r/s/t' not in store
    store[root + 'r/s'] = b'xxx'
    del store[root + 'r']
    assert root + 'r/s' not in store


class TestMemoryStore(StoreTests):

    def create_store(self, **kwargs):
        skip_if_nested_chunks(**kwargs)
        return MemoryStore(**kwargs)

    def test_store_contains_bytes(self):
        store = self.create_store()
        store[self.root + 'foo'] = np.array([97, 98, 99, 100, 101], dtype=np.uint8)
        assert store[self.root + 'foo'] == b'abcde'

    def test_setdel(self):
        store = self.create_store()
        setdel_hierarchy_checks(store, self.root)


class TestDictStore(StoreTests):

    def create_store(self, **kwargs):
        skip_if_nested_chunks(**kwargs)

        with pytest.warns(DeprecationWarning):
            return DictStore(**kwargs)

    def test_deprecated(self):
        store = self.create_store()
        assert isinstance(store, MemoryStore)

    def test_pickle(self):
        with pytest.warns(DeprecationWarning):
            # pickle.load() will also trigger deprecation warning
            super().test_pickle()


class TestDirectoryStore(StoreTests):

    def create_store(self,
                     normalize_keys=False,
                     dimension_separator=".",
                     **kwargs):
        path = tempfile.mkdtemp()
        atexit.register(atexit_rmtree, path)
        store = DirectoryStore(path,
                               normalize_keys=normalize_keys,
                               dimension_separator=dimension_separator,
                               **kwargs)
        return store

    def test_filesystem_path(self):

        # test behaviour with path that does not exist
        path = 'data/store'
        if os.path.exists(path):
            shutil.rmtree(path)
        store = DirectoryStore(path)
        # should only be created on demand
        assert not os.path.exists(path)
        store['foo'] = b'bar'
        assert os.path.isdir(path)

        # check correct permissions
        # regression test for https://github.com/zarr-developers/zarr-python/issues/325
        stat = os.stat(path)
        mode = stat.st_mode & 0o666
        umask = os.umask(0)
        os.umask(umask)
        assert mode == (0o666 & ~umask)

        # test behaviour with file path
        with tempfile.NamedTemporaryFile() as f:
            with pytest.raises(ValueError):
                DirectoryStore(f.name)

    def test_init_pathlib(self):
        path = tempfile.mkdtemp()
        atexit.register(atexit_rmtree, path)
        DirectoryStore(pathlib.Path(path))

    def test_pickle_ext(self):
        store = self.create_store()
        store2 = pickle.loads(pickle.dumps(store))

        # check path is preserved
        assert store.path == store2.path

        # check point to same underlying directory
        assert self.root + 'xxx' not in store
        store2[self.root + 'xxx'] = b'yyy'
        assert b'yyy' == ensure_bytes(store[self.root + 'xxx'])

    def test_setdel(self):
        store = self.create_store()
        setdel_hierarchy_checks(store, self.root)

    def test_normalize_keys(self):
        store = self.create_store(normalize_keys=True)
        store[self.root + 'FOO'] = b'bar'
        assert self.root + 'FOO' in store
        assert self.root + 'foo' in store

    def test_listing_keys_slash(self):

        def mock_walker_slash(_path):
            yield from [
                # trailing slash in first key
                ('root_with_slash/', ['d1', 'g1'], ['.zgroup']),
                ('root_with_slash/d1', [], ['.zarray']),
                ('root_with_slash/g1', [], ['.zgroup'])
            ]

        res = set(DirectoryStore._keys_fast('root_with_slash/', walker=mock_walker_slash))
        assert res == {'.zgroup', 'g1/.zgroup', 'd1/.zarray'}

    def test_listing_keys_no_slash(self):

        def mock_walker_no_slash(_path):
            yield from [
                # no trailing slash in first key
                ('root_with_no_slash', ['d1', 'g1'], ['.zgroup']),
                ('root_with_no_slash/d1', [], ['.zarray']),
                ('root_with_no_slash/g1', [], ['.zgroup'])
            ]

        res = set(
            DirectoryStore._keys_fast('root_with_no_slash', mock_walker_no_slash)
                )
        assert res == {'.zgroup', 'g1/.zgroup', 'd1/.zarray'}


@pytest.mark.skipif(have_fsspec is False, reason="needs fsspec")
class TestFSStore(StoreTests):

    def create_store(self, normalize_keys=False,
                     dimension_separator=".",
                     path=None,
                     **kwargs):

        if path is None:
            path = tempfile.mkdtemp()
            atexit.register(atexit_rmtree, path)

        store = FSStore(
            path,
            normalize_keys=normalize_keys,
            dimension_separator=dimension_separator,
            **kwargs)
        return store

    def test_init_array(self):
        store = self.create_store()
        init_array(store, shape=1000, chunks=100)

        # check metadata
        assert array_meta_key in store
        meta = store._metadata_class.decode_array_metadata(store[array_meta_key])
        assert ZARR_FORMAT == meta['zarr_format']
        assert (1000,) == meta['shape']
        assert (100,) == meta['chunks']
        assert np.dtype(None) == meta['dtype']
        assert meta['dimension_separator'] == "."

    def test_dimension_separator(self):
        for x in (".", "/"):
            store = self.create_store(dimension_separator=x)
            norm = store._normalize_key
            assert ".zarray" == norm(".zarray")
            assert ".zarray" == norm("/.zarray")
            assert ".zgroup" == norm("/.zgroup")
            assert "group/.zarray" == norm("group/.zarray")
            assert "group/.zgroup" == norm("group/.zgroup")
            assert "group/.zarray" == norm("/group/.zarray")
            assert "group/.zgroup" == norm("/group/.zgroup")

    def test_complex(self):
        path1 = tempfile.mkdtemp()
        path2 = tempfile.mkdtemp()
        store = self.create_store(path="simplecache::file://" + path1,
                                  simplecache={"same_names": True,
                                               "cache_storage": path2})
        assert not store
        assert not os.listdir(path1)
        assert not os.listdir(path2)
        store[self.root + 'foo'] = b"hello"
        assert 'foo' in os.listdir(str(path1) + '/' + self.root)
        assert self.root + 'foo' in store
        assert not os.listdir(str(path2))
        assert store[self.root + "foo"] == b"hello"
        assert 'foo' in os.listdir(str(path2))

    def test_deep_ndim(self):
        import zarr

        store = self.create_store()
        path = None if self.version == 2 else 'group1'
        foo = zarr.open_group(store=store, path=path)
        bar = foo.create_group("bar")
        baz = bar.create_dataset("baz",
                                 shape=(4, 4, 4),
                                 chunks=(2, 2, 2),
                                 dtype="i8")
        baz[:] = 1
        if self.version == 2:
            assert set(store.listdir()) == {".zgroup", "bar"}
        else:
            assert set(store.listdir()) == set(["data", "meta", "zarr.json"])
            assert set(store.listdir("meta/root/" + path)) == set(["bar", "bar.group.json"])
            assert set(store.listdir("data/root/" + path)) == set(["bar"])
        assert foo["bar"]["baz"][(0, 0, 0)] == 1

    def test_not_fsspec(self):
        import zarr
        path = tempfile.mkdtemp()
        with pytest.raises(ValueError, match="storage_options"):
            zarr.open_array(path, mode='w', storage_options={"some": "kwargs"})
        with pytest.raises(ValueError, match="storage_options"):
            zarr.open_group(path, mode='w', storage_options={"some": "kwargs"})
        zarr.open_array("file://" + path, mode='w', shape=(1,), dtype="f8")

    def test_create(self):
        import zarr
        path1 = tempfile.mkdtemp()
        path2 = tempfile.mkdtemp()
        g = zarr.open_group("file://" + path1, mode='w',
                            storage_options={"auto_mkdir": True})
        a = g.create_dataset("data", shape=(8,))
        a[:4] = [0, 1, 2, 3]
        assert "data" in os.listdir(path1)
        assert ".zgroup" in os.listdir(path1)

        # consolidated metadata (GH#915)
        consolidate_metadata("file://" + path1)
        assert ".zmetadata" in os.listdir(path1)

        g = zarr.open_group("simplecache::file://" + path1, mode='r',
                            storage_options={"cache_storage": path2,
                                             "same_names": True})
        assert g.data[:].tolist() == [0, 1, 2, 3, 0, 0, 0, 0]
        with pytest.raises(PermissionError):
            g.data[:] = 1

    @pytest.mark.parametrize('mode,allowed', [("r", False), ("r+", True)])
    def test_modify_consolidated(self, mode, allowed):
        import zarr
        url = "file://" + tempfile.mkdtemp()

        # create
        root = zarr.open_group(url, mode="w")
        root.zeros('baz', shape=(10000, 10000), chunks=(1000, 1000), dtype='i4')
        zarr.consolidate_metadata(url)

        # reopen and modify
        root = zarr.open_consolidated(url, mode=mode)
        if allowed:
            root["baz"][0, 0] = 7

            root = zarr.open_consolidated(url, mode="r")
            assert root["baz"][0, 0] == 7
        else:
            with pytest.raises(zarr.errors.ReadOnlyError):
                root["baz"][0, 0] = 7

    @pytest.mark.parametrize('mode', ["r", "r+"])
    def test_modify_consolidated_metadata_raises(self, mode):
        import zarr
        url = "file://" + tempfile.mkdtemp()

        # create
        root = zarr.open_group(url, mode="w")
        root.zeros('baz', shape=(10000, 10000), chunks=(1000, 1000), dtype='i4')
        zarr.consolidate_metadata(url)

        # reopen and modify
        root = zarr.open_consolidated(url, mode=mode)
        with pytest.raises(zarr.errors.ReadOnlyError):
            root["baz"].resize(100, 100)

    def test_read_only(self):
        path = tempfile.mkdtemp()
        atexit.register(atexit_rmtree, path)
        store = self.create_store(path=path)
        store[self.root + 'foo'] = b"bar"

        store = self.create_store(path=path, mode='r')

        with pytest.raises(PermissionError):
            store[self.root + 'foo'] = b"hex"

        with pytest.raises(PermissionError):
            del store[self.root + 'foo']

        with pytest.raises(PermissionError):
            store.delitems([self.root + 'foo'])

        with pytest.raises(PermissionError):
            store.setitems({self.root + 'foo': b'baz'})

        with pytest.raises(PermissionError):
            store.clear()

        with pytest.raises(PermissionError):
            store.rmdir(self.root + "anydir")

        assert store[self.root + 'foo'] == b"bar"

    def test_eq(self):
        store1 = self.create_store(path="anypath")
        store2 = self.create_store(path="anypath")
        assert store1 == store2

    @pytest.mark.usefixtures("s3")
    def test_s3(self):
        import zarr
        g = zarr.open_group("s3://test/out.zarr", mode='w',
                            storage_options=self.s3so)
        a = g.create_dataset("data", shape=(8,))
        a[:4] = [0, 1, 2, 3]

        g = zarr.open_group("s3://test/out.zarr", mode='r',
                            storage_options=self.s3so)

        assert g.data[:].tolist() == [0, 1, 2, 3, 0, 0, 0, 0]

        # test via convenience
        g = zarr.open("s3://test/out.zarr", mode='r',
                      storage_options=self.s3so)
        assert g.data[:].tolist() == [0, 1, 2, 3, 0, 0, 0, 0]

    @pytest.mark.usefixtures("s3")
    def test_s3_complex(self):
        import zarr
        g = zarr.open_group("s3://test/out.zarr", mode='w',
                            storage_options=self.s3so)
        expected = np.empty((8, 8, 8), dtype='int64')
        expected[:] = -1
        a = g.create_dataset(
            "data", shape=(8, 8, 8), fill_value=-1, chunks=(1, 1, 1), overwrite=True
        )
        expected[0] = 0
        expected[3] = 3
        expected[6, 6, 6] = 6
        a[6, 6, 6] = 6
        a[:4] = expected[:4]

        b = g.create_dataset("data_f", shape=(8, ), chunks=(1,),
                             dtype=[('foo', 'S3'), ('bar', 'i4')],
                             fill_value=(b"b", 1))
        b[:4] = (b"aaa", 2)
        g2 = zarr.open_group("s3://test/out.zarr", mode='r',
                             storage_options=self.s3so)

        assert (g2.data[:] == expected).all()
        a.chunk_store.fs.invalidate_cache("test/out.zarr/data")
        a[:] = 5
        assert (a[:] == 5).all()

        assert g2.data_f['foo'].tolist() == [b"aaa"] * 4 + [b"b"] * 4
        with pytest.raises(PermissionError):
            g2.data[:] = 5

        with pytest.raises(PermissionError):
            g2.store.setitems({})

        with pytest.raises(PermissionError):
            # even though overwrite=True, store is read-only, so fails
            g2.create_dataset(
                "data", shape=(8, 8, 8), fill_value=-1, chunks=(1, 1, 1), overwrite=True
            )

        a = g.create_dataset(
            "data", shape=(8, 8, 8), fill_value=-1, chunks=(1, 1, 1), overwrite=True
        )
        assert (a[:] == -np.ones((8, 8, 8))).all()


@pytest.mark.skipif(have_fsspec is False, reason="needs fsspec")
class TestFSStoreWithKeySeparator(StoreTests):

    def create_store(self, normalize_keys=False, key_separator=".", **kwargs):

        # Since the user is passing key_separator, that will take priority.
        skip_if_nested_chunks(**kwargs)

        path = tempfile.mkdtemp()
        atexit.register(atexit_rmtree, path)
        return FSStore(
            path,
            normalize_keys=normalize_keys,
            key_separator=key_separator)


@pytest.mark.skipif(have_fsspec is False, reason="needs fsspec")
class TestFSStoreFromFilesystem(StoreTests):

    def create_store(self, normalize_keys=False,
                     dimension_separator=".",
                     path=None,
                     **kwargs):
        import fsspec
        fs = fsspec.filesystem("file")

        if path is None:
            path = tempfile.mkdtemp()
            atexit.register(atexit_rmtree, path)

        with pytest.raises(ValueError):
            # can't specify storage_options when passing an
            # existing fs object
            _ = FSStore(path, fs=fs, auto_mkdir=True)

        store = FSStore(
            path,
            normalize_keys=normalize_keys,
            dimension_separator=dimension_separator,
            fs=fs,
            **kwargs)

        return store


@pytest.fixture()
def s3(request):
    # writable local S3 system
    import shlex
    import subprocess
    import time
    if "BOTO_CONFIG" not in os.environ:  # pragma: no cover
        os.environ["BOTO_CONFIG"] = "/dev/null"
    if "AWS_ACCESS_KEY_ID" not in os.environ:  # pragma: no cover
        os.environ["AWS_ACCESS_KEY_ID"] = "foo"
    if "AWS_SECRET_ACCESS_KEY" not in os.environ:  # pragma: no cover
        os.environ["AWS_SECRET_ACCESS_KEY"] = "bar"
    requests = pytest.importorskip("requests")
    s3fs = pytest.importorskip("s3fs")
    pytest.importorskip("moto")

    port = 5555
    endpoint_uri = 'http://127.0.0.1:%d/' % port
    proc = subprocess.Popen(shlex.split("moto_server s3 -p %d" % port),
                            stderr=subprocess.DEVNULL, stdout=subprocess.DEVNULL)

    timeout = 5
    while timeout > 0:
        try:
            r = requests.get(endpoint_uri)
            if r.ok:
                break
        except Exception:  # pragma: no cover
            pass
        timeout -= 0.1  # pragma: no cover
        time.sleep(0.1)  # pragma: no cover
    s3so = dict(client_kwargs={'endpoint_url': endpoint_uri},
                use_listings_cache=False)
    s3 = s3fs.S3FileSystem(anon=False, **s3so)
    s3.mkdir("test")
    request.cls.s3so = s3so
    yield
    proc.terminate()
    proc.wait()


class TestNestedDirectoryStore(TestDirectoryStore):

    def create_store(self, normalize_keys=False, **kwargs):
        path = tempfile.mkdtemp()
        atexit.register(atexit_rmtree, path)
        store = NestedDirectoryStore(path, normalize_keys=normalize_keys, **kwargs)
        return store

    def test_init_array(self):
        store = self.create_store()
        assert store._dimension_separator == "/"
        init_array(store, shape=1000, chunks=100)

        # check metadata
        assert array_meta_key in store
        meta = store._metadata_class.decode_array_metadata(store[array_meta_key])
        assert ZARR_FORMAT == meta['zarr_format']
        assert (1000,) == meta['shape']
        assert (100,) == meta['chunks']
        assert np.dtype(None) == meta['dtype']
        assert meta['dimension_separator'] == "/"

    def test_chunk_nesting(self):
        store = self.create_store()
        # any path where last segment looks like a chunk key gets special handling
        store[self.root + '0.0'] = b'xxx'
        assert b'xxx' == store[self.root + '0.0']
        # assert b'xxx' == store['0/0']
        store[self.root + 'foo/10.20.30'] = b'yyy'
        assert b'yyy' == store[self.root + 'foo/10.20.30']
        # assert b'yyy' == store['foo/10/20/30']
        store[self.root + '42'] = b'zzz'
        assert b'zzz' == store[self.root + '42']


class TestNestedDirectoryStoreNone:

    def test_value_error(self):
        path = tempfile.mkdtemp()
        atexit.register(atexit_rmtree, path)
        store = NestedDirectoryStore(
            path, normalize_keys=True,
            dimension_separator=None)
        assert store._dimension_separator == "/"


class TestNestedDirectoryStoreWithWrongValue:

    def test_value_error(self):
        path = tempfile.mkdtemp()
        atexit.register(atexit_rmtree, path)
        with pytest.raises(ValueError):
            NestedDirectoryStore(
                path, normalize_keys=True,
                dimension_separator=".")


class TestN5Store(TestNestedDirectoryStore):

    def create_store(self, normalize_keys=False):
        path = tempfile.mkdtemp()
        atexit.register(atexit_rmtree, path)
        store = N5Store(path, normalize_keys=normalize_keys)
        return store

    def test_equal(self):
        store_a = self.create_store()
        store_b = N5Store(store_a.path)
        assert store_a == store_b

    @pytest.mark.parametrize('zarr_meta_key', ['.zarray', '.zattrs', '.zgroup'])
    def test_del_zarr_meta_key(self, zarr_meta_key):
        store = self.create_store()
        store[n5_attrs_key] = json_dumps({'foo': 'bar'})
        del store[zarr_meta_key]
        assert n5_attrs_key not in store

    def test_chunk_nesting(self):
        store = self.create_store()
        store['0.0'] = b'xxx'
        assert '0.0' in store
        assert b'xxx' == store['0.0']
        # assert b'xxx' == store['0/0']
        store['foo/10.20.30'] = b'yyy'
        assert 'foo/10.20.30' in store
        assert b'yyy' == store['foo/10.20.30']
        # N5 reverses axis order
        assert b'yyy' == store['foo/30/20/10']
        del store['foo/10.20.30']
        assert 'foo/30/20/10' not in store
        store['42'] = b'zzz'
        assert '42' in store
        assert b'zzz' == store['42']

    def test_init_array(self):
        store = self.create_store()
        init_array(store, shape=1000, chunks=100)

        # check metadata
        assert array_meta_key in store
        meta = store._metadata_class.decode_array_metadata(store[array_meta_key])
        assert ZARR_FORMAT == meta['zarr_format']
        assert (1000,) == meta['shape']
        assert (100,) == meta['chunks']
        assert np.dtype(None) == meta['dtype']
        # N5Store wraps the actual compressor
        compressor_config = meta['compressor']['compressor_config']
        assert default_compressor.get_config() == compressor_config
        # N5Store always has a fill value of 0
        assert meta['fill_value'] == 0
        assert meta['dimension_separator'] == '.'
        # Top-level groups AND arrays should have
        # the n5 keyword in metadata
        raw_n5_meta = json.loads(store[n5_attrs_key])
        assert raw_n5_meta.get('n5', None) == N5_FORMAT

    def test_init_array_path(self):
        path = 'foo/bar'
        store = self.create_store()
        init_array(store, shape=1000, chunks=100, path=path)

        # check metadata
        key = path + '/' + array_meta_key
        assert key in store
        meta = store._metadata_class.decode_array_metadata(store[key])
        assert ZARR_FORMAT == meta['zarr_format']
        assert (1000,) == meta['shape']
        assert (100,) == meta['chunks']
        assert np.dtype(None) == meta['dtype']
        # N5Store wraps the actual compressor
        compressor_config = meta['compressor']['compressor_config']
        assert default_compressor.get_config() == compressor_config
        # N5Store always has a fill value of 0
        assert meta['fill_value'] == 0

    def test_init_array_compat(self):
        store = self.create_store()
        init_array(store, shape=1000, chunks=100, compressor='none')
        meta = store._metadata_class.decode_array_metadata(store[array_meta_key])
        # N5Store wraps the actual compressor
        compressor_config = meta['compressor']['compressor_config']
        assert compressor_config is None

    def test_init_array_overwrite(self):
        self._test_init_array_overwrite('C')

    def test_init_array_overwrite_path(self):
        self._test_init_array_overwrite_path('C')

    def test_init_array_overwrite_chunk_store(self):
        self._test_init_array_overwrite_chunk_store('C')

    def test_init_group_overwrite(self):
        self._test_init_group_overwrite('C')

    def test_init_group_overwrite_path(self):
        self._test_init_group_overwrite_path('C')

    def test_init_group_overwrite_chunk_store(self):
        self._test_init_group_overwrite_chunk_store('C')

    def test_init_group(self):
        store = self.create_store()
        init_group(store)
        store['.zattrs'] = json_dumps({'foo': 'bar'})
        # check metadata
        assert group_meta_key in store
        assert group_meta_key in store.listdir()
        assert group_meta_key in store.listdir('')
        meta = store._metadata_class.decode_group_metadata(store[group_meta_key])
        assert ZARR_FORMAT == meta['zarr_format']

    def test_filters(self):
        all_filters, all_errors = zip(*[
            (None, does_not_raise()),
            ([], does_not_raise()),
            ([AsType('f4', 'f8')], pytest.raises(ValueError)),
        ])
        for filters, error in zip(all_filters, all_errors):
            store = self.create_store()
            with error:
                init_array(store, shape=1000, chunks=100, filters=filters)


@pytest.mark.skipif(have_fsspec is False, reason="needs fsspec")
class TestN5FSStore(TestFSStore):
    def create_store(self, normalize_keys=False, path=None, **kwargs):

        if path is None:
            path = tempfile.mkdtemp()
            atexit.register(atexit_rmtree, path)

        store = N5FSStore(path, normalize_keys=normalize_keys, **kwargs)
        return store

    def test_equal(self):
        store_a = self.create_store()
        store_b = N5FSStore(store_a.path)
        assert store_a == store_b

    # This is copied wholesale from the N5Store tests. The same test could
    # be run by making TestN5FSStore inherit from both TestFSStore and
    # TestN5Store, but a direct copy is arguably more explicit.

    @pytest.mark.parametrize('zarr_meta_key', ['.zarray', '.zattrs', '.zgroup'])
    def test_del_zarr_meta_key(self, zarr_meta_key):
        store = self.create_store()
        store[n5_attrs_key] = json_dumps({'foo': 'bar'})
        del store[zarr_meta_key]
        assert n5_attrs_key not in store

    def test_chunk_nesting(self):
        store = self.create_store()
        store['0.0'] = b'xxx'
        assert '0.0' in store
        assert b'xxx' == store['0.0']
        # assert b'xxx' == store['0/0']
        store['foo/10.20.30'] = b'yyy'
        assert 'foo/10.20.30' in store
        assert b'yyy' == store['foo/10.20.30']
        # N5 reverses axis order
        assert b'yyy' == store['foo/30/20/10']
        del store['foo/10.20.30']
        assert 'foo/30/20/10' not in store
        store['42'] = b'zzz'
        assert '42' in store
        assert b'zzz' == store['42']

    def test_init_array(self):
        store = self.create_store()
        init_array(store, shape=1000, chunks=100)

        # check metadata
        assert array_meta_key in store
        meta = store._metadata_class.decode_array_metadata(store[array_meta_key])
        assert ZARR_FORMAT == meta['zarr_format']
        assert (1000,) == meta['shape']
        assert (100,) == meta['chunks']
        assert np.dtype(None) == meta['dtype']
        # N5Store wraps the actual compressor
        compressor_config = meta['compressor']['compressor_config']
        assert default_compressor.get_config() == compressor_config
        # N5Store always has a fill value of 0
        assert meta['fill_value'] == 0
        assert meta['dimension_separator'] == '.'
        # Top-level groups AND arrays should have
        # the n5 keyword in metadata
        raw_n5_meta = json.loads(store[n5_attrs_key])
        assert raw_n5_meta.get('n5', None) == N5_FORMAT

    def test_init_array_path(self):
        path = 'foo/bar'
        store = self.create_store()
        init_array(store, shape=1000, chunks=100, path=path)

        # check metadata
        key = path + '/' + array_meta_key
        assert key in store
        meta = store._metadata_class.decode_array_metadata(store[key])
        assert ZARR_FORMAT == meta['zarr_format']
        assert (1000,) == meta['shape']
        assert (100,) == meta['chunks']
        assert np.dtype(None) == meta['dtype']
        # N5Store wraps the actual compressor
        compressor_config = meta['compressor']['compressor_config']
        assert default_compressor.get_config() == compressor_config
        # N5Store always has a fill value of 0
        assert meta['fill_value'] == 0

    def test_init_array_compat(self):
        store = self.create_store()
        init_array(store, shape=1000, chunks=100, compressor='none')
        meta = store._metadata_class.decode_array_metadata(store[array_meta_key])
        # N5Store wraps the actual compressor
        compressor_config = meta['compressor']['compressor_config']
        assert compressor_config is None

    def test_init_array_overwrite(self):
        self._test_init_array_overwrite('C')

    def test_init_array_overwrite_path(self):
        self._test_init_array_overwrite_path('C')

    def test_init_array_overwrite_chunk_store(self):
        self._test_init_array_overwrite_chunk_store('C')

    def test_init_group_overwrite(self):
        self._test_init_group_overwrite('C')

    def test_init_group_overwrite_path(self):
        self._test_init_group_overwrite_path('C')

    def test_init_group_overwrite_chunk_store(self):
        self._test_init_group_overwrite_chunk_store('C')

    def test_dimension_separator(self):

        with pytest.warns(UserWarning, match='dimension_separator'):
            self.create_store(dimension_separator='/')

    def test_init_group(self):
        store = self.create_store()
        init_group(store)
        store['.zattrs'] = json_dumps({'foo': 'bar'})
        # check metadata
        assert group_meta_key in store
        assert group_meta_key in store.listdir()
        assert group_meta_key in store.listdir('')
        meta = store._metadata_class.decode_group_metadata(store[group_meta_key])
        assert ZARR_FORMAT == meta['zarr_format']

    def test_filters(self):
        all_filters, all_errors = zip(*[
            (None, does_not_raise()),
            ([], does_not_raise()),
            ([AsType('f4', 'f8')], pytest.raises(ValueError)),
        ])
        for filters, error in zip(all_filters, all_errors):
            store = self.create_store()
            with error:
                init_array(store, shape=1000, chunks=100, filters=filters)


@pytest.mark.skipif(have_fsspec is False, reason="needs fsspec")
class TestNestedFSStore(TestNestedDirectoryStore):

    def create_store(self, normalize_keys=False, path=None, **kwargs):
        if path is None:
            path = tempfile.mkdtemp()
        atexit.register(atexit_rmtree, path)
        store = FSStore(path, normalize_keys=normalize_keys,
                        dimension_separator='/', auto_mkdir=True, **kwargs)
        return store

    def test_numbered_groups(self):
        import zarr

        # Create an array
        store = self.create_store()
        group = zarr.group(store=store)
        arr = group.create_dataset('0', shape=(10, 10))
        arr[1] = 1

        # Read it back
        store = self.create_store(path=store.path)
        zarr.open_group(store.path)["0"]


class TestTempStore(StoreTests):

    def create_store(self, **kwargs):
        skip_if_nested_chunks(**kwargs)
        return TempStore(**kwargs)

    def test_setdel(self):
        store = self.create_store()
        setdel_hierarchy_checks(store, self.root)


class TestZipStore(StoreTests):

    ZipStoreClass = ZipStore

    def create_store(self, **kwargs):
        path = mktemp(suffix='.zip')
        atexit.register(os.remove, path)
        store = ZipStore(path, mode='w', **kwargs)
        return store

    def test_mode(self):
        with self.ZipStoreClass('data/store.zip', mode='w') as store:
            store[self.root + 'foo'] = b'bar'
        store = self.ZipStoreClass('data/store.zip', mode='r')
        with pytest.raises(PermissionError):
            store[self.root + 'foo'] = b'bar'
        with pytest.raises(PermissionError):
            store.clear()

    def test_flush(self):
        store = self.ZipStoreClass('data/store.zip', mode='w')
        store[self.root + 'foo'] = b'bar'
        store.flush()
        assert store[self.root + 'foo'] == b'bar'
        store.close()

        store = self.ZipStoreClass('data/store.zip', mode='r')
        store.flush()  # no-op

    def test_context_manager(self):
        with self.create_store() as store:
            store[self.root + 'foo'] = b'bar'
            store[self.root + 'baz'] = b'qux'
            assert 2 == len(store)

    def test_pop(self):
        # override because not implemented
        store = self.create_store()
        store[self.root + 'foo'] = b'bar'
        with pytest.raises(NotImplementedError):
            store.pop(self.root + 'foo')

    def test_popitem(self):
        # override because not implemented
        store = self.create_store()
        store[self.root + 'foo'] = b'bar'
        with pytest.raises(NotImplementedError):
            store.popitem()

    def test_permissions(self):
        store = self.ZipStoreClass('data/store.zip', mode='w')
        foo_key = 'foo' if self.version == 2 else self.root + 'foo'
        # TODO: cannot provide key ending in / for v3
        #       how to create an empty folder in that case?
        baz_key = 'baz/' if self.version == 2 else self.root + 'baz'
        store[foo_key] = b'bar'
        store[baz_key] = b''

        store.flush()
        store.close()
        z = ZipFile('data/store.zip', 'r')
        info = z.getinfo(foo_key)
        perm = oct(info.external_attr >> 16)
        assert perm == '0o644'
        info = z.getinfo(baz_key)
        perm = oct(info.external_attr >> 16)
        # only for posix platforms
        if os.name == 'posix':
            if self.version == 2:
                assert perm == '0o40775'
            else:
                # baz/ on v2, but baz on v3, so not a directory
                assert perm == '0o644'
        z.close()

    def test_store_and_retrieve_ndarray(self):
        store = ZipStore('data/store.zip')
        x = np.array([[1, 2], [3, 4]])
        store['foo'] = x
        y = np.frombuffer(store['foo'], dtype=x.dtype).reshape(x.shape)
        assert np.array_equiv(y, x)


class TestDBMStore(StoreTests):

    def create_store(self, dimension_separator=None):
        path = mktemp(suffix='.anydbm')
        atexit.register(atexit_rmglob, path + '*')
        # create store using default dbm implementation
        store = DBMStore(path, flag='n', dimension_separator=dimension_separator)
        return store

    def test_context_manager(self):
        with self.create_store() as store:
            store[self.root + 'foo'] = b'bar'
            store[self.root + 'baz'] = b'qux'
            assert 2 == len(store)


class TestDBMStoreDumb(TestDBMStore):

    def create_store(self, **kwargs):
        path = mktemp(suffix='.dumbdbm')
        atexit.register(atexit_rmglob, path + '*')

        import dbm.dumb as dumbdbm
        store = DBMStore(path, flag='n', open=dumbdbm.open, **kwargs)
        return store


class TestDBMStoreGnu(TestDBMStore):

    def create_store(self, **kwargs):
        gdbm = pytest.importorskip("dbm.gnu")
        path = mktemp(suffix=".gdbm")  # pragma: no cover
        atexit.register(os.remove, path)  # pragma: no cover
        store = DBMStore(
            path, flag="n", open=gdbm.open, write_lock=False, **kwargs
        )  # pragma: no cover
        return store  # pragma: no cover


class TestDBMStoreNDBM(TestDBMStore):

    def create_store(self, **kwargs):
        ndbm = pytest.importorskip("dbm.ndbm")
        path = mktemp(suffix=".ndbm")  # pragma: no cover
        atexit.register(atexit_rmglob, path + "*")  # pragma: no cover
        store = DBMStore(path, flag="n", open=ndbm.open, **kwargs)  # pragma: no cover
        return store  # pragma: no cover


class TestDBMStoreBerkeleyDB(TestDBMStore):

    def create_store(self, **kwargs):
        bsddb3 = pytest.importorskip("bsddb3")
        path = mktemp(suffix='.dbm')
        atexit.register(os.remove, path)
        store = DBMStore(path, flag='n', open=bsddb3.btopen, write_lock=False, **kwargs)
        return store


class TestLMDBStore(StoreTests):

    def create_store(self, **kwargs):
        pytest.importorskip("lmdb")
        path = mktemp(suffix='.lmdb')
        atexit.register(atexit_rmtree, path)
        buffers = True
        store = LMDBStore(path, buffers=buffers, **kwargs)
        return store

    def test_context_manager(self):
        with self.create_store() as store:
            store[self.root + 'foo'] = b'bar'
            store[self.root + 'baz'] = b'qux'
            assert 2 == len(store)


class TestSQLiteStore(StoreTests):

    def create_store(self, **kwargs):
        pytest.importorskip("sqlite3")
        path = mktemp(suffix='.db')
        atexit.register(atexit_rmtree, path)
        store = SQLiteStore(path, **kwargs)
        return store

    def test_underscore_in_name(self):
        path = mktemp(suffix='.db')
        atexit.register(atexit_rmtree, path)
        store = SQLiteStore(path)
        store['a'] = b'aaa'
        store['a_b'] = b'aa_bb'
        store.rmdir('a')
        assert 'a_b' in store


class TestSQLiteStoreInMemory(TestSQLiteStore):

    def create_store(self, **kwargs):
        pytest.importorskip("sqlite3")
        store = SQLiteStore(':memory:', **kwargs)
        return store

    def test_pickle(self):

        # setup store
        store = self.create_store()
        store[self.root + 'foo'] = b'bar'
        store[self.root + 'baz'] = b'quux'

        # round-trip through pickle
        with pytest.raises(PicklingError):
            pickle.dumps(store)


@skip_test_env_var("ZARR_TEST_MONGO")
class TestMongoDBStore(StoreTests):

    def create_store(self, **kwargs):
        pytest.importorskip("pymongo")
        store = MongoDBStore(host='127.0.0.1', database='zarr_tests',
                             collection='zarr_tests', **kwargs)
        # start with an empty store
        store.clear()
        return store


@skip_test_env_var("ZARR_TEST_REDIS")
class TestRedisStore(StoreTests):

    def create_store(self, **kwargs):
        # TODO: this is the default host for Redis on Travis,
        # we probably want to generalize this though
        pytest.importorskip("redis")
        store = RedisStore(host='localhost', port=6379, **kwargs)
        # start with an empty store
        store.clear()
        return store


class CacheTests(object):

<<<<<<< HEAD
    def create_store(self):  # pragma: no cover
        raise NotImplementedError

    def create_cache(self, store, max_size=None):  # pragma: no cover
        raise NotImplementedError
=======
    CountingClass = CountingDict
    LRUStoreClass = LRUStoreCache

    def create_store(self, **kwargs):
        # wrapper therefore no dimension_separator argument
        skip_if_nested_chunks(**kwargs)
        return self.LRUStoreClass(dict(), max_size=2**27)
>>>>>>> f3616313

    def test_cache_values_no_max_size(self):

        # setup store
        store = self.CountingClass()
        foo_key = self.root + 'foo'
        bar_key = self.root + 'bar'
        store[foo_key] = b'xxx'
        store[bar_key] = b'yyy'
        assert 0 == store.counter['__getitem__', foo_key]
        assert 1 == store.counter['__setitem__', foo_key]
        assert 0 == store.counter['__getitem__', bar_key]
        assert 1 == store.counter['__setitem__', bar_key]

        # setup cache
<<<<<<< HEAD
        cache = self.create_cache(store)
=======
        cache = self.LRUStoreClass(store, max_size=None)
>>>>>>> f3616313
        assert 0 == cache.hits
        assert 0 == cache.misses

        # test first __getitem__, cache miss
        assert b'xxx' == cache[foo_key]
        assert 1 == store.counter['__getitem__', foo_key]
        assert 1 == store.counter['__setitem__', foo_key]
        assert 0 == cache.hits
        assert 1 == cache.misses

        # test second __getitem__, cache hit
        assert b'xxx' == cache[foo_key]
        assert 1 == store.counter['__getitem__', foo_key]
        assert 1 == store.counter['__setitem__', foo_key]
        assert 1 == cache.hits
        assert 1 == cache.misses

        # test __setitem__, __getitem__
        cache[foo_key] = b'zzz'
        assert 1 == store.counter['__getitem__', foo_key]
        assert 2 == store.counter['__setitem__', foo_key]
        # should be a cache hit
        assert b'zzz' == cache[foo_key]
        assert 1 == store.counter['__getitem__', foo_key]
        assert 2 == store.counter['__setitem__', foo_key]
        assert 2 == cache.hits
        assert 1 == cache.misses

        # manually invalidate all cached values
        cache.invalidate_values()
        assert b'zzz' == cache[foo_key]
        assert 2 == store.counter['__getitem__', foo_key]
        assert 2 == store.counter['__setitem__', foo_key]
        cache.invalidate()
        assert b'zzz' == cache[foo_key]
        assert 3 == store.counter['__getitem__', foo_key]
        assert 2 == store.counter['__setitem__', foo_key]

<<<<<<< HEAD
=======
        # test __delitem__
        del cache[foo_key]
        with pytest.raises(KeyError):
            # noinspection PyStatementEffect
            cache[foo_key]
        with pytest.raises(KeyError):
            # noinspection PyStatementEffect
            store[foo_key]

        # verify other keys untouched
        assert 0 == store.counter['__getitem__', bar_key]
        assert 1 == store.counter['__setitem__', bar_key]

>>>>>>> f3616313
    def test_cache_values_with_max_size(self):

        # setup store
        store = self.CountingClass()
        foo_key = self.root + 'foo'
        bar_key = self.root + 'bar'
        store[foo_key] = b'xxx'
        store[bar_key] = b'yyy'
        assert 0 == store.counter['__getitem__', foo_key]
        assert 0 == store.counter['__getitem__', bar_key]
        # setup cache - can only hold one item
<<<<<<< HEAD
        cache = self.create_cache(store, max_size=5)
=======
        cache = self.LRUStoreClass(store, max_size=5)
>>>>>>> f3616313
        assert 0 == cache.hits
        assert 0 == cache.misses

        # test first 'foo' __getitem__, cache miss
        assert b'xxx' == cache[foo_key]
        assert 1 == store.counter['__getitem__', foo_key]
        assert 0 == cache.hits
        assert 1 == cache.misses

        # test second 'foo' __getitem__, cache hit
        assert b'xxx' == cache[foo_key]
        assert 1 == store.counter['__getitem__', foo_key]
        assert 1 == cache.hits
        assert 1 == cache.misses

        # test first 'bar' __getitem__, cache miss
        assert b'yyy' == cache[bar_key]
        assert 1 == store.counter['__getitem__', bar_key]
        assert 1 == cache.hits
        assert 2 == cache.misses

        # test second 'bar' __getitem__, cache hit
        assert b'yyy' == cache[bar_key]
        assert 1 == store.counter['__getitem__', bar_key]
        assert 2 == cache.hits
        assert 2 == cache.misses

        # test 'foo' __getitem__, should have been evicted, cache miss
        assert b'xxx' == cache[foo_key]
        assert 2 == store.counter['__getitem__', foo_key]
        assert 2 == cache.hits
        assert 3 == cache.misses

        # test 'bar' __getitem__, should have been evicted, cache miss
        assert b'yyy' == cache[bar_key]
        assert 2 == store.counter['__getitem__', bar_key]
        assert 2 == cache.hits
        assert 4 == cache.misses

        # setup store
        store = self.CountingClass()
        store[foo_key] = b'xxx'
        store[bar_key] = b'yyy'
        assert 0 == store.counter['__getitem__', foo_key]
        assert 0 == store.counter['__getitem__', bar_key]
        # setup cache - can hold two items
        cache = self.LRUStoreClass(store, max_size=6)
        assert 0 == cache.hits
        assert 0 == cache.misses

        # test first 'foo' __getitem__, cache miss
        assert b'xxx' == cache[foo_key]
        assert 1 == store.counter['__getitem__', foo_key]
        assert 0 == cache.hits
        assert 1 == cache.misses

        # test second 'foo' __getitem__, cache hit
        assert b'xxx' == cache[foo_key]
        assert 1 == store.counter['__getitem__', foo_key]
        assert 1 == cache.hits
        assert 1 == cache.misses

        # test first 'bar' __getitem__, cache miss
        assert b'yyy' == cache[bar_key]
        assert 1 == store.counter['__getitem__', bar_key]
        assert 1 == cache.hits
        assert 2 == cache.misses

        # test second 'bar' __getitem__, cache hit
        assert b'yyy' == cache[bar_key]
        assert 1 == store.counter['__getitem__', bar_key]
        assert 2 == cache.hits
        assert 2 == cache.misses

        # test 'foo' __getitem__, should still be cached
        assert b'xxx' == cache[foo_key]
        assert 1 == store.counter['__getitem__', foo_key]
        assert 3 == cache.hits
        assert 2 == cache.misses

        # test 'bar' __getitem__, should still be cached
        assert b'yyy' == cache[bar_key]
        assert 1 == store.counter['__getitem__', bar_key]
        assert 4 == cache.hits
        assert 2 == cache.misses


class TestLRUStoreCache(StoreTests, CacheTests):

    def create_store(self, **kwargs):
        # wrapper therefore no dimension_separator argument
        skip_if_nested_chunks(**kwargs)
        return LRUStoreCache(dict(), max_size=2**27)

    def create_cache(self, store, max_size=None):
        return LRUStoreCache(store=store, max_size=max_size)

    def test_delitem(self):
        # setup store
        store = CountingDict()
        store['foo'] = b'xxx'
        store['bar'] = b'yyy'

        # setup cache
        cache = self.create_cache(store)

        del cache['foo']
        with pytest.raises(KeyError):
            # noinspection PyStatementEffect
            cache['foo']
        with pytest.raises(KeyError):
            # noinspection PyStatementEffect
            store['foo']

        # verify other keys untouched
        assert 0 == store.counter['__getitem__', 'bar']
        assert 1 == store.counter['__setitem__', 'bar']

    def test_cache_keys(self):

        # setup
        store = self.CountingClass()
        foo_key = self.root + 'foo'
        bar_key = self.root + 'bar'
        baz_key = self.root + 'baz'
        store[foo_key] = b'xxx'
        store[bar_key] = b'yyy'
        assert 0 == store.counter['__contains__', foo_key]
        assert 0 == store.counter['__iter__']
        assert 0 == store.counter['keys']
<<<<<<< HEAD
        cache = self.create_cache(store, max_size=None)
=======
        cache = self.LRUStoreClass(store, max_size=None)
>>>>>>> f3616313

        # keys should be cached on first call
        keys = sorted(cache.keys())
        assert keys == [bar_key, foo_key]
        assert 1 == store.counter['keys']
        # keys should now be cached
        assert keys == sorted(cache.keys())
        assert 1 == store.counter['keys']
        assert foo_key in cache
        assert 0 == store.counter['__contains__', foo_key]
        assert keys == sorted(cache)
        assert 0 == store.counter['__iter__']
        assert 1 == store.counter['keys']

        # cache should be cleared if store is modified - crude but simple for now
        cache[baz_key] = b'zzz'
        keys = sorted(cache.keys())
        assert keys == [bar_key, baz_key, foo_key]
        assert 2 == store.counter['keys']
        # keys should now be cached
        assert keys == sorted(cache.keys())
        assert 2 == store.counter['keys']

        # manually invalidate keys
        cache.invalidate_keys()
        keys = sorted(cache.keys())
        assert keys == [bar_key, baz_key, foo_key]
        assert 3 == store.counter['keys']
        assert 0 == store.counter['__contains__', foo_key]
        assert 0 == store.counter['__iter__']
        cache.invalidate_keys()
        keys = sorted(cache)
        assert keys == [bar_key, baz_key, foo_key]
        assert 4 == store.counter['keys']
        assert 0 == store.counter['__contains__', foo_key]
        assert 0 == store.counter['__iter__']
        cache.invalidate_keys()
        assert foo_key in cache
        assert 5 == store.counter['keys']
        assert 0 == store.counter['__contains__', foo_key]
        assert 0 == store.counter['__iter__']

        # check these would get counted if called directly
        assert foo_key in store
        assert 1 == store.counter['__contains__', foo_key]
        assert keys == sorted(store)
        assert 1 == store.counter['__iter__']


class TestLRUChunkCache(MutableMappingStoreTests, CacheTests):

    # mock test object that will act as both the cache and the array
    class MockChunkCacheArray(object):

        def __init__(self, chunk_cache, store):
            self.chunk_cache = chunk_cache
            self._store = store
            self.hits = 0
            self.misses = 0

        def __setitem__(self, key, value):
            self._store[key] = value
            self.chunk_cache[key] = value
            self._reset_hits_misses()

        def __getitem__(self, item):
            try:
                value = self.chunk_cache[item]
            except KeyError:
                value = self._store[item]
                self.chunk_cache[item] = value
            self._reset_hits_misses()
            return value

        def __delitem__(self, key):
            self.chunk_cache.__delitem__(key)

        def _reset_hits_misses(self):
            self.hits = self.chunk_cache.hits
            self.misses = self.chunk_cache.misses

        def invalidate(self):
            self.chunk_cache.invalidate()

        def invalidate_values(self):
            self.chunk_cache.invalidate_values()

    def create_store(self):
        return LRUChunkCache(max_size=2**27)

    def create_cache(self, store, max_size=None):
        return self.MockChunkCacheArray(LRUChunkCache(max_size=max_size), store=store)

    def test_delitem(self):
        # setup store
        store = CountingDict()
        store['foo'] = b'xxx'
        store['bar'] = b'yyy'

        # setup cache
        cache = self.create_cache(store)

        cache['foo']
        del cache['foo']
        with pytest.raises(KeyError):
            # noinspection PyStatementEffect
            cache.chunk_cache['foo']

        # verify other keys untouched
        assert 0 == store.counter['__getitem__', 'bar']
        assert 1 == store.counter['__setitem__', 'bar']


def test_getsize():
    store = KVStore(dict())
    store['foo'] = b'aaa'
    store['bar'] = b'bbbb'
    store['baz/quux'] = b'ccccc'
    assert 7 == getsize(store)
    assert 5 == getsize(store, 'baz')

    store = KVStore(dict())
    store['boo'] = None
    assert -1 == getsize(store)


@pytest.mark.parametrize('dict_store', [False, True])
def test_migrate_1to2(dict_store):
    from zarr import meta_v1

    # N.B., version 1 did not support hierarchies, so we only have to be
    # concerned about migrating a single array at the root of the store

    # setup
    store = dict() if dict_store else KVStore(dict())
    meta = dict(
        shape=(100,),
        chunks=(10,),
        dtype=np.dtype('f4'),
        compression='zlib',
        compression_opts=1,
        fill_value=None,
        order='C'
    )
    meta_json = meta_v1.encode_metadata(meta)
    store['meta'] = meta_json
    store['attrs'] = json.dumps(dict()).encode('ascii')

    # run migration
    migrate_1to2(store)

    # check results
    assert 'meta' not in store
    assert array_meta_key in store
    assert 'attrs' not in store
    assert attrs_key in store
    meta_migrated = decode_array_metadata(store[array_meta_key])
    assert 2 == meta_migrated['zarr_format']

    # preserved fields
    for f in 'shape', 'chunks', 'dtype', 'fill_value', 'order':
        assert meta[f] == meta_migrated[f]

    # migrate should have added empty filters field
    assert meta_migrated['filters'] is None

    # check compression and compression_opts migrated to compressor
    assert 'compression' not in meta_migrated
    assert 'compression_opts' not in meta_migrated
    assert meta_migrated['compressor'] == Zlib(1).get_config()

    # check dict compression_opts
    store = dict() if dict_store else KVStore(dict())
    meta['compression'] = 'blosc'
    meta['compression_opts'] = dict(cname='lz4', clevel=5, shuffle=1)
    meta_json = meta_v1.encode_metadata(meta)
    store['meta'] = meta_json
    store['attrs'] = json.dumps(dict()).encode('ascii')
    migrate_1to2(store)
    meta_migrated = decode_array_metadata(store[array_meta_key])
    assert 'compression' not in meta_migrated
    assert 'compression_opts' not in meta_migrated
    assert (meta_migrated['compressor'] ==
            Blosc(cname='lz4', clevel=5, shuffle=1).get_config())

    # check 'none' compression is migrated to None (null in JSON)
    store = dict() if dict_store else KVStore(dict())
    meta['compression'] = 'none'
    meta_json = meta_v1.encode_metadata(meta)
    store['meta'] = meta_json
    store['attrs'] = json.dumps(dict()).encode('ascii')
    migrate_1to2(store)
    meta_migrated = decode_array_metadata(store[array_meta_key])
    assert 'compression' not in meta_migrated
    assert 'compression_opts' not in meta_migrated
    assert meta_migrated['compressor'] is None


def test_format_compatibility():

    # This test is intended to catch any unintended changes that break the ability to
    # read data stored with a previous minor version (which should be format-compatible).

    # fixture data
    fixture = group(store=DirectoryStore('fixture'))

    # set seed to get consistent random data
    np.random.seed(42)

    arrays_chunks = [
        (np.arange(1111, dtype='<i1'), 100),
        (np.arange(1111, dtype='<i2'), 100),
        (np.arange(1111, dtype='<i4'), 100),
        (np.arange(1111, dtype='<i8'), 1000),
        (np.random.randint(0, 200, size=2222, dtype='u1').astype('<u1'), 100),
        (np.random.randint(0, 2000, size=2222, dtype='u2').astype('<u2'), 100),
        (np.random.randint(0, 2000, size=2222, dtype='u4').astype('<u4'), 100),
        (np.random.randint(0, 2000, size=2222, dtype='u8').astype('<u8'), 100),
        (np.linspace(0, 1, 3333, dtype='<f2'), 100),
        (np.linspace(0, 1, 3333, dtype='<f4'), 100),
        (np.linspace(0, 1, 3333, dtype='<f8'), 100),
        (np.random.normal(loc=0, scale=1, size=4444).astype('<f2'), 100),
        (np.random.normal(loc=0, scale=1, size=4444).astype('<f4'), 100),
        (np.random.normal(loc=0, scale=1, size=4444).astype('<f8'), 100),
        (np.random.choice([b'A', b'C', b'G', b'T'],
                          size=5555, replace=True).astype('S'), 100),
        (np.random.choice(['foo', 'bar', 'baz', 'quux'],
                          size=5555, replace=True).astype('<U'), 100),
        (np.random.choice([0, 1/3, 1/7, 1/9, np.nan],
                          size=5555, replace=True).astype('<f8'), 100),
        (np.random.randint(0, 2, size=5555, dtype=bool), 100),
        (np.arange(20000, dtype='<i4').reshape(2000, 10, order='C'), (100, 3)),
        (np.arange(20000, dtype='<i4').reshape(200, 100, order='F'), (100, 30)),
        (np.arange(20000, dtype='<i4').reshape(200, 10, 10, order='C'), (100, 3, 3)),
        (np.arange(20000, dtype='<i4').reshape(20, 100, 10, order='F'), (10, 30, 3)),
        (np.arange(20000, dtype='<i4').reshape(20, 10, 10, 10, order='C'), (10, 3, 3, 3)),
        (np.arange(20000, dtype='<i4').reshape(20, 10, 10, 10, order='F'), (10, 3, 3, 3)),
    ]

    compressors = [
        None,
        Zlib(level=1),
        BZ2(level=1),
        Blosc(cname='zstd', clevel=1, shuffle=0),
        Blosc(cname='zstd', clevel=1, shuffle=1),
        Blosc(cname='zstd', clevel=1, shuffle=2),
        Blosc(cname='lz4', clevel=1, shuffle=0),
    ]

    for i, (arr, chunks) in enumerate(arrays_chunks):

        if arr.flags.f_contiguous:
            order = 'F'
        else:
            order = 'C'

        for j, compressor in enumerate(compressors):
            path = '{}/{}'.format(i, j)

            if path not in fixture:  # pragma: no cover
                # store the data - should be one-time operation
                fixture.array(path, data=arr, chunks=chunks, order=order,
                              compressor=compressor)

            # setup array
            z = fixture[path]

            # check contents
            if arr.dtype.kind == 'f':
                assert_array_almost_equal(arr, z[:])
            else:
                assert_array_equal(arr, z[:])

            # check dtype
            assert arr.dtype == z.dtype

            # check compressor
            if compressor is None:
                assert z.compressor is None
            else:
                assert compressor.codec_id == z.compressor.codec_id
                assert compressor.get_config() == z.compressor.get_config()


@skip_test_env_var("ZARR_TEST_ABS")
class TestABSStore(StoreTests):

    ABSStoreClass = ABSStore

    def create_store(self, prefix=None, **kwargs):
        container_client = abs_container()
        store = self.ABSStoreClass(
            prefix=prefix,
            client=container_client,
            **kwargs,
        )
        store.rmdir()
        return store

    def test_non_client_deprecated(self):
        with pytest.warns(FutureWarning, match='Providing'):
            store = self.ABSStoreClass(
                "container", account_name="account_name", account_key="account_key"
            )

        for attr in ["container", "account_name", "account_key"]:
            with pytest.warns(FutureWarning, match=attr):
                result = getattr(store, attr)
            assert result == attr

    def test_iterators_with_prefix(self):
        prefixes = ['test_prefix', '/test_prefix', 'test_prefix/', 'test/prefix']

        if self.version < 3:
            # empty prefix not allowed in v3
            prefixes += ['', None]

        for prefix in prefixes:
            store = self.create_store(prefix=prefix)

            # test iterator methods on empty store
            assert 0 == len(store)
            assert set() == set(store)
            assert set() == set(store.keys())
            assert set() == set(store.values())
            assert set() == set(store.items())

            prefix = meta_root if self.version > 2 else ''
            # setup some values
            store[prefix + 'a'] = b'aaa'
            store[prefix + 'b'] = b'bbb'
            store[prefix + 'c/d'] = b'ddd'
            store[prefix + 'c/e/f'] = b'fff'

            # test iterators on store with data
            assert 4 == len(store)
            keys = [prefix + 'a', prefix + 'b', prefix + 'c/d', prefix + 'c/e/f']
            values = [b'aaa', b'bbb', b'ddd', b'fff']
            items = list(zip(keys, values))
            assert set(keys) == set(store)
            assert set(keys) == set(store.keys())
            assert set(values) == set(store.values())
            assert set(items) == set(store.items())

    def test_getsize(self):
        return super().test_getsize()

    def test_hierarchy(self):
        return super().test_hierarchy()

    @pytest.mark.skipif(sys.version_info < (3, 7), reason="attr not serializable in py36")
    def test_pickle(self):
        # internal attribute on ContainerClient isn't serializable for py36 and earlier
        super().test_pickle()


class TestConsolidatedMetadataStore:

    version = 2
    ConsolidatedMetadataClass = ConsolidatedMetadataStore

    @property
    def metadata_key(self):
        return '.zmetadata'

    def test_bad_format(self):

        # setup store with consolidated metadata
        store = dict()
        consolidated = {
            # bad format version
            'zarr_consolidated_format': 0,
        }
        store[self.metadata_key] = json.dumps(consolidated).encode()

        # check appropriate error is raised
        with pytest.raises(MetadataError):
            self.ConsolidatedMetadataClass(store)

    def test_bad_store_version(self):
        with pytest.raises(ValueError):
            self.ConsolidatedMetadataClass(KVStoreV3(dict()))

    def test_read_write(self):

        # setup store with consolidated metadata
        store = dict()
        consolidated = {
            'zarr_consolidated_format': 1,
            'metadata': {
                'foo': 'bar',
                'baz': 42,
            }
        }
        store[self.metadata_key] = json.dumps(consolidated).encode()

        # create consolidated store
        cs = self.ConsolidatedMetadataClass(store)

        # test __contains__, __getitem__
        for key, value in consolidated['metadata'].items():
            assert key in cs
            assert value == cs[key]

        # test __delitem__, __setitem__
        with pytest.raises(PermissionError):
            del cs['foo']
        with pytest.raises(PermissionError):
            cs['bar'] = 0
        with pytest.raises(PermissionError):
            cs["spam"] = "eggs"


# standalone test we do not want to run on each store.


def test_fill_value_change():
    a = zarr.create((10, 10), dtype=int)

    assert a[0, 0] == 0

    a.fill_value = 1

    assert a[0, 0] == 1

    assert json.loads(a.store[".zarray"])["fill_value"] == 1


def test_get_hierarchy_metadata_v2():
    # v2 stores do not have hierarchy metadata (i.e. zarr.json)
    with pytest.raises(ValueError):
        _get_hierarchy_metadata(KVStore(dict))


def test_normalize_store_arg(tmpdir):
    with pytest.raises(ValueError):
        normalize_store_arg(dict(), zarr_version=4)

    for ext, Class in [('.zip', ZipStore), ('.n5', N5Store)]:
        fn = tmpdir.join('store' + ext)
        store = normalize_store_arg(str(fn), zarr_version=2, mode='w')
        assert isinstance(store, Class)

    if have_fsspec:
        path = tempfile.mkdtemp()
        store = normalize_store_arg("file://" + path, zarr_version=2, mode='w')
        assert isinstance(store, FSStore)


def test_meta_prefix_6853():

    fixture = pathlib.Path(zarr.__file__).resolve().parent.parent / "fixture"
    meta = fixture / "meta"
    if not meta.exists():   # pragma: no cover
        s = DirectoryStore(str(meta), dimension_separator=".")
        a = zarr.open(store=s, mode="w", shape=(2, 2), dtype="<i8")
        a[:] = [[1, 2], [3, 4]]

    fixtures = group(store=DirectoryStore(str(fixture)))
    assert list(fixtures.arrays())<|MERGE_RESOLUTION|>--- conflicted
+++ resolved
@@ -26,18 +26,8 @@
 from zarr.meta import ZARR_FORMAT, decode_array_metadata
 from zarr.n5 import N5Store, N5FSStore, N5_FORMAT, n5_attrs_key
 from zarr.storage import (ABSStore, ConsolidatedMetadataStore, DBMStore,
-<<<<<<< HEAD
-                          DictStore, DirectoryStore, LMDBStore, LRUStoreCache,
-                          LRUChunkCache, MemoryStore, MongoDBStore,
-                          NestedDirectoryStore, RedisStore, SQLiteStore,
-                          TempStore, ZipStore, array_meta_key, atexit_rmglob,
-                          atexit_rmtree, attrs_key, default_compressor, getsize,
-                          group_meta_key, init_array, init_group, migrate_1to2)
-from zarr.storage import FSStore
-from zarr.tests.util import CountingDict, have_fsspec, skip_test_env_var, abs_container
-=======
                           DictStore, DirectoryStore, KVStore, LMDBStore,
-                          LRUStoreCache, MemoryStore, MongoDBStore,
+                          LRUStoreCache, LRUChunkCache, MemoryStore, MongoDBStore,
                           NestedDirectoryStore, RedisStore, SQLiteStore,
                           Store, TempStore, ZipStore,
                           array_meta_key, atexit_rmglob, atexit_rmtree,
@@ -48,7 +38,6 @@
 from zarr._storage.v3 import KVStoreV3
 from zarr.tests.util import CountingDict, have_fsspec, skip_test_env_var, abs_container, mktemp
 from zarr.util import json_dumps
->>>>>>> f3616313
 
 
 @contextmanager
@@ -70,10 +59,6 @@
         pytest.skip("nested chunks are unsupported")
 
 
-<<<<<<< HEAD
-class MutableMappingStoreTests(object):
-    """Abstract Mutable Mapping Tests"""
-=======
 def test_kvstore_repr():
     repr(KVStore(dict()))
 
@@ -122,9 +107,8 @@
         listdir(store)
 
 
-class StoreTests:
-    """Abstract store tests."""
->>>>>>> f3616313
+class MutableMappingStoreTests(object):
+    """Abstract Mutable Mapping Tests"""
 
     version = 2
     root = ''
@@ -132,10 +116,6 @@
     def create_store(self, **kwargs):  # pragma: no cover
         # implement in sub-class
         raise NotImplementedError
-
-    def test_context_manager(self):
-        with self.create_store():
-            pass
 
     def test_get_set_del_contains(self):
         store = self.create_store()
@@ -327,9 +307,12 @@
 
         store.close()
 
-
 class StoreTests(MutableMappingStoreTests):
     """Abstract store tests."""
+    
+    def test_context_manager(self):
+        with self.create_store():
+            pass
 
     # noinspection PyStatementEffect
     def test_hierarchy(self):
@@ -2009,23 +1992,15 @@
         return store
 
 
-class CacheTests(object):
-
-<<<<<<< HEAD
+class CacheTests:
+
+    CountingClass = CountingDict
+    
     def create_store(self):  # pragma: no cover
         raise NotImplementedError
 
     def create_cache(self, store, max_size=None):  # pragma: no cover
         raise NotImplementedError
-=======
-    CountingClass = CountingDict
-    LRUStoreClass = LRUStoreCache
-
-    def create_store(self, **kwargs):
-        # wrapper therefore no dimension_separator argument
-        skip_if_nested_chunks(**kwargs)
-        return self.LRUStoreClass(dict(), max_size=2**27)
->>>>>>> f3616313
 
     def test_cache_values_no_max_size(self):
 
@@ -2041,11 +2016,7 @@
         assert 1 == store.counter['__setitem__', bar_key]
 
         # setup cache
-<<<<<<< HEAD
-        cache = self.create_cache(store)
-=======
-        cache = self.LRUStoreClass(store, max_size=None)
->>>>>>> f3616313
+        cache = self.create_cache(store, max_size=None)
         assert 0 == cache.hits
         assert 0 == cache.misses
 
@@ -2084,22 +2055,6 @@
         assert 3 == store.counter['__getitem__', foo_key]
         assert 2 == store.counter['__setitem__', foo_key]
 
-<<<<<<< HEAD
-=======
-        # test __delitem__
-        del cache[foo_key]
-        with pytest.raises(KeyError):
-            # noinspection PyStatementEffect
-            cache[foo_key]
-        with pytest.raises(KeyError):
-            # noinspection PyStatementEffect
-            store[foo_key]
-
-        # verify other keys untouched
-        assert 0 == store.counter['__getitem__', bar_key]
-        assert 1 == store.counter['__setitem__', bar_key]
-
->>>>>>> f3616313
     def test_cache_values_with_max_size(self):
 
         # setup store
@@ -2111,11 +2066,7 @@
         assert 0 == store.counter['__getitem__', foo_key]
         assert 0 == store.counter['__getitem__', bar_key]
         # setup cache - can only hold one item
-<<<<<<< HEAD
         cache = self.create_cache(store, max_size=5)
-=======
-        cache = self.LRUStoreClass(store, max_size=5)
->>>>>>> f3616313
         assert 0 == cache.hits
         assert 0 == cache.misses
 
@@ -2162,7 +2113,7 @@
         assert 0 == store.counter['__getitem__', foo_key]
         assert 0 == store.counter['__getitem__', bar_key]
         # setup cache - can hold two items
-        cache = self.LRUStoreClass(store, max_size=6)
+        cache = self.create_cache(store, max_size=6)
         assert 0 == cache.hits
         assert 0 == cache.misses
 
@@ -2205,17 +2156,19 @@
 
 class TestLRUStoreCache(StoreTests, CacheTests):
 
+    LRUStoreClass = LRUStoreCache
+
     def create_store(self, **kwargs):
         # wrapper therefore no dimension_separator argument
         skip_if_nested_chunks(**kwargs)
-        return LRUStoreCache(dict(), max_size=2**27)
+        return self.LRUStoreClass(dict(), max_size=2**27)
 
     def create_cache(self, store, max_size=None):
-        return LRUStoreCache(store=store, max_size=max_size)
+        return self.LRUStoreClass(store=store, max_size=max_size)
 
     def test_delitem(self):
         # setup store
-        store = CountingDict()
+        store = self.CountingClass()
         store['foo'] = b'xxx'
         store['bar'] = b'yyy'
 
@@ -2246,11 +2199,7 @@
         assert 0 == store.counter['__contains__', foo_key]
         assert 0 == store.counter['__iter__']
         assert 0 == store.counter['keys']
-<<<<<<< HEAD
-        cache = self.create_cache(store, max_size=None)
-=======
-        cache = self.LRUStoreClass(store, max_size=None)
->>>>>>> f3616313
+        cache = self.create_cache(store=store, max_size=None)
 
         # keys should be cached on first call
         keys = sorted(cache.keys())
@@ -2346,7 +2295,7 @@
 
     def test_delitem(self):
         # setup store
-        store = CountingDict()
+        store = self.CountingClass()
         store['foo'] = b'xxx'
         store['bar'] = b'yyy'
 
