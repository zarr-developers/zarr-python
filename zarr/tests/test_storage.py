--- conflicted
+++ resolved
@@ -23,10 +23,10 @@
 from zarr.n5 import N5Store
 from zarr.storage import (ABSStore, ConsolidatedMetadataStore, DBMStore,
                           DictStore, DirectoryStore, LMDBStore, LRUStoreCache,
-                          MemoryStore, MongoDBStore, NestedDirectoryStore,
-                          RedisStore, SQLiteStore, TempStore, ZipStore,
-                          array_meta_key, atexit_rmglob, atexit_rmtree,
-                          attrs_key, default_compressor, getsize,
+                          LRUChunkCache, MemoryStore, MongoDBStore,
+                          NestedDirectoryStore, RedisStore, SQLiteStore,
+                          TempStore, ZipStore, array_meta_key, atexit_rmglob,
+                          atexit_rmtree, attrs_key, default_compressor, getsize,
                           group_meta_key, init_array, init_group, migrate_1to2)
 from zarr.tests.util import CountingDict
 
@@ -49,24 +49,6 @@
     import redis
 except ImportError:  # pragma: no cover
     redis = None
-
-<<<<<<< HEAD
-from zarr.storage import (init_array, array_meta_key, attrs_key, DictStore, MemoryStore,
-                          DirectoryStore, ZipStore, init_group, group_meta_key,
-                          getsize, migrate_1to2, TempStore, atexit_rmtree,
-                          NestedDirectoryStore, default_compressor, DBMStore,
-                          LMDBStore, SQLiteStore, ABSStore, atexit_rmglob, LRUStoreCache,
-                          ConsolidatedMetadataStore, MongoDBStore, RedisStore, LRUChunkCache)
-from zarr.meta import (decode_array_metadata, encode_array_metadata, ZARR_FORMAT,
-                       decode_group_metadata, encode_group_metadata)
-from zarr.compat import PY2
-from zarr.codecs import AsType, Zlib, Blosc, BZ2
-from zarr.errors import PermissionError, MetadataError
-from zarr.hierarchy import group
-from zarr.n5 import N5Store
-from zarr.tests.util import CountingDict
-=======
->>>>>>> 55ae9eb9
 
 try:
     from zarr.codecs import LZMA
