# -*- coding: utf-8 -*-
from __future__ import absolute_import, print_function, division
import unittest
from tempfile import mkdtemp, mktemp
import atexit
import shutil
import pickle
import os
import warnings


import numpy as np
from numpy.testing import assert_array_equal, assert_array_almost_equal
import pytest
from azure.storage.blob import BlockBlobService


from zarr.storage import (DirectoryStore, init_array, init_group, NestedDirectoryStore,
<<<<<<< HEAD
                          DBMStore, LMDBStore, atexit_rmtree, atexit_rmglob,
                          LRUStoreCache, ABSStore)
=======
                          DBMStore, LMDBStore, SQLiteStore, atexit_rmtree, atexit_rmglob,
                          LRUStoreCache)
>>>>>>> 43f7faef
from zarr.core import Array
from zarr.errors import PermissionError
from zarr.compat import PY2, text_type, binary_type
from zarr.util import buffer_size
from numcodecs import (Delta, FixedScaleOffset, Zlib, Blosc, BZ2, MsgPack, Pickle,
                       Categorize, JSON, VLenUTF8, VLenBytes, VLenArray)
from numcodecs.tests.common import greetings


# needed for PY2/PY3 consistent behaviour
if PY2:  # pragma: py3 no cover
    warnings.resetwarnings()
    warnings.simplefilter('always')


# noinspection PyMethodMayBeStatic
class TestArray(unittest.TestCase):

    def test_array_init(self):

        # normal initialization
        store = dict()
        init_array(store, shape=100, chunks=10)
        a = Array(store)
        assert isinstance(a, Array)
        assert (100,) == a.shape
        assert (10,) == a.chunks
        assert '' == a.path
        assert a.name is None
        assert a.basename is None
        assert store is a.store
        assert "8fecb7a17ea1493d9c1430d04437b4f5b0b34985" == a.hexdigest()

        # initialize at path
        store = dict()
        init_array(store, shape=100, chunks=10, path='foo/bar')
        a = Array(store, path='foo/bar')
        assert isinstance(a, Array)
        assert (100,) == a.shape
        assert (10,) == a.chunks
        assert 'foo/bar' == a.path
        assert '/foo/bar' == a.name
        assert 'bar' == a.basename
        assert store is a.store
        assert "8fecb7a17ea1493d9c1430d04437b4f5b0b34985" == a.hexdigest()

        # store not initialized
        store = dict()
        with pytest.raises(ValueError):
            Array(store)

        # group is in the way
        store = dict()
        init_group(store, path='baz')
        with pytest.raises(ValueError):
            Array(store, path='baz')

    def create_array(self, read_only=False, **kwargs):
        store = dict()
        kwargs.setdefault('compressor', Zlib(level=1))
        cache_metadata = kwargs.pop('cache_metadata', True)
        cache_attrs = kwargs.pop('cache_attrs', True)
        init_array(store, **kwargs)
        return Array(store, read_only=read_only, cache_metadata=cache_metadata,
                     cache_attrs=cache_attrs)

    def test_nbytes_stored(self):

        # dict as store
        z = self.create_array(shape=1000, chunks=100)
        expect_nbytes_stored = sum(buffer_size(v) for v in z.store.values())
        assert expect_nbytes_stored == z.nbytes_stored
        z[:] = 42
        expect_nbytes_stored = sum(buffer_size(v) for v in z.store.values())
        assert expect_nbytes_stored == z.nbytes_stored

        # mess with store
        try:
            z.store[z._key_prefix + 'foo'] = list(range(10))
            assert -1 == z.nbytes_stored
        except TypeError:
            pass

    # noinspection PyStatementEffect
    def test_array_1d(self):
        a = np.arange(1050)
        z = self.create_array(shape=a.shape, chunks=100, dtype=a.dtype)

        # check properties
        assert len(a) == len(z)
        assert a.ndim == z.ndim
        assert a.shape == z.shape
        assert a.dtype == z.dtype
        assert (100,) == z.chunks
        assert a.nbytes == z.nbytes
        assert 11 == z.nchunks
        assert 0 == z.nchunks_initialized
        assert (11,) == z.cdata_shape

        # check empty
        b = z[:]
        assert isinstance(b, np.ndarray)
        assert a.shape == b.shape
        assert a.dtype == b.dtype

        # check attributes
        z.attrs['foo'] = 'bar'
        assert 'bar' == z.attrs['foo']

        # set data
        z[:] = a

        # check properties
        assert a.nbytes == z.nbytes
        assert 11 == z.nchunks
        assert 11 == z.nchunks_initialized

        # check slicing
        assert_array_equal(a, np.array(z))
        assert_array_equal(a, z[:])
        assert_array_equal(a, z[...])
        # noinspection PyTypeChecker
        assert_array_equal(a, z[slice(None)])
        assert_array_equal(a[:10], z[:10])
        assert_array_equal(a[10:20], z[10:20])
        assert_array_equal(a[-10:], z[-10:])
        assert_array_equal(a[:10, ...], z[:10, ...])
        assert_array_equal(a[10:20, ...], z[10:20, ...])
        assert_array_equal(a[-10:, ...], z[-10:, ...])
        assert_array_equal(a[..., :10], z[..., :10])
        assert_array_equal(a[..., 10:20], z[..., 10:20])
        assert_array_equal(a[..., -10:], z[..., -10:])
        # ...across chunk boundaries...
        assert_array_equal(a[:110], z[:110])
        assert_array_equal(a[190:310], z[190:310])
        assert_array_equal(a[-110:], z[-110:])
        # single item
        assert a[0] == z[0]
        assert a[-1] == z[-1]
        # unusual integer items
        assert a[42] == z[np.int64(42)]
        assert a[42] == z[np.int32(42)]
        assert a[42] == z[np.uint64(42)]
        assert a[42] == z[np.uint32(42)]
        # too many indices
        with pytest.raises(IndexError):
            z[:, :]
        with pytest.raises(IndexError):
            z[0, :]
        with pytest.raises(IndexError):
            z[:, 0]
        with pytest.raises(IndexError):
            z[0, 0]
        # only single ellipsis allowed
        with pytest.raises(IndexError):
            z[..., ...]

        # check partial assignment
        b = np.arange(1e5, 2e5)
        z[190:310] = b[190:310]
        assert_array_equal(a[:190], z[:190])
        assert_array_equal(b[190:310], z[190:310])
        assert_array_equal(a[310:], z[310:])

    def test_array_1d_fill_value(self):
        for fill_value in -1, 0, 1, 10:

            a = np.arange(1050)
            f = np.empty_like(a)
            f.fill(fill_value)
            z = self.create_array(shape=a.shape, chunks=100, dtype=a.dtype,
                                  fill_value=fill_value)
            z[190:310] = a[190:310]

            assert_array_equal(f[:190], z[:190])
            assert_array_equal(a[190:310], z[190:310])
            assert_array_equal(f[310:], z[310:])

    def test_array_1d_set_scalar(self):
        # test setting the contents of an array with a scalar value

        # setup
        a = np.zeros(100)
        z = self.create_array(shape=a.shape, chunks=10, dtype=a.dtype)
        z[:] = a
        assert_array_equal(a, z[:])

        for value in -1, 0, 1, 10:
            a[15:35] = value
            z[15:35] = value
            assert_array_equal(a, z[:])
            a[:] = value
            z[:] = value
            assert_array_equal(a, z[:])

    def test_array_1d_selections(self):
        # light test here, full tests in test_indexing

        # setup
        a = np.arange(1050)
        z = self.create_array(shape=a.shape, chunks=100, dtype=a.dtype)
        z[:] = a

        # get
        assert_array_equal(a[50:150], z.get_orthogonal_selection(slice(50, 150)))
        assert_array_equal(a[50:150], z.oindex[50: 150])
        ix = [99, 100, 101]
        bix = np.zeros_like(a, dtype=bool)
        bix[ix] = True
        assert_array_equal(a[ix], z.get_orthogonal_selection(ix))
        assert_array_equal(a[ix], z.oindex[ix])
        assert_array_equal(a[ix], z.get_coordinate_selection(ix))
        assert_array_equal(a[ix], z.vindex[ix])
        assert_array_equal(a[bix], z.get_mask_selection(bix))
        assert_array_equal(a[bix], z.oindex[bix])
        assert_array_equal(a[bix], z.vindex[bix])

        # set
        z.set_orthogonal_selection(slice(50, 150), 1)
        assert_array_equal(1, z[50:150])
        z.oindex[50:150] = 2
        assert_array_equal(2, z[50:150])
        z.set_orthogonal_selection(ix, 3)
        assert_array_equal(3, z.get_coordinate_selection(ix))
        z.oindex[ix] = 4
        assert_array_equal(4, z.oindex[ix])
        z.set_coordinate_selection(ix, 5)
        assert_array_equal(5, z.get_coordinate_selection(ix))
        z.vindex[ix] = 6
        assert_array_equal(6, z.vindex[ix])
        z.set_mask_selection(bix, 7)
        assert_array_equal(7, z.get_mask_selection(bix))
        z.vindex[bix] = 8
        assert_array_equal(8, z.vindex[bix])
        z.oindex[bix] = 9
        assert_array_equal(9, z.oindex[bix])

    # noinspection PyStatementEffect
    def test_array_2d(self):
        a = np.arange(10000).reshape((1000, 10))
        z = self.create_array(shape=a.shape, chunks=(100, 2), dtype=a.dtype)

        # check properties
        assert len(a) == len(z)
        assert a.ndim == z.ndim
        assert a.shape == z.shape
        assert a.dtype == z.dtype
        assert (100, 2) == z.chunks
        assert 0 == z.nchunks_initialized
        assert (10, 5) == z.cdata_shape

        # set data
        z[:] = a

        # check properties
        assert a.nbytes == z.nbytes
        assert 50 == z.nchunks_initialized

        # check array-like
        assert_array_equal(a, np.array(z))

        # check slicing

        # total slice
        assert_array_equal(a, z[:])
        assert_array_equal(a, z[...])
        # noinspection PyTypeChecker
        assert_array_equal(a, z[slice(None)])

        # slice first dimension
        assert_array_equal(a[:10], z[:10])
        assert_array_equal(a[10:20], z[10:20])
        assert_array_equal(a[-10:], z[-10:])
        assert_array_equal(a[:10, :], z[:10, :])
        assert_array_equal(a[10:20, :], z[10:20, :])
        assert_array_equal(a[-10:, :], z[-10:, :])
        assert_array_equal(a[:10, ...], z[:10, ...])
        assert_array_equal(a[10:20, ...], z[10:20, ...])
        assert_array_equal(a[-10:, ...], z[-10:, ...])
        assert_array_equal(a[:10, :, ...], z[:10, :, ...])
        assert_array_equal(a[10:20, :, ...], z[10:20, :, ...])
        assert_array_equal(a[-10:, :, ...], z[-10:, :, ...])

        # slice second dimension
        assert_array_equal(a[:, :2], z[:, :2])
        assert_array_equal(a[:, 2:4], z[:, 2:4])
        assert_array_equal(a[:, -2:], z[:, -2:])
        assert_array_equal(a[..., :2], z[..., :2])
        assert_array_equal(a[..., 2:4], z[..., 2:4])
        assert_array_equal(a[..., -2:], z[..., -2:])
        assert_array_equal(a[:, ..., :2], z[:, ..., :2])
        assert_array_equal(a[:, ..., 2:4], z[:, ..., 2:4])
        assert_array_equal(a[:, ..., -2:], z[:, ..., -2:])

        # slice both dimensions
        assert_array_equal(a[:10, :2], z[:10, :2])
        assert_array_equal(a[10:20, 2:4], z[10:20, 2:4])
        assert_array_equal(a[-10:, -2:], z[-10:, -2:])

        # slicing across chunk boundaries
        assert_array_equal(a[:110], z[:110])
        assert_array_equal(a[190:310], z[190:310])
        assert_array_equal(a[-110:], z[-110:])
        assert_array_equal(a[:110, :], z[:110, :])
        assert_array_equal(a[190:310, :], z[190:310, :])
        assert_array_equal(a[-110:, :], z[-110:, :])
        assert_array_equal(a[:, :3], z[:, :3])
        assert_array_equal(a[:, 3:7], z[:, 3:7])
        assert_array_equal(a[:, -3:], z[:, -3:])
        assert_array_equal(a[:110, :3], z[:110, :3])
        assert_array_equal(a[190:310, 3:7], z[190:310, 3:7])
        assert_array_equal(a[-110:, -3:], z[-110:, -3:])

        # single row/col/item
        assert_array_equal(a[0], z[0])
        assert_array_equal(a[-1], z[-1])
        assert_array_equal(a[:, 0], z[:, 0])
        assert_array_equal(a[:, -1], z[:, -1])
        assert a[0, 0] == z[0, 0]
        assert a[-1, -1] == z[-1, -1]

        # too many indices
        with pytest.raises(IndexError):
            z[:, :, :]
        with pytest.raises(IndexError):
            z[0, :, :]
        with pytest.raises(IndexError):
            z[:, 0, :]
        with pytest.raises(IndexError):
            z[:, :, 0]
        with pytest.raises(IndexError):
            z[0, 0, 0]
        # only single ellipsis allowed
        with pytest.raises(IndexError):
            z[..., ...]

        # check partial assignment
        b = np.arange(10000, 20000).reshape((1000, 10))
        z[190:310, 3:7] = b[190:310, 3:7]
        assert_array_equal(a[:190], z[:190])
        assert_array_equal(a[:, :3], z[:, :3])
        assert_array_equal(b[190:310, 3:7], z[190:310, 3:7])
        assert_array_equal(a[310:], z[310:])
        assert_array_equal(a[:, 7:], z[:, 7:])

    def test_array_2d_edge_case(self):
        # this fails with filters - chunks extend beyond edge of array, messes with delta
        # filter if no fill value?
        shape = 1000, 10
        chunks = 300, 30
        dtype = 'i8'
        z = self.create_array(shape=shape, dtype=dtype, chunks=chunks)
        z[:] = 0
        expect = np.zeros(shape, dtype=dtype)
        actual = z[:]
        assert_array_equal(expect, actual)

    def test_array_2d_partial(self):
        z = self.create_array(shape=(1000, 10), chunks=(100, 2), dtype='i4',
                              fill_value=0)

        # check partial assignment, single row
        c = np.arange(z.shape[1])
        z[0, :] = c
        with pytest.raises(ValueError):
            # N.B., NumPy allows this, but we'll be strict for now
            z[2:3] = c
        with pytest.raises(ValueError):
            # N.B., NumPy allows this, but we'll be strict for now
            z[-1:] = c
        z[2:3] = c[None, :]
        z[-1:] = c[None, :]
        assert_array_equal(c, z[0, :])
        assert_array_equal(c, z[2, :])
        assert_array_equal(c, z[-1, :])

        # check partial assignment, single column
        d = np.arange(z.shape[0])
        z[:, 0] = d
        with pytest.raises(ValueError):
            z[:, 2:3] = d
        with pytest.raises(ValueError):
            z[:, -1:] = d
        z[:, 2:3] = d[:, None]
        z[:, -1:] = d[:, None]
        assert_array_equal(d, z[:, 0])
        assert_array_equal(d, z[:, 2])
        assert_array_equal(d, z[:, -1])

        # check single item assignment
        z[0, 0] = -1
        z[2, 2] = -1
        z[-1, -1] = -1
        assert -1 == z[0, 0]
        assert -1 == z[2, 2]
        assert -1 == z[-1, -1]

    def test_array_order(self):

        # 1D
        a = np.arange(1050)
        for order in 'C', 'F':
            z = self.create_array(shape=a.shape, chunks=100, dtype=a.dtype,
                                  order=order)
            assert order == z.order
            if order == 'F':
                assert z[:].flags.f_contiguous
            else:
                assert z[:].flags.c_contiguous
            z[:] = a
            assert_array_equal(a, z[:])

        # 2D
        a = np.arange(10000).reshape((100, 100))
        for order in 'C', 'F':
            z = self.create_array(shape=a.shape, chunks=(10, 10),
                                  dtype=a.dtype, order=order)
            assert order == z.order
            if order == 'F':
                assert z[:].flags.f_contiguous
            else:
                assert z[:].flags.c_contiguous
            z[:] = a
            actual = z[:]
            assert_array_equal(a, actual)

    def test_setitem_data_not_shared(self):
        # check that data don't end up being shared with another array
        # https://github.com/alimanfoo/zarr/issues/79
        z = self.create_array(shape=20, chunks=10, dtype='i4')
        a = np.arange(20, dtype='i4')
        z[:] = a
        assert_array_equal(z[:], np.arange(20, dtype='i4'))
        a[:] = 0
        assert_array_equal(z[:], np.arange(20, dtype='i4'))

    def test_hexdigest(self):
        # Check basic 1-D array
        z = self.create_array(shape=(1050,), chunks=100, dtype='i4')
        assert '063b02ff8d9d3bab6da932ad5828b506ef0a6578' == z.hexdigest()

        # Check basic 1-D array with different type
        z = self.create_array(shape=(1050,), chunks=100, dtype='f4')
        assert 'f97b84dc9ffac807415f750100108764e837bb82' == z.hexdigest()

        # Check basic 2-D array
        z = self.create_array(shape=(20, 35,), chunks=10, dtype='i4')
        assert '4f797d7bdad0fa1c9fa8c80832efb891a68de104' == z.hexdigest()

        # Check basic 1-D array with some data
        z = self.create_array(shape=(1050,), chunks=100, dtype='i4')
        z[200:400] = np.arange(200, 400, dtype='i4')
        assert '14470724dca6c1837edddedc490571b6a7f270bc' == z.hexdigest()

        # Check basic 1-D array with attributes
        z = self.create_array(shape=(1050,), chunks=100, dtype='i4')
        z.attrs['foo'] = 'bar'
        assert '2a1046dd99b914459b3e86be9dde05027a07d209' == z.hexdigest()

    def test_resize_1d(self):

        z = self.create_array(shape=105, chunks=10, dtype='i4',
                              fill_value=0)
        a = np.arange(105, dtype='i4')
        z[:] = a
        assert (105,) == z.shape
        assert (105,) == z[:].shape
        assert np.dtype('i4') == z.dtype
        assert np.dtype('i4') == z[:].dtype
        assert (10,) == z.chunks
        assert_array_equal(a, z[:])

        z.resize(205)
        assert (205,) == z.shape
        assert (205,) == z[:].shape
        assert np.dtype('i4') == z.dtype
        assert np.dtype('i4') == z[:].dtype
        assert (10,) == z.chunks
        assert_array_equal(a, z[:105])
        assert_array_equal(np.zeros(100, dtype='i4'), z[105:])

        z.resize(55)
        assert (55,) == z.shape
        assert (55,) == z[:].shape
        assert np.dtype('i4') == z.dtype
        assert np.dtype('i4') == z[:].dtype
        assert (10,) == z.chunks
        assert_array_equal(a[:55], z[:])

        # via shape setter
        z.shape = (105,)
        assert (105,) == z.shape
        assert (105,) == z[:].shape

    def test_resize_2d(self):

        z = self.create_array(shape=(105, 105), chunks=(10, 10), dtype='i4',
                              fill_value=0)
        a = np.arange(105*105, dtype='i4').reshape((105, 105))
        z[:] = a
        assert (105, 105) == z.shape
        assert (105, 105) == z[:].shape
        assert np.dtype('i4') == z.dtype
        assert np.dtype('i4') == z[:].dtype
        assert (10, 10) == z.chunks
        assert_array_equal(a, z[:])

        z.resize((205, 205))
        assert (205, 205) == z.shape
        assert (205, 205) == z[:].shape
        assert np.dtype('i4') == z.dtype
        assert np.dtype('i4') == z[:].dtype
        assert (10, 10) == z.chunks
        assert_array_equal(a, z[:105, :105])
        assert_array_equal(np.zeros((100, 205), dtype='i4'), z[105:, :])
        assert_array_equal(np.zeros((205, 100), dtype='i4'), z[:, 105:])

        z.resize((55, 55))
        assert (55, 55) == z.shape
        assert (55, 55) == z[:].shape
        assert np.dtype('i4') == z.dtype
        assert np.dtype('i4') == z[:].dtype
        assert (10, 10) == z.chunks
        assert_array_equal(a[:55, :55], z[:])

        z.resize((55, 1))
        assert (55, 1) == z.shape
        assert (55, 1) == z[:].shape
        assert np.dtype('i4') == z.dtype
        assert np.dtype('i4') == z[:].dtype
        assert (10, 10) == z.chunks
        assert_array_equal(a[:55, :1], z[:])

        # via shape setter
        z.shape = (105, 105)
        assert (105, 105) == z.shape
        assert (105, 105) == z[:].shape

    def test_append_1d(self):

        a = np.arange(105)
        z = self.create_array(shape=a.shape, chunks=10, dtype=a.dtype)
        z[:] = a
        assert a.shape == z.shape
        assert a.dtype == z.dtype
        assert (10,) == z.chunks
        assert_array_equal(a, z[:])

        b = np.arange(105, 205)
        e = np.append(a, b)
        z.append(b)
        assert e.shape == z.shape
        assert e.dtype == z.dtype
        assert (10,) == z.chunks
        assert_array_equal(e, z[:])

        # check append handles array-like
        c = [1, 2, 3]
        f = np.append(e, c)
        z.append(c)
        assert f.shape == z.shape
        assert f.dtype == z.dtype
        assert (10,) == z.chunks
        assert_array_equal(f, z[:])

    def test_append_2d(self):

        a = np.arange(105*105, dtype='i4').reshape((105, 105))
        z = self.create_array(shape=a.shape, chunks=(10, 10), dtype=a.dtype)
        z[:] = a
        assert a.shape == z.shape
        assert a.dtype == z.dtype
        assert (10, 10) == z.chunks
        actual = z[:]
        assert_array_equal(a, actual)

        b = np.arange(105*105, 2*105*105, dtype='i4').reshape((105, 105))
        e = np.append(a, b, axis=0)
        z.append(b)
        assert e.shape == z.shape
        assert e.dtype == z.dtype
        assert (10, 10) == z.chunks
        actual = z[:]
        assert_array_equal(e, actual)

    def test_append_2d_axis(self):

        a = np.arange(105*105, dtype='i4').reshape((105, 105))
        z = self.create_array(shape=a.shape, chunks=(10, 10), dtype=a.dtype)
        z[:] = a
        assert a.shape == z.shape
        assert a.dtype == z.dtype
        assert (10, 10) == z.chunks
        assert_array_equal(a, z[:])

        b = np.arange(105*105, 2*105*105, dtype='i4').reshape((105, 105))
        e = np.append(a, b, axis=1)
        z.append(b, axis=1)
        assert e.shape == z.shape
        assert e.dtype == z.dtype
        assert (10, 10) == z.chunks
        assert_array_equal(e, z[:])

    def test_append_bad_shape(self):
        a = np.arange(100)
        z = self.create_array(shape=a.shape, chunks=10, dtype=a.dtype)
        z[:] = a
        b = a.reshape(10, 10)
        with pytest.raises(ValueError):
            z.append(b)

    def test_read_only(self):

        z = self.create_array(shape=1000, chunks=100)
        assert not z.read_only

        z = self.create_array(shape=1000, chunks=100, read_only=True)
        assert z.read_only
        with pytest.raises(PermissionError):
            z[:] = 42
        with pytest.raises(PermissionError):
            z.resize(2000)
        with pytest.raises(PermissionError):
            z.append(np.arange(1000))
        with pytest.raises(PermissionError):
            z.set_basic_selection(Ellipsis, 42)
        with pytest.raises(PermissionError):
            z.set_orthogonal_selection([0, 1, 2], 42)
        with pytest.raises(PermissionError):
            z.oindex[[0, 1, 2]] = 42
        with pytest.raises(PermissionError):
            z.set_coordinate_selection([0, 1, 2], 42)
        with pytest.raises(PermissionError):
            z.vindex[[0, 1, 2]] = 42
        with pytest.raises(PermissionError):
            z.set_mask_selection(np.ones(z.shape, dtype=bool), 42)

    def test_pickle(self):

        # setup array
        z = self.create_array(shape=1000, chunks=100, dtype=int, cache_metadata=False,
                              cache_attrs=False)
        shape = z.shape
        chunks = z.chunks
        dtype = z.dtype
        compressor_config = None
        if z.compressor:
            compressor_config = z.compressor.get_config()
        fill_value = z.fill_value
        cache_metadata = z._cache_metadata
        attrs_cache = z.attrs.cache
        a = np.random.randint(0, 1000, 1000)
        z[:] = a

        # round trip through pickle
        dump = pickle.dumps(z)
        # some stores cannot be opened twice at the same time, need to close
        # store before can round-trip through pickle
        if hasattr(z.store, 'close'):
            z.store.close()
        z2 = pickle.loads(dump)

        # verify
        assert shape == z2.shape
        assert chunks == z2.chunks
        assert dtype == z2.dtype
        if z2.compressor:
            assert compressor_config == z2.compressor.get_config()
        assert fill_value == z2.fill_value
        assert cache_metadata == z2._cache_metadata
        assert attrs_cache == z2.attrs.cache
        assert_array_equal(a, z2[:])

    def test_np_ufuncs(self):
        z = self.create_array(shape=(100, 100), chunks=(10, 10))
        a = np.arange(10000).reshape(100, 100)
        z[:] = a

        assert np.sum(a) == np.sum(z)
        assert_array_equal(np.sum(a, axis=0), np.sum(z, axis=0))
        assert np.mean(a) == np.mean(z)
        assert_array_equal(np.mean(a, axis=1), np.mean(z, axis=1))
        condition = np.random.randint(0, 2, size=100, dtype=bool)
        assert_array_equal(np.compress(condition, a, axis=0),
                           np.compress(condition, z, axis=0))
        indices = np.random.choice(100, size=50, replace=True)
        assert_array_equal(np.take(a, indices, axis=1),
                           np.take(z, indices, axis=1))

        # use zarr array as indices or condition
        zc = self.create_array(shape=condition.shape, dtype=condition.dtype,
                               chunks=10, filters=None)
        zc[:] = condition
        assert_array_equal(np.compress(condition, a, axis=0),
                           np.compress(zc, a, axis=0))
        zi = self.create_array(shape=indices.shape, dtype=indices.dtype,
                               chunks=10, filters=None)
        zi[:] = indices
        # this triggers __array__() call with dtype argument
        assert_array_equal(np.take(a, indices, axis=1),
                           np.take(a, zi, axis=1))

    # noinspection PyStatementEffect
    def test_0len_dim_1d(self):
        # Test behaviour for 1D array with zero-length dimension.

        z = self.create_array(shape=0, fill_value=0)
        a = np.zeros(0)
        assert a.ndim == z.ndim
        assert a.shape == z.shape
        assert a.dtype == z.dtype
        assert a.size == z.size
        assert 0 == z.nchunks

        # cannot make a good decision when auto-chunking if a dimension has zero length,
        # fall back to 1 for now
        assert (1,) == z.chunks

        # check __getitem__
        assert isinstance(z[:], np.ndarray)
        assert_array_equal(a, np.array(z))
        assert_array_equal(a, z[:])
        assert_array_equal(a, z[...])
        assert_array_equal(a[0:0], z[0:0])
        with pytest.raises(IndexError):
            z[0]

        # check __setitem__
        # these should succeed but do nothing
        z[:] = 42
        z[...] = 42
        # this should error
        with pytest.raises(IndexError):
            z[0] = 42

    # noinspection PyStatementEffect
    def test_0len_dim_2d(self):
        # Test behavioud for 2D array with a zero-length dimension.

        z = self.create_array(shape=(10, 0), fill_value=0)
        a = np.zeros((10, 0))
        assert a.ndim == z.ndim
        assert a.shape == z.shape
        assert a.dtype == z.dtype
        assert a.size == z.size
        assert 0 == z.nchunks

        # cannot make a good decision when auto-chunking if a dimension has zero length,
        # fall back to 1 for now
        assert (10, 1) == z.chunks

        # check __getitem__
        assert isinstance(z[:], np.ndarray)
        assert_array_equal(a, np.array(z))
        assert_array_equal(a, z[:])
        assert_array_equal(a, z[...])
        assert_array_equal(a[0], z[0])
        assert_array_equal(a[0, 0:0], z[0, 0:0])
        assert_array_equal(a[0, :], z[0, :])
        assert_array_equal(a[0, 0:0], z[0, 0:0])
        with pytest.raises(IndexError):
            z[:, 0]

        # check __setitem__
        # these should succeed but do nothing
        z[:] = 42
        z[...] = 42
        z[0, :] = 42
        # this should error
        with pytest.raises(IndexError):
            z[:, 0] = 42

    # noinspection PyStatementEffect
    def test_array_0d(self):
        # test behaviour for array with 0 dimensions

        # setup
        a = np.zeros(())
        z = self.create_array(shape=(), dtype=a.dtype, fill_value=0)

        # check properties
        assert a.ndim == z.ndim
        assert a.shape == z.shape
        assert a.size == z.size
        assert a.dtype == z.dtype
        assert a.nbytes == z.nbytes
        with pytest.raises(TypeError):
            len(z)
        assert () == z.chunks
        assert 1 == z.nchunks
        assert (1,) == z.cdata_shape
        # compressor always None - no point in compressing a single value
        assert z.compressor is None

        # check __getitem__
        b = z[...]
        assert isinstance(b, np.ndarray)
        assert a.shape == b.shape
        assert a.dtype == b.dtype
        assert_array_equal(a, np.array(z))
        assert_array_equal(a, z[...])
        assert a[()] == z[()]
        with pytest.raises(IndexError):
            z[0]
        with pytest.raises(IndexError):
            z[:]

        # check __setitem__
        z[...] = 42
        assert 42 == z[()]
        z[()] = 43
        assert 43 == z[()]
        with pytest.raises(IndexError):
            z[0] = 42
        with pytest.raises(IndexError):
            z[:] = 42
        with pytest.raises(ValueError):
            z[...] = np.array([1, 2, 3])

    def test_nchunks_initialized(self):

        z = self.create_array(shape=100, chunks=10)
        assert 0 == z.nchunks_initialized
        # manually put something into the store to confuse matters
        z.store['foo'] = b'bar'
        assert 0 == z.nchunks_initialized
        z[:] = 42
        assert 10 == z.nchunks_initialized

    def test_array_dtype_shape(self):

        dt = "(2, 2)f4"
        # setup some data
        d = np.array([((0, 1),
                       (1, 2)),
                      ((1, 2),
                       (2, 3)),
                      ((2, 3),
                       (3, 4))],
                     dtype=dt)

        for a in (d, d[:0]):
            for fill_value in None, 0:
                z = self.create_array(shape=a.shape[:-2], chunks=2, dtype=dt, fill_value=fill_value)
                assert len(a) == len(z)
                if fill_value is not None:
                    assert fill_value == z.fill_value
                z[...] = a
                assert_array_equal(a, z[...])

    def check_structured_array(self, d, fill_values):
        for a in (d, d[:0]):
            for fill_value in fill_values:
                z = self.create_array(shape=a.shape, chunks=2, dtype=a.dtype, fill_value=fill_value)
                assert len(a) == len(z)
                assert a.shape == z.shape
                assert a.dtype == z.dtype

                # check use of fill value before array is initialised with data
                if fill_value is not None:
                    if fill_value == b'':
                        # numpy 1.14 compatibility
                        np_fill_value = np.array(fill_value, dtype=a.dtype.str).view(a.dtype)[()]
                    else:
                        np_fill_value = np.array(fill_value, dtype=a.dtype)[()]
                    assert np_fill_value == z.fill_value
                    if len(a):
                        assert np_fill_value == z[0]
                        assert np_fill_value == z[-1]
                        empty = np.empty_like(a)
                        empty[:] = np_fill_value
                        assert empty[0] == z[0]
                        assert_array_equal(empty[0:2], z[0:2])
                        assert_array_equal(empty, z[...])
                        for f in a.dtype.names:
                            assert_array_equal(empty[f], z[f])

                # store data in array
                z[...] = a

                # check stored data
                if len(a):
                    assert a[0] == z[0]
                    assert a[-1] == z[-1]
                    assert_array_equal(a[0:2], z[0:2])
                    assert_array_equal(a, z[...])
                    for f in a.dtype.names:
                        assert_array_equal(a[f], z[f])

    def test_structured_array(self):
        d = np.array([(b'aaa', 1, 4.2),
                      (b'bbb', 2, 8.4),
                      (b'ccc', 3, 12.6)],
                     dtype=[('foo', 'S3'), ('bar', 'i4'), ('baz', 'f8')])
        fill_values = None, b'', (b'zzz', 42, 16.8)
        self.check_structured_array(d, fill_values)

    def test_structured_array_subshapes(self):
        d = np.array([(0, ((0, 1, 2), (1, 2, 3)), b'aaa'),
                      (1, ((1, 2, 3), (2, 3, 4)), b'bbb'),
                      (2, ((2, 3, 4), (3, 4, 5)), b'ccc')],
                     dtype=[('foo', 'i8'), ('bar', '(2, 3)f4'), ('baz', 'S3')])
        fill_values = None, b'', (0, ((0, 0, 0), (1, 1, 1)), b'zzz')
        self.check_structured_array(d, fill_values)

    def test_structured_array_nested(self):
        d = np.array([(0, (0, ((0, 1), (1, 2), (2, 3)), 0), b'aaa'),
                      (1, (1, ((1, 2), (2, 3), (3, 4)), 1), b'bbb'),
                      (2, (2, ((2, 3), (3, 4), (4, 5)), 2), b'ccc')],
                     dtype=[('foo', 'i8'), ('bar', [('foo', 'i4'), ('bar', '(3, 2)f4'),
                            ('baz', 'u1')]), ('baz', 'S3')])
        fill_values = None, b'', (0, (0, ((0, 0), (1, 1), (2, 2)), 0), b'zzz')
        self.check_structured_array(d, fill_values)

    def test_dtypes(self):

        # integers
        for dtype in 'u1', 'u2', 'u4', 'u8', 'i1', 'i2', 'i4', 'i8':
            z = self.create_array(shape=10, chunks=3, dtype=dtype)
            assert z.dtype == np.dtype(dtype)
            a = np.arange(z.shape[0], dtype=dtype)
            z[:] = a
            assert_array_equal(a, z[:])

        # floats
        for dtype in 'f2', 'f4', 'f8':
            z = self.create_array(shape=10, chunks=3, dtype=dtype)
            assert z.dtype == np.dtype(dtype)
            a = np.linspace(0, 1, z.shape[0], dtype=dtype)
            z[:] = a
            assert_array_almost_equal(a, z[:])

        # datetime, timedelta
        for base_type in 'Mm':
            for resolution in 'D', 'us', 'ns':
                dtype = '{}8[{}]'.format(base_type, resolution)
                z = self.create_array(shape=100, dtype=dtype, fill_value=0)
                assert z.dtype == np.dtype(dtype)
                a = np.random.randint(np.iinfo('i8').min, np.iinfo('i8').max,
                                      size=z.shape[0],
                                      dtype='i8').view(dtype)
                z[:] = a
                assert_array_equal(a, z[:])

        # check that datetime generic units are not allowed
        with pytest.raises(ValueError):
            self.create_array(shape=100, dtype='M8')
        with pytest.raises(ValueError):
            self.create_array(shape=100, dtype='m8')

    def test_object_arrays(self):

        # an object_codec is required for object arrays
        with pytest.raises(ValueError):
            self.create_array(shape=10, chunks=3, dtype=object)

        # an object_codec is required for object arrays, but allow to be provided via
        # filters to maintain API backwards compatibility
        with pytest.warns(FutureWarning):
            self.create_array(shape=10, chunks=3, dtype=object, filters=[MsgPack()])

        # create an object array using msgpack
        z = self.create_array(shape=10, chunks=3, dtype=object, object_codec=MsgPack())
        z[0] = 'foo'
        assert z[0] == 'foo'
        z[1] = b'bar'
        assert z[1] == b'bar'
        z[2] = 1
        assert z[2] == 1
        z[3] = [2, 4, 6, 'baz']
        assert z[3] == [2, 4, 6, 'baz']
        z[4] = {'a': 'b', 'c': 'd'}
        assert z[4] == {'a': 'b', 'c': 'd'}
        a = z[:]
        assert a.dtype == object

        # create an object array using pickle
        z = self.create_array(shape=10, chunks=3, dtype=object, object_codec=Pickle())
        z[0] = 'foo'
        assert z[0] == 'foo'
        z[1] = b'bar'
        assert z[1] == b'bar'
        z[2] = 1
        assert z[2] == 1
        z[3] = [2, 4, 6, 'baz']
        assert z[3] == [2, 4, 6, 'baz']
        z[4] = {'a': 'b', 'c': 'd'}
        assert z[4] == {'a': 'b', 'c': 'd'}
        a = z[:]
        assert a.dtype == object

        # create an object array using JSON
        z = self.create_array(shape=10, chunks=3, dtype=object, object_codec=JSON())
        z[0] = 'foo'
        assert z[0] == 'foo'
        # z[1] = b'bar'
        # assert z[1] == b'bar'  # not supported for JSON
        z[2] = 1
        assert z[2] == 1
        z[3] = [2, 4, 6, 'baz']
        assert z[3] == [2, 4, 6, 'baz']
        z[4] = {'a': 'b', 'c': 'd'}
        assert z[4] == {'a': 'b', 'c': 'd'}
        a = z[:]
        assert a.dtype == object

    def test_object_arrays_vlen_text(self):

        data = np.array(greetings * 1000, dtype=object)

        z = self.create_array(shape=data.shape, dtype=object, object_codec=VLenUTF8())
        z[0] = u'foo'
        assert z[0] == u'foo'
        z[1] = u'bar'
        assert z[1] == u'bar'
        z[2] = u'baz'
        assert z[2] == u'baz'
        z[:] = data
        a = z[:]
        assert a.dtype == object
        assert_array_equal(data, a)

        # convenience API
        z = self.create_array(shape=data.shape, dtype=text_type)
        assert z.dtype == object
        assert isinstance(z.filters[0], VLenUTF8)
        z[:] = data
        assert_array_equal(data, z[:])

        z = self.create_array(shape=data.shape, dtype=object, object_codec=MsgPack())
        z[:] = data
        assert_array_equal(data, z[:])

        z = self.create_array(shape=data.shape, dtype=object, object_codec=JSON())
        z[:] = data
        assert_array_equal(data, z[:])

        z = self.create_array(shape=data.shape, dtype=object, object_codec=Pickle())
        z[:] = data
        assert_array_equal(data, z[:])

        z = self.create_array(shape=data.shape, dtype=object,
                              object_codec=Categorize(greetings, dtype=object))
        z[:] = data
        assert_array_equal(data, z[:])

    def test_object_arrays_vlen_bytes(self):

        greetings_bytes = [g.encode('utf8') for g in greetings]
        data = np.array(greetings_bytes * 1000, dtype=object)

        z = self.create_array(shape=data.shape, dtype=object, object_codec=VLenBytes())
        z[0] = b'foo'
        assert z[0] == b'foo'
        z[1] = b'bar'
        assert z[1] == b'bar'
        z[2] = b'baz'
        assert z[2] == b'baz'
        z[:] = data
        a = z[:]
        assert a.dtype == object
        assert_array_equal(data, a)

        # convenience API
        z = self.create_array(shape=data.shape, dtype=binary_type)
        assert z.dtype == object
        assert isinstance(z.filters[0], VLenBytes)
        z[:] = data
        assert_array_equal(data, z[:])

        z = self.create_array(shape=data.shape, dtype=object, object_codec=Pickle())
        z[:] = data
        assert_array_equal(data, z[:])

    def test_object_arrays_vlen_array(self):

        data = np.array([np.array([1, 3, 7]),
                         np.array([5]),
                         np.array([2, 8, 12])] * 1000, dtype=object)

        def compare_arrays(expected, actual, item_dtype):
            assert isinstance(actual, np.ndarray)
            assert actual.dtype == object
            assert actual.shape == expected.shape
            for ev, av in zip(expected.flat, actual.flat):
                assert isinstance(av, np.ndarray)
                assert_array_equal(ev, av)
                assert av.dtype == item_dtype

        codecs = VLenArray(int), VLenArray('<u4')
        for codec in codecs:
            z = self.create_array(shape=data.shape, dtype=object, object_codec=codec)
            z[0] = np.array([4, 7])
            assert_array_equal(np.array([4, 7]), z[0])
            z[:] = data
            a = z[:]
            assert a.dtype == object
            compare_arrays(data, a, codec.dtype)

        # convenience API
        for item_type in 'int', '<u4':
            z = self.create_array(shape=data.shape, dtype='array:{}'.format(item_type))
            assert z.dtype == object
            assert isinstance(z.filters[0], VLenArray)
            assert z.filters[0].dtype == np.dtype(item_type)
            z[:] = data
            compare_arrays(data, z[:], np.dtype(item_type))

    def test_object_arrays_danger(self):

        # do something dangerous - manually force an object array with no object codec
        z = self.create_array(shape=5, chunks=2, dtype=object, fill_value=0,
                              object_codec=MsgPack())
        z._filters = None  # wipe filters
        with pytest.raises(RuntimeError):
            z[0] = 'foo'
        with pytest.raises(RuntimeError):
            z[:] = 42

        # do something else dangerous
        data = greetings * 10
        for compressor in Zlib(1), Blosc():
            z = self.create_array(shape=len(data), chunks=30, dtype=object,
                                  object_codec=Categorize(greetings,
                                                          dtype=object),
                                  compressor=compressor)
            z[:] = data
            v = z.view(filters=[])
            with pytest.raises(RuntimeError):
                # noinspection PyStatementEffect
                v[:]

    def test_object_codec_warnings(self):

        with pytest.warns(UserWarning):
            # provide object_codec, but not object dtype
            self.create_array(shape=10, chunks=5, dtype='i4', object_codec=JSON())


class TestArrayWithPath(TestArray):

    @staticmethod
    def create_array(read_only=False, **kwargs):
        store = dict()
        cache_metadata = kwargs.pop('cache_metadata', True)
        cache_attrs = kwargs.pop('cache_attrs', True)
        init_array(store, path='foo/bar', **kwargs)
        return Array(store, path='foo/bar', read_only=read_only,
                     cache_metadata=cache_metadata, cache_attrs=cache_attrs)

    def test_hexdigest(self):
        # Check basic 1-D array
        z = self.create_array(shape=(1050,), chunks=100, dtype='i4')
        assert 'f710da18d45d38d4aaf2afd7fb822fdd73d02957' == z.hexdigest()

        # Check basic 1-D array with different type
        z = self.create_array(shape=(1050,), chunks=100, dtype='f4')
        assert '1437428e69754b1e1a38bd7fc9e43669577620db' == z.hexdigest()

        # Check basic 2-D array
        z = self.create_array(shape=(20, 35,), chunks=10, dtype='i4')
        assert 'dde44c72cc530bd6aae39b629eb15a2da627e5f9' == z.hexdigest()

        # Check basic 1-D array with some data
        z = self.create_array(shape=(1050,), chunks=100, dtype='i4')
        z[200:400] = np.arange(200, 400, dtype='i4')
        assert '4c0a76fb1222498e09dcd92f7f9221d6cea8b40e' == z.hexdigest()

        # Check basic 1-D array with attributes
        z = self.create_array(shape=(1050,), chunks=100, dtype='i4')
        z.attrs['foo'] = 'bar'
        assert '05b0663ffe1785f38d3a459dec17e57a18f254af' == z.hexdigest()

    def test_nbytes_stored(self):

        # dict as store
        z = self.create_array(shape=1000, chunks=100)
        expect_nbytes_stored = sum(buffer_size(v)
                                   for k, v in z.store.items()
                                   if k.startswith('foo/bar/'))
        assert expect_nbytes_stored == z.nbytes_stored
        z[:] = 42
        expect_nbytes_stored = sum(buffer_size(v)
                                   for k, v in z.store.items()
                                   if k.startswith('foo/bar/'))
        assert expect_nbytes_stored == z.nbytes_stored

        # mess with store
        z.store[z._key_prefix + 'foo'] = list(range(10))
        assert -1 == z.nbytes_stored


class TestArrayWithChunkStore(TestArray):

    @staticmethod
    def create_array(read_only=False, **kwargs):
        store = dict()
        # separate chunk store
        chunk_store = dict()
        cache_metadata = kwargs.pop('cache_metadata', True)
        cache_attrs = kwargs.pop('cache_attrs', True)
        init_array(store, chunk_store=chunk_store, **kwargs)
        return Array(store, read_only=read_only, chunk_store=chunk_store,
                     cache_metadata=cache_metadata, cache_attrs=cache_attrs)

    def test_hexdigest(self):
        # Check basic 1-D array
        z = self.create_array(shape=(1050,), chunks=100, dtype='i4')
        assert 'f710da18d45d38d4aaf2afd7fb822fdd73d02957' == z.hexdigest()

        # Check basic 1-D array with different type
        z = self.create_array(shape=(1050,), chunks=100, dtype='f4')
        assert '1437428e69754b1e1a38bd7fc9e43669577620db' == z.hexdigest()

        # Check basic 2-D array
        z = self.create_array(shape=(20, 35,), chunks=10, dtype='i4')
        assert 'dde44c72cc530bd6aae39b629eb15a2da627e5f9' == z.hexdigest()

        # Check basic 1-D array with some data
        z = self.create_array(shape=(1050,), chunks=100, dtype='i4')
        z[200:400] = np.arange(200, 400, dtype='i4')
        assert '4c0a76fb1222498e09dcd92f7f9221d6cea8b40e' == z.hexdigest()

        # Check basic 1-D array with attributes
        z = self.create_array(shape=(1050,), chunks=100, dtype='i4')
        z.attrs['foo'] = 'bar'
        assert '05b0663ffe1785f38d3a459dec17e57a18f254af' == z.hexdigest()

    def test_nbytes_stored(self):

        z = self.create_array(shape=1000, chunks=100)
        expect_nbytes_stored = sum(buffer_size(v) for v in z.store.values())
        expect_nbytes_stored += sum(buffer_size(v)
                                    for v in z.chunk_store.values())
        assert expect_nbytes_stored == z.nbytes_stored
        z[:] = 42
        expect_nbytes_stored = sum(buffer_size(v) for v in z.store.values())
        expect_nbytes_stored += sum(buffer_size(v)
                                    for v in z.chunk_store.values())
        assert expect_nbytes_stored == z.nbytes_stored

        # mess with store
        z.chunk_store[z._key_prefix + 'foo'] = list(range(10))
        assert -1 == z.nbytes_stored


class TestArrayWithDirectoryStore(TestArray):

    @staticmethod
    def create_array(read_only=False, **kwargs):
        path = mkdtemp()
        atexit.register(shutil.rmtree, path)
        store = DirectoryStore(path)
        cache_metadata = kwargs.pop('cache_metadata', True)
        cache_attrs = kwargs.pop('cache_attrs', True)
        kwargs.setdefault('compressor', Zlib(1))
        init_array(store, **kwargs)
        return Array(store, read_only=read_only, cache_metadata=cache_metadata,
                     cache_attrs=cache_attrs)

    def test_nbytes_stored(self):

        # dict as store
        z = self.create_array(shape=1000, chunks=100)
        expect_nbytes_stored = sum(buffer_size(v) for v in z.store.values())
        assert expect_nbytes_stored == z.nbytes_stored
        z[:] = 42
        expect_nbytes_stored = sum(buffer_size(v) for v in z.store.values())
        assert expect_nbytes_stored == z.nbytes_stored


class TestArrayWithABSStore(TestArray):

    @staticmethod
    def absstore():
        blob_client = BlockBlobService(is_emulated=True)
        blob_client.delete_container('test')
        blob_client.create_container('test')
        store = ABSStore(container='test', prefix='zarrtesting/', account_name='foo',
                         account_key='bar', blob_service_kwargs={'is_emulated': True})
        store.rmdir()
        return store

    def create_array(self, read_only=False, **kwargs):
        store = self.absstore()
        kwargs.setdefault('compressor', Zlib(1))
        cache_metadata = kwargs.pop('cache_metadata', True)
        cache_attrs = kwargs.pop('cache_attrs', True)
        init_array(store, **kwargs)
        return Array(store, read_only=read_only, cache_metadata=cache_metadata,
                     cache_attrs=cache_attrs)


class TestArrayWithNestedDirectoryStore(TestArrayWithDirectoryStore):

    @staticmethod
    def create_array(read_only=False, **kwargs):
        path = mkdtemp()
        atexit.register(shutil.rmtree, path)
        store = NestedDirectoryStore(path)
        cache_metadata = kwargs.pop('cache_metadata', True)
        cache_attrs = kwargs.pop('cache_attrs', True)
        kwargs.setdefault('compressor', Zlib(1))
        init_array(store, **kwargs)
        return Array(store, read_only=read_only, cache_metadata=cache_metadata,
                     cache_attrs=cache_attrs)


class TestArrayWithDBMStore(TestArray):

    @staticmethod
    def create_array(read_only=False, **kwargs):
        path = mktemp(suffix='.anydbm')
        atexit.register(atexit_rmglob, path + '*')
        store = DBMStore(path, flag='n')
        cache_metadata = kwargs.pop('cache_metadata', True)
        cache_attrs = kwargs.pop('cache_attrs', True)
        kwargs.setdefault('compressor', Zlib(1))
        init_array(store, **kwargs)
        return Array(store, read_only=read_only, cache_attrs=cache_attrs,
                     cache_metadata=cache_metadata)

    def test_nbytes_stored(self):
        pass  # not implemented


try:
    import bsddb3
except ImportError:  # pragma: no cover
    bsddb3 = None


@unittest.skipIf(bsddb3 is None, 'bsddb3 is not installed')
class TestArrayWithDBMStoreBerkeleyDB(TestArray):

    @staticmethod
    def create_array(read_only=False, **kwargs):
        path = mktemp(suffix='.dbm')
        atexit.register(os.remove, path)
        store = DBMStore(path, flag='n', open=bsddb3.btopen)
        cache_metadata = kwargs.pop('cache_metadata', True)
        cache_attrs = kwargs.pop('cache_attrs', True)
        kwargs.setdefault('compressor', Zlib(1))
        init_array(store, **kwargs)
        return Array(store, read_only=read_only, cache_metadata=cache_metadata,
                     cache_attrs=cache_attrs)

    def test_nbytes_stored(self):
        pass  # not implemented


try:
    import lmdb
except ImportError:  # pragma: no cover
    lmdb = None


@unittest.skipIf(lmdb is None, 'lmdb is not installed')
class TestArrayWithLMDBStore(TestArray):

    @staticmethod
    def create_array(read_only=False, **kwargs):
        path = mktemp(suffix='.lmdb')
        atexit.register(atexit_rmtree, path)
        store = LMDBStore(path, buffers=True)
        cache_metadata = kwargs.pop('cache_metadata', True)
        cache_attrs = kwargs.pop('cache_attrs', True)
        kwargs.setdefault('compressor', Zlib(1))
        init_array(store, **kwargs)
        return Array(store, read_only=read_only, cache_metadata=cache_metadata,
                     cache_attrs=cache_attrs)

    def test_nbytes_stored(self):
        pass  # not implemented


@unittest.skipIf(lmdb is None, 'lmdb is not installed')
class TestArrayWithLMDBStoreNoBuffers(TestArray):

    @staticmethod
    def create_array(read_only=False, **kwargs):
        path = mktemp(suffix='.lmdb')
        atexit.register(atexit_rmtree, path)
        store = LMDBStore(path, buffers=False)
        cache_metadata = kwargs.pop('cache_metadata', True)
        cache_attrs = kwargs.pop('cache_attrs', True)
        kwargs.setdefault('compressor', Zlib(1))
        init_array(store, **kwargs)
        return Array(store, read_only=read_only, cache_metadata=cache_metadata,
                     cache_attrs=cache_attrs)

    def test_nbytes_stored(self):
        pass  # not implemented


try:
    import sqlite3
except ImportError:  # pragma: no cover
    sqlite3 = None


@unittest.skipIf(sqlite3 is None, 'python built without sqlite')
class TestArrayWithSQLiteStore(TestArray):

    @staticmethod
    def create_array(read_only=False, **kwargs):
        path = mktemp(suffix='.db')
        atexit.register(atexit_rmtree, path)
        store = SQLiteStore(path)
        cache_metadata = kwargs.pop('cache_metadata', True)
        cache_attrs = kwargs.pop('cache_attrs', True)
        kwargs.setdefault('compressor', Zlib(1))
        init_array(store, **kwargs)
        return Array(store, read_only=read_only, cache_metadata=cache_metadata,
                     cache_attrs=cache_attrs)

    def test_nbytes_stored(self):
        pass  # not implemented


class TestArrayWithNoCompressor(TestArray):

    def create_array(self, read_only=False, **kwargs):
        store = dict()
        kwargs.setdefault('compressor', None)
        cache_metadata = kwargs.pop('cache_metadata', True)
        cache_attrs = kwargs.pop('cache_attrs', True)
        init_array(store, **kwargs)
        return Array(store, read_only=read_only, cache_metadata=cache_metadata,
                     cache_attrs=cache_attrs)

    def test_hexdigest(self):
        # Check basic 1-D array
        z = self.create_array(shape=(1050,), chunks=100, dtype='i4')
        assert 'd3da3d485de4a5fcc6d91f9dfc6a7cba9720c561' == z.hexdigest()

        # Check basic 1-D array with different type
        z = self.create_array(shape=(1050,), chunks=100, dtype='f4')
        assert '443b8dee512e42946cb63ff01d28e9bee8105a5f' == z.hexdigest()

        # Check basic 2-D array
        z = self.create_array(shape=(20, 35,), chunks=10, dtype='i4')
        assert 'de841ca276042993da53985de1e7769f5d0fc54d' == z.hexdigest()

        # Check basic 1-D array with some data
        z = self.create_array(shape=(1050,), chunks=100, dtype='i4')
        z[200:400] = np.arange(200, 400, dtype='i4')
        assert '42b6ae0d50ec361628736ab7e68fe5fefca22136' == z.hexdigest()

        # Check basic 1-D array with attributes
        z = self.create_array(shape=(1050,), chunks=100, dtype='i4')
        z.attrs['foo'] = 'bar'
        assert 'a0535f31c130f5e5ac66ba0713d1c1ceaebd089b' == z.hexdigest()


class TestArrayWithBZ2Compressor(TestArray):

    def create_array(self, read_only=False, **kwargs):
        store = dict()
        compressor = BZ2(level=1)
        kwargs.setdefault('compressor', compressor)
        cache_metadata = kwargs.pop('cache_metadata', True)
        cache_attrs = kwargs.pop('cache_attrs', True)
        init_array(store, **kwargs)
        return Array(store, read_only=read_only, cache_metadata=cache_metadata,
                     cache_attrs=cache_attrs)

    def test_hexdigest(self):
        # Check basic 1-D array
        z = self.create_array(shape=(1050,), chunks=100, dtype='i4')
        assert '33141032439fb1df5e24ad9891a7d845b6c668c8' == z.hexdigest()

        # Check basic 1-D array with different type
        z = self.create_array(shape=(1050,), chunks=100, dtype='f4')
        assert '44d719da065c88a412d609a5500ff41e07b331d6' == z.hexdigest()

        # Check basic 2-D array
        z = self.create_array(shape=(20, 35,), chunks=10, dtype='i4')
        assert 'f57a9a73a4004490fe1b871688651b8a298a5db7' == z.hexdigest()

        # Check basic 1-D array with some data
        z = self.create_array(shape=(1050,), chunks=100, dtype='i4')
        z[200:400] = np.arange(200, 400, dtype='i4')
        assert '1e1bcaac63e4ef3c4a68f11672537131c627f168' == z.hexdigest()

        # Check basic 1-D array with attributes
        z = self.create_array(shape=(1050,), chunks=100, dtype='i4')
        z.attrs['foo'] = 'bar'
        assert '86d7b9bf22dccbeaa22f340f38be506b55e76ff2' == z.hexdigest()


class TestArrayWithBloscCompressor(TestArray):

    def create_array(self, read_only=False, **kwargs):
        store = dict()
        compressor = Blosc(cname='zstd', clevel=1, shuffle=1)
        kwargs.setdefault('compressor', compressor)
        cache_metadata = kwargs.pop('cache_metadata', True)
        cache_attrs = kwargs.pop('cache_attrs', True)
        init_array(store, **kwargs)
        return Array(store, read_only=read_only, cache_metadata=cache_metadata,
                     cache_attrs=cache_attrs)

    def test_hexdigest(self):
        # Check basic 1-D array
        z = self.create_array(shape=(1050,), chunks=100, dtype='i4')
        assert '7ff2ae8511eac915fad311647c168ccfe943e788' == z.hexdigest()

        # Check basic 1-D array with different type
        z = self.create_array(shape=(1050,), chunks=100, dtype='f4')
        assert '962705c861863495e9ccb7be7735907aa15e85b5' == z.hexdigest()

        # Check basic 2-D array
        z = self.create_array(shape=(20, 35,), chunks=10, dtype='i4')
        assert 'deb675ff91dd26dba11b65aab5f19a1f21a5645b' == z.hexdigest()

        # Check basic 1-D array with some data
        z = self.create_array(shape=(1050,), chunks=100, dtype='i4')
        z[200:400] = np.arange(200, 400, dtype='i4')
        assert '90e30bdab745a9641cd0eb605356f531bc8ec1c3' == z.hexdigest()

        # Check basic 1-D array with attributes
        z = self.create_array(shape=(1050,), chunks=100, dtype='i4')
        z.attrs['foo'] = 'bar'
        assert '95d40c391f167db8b1290e3c39d9bf741edacdf6' == z.hexdigest()


try:
    from numcodecs import LZMA
except ImportError:  # pragma: no cover
    LZMA = None


@unittest.skipIf(LZMA is None, 'LZMA codec not available')
class TestArrayWithLZMACompressor(TestArray):

    def create_array(self, read_only=False, **kwargs):
        store = dict()
        compressor = LZMA(preset=1)
        kwargs.setdefault('compressor', compressor)
        cache_metadata = kwargs.pop('cache_metadata', True)
        cache_attrs = kwargs.pop('cache_attrs', True)
        init_array(store, **kwargs)
        return Array(store, read_only=read_only, cache_metadata=cache_metadata,
                     cache_attrs=cache_attrs)

    def test_hexdigest(self):
        # Check basic 1-D array
        z = self.create_array(shape=(1050,), chunks=100, dtype='i4')
        assert '93ecaa530a1162a9d48a3c1dcee4586ccfc59bae' == z.hexdigest()

        # Check basic 1-D array with different type
        z = self.create_array(shape=(1050,), chunks=100, dtype='f4')
        assert '04a9755a0cd638683531b7816c7fa4fbb6f577f2' == z.hexdigest()

        # Check basic 2-D array
        z = self.create_array(shape=(20, 35,), chunks=10, dtype='i4')
        assert 'b93b163a21e8500519250a6defb821d03eb5d9e0' == z.hexdigest()

        # Check basic 1-D array with some data
        z = self.create_array(shape=(1050,), chunks=100, dtype='i4')
        z[200:400] = np.arange(200, 400, dtype='i4')
        assert 'cde499f3dc945b4e97197ff8e3cf8188a1262c35' == z.hexdigest()

        # Check basic 1-D array with attributes
        z = self.create_array(shape=(1050,), chunks=100, dtype='i4')
        z.attrs['foo'] = 'bar'
        assert 'e2cf3afbf66ad0e28a2b6b68b1b07817c69aaee2' == z.hexdigest()


class TestArrayWithFilters(TestArray):

    @staticmethod
    def create_array(read_only=False, **kwargs):
        store = dict()
        dtype = kwargs.get('dtype', None)
        filters = [
            Delta(dtype=dtype),
            FixedScaleOffset(dtype=dtype, scale=1, offset=0),
        ]
        kwargs.setdefault('filters', filters)
        compressor = Zlib(1)
        kwargs.setdefault('compressor', compressor)
        cache_metadata = kwargs.pop('cache_metadata', True)
        cache_attrs = kwargs.pop('cache_attrs', True)
        init_array(store, **kwargs)
        return Array(store, read_only=read_only, cache_attrs=cache_attrs,
                     cache_metadata=cache_metadata)

    def test_hexdigest(self):
        # Check basic 1-D array
        z = self.create_array(shape=(1050,), chunks=100, dtype='i4')
        assert 'b80367c5599d47110d42bd8886240c2f46620dba' == z.hexdigest()

        # Check basic 1-D array with different type
        z = self.create_array(shape=(1050,), chunks=100, dtype='f4')
        assert '95a7b2471225e73199c9716d21e8d3dd6e5f6f2a' == z.hexdigest()

        # Check basic 2-D array
        z = self.create_array(shape=(20, 35,), chunks=10, dtype='i4')
        assert '9abf3ad54413ab11855d88a5e0087cd416657e02' == z.hexdigest()

        # Check basic 1-D array with some data
        z = self.create_array(shape=(1050,), chunks=100, dtype='i4')
        z[200:400] = np.arange(200, 400, dtype='i4')
        assert 'c649ad229bc5720258b934ea958570c2f354c2eb' == z.hexdigest()

        # Check basic 1-D array with attributes
        z = self.create_array(shape=(1050,), chunks=100, dtype='i4')
        z.attrs['foo'] = 'bar'
        assert '62fc9236d78af18a5ec26c12eea1d33bce52501e' == z.hexdigest()

    def test_astype_no_filters(self):
        shape = (100,)
        dtype = np.dtype(np.int8)
        astype = np.dtype(np.float32)

        store = dict()
        init_array(store, shape=shape, chunks=10, dtype=dtype)

        data = np.arange(np.prod(shape), dtype=dtype).reshape(shape)

        z1 = Array(store)
        z1[...] = data
        z2 = z1.astype(astype)

        expected = data.astype(astype)
        assert_array_equal(expected, z2)
        assert z2.read_only

    def test_astype(self):
        shape = (100,)
        chunks = (10,)

        dtype = np.dtype(np.int8)
        astype = np.dtype(np.float32)

        data = np.arange(np.prod(shape), dtype=dtype).reshape(shape)

        z1 = self.create_array(shape=shape, chunks=chunks, dtype=dtype)
        z1[...] = data
        z2 = z1.astype(astype)

        expected = data.astype(astype)
        assert_array_equal(expected, z2)

    def test_array_dtype_shape(self):
        # skip this one, cannot do delta on unstructured array
        pass

    def test_structured_array(self):
        # skip this one, cannot do delta on structured array
        pass

    def test_structured_array_subshapes(self):
        # skip this one, cannot do delta on structured array
        pass

    def test_structured_array_nested(self):
        # skip this one, cannot do delta on structured array
        pass

    def test_dtypes(self):
        # skip this one, delta messes up floats
        pass

    def test_object_arrays(self):
        # skip this one, cannot use delta with objects
        pass

    def test_object_arrays_vlen_text(self):
        # skip this one, cannot use delta with objects
        pass

    def test_object_arrays_vlen_bytes(self):
        # skip this one, cannot use delta with objects
        pass

    def test_object_arrays_vlen_array(self):
        # skip this one, cannot use delta with objects
        pass

    def test_object_arrays_danger(self):
        # skip this one, cannot use delta with objects
        pass


# custom store, does not support getsize()
class CustomMapping(object):

    def __init__(self):
        self.inner = dict()

    def keys(self):
        return self.inner.keys()

    def get(self, item, default=None):
        try:
            return self.inner[item]
        except KeyError:
            return default

    def __getitem__(self, item):
        return self.inner[item]

    def __setitem__(self, item, value):
        self.inner[item] = value

    def __delitem__(self, key):
        del self.inner[key]

    def __contains__(self, item):
        return item in self.inner


class TestArrayWithCustomMapping(TestArray):

    @staticmethod
    def create_array(read_only=False, **kwargs):
        store = CustomMapping()
        kwargs.setdefault('compressor', Zlib(1))
        cache_metadata = kwargs.pop('cache_metadata', True)
        cache_attrs = kwargs.pop('cache_attrs', True)
        init_array(store, **kwargs)
        return Array(store, read_only=read_only, cache_metadata=cache_metadata,
                     cache_attrs=cache_attrs)

    def test_nbytes_stored(self):
        z = self.create_array(shape=1000, chunks=100)
        assert -1 == z.nbytes_stored
        z[:] = 42
        assert -1 == z.nbytes_stored


class TestArrayNoCache(TestArray):

    @staticmethod
    def create_array(read_only=False, **kwargs):
        store = dict()
        kwargs.setdefault('compressor', Zlib(level=1))
        cache_metadata = kwargs.pop('cache_metadata', True)
        cache_attrs = kwargs.pop('cache_attrs', True)
        init_array(store, **kwargs)
        return Array(store, read_only=read_only, cache_metadata=cache_metadata,
                     cache_attrs=cache_attrs)

    def test_cache_metadata(self):
        a1 = self.create_array(shape=100, chunks=10, dtype='i1', cache_metadata=False)
        a2 = Array(a1.store, cache_metadata=True)
        assert a1.shape == a2.shape
        assert a1.size == a2.size
        assert a1.nbytes == a2.nbytes
        assert a1.nchunks == a2.nchunks

        # a1 is not caching so *will* see updates made via other objects
        a2.resize(200)
        assert (200,) == a2.shape
        assert 200 == a2.size
        assert 200 == a2.nbytes
        assert 20 == a2.nchunks
        assert a1.shape == a2.shape
        assert a1.size == a2.size
        assert a1.nbytes == a2.nbytes
        assert a1.nchunks == a2.nchunks

        a2.append(np.zeros(100))
        assert (300,) == a2.shape
        assert 300 == a2.size
        assert 300 == a2.nbytes
        assert 30 == a2.nchunks
        assert a1.shape == a2.shape
        assert a1.size == a2.size
        assert a1.nbytes == a2.nbytes
        assert a1.nchunks == a2.nchunks

        # a2 is caching so *will not* see updates made via other objects
        a1.resize(400)
        assert (400,) == a1.shape
        assert 400 == a1.size
        assert 400 == a1.nbytes
        assert 40 == a1.nchunks
        assert (300,) == a2.shape
        assert 300 == a2.size
        assert 300 == a2.nbytes
        assert 30 == a2.nchunks

    def test_cache_attrs(self):
        a1 = self.create_array(shape=100, chunks=10, dtype='i1', cache_attrs=False)
        a2 = Array(a1.store, cache_attrs=True)
        assert a1.attrs.asdict() == a2.attrs.asdict()

        # a1 is not caching so *will* see updates made via other objects
        a2.attrs['foo'] = 'xxx'
        a2.attrs['bar'] = 42
        assert a1.attrs.asdict() == a2.attrs.asdict()

        # a2 is caching so *will not* see updates made via other objects
        a1.attrs['foo'] = 'yyy'
        assert 'yyy' == a1.attrs['foo']
        assert 'xxx' == a2.attrs['foo']

    def test_object_arrays_danger(self):
        # skip this one as it only works if metadata are cached
        pass


class TestArrayWithStoreCache(TestArray):

    @staticmethod
    def create_array(read_only=False, **kwargs):
        store = LRUStoreCache(dict(), max_size=None)
        kwargs.setdefault('compressor', Zlib(level=1))
        cache_metadata = kwargs.pop('cache_metadata', True)
        cache_attrs = kwargs.pop('cache_attrs', True)
        init_array(store, **kwargs)
        return Array(store, read_only=read_only, cache_metadata=cache_metadata,
                     cache_attrs=cache_attrs)<|MERGE_RESOLUTION|>--- conflicted
+++ resolved
@@ -16,13 +16,8 @@
 
 
 from zarr.storage import (DirectoryStore, init_array, init_group, NestedDirectoryStore,
-<<<<<<< HEAD
-                          DBMStore, LMDBStore, atexit_rmtree, atexit_rmglob,
-                          LRUStoreCache, ABSStore)
-=======
-                          DBMStore, LMDBStore, SQLiteStore, atexit_rmtree, atexit_rmglob,
-                          LRUStoreCache)
->>>>>>> 43f7faef
+                          DBMStore, LMDBStore, SQLiteStore, ABSStore, atexit_rmtree,
+                          atexit_rmglob, LRUStoreCache)
 from zarr.core import Array
 from zarr.errors import PermissionError
 from zarr.compat import PY2, text_type, binary_type
