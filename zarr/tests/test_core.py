import atexit
import os
import sys
import pickle
import shutil
import unittest
from itertools import zip_longest
from tempfile import mkdtemp

import numpy as np
import pytest
from numcodecs import (BZ2, JSON, LZ4, Blosc, Categorize, Delta,
                       FixedScaleOffset, GZip, MsgPack, Pickle, VLenArray,
                       VLenBytes, VLenUTF8, Zlib)
from numcodecs.compat import ensure_bytes, ensure_ndarray
from numcodecs.tests.common import greetings
from numpy.testing import assert_array_almost_equal, assert_array_equal
from pkg_resources import parse_version

from zarr._storage.store import (
    v3_api_available,
)
from zarr.core import Array
from zarr.errors import ArrayNotFoundError, ContainsGroupError
from zarr.meta import json_loads
from zarr.n5 import N5Store, N5FSStore, n5_keywords
from zarr.storage import (
    ABSStore,
    DBMStore,
    DirectoryStore,
    FSStore,
    KVStore,
    LMDBStore,
    LRUChunkCache,
    LRUStoreCache,
    NestedDirectoryStore,
    SQLiteStore,
    atexit_rmglob,
    atexit_rmtree,
    data_root,
    init_array,
    init_group,
    meta_root,
)
from zarr._storage.v3 import (
    ABSStoreV3,
    DBMStoreV3,
    DirectoryStoreV3,
    FSStoreV3,
    KVStoreV3,
    LMDBStoreV3,
    LRUStoreCacheV3,
    SQLiteStoreV3,
    StoreV3,
)
from zarr.util import buffer_size
from zarr.tests.util import abs_container, skip_test_env_var, have_fsspec, mktemp

# noinspection PyMethodMayBeStatic


class TestArray(unittest.TestCase):

    version = 2
    root = ''
    KVStoreClass = KVStore

    def test_array_init(self):

        # normal initialization
        store = self.KVStoreClass(dict())
        init_array(store, shape=100, chunks=10, dtype="<f8")
        a = Array(store, zarr_version=self.version)
        assert isinstance(a, Array)
        assert (100,) == a.shape
        assert (10,) == a.chunks
        assert '' == a.path
        assert a.name is None
        assert a.basename is None
        assert store is a.store
        if self.version == 2:
            assert "8fecb7a17ea1493d9c1430d04437b4f5b0b34985" == a.hexdigest()
        else:
            assert "968dccbbfc0139f703ead2fd1d503ad6e44db307" == a.hexdigest()
        store.close()

        # initialize at path
        store = self.KVStoreClass(dict())
        init_array(store, shape=100, chunks=10, path='foo/bar', dtype='<f8')
        a = Array(store, path='foo/bar', zarr_version=self.version)
        assert isinstance(a, Array)
        assert (100,) == a.shape
        assert (10,) == a.chunks
        assert 'foo/bar' == a.path
        assert '/foo/bar' == a.name
        assert 'bar' == a.basename
        assert store is a.store
        if self.version == 2:
            assert "8fecb7a17ea1493d9c1430d04437b4f5b0b34985" == a.hexdigest()
        else:
            assert "968dccbbfc0139f703ead2fd1d503ad6e44db307" == a.hexdigest()
        # store not initialized
        store = self.KVStoreClass(dict())
        with pytest.raises(ValueError):
            Array(store, zarr_version=self.version)

        # group is in the way
        store = self.KVStoreClass(dict())
        init_group(store, path='baz')
        with pytest.raises(ValueError):
            Array(store, path='baz', zarr_version=self.version)

    def create_array(self, read_only=False, **kwargs):
        store = self.KVStoreClass(dict())
        kwargs.setdefault('compressor', Zlib(level=1))
        cache_metadata = kwargs.pop('cache_metadata', True)
        cache_attrs = kwargs.pop('cache_attrs', True)
        write_empty_chunks = kwargs.pop('write_empty_chunks', True)
        init_array(store, **kwargs)
        return Array(store, read_only=read_only, cache_metadata=cache_metadata,
                     cache_attrs=cache_attrs, write_empty_chunks=write_empty_chunks,
                     zarr_version=self.version)

    def test_store_has_text_keys(self):
        # Initialize array
        np.random.seed(42)
        z = self.create_array(shape=(1050,), chunks=100, dtype='f8', compressor=[])
        z[:] = np.random.random(z.shape)

        expected_type = str

        for k in z.chunk_store.keys():
            if not isinstance(k, expected_type):  # pragma: no cover
                pytest.fail("Non-text key: %s" % repr(k))

        z.store.close()

    def test_store_has_binary_values(self):
        # Initialize array
        np.random.seed(42)
        z = self.create_array(shape=(1050,), chunks=100, dtype='f8', compressor=[])
        z[:] = np.random.random(z.shape)

        for v in z.chunk_store.values():
            try:
                ensure_ndarray(v)
            except TypeError:  # pragma: no cover
                pytest.fail("Non-bytes-like value: %s" % repr(v))

        z.store.close()

    def test_store_has_bytes_values(self):
        # Test that many stores do hold bytes values.
        # Though this is not a strict requirement.
        # Should be disabled by any stores that fail this as needed.

        # Initialize array
        np.random.seed(42)
        z = self.create_array(shape=(1050,), chunks=100, dtype='f8', compressor=[])
        z[:] = np.random.random(z.shape)

        # Check in-memory array only contains `bytes`
        assert all(isinstance(v, bytes) for v in z.chunk_store.values())

        z.store.close()

    def test_nbytes_stored(self):

        # dict as store
        z = self.create_array(shape=1000, chunks=100)
        if self.version == 3:
            expect_nbytes_stored = sum(
                buffer_size(v) for k, v in z.store.items() if k != 'zarr.json'
            )
        else:
            expect_nbytes_stored = sum(buffer_size(v) for v in z.store.values())
        assert expect_nbytes_stored == z.nbytes_stored
        z[:] = 42
        if self.version == 3:
            expect_nbytes_stored = sum(
                buffer_size(v) for k, v in z.store.items() if k != 'zarr.json'
            )
        else:
            expect_nbytes_stored = sum(buffer_size(v) for v in z.store.values())
        assert expect_nbytes_stored == z.nbytes_stored

        # mess with store
        try:
            if self.version == 2:
                z.store[z._key_prefix + 'foo'] = list(range(10))
            else:
                z.store['meta/root/foo'] = list(range(10))
            assert -1 == z.nbytes_stored
        except TypeError:
            pass

        z.store.close()

    # noinspection PyStatementEffect
    def test_array_1d(self):
        a = np.arange(1050)
        z = self.create_array(shape=a.shape, chunks=100, dtype=a.dtype)

        # check properties
        assert len(a) == len(z)
        assert a.ndim == z.ndim
        assert a.shape == z.shape
        assert a.dtype == z.dtype
        assert (100,) == z.chunks
        assert a.nbytes == z.nbytes
        assert 11 == z.nchunks
        assert 0 == z.nchunks_initialized
        assert (11,) == z.cdata_shape

        # check empty
        b = z[:]
        assert isinstance(b, np.ndarray)
        assert a.shape == b.shape
        assert a.dtype == b.dtype

        # check attributes
        z.attrs['foo'] = 'bar'
        assert 'bar' == z.attrs['foo']

        # set data
        z[:] = a

        # check properties
        assert a.nbytes == z.nbytes
        assert 11 == z.nchunks
        assert 11 == z.nchunks_initialized

        # check slicing
        assert_array_equal(a, np.array(z))
        assert_array_equal(a, z[:])
        assert_array_equal(a, z[...])
        # noinspection PyTypeChecker
        assert_array_equal(a, z[slice(None)])
        assert_array_equal(a[:10], z[:10])
        assert_array_equal(a[10:20], z[10:20])
        assert_array_equal(a[-10:], z[-10:])
        assert_array_equal(a[:10, ...], z[:10, ...])
        assert_array_equal(a[10:20, ...], z[10:20, ...])
        assert_array_equal(a[-10:, ...], z[-10:, ...])
        assert_array_equal(a[..., :10], z[..., :10])
        assert_array_equal(a[..., 10:20], z[..., 10:20])
        assert_array_equal(a[..., -10:], z[..., -10:])
        # ...across chunk boundaries...
        assert_array_equal(a[:110], z[:110])
        assert_array_equal(a[190:310], z[190:310])
        assert_array_equal(a[-110:], z[-110:])
        # single item
        assert a[0] == z[0]
        assert a[-1] == z[-1]
        # unusual integer items
        assert a[42] == z[np.int64(42)]
        assert a[42] == z[np.int32(42)]
        assert a[42] == z[np.uint64(42)]
        assert a[42] == z[np.uint32(42)]
        # too many indices
        with pytest.raises(IndexError):
            z[:, :]
        with pytest.raises(IndexError):
            z[0, :]
        with pytest.raises(IndexError):
            z[:, 0]
        with pytest.raises(IndexError):
            z[0, 0]
        # only single ellipsis allowed
        with pytest.raises(IndexError):
            z[..., ...]

        # check partial assignment
        b = np.arange(1e5, 2e5)
        z[190:310] = b[190:310]
        assert_array_equal(a[:190], z[:190])
        assert_array_equal(b[190:310], z[190:310])
        assert_array_equal(a[310:], z[310:])

        z.store.close()

    def test_array_1d_fill_value(self):
        for fill_value in -1, 0, 1, 10:

            a = np.arange(1050)
            f = np.empty_like(a)
            f.fill(fill_value)
            z = self.create_array(shape=a.shape, chunks=100, dtype=a.dtype,
                                  fill_value=fill_value)
            z[190:310] = a[190:310]

            assert_array_equal(f[:190], z[:190])
            assert_array_equal(a[190:310], z[190:310])
            assert_array_equal(f[310:], z[310:])

            z.store.close()

    def test_array_1d_set_scalar(self):
        # test setting the contents of an array with a scalar value

        # setup
        a = np.zeros(100)
        z = self.create_array(shape=a.shape, chunks=10, dtype=a.dtype)
        z[:] = a
        assert_array_equal(a, z[:])

        for value in -1, 0, 1, 10:
            a[15:35] = value
            z[15:35] = value
            assert_array_equal(a, z[:])
            a[:] = value
            z[:] = value
            assert_array_equal(a, z[:])

        z.store.close()

    def test_array_1d_selections(self):
        # light test here, full tests in test_indexing

        # setup
        a = np.arange(1050)
        z = self.create_array(shape=a.shape, chunks=100, dtype=a.dtype)
        z[:] = a

        # get
        assert_array_equal(a[50:150], z.get_orthogonal_selection(slice(50, 150)))
        assert_array_equal(a[50:150], z.oindex[50: 150])
        ix = [99, 100, 101]
        bix = np.zeros_like(a, dtype=bool)
        bix[ix] = True
        assert_array_equal(a[ix], z.get_orthogonal_selection(ix))
        assert_array_equal(a[ix], z.oindex[ix])
        assert_array_equal(a[ix], z.get_coordinate_selection(ix))
        assert_array_equal(a[ix], z.vindex[ix])
        assert_array_equal(a[bix], z.get_mask_selection(bix))
        assert_array_equal(a[bix], z.oindex[bix])
        assert_array_equal(a[bix], z.vindex[bix])

        # set
        z.set_orthogonal_selection(slice(50, 150), 1)
        assert_array_equal(1, z[50:150])
        z.oindex[50:150] = 2
        assert_array_equal(2, z[50:150])
        z.set_orthogonal_selection(ix, 3)
        assert_array_equal(3, z.get_coordinate_selection(ix))
        z.oindex[ix] = 4
        assert_array_equal(4, z.oindex[ix])
        z.set_coordinate_selection(ix, 5)
        assert_array_equal(5, z.get_coordinate_selection(ix))
        z.vindex[ix] = 6
        assert_array_equal(6, z.vindex[ix])
        z.set_mask_selection(bix, 7)
        assert_array_equal(7, z.get_mask_selection(bix))
        z.vindex[bix] = 8
        assert_array_equal(8, z.vindex[bix])
        z.oindex[bix] = 9
        assert_array_equal(9, z.oindex[bix])

        z.store.close()

    # noinspection PyStatementEffect
    def test_array_2d(self):
        a = np.arange(10000).reshape((1000, 10))
        z = self.create_array(shape=a.shape, chunks=(100, 2), dtype=a.dtype)

        # check properties
        assert len(a) == len(z)
        assert a.ndim == z.ndim
        assert a.shape == z.shape
        assert a.dtype == z.dtype
        assert (100, 2) == z.chunks
        assert 0 == z.nchunks_initialized
        assert (10, 5) == z.cdata_shape

        # set data
        z[:] = a

        # check properties
        assert a.nbytes == z.nbytes
        assert 50 == z.nchunks_initialized

        # check array-like
        assert_array_equal(a, np.array(z))

        # check slicing

        # total slice
        assert_array_equal(a, z[:])
        assert_array_equal(a, z[...])
        # noinspection PyTypeChecker
        assert_array_equal(a, z[slice(None)])

        # slice first dimension
        assert_array_equal(a[:10], z[:10])
        assert_array_equal(a[10:20], z[10:20])
        assert_array_equal(a[-10:], z[-10:])
        assert_array_equal(a[:10, :], z[:10, :])
        assert_array_equal(a[10:20, :], z[10:20, :])
        assert_array_equal(a[-10:, :], z[-10:, :])
        assert_array_equal(a[:10, ...], z[:10, ...])
        assert_array_equal(a[10:20, ...], z[10:20, ...])
        assert_array_equal(a[-10:, ...], z[-10:, ...])
        assert_array_equal(a[:10, :, ...], z[:10, :, ...])
        assert_array_equal(a[10:20, :, ...], z[10:20, :, ...])
        assert_array_equal(a[-10:, :, ...], z[-10:, :, ...])

        # slice second dimension
        assert_array_equal(a[:, :2], z[:, :2])
        assert_array_equal(a[:, 2:4], z[:, 2:4])
        assert_array_equal(a[:, -2:], z[:, -2:])
        assert_array_equal(a[..., :2], z[..., :2])
        assert_array_equal(a[..., 2:4], z[..., 2:4])
        assert_array_equal(a[..., -2:], z[..., -2:])
        assert_array_equal(a[:, ..., :2], z[:, ..., :2])
        assert_array_equal(a[:, ..., 2:4], z[:, ..., 2:4])
        assert_array_equal(a[:, ..., -2:], z[:, ..., -2:])

        # slice both dimensions
        assert_array_equal(a[:10, :2], z[:10, :2])
        assert_array_equal(a[10:20, 2:4], z[10:20, 2:4])
        assert_array_equal(a[-10:, -2:], z[-10:, -2:])

        # slicing across chunk boundaries
        assert_array_equal(a[:110], z[:110])
        assert_array_equal(a[190:310], z[190:310])
        assert_array_equal(a[-110:], z[-110:])
        assert_array_equal(a[:110, :], z[:110, :])
        assert_array_equal(a[190:310, :], z[190:310, :])
        assert_array_equal(a[-110:, :], z[-110:, :])
        assert_array_equal(a[:, :3], z[:, :3])
        assert_array_equal(a[:, 3:7], z[:, 3:7])
        assert_array_equal(a[:, -3:], z[:, -3:])
        assert_array_equal(a[:110, :3], z[:110, :3])
        assert_array_equal(a[190:310, 3:7], z[190:310, 3:7])
        assert_array_equal(a[-110:, -3:], z[-110:, -3:])

        # single row/col/item
        assert_array_equal(a[0], z[0])
        assert_array_equal(a[-1], z[-1])
        assert_array_equal(a[:, 0], z[:, 0])
        assert_array_equal(a[:, -1], z[:, -1])
        assert a[0, 0] == z[0, 0]
        assert a[-1, -1] == z[-1, -1]

        # too many indices
        with pytest.raises(IndexError):
            z[:, :, :]
        with pytest.raises(IndexError):
            z[0, :, :]
        with pytest.raises(IndexError):
            z[:, 0, :]
        with pytest.raises(IndexError):
            z[:, :, 0]
        with pytest.raises(IndexError):
            z[0, 0, 0]
        # only single ellipsis allowed
        with pytest.raises(IndexError):
            z[..., ...]

        # check partial assignment
        b = np.arange(10000, 20000).reshape((1000, 10))
        z[190:310, 3:7] = b[190:310, 3:7]
        assert_array_equal(a[:190], z[:190])
        assert_array_equal(a[:, :3], z[:, :3])
        assert_array_equal(b[190:310, 3:7], z[190:310, 3:7])
        assert_array_equal(a[310:], z[310:])
        assert_array_equal(a[:, 7:], z[:, 7:])

        z.store.close()

    def test_array_2d_edge_case(self):
        # this fails with filters - chunks extend beyond edge of array, messes with delta
        # filter if no fill value?
        shape = 1000, 10
        chunks = 300, 30
        dtype = 'i8'
        z = self.create_array(shape=shape, dtype=dtype, chunks=chunks)
        z[:] = 0
        expect = np.zeros(shape, dtype=dtype)
        actual = z[:]
        assert_array_equal(expect, actual)

        z.store.close()

    def test_array_2d_partial(self):
        z = self.create_array(shape=(1000, 10), chunks=(100, 2), dtype='i4',
                              fill_value=0)

        # check partial assignment, single row
        c = np.arange(z.shape[1])
        z[0, :] = c
        with pytest.raises(ValueError):
            # N.B., NumPy allows this, but we'll be strict for now
            z[2:3] = c
        with pytest.raises(ValueError):
            # N.B., NumPy allows this, but we'll be strict for now
            z[-1:] = c
        z[2:3] = c[None, :]
        z[-1:] = c[None, :]
        assert_array_equal(c, z[0, :])
        assert_array_equal(c, z[2, :])
        assert_array_equal(c, z[-1, :])

        # check partial assignment, single column
        d = np.arange(z.shape[0])
        z[:, 0] = d
        with pytest.raises(ValueError):
            z[:, 2:3] = d
        with pytest.raises(ValueError):
            z[:, -1:] = d
        z[:, 2:3] = d[:, None]
        z[:, -1:] = d[:, None]
        assert_array_equal(d, z[:, 0])
        assert_array_equal(d, z[:, 2])
        assert_array_equal(d, z[:, -1])

        # check single item assignment
        z[0, 0] = -1
        z[2, 2] = -1
        z[-1, -1] = -1
        assert -1 == z[0, 0]
        assert -1 == z[2, 2]
        assert -1 == z[-1, -1]

        z.store.close()

    def test_array_order(self):

        # 1D
        a = np.arange(1050)
        for order in 'C', 'F':
            z = self.create_array(shape=a.shape, chunks=100, dtype=a.dtype,
                                  order=order)
            assert order == z.order
            if order == 'F':
                assert z[:].flags.f_contiguous
            else:
                assert z[:].flags.c_contiguous
            z[:] = a
            assert_array_equal(a, z[:])

            z.store.close()

        # 2D
        a = np.arange(10000).reshape((100, 100))
        for order in 'C', 'F':
            z = self.create_array(shape=a.shape, chunks=(10, 10),
                                  dtype=a.dtype, order=order)
            assert order == z.order
            if order == 'F':
                assert z[:].flags.f_contiguous
            else:
                assert z[:].flags.c_contiguous
            z[:] = a
            actual = z[:]
            assert_array_equal(a, actual)

            z.store.close()

    def test_setitem_data_not_shared(self):
        # check that data don't end up being shared with another array
        # https://github.com/alimanfoo/zarr/issues/79
        z = self.create_array(shape=20, chunks=10, dtype='i4')
        a = np.arange(20, dtype='i4')
        z[:] = a
        assert_array_equal(z[:], np.arange(20, dtype='i4'))
        a[:] = 0
        assert_array_equal(z[:], np.arange(20, dtype='i4'))
        z.store.close()

    def expected(self):
        # tests for array without path will not be run for v3 stores
        assert self.version == 2
        return [
            "063b02ff8d9d3bab6da932ad5828b506ef0a6578",
            "f97b84dc9ffac807415f750100108764e837bb82",
            "c7190ad2bea1e9d2e73eaa2d3ca9187be1ead261",
            "14470724dca6c1837edddedc490571b6a7f270bc",
            "2a1046dd99b914459b3e86be9dde05027a07d209",
        ]

    def test_hexdigest(self):
        found = []

        # Check basic 1-D array
        z = self.create_array(shape=(1050,), chunks=100, dtype='<i4')
        found.append(z.hexdigest())
        z.store.close()

        # Check basic 1-D array with different type
        z = self.create_array(shape=(1050,), chunks=100, dtype='<f4')
        found.append(z.hexdigest())
        z.store.close()

        # Check basic 2-D array
        z = self.create_array(shape=(20, 35,), chunks=10, dtype='<i4')
        found.append(z.hexdigest())
        z.store.close()

        # Check basic 1-D array with some data
        z = self.create_array(shape=(1050,), chunks=100, dtype='<i4')
        z[200:400] = np.arange(200, 400, dtype='i4')
        found.append(z.hexdigest())
        z.store.close()

        # Check basic 1-D array with attributes
        z = self.create_array(shape=(1050,), chunks=100, dtype='<i4')
        z.attrs['foo'] = 'bar'
        found.append(z.hexdigest())
        z.store.close()

        assert self.expected() == found

    def test_resize_1d(self):

        z = self.create_array(shape=105, chunks=10, dtype='i4',
                              fill_value=0)
        a = np.arange(105, dtype='i4')
        z[:] = a
        assert (105,) == z.shape
        assert (105,) == z[:].shape
        assert np.dtype('i4') == z.dtype
        assert np.dtype('i4') == z[:].dtype
        assert (10,) == z.chunks
        assert_array_equal(a, z[:])

        z.resize(205)
        assert (205,) == z.shape
        assert (205,) == z[:].shape
        assert np.dtype('i4') == z.dtype
        assert np.dtype('i4') == z[:].dtype
        assert (10,) == z.chunks
        assert_array_equal(a, z[:105])
        assert_array_equal(np.zeros(100, dtype='i4'), z[105:])

        z.resize(55)
        assert (55,) == z.shape
        assert (55,) == z[:].shape
        assert np.dtype('i4') == z.dtype
        assert np.dtype('i4') == z[:].dtype
        assert (10,) == z.chunks
        assert_array_equal(a[:55], z[:])

        # via shape setter
        z.shape = (105,)
        assert (105,) == z.shape
        assert (105,) == z[:].shape

        z.store.close()

    def test_resize_2d(self):

        z = self.create_array(shape=(105, 105), chunks=(10, 10), dtype='i4',
                              fill_value=0)
        a = np.arange(105*105, dtype='i4').reshape((105, 105))
        z[:] = a
        assert (105, 105) == z.shape
        assert (105, 105) == z[:].shape
        assert np.dtype('i4') == z.dtype
        assert np.dtype('i4') == z[:].dtype
        assert (10, 10) == z.chunks
        assert_array_equal(a, z[:])

        z.resize((205, 205))
        assert (205, 205) == z.shape
        assert (205, 205) == z[:].shape
        assert np.dtype('i4') == z.dtype
        assert np.dtype('i4') == z[:].dtype
        assert (10, 10) == z.chunks
        assert_array_equal(a, z[:105, :105])
        assert_array_equal(np.zeros((100, 205), dtype='i4'), z[105:, :])
        assert_array_equal(np.zeros((205, 100), dtype='i4'), z[:, 105:])

        z.resize((55, 55))
        assert (55, 55) == z.shape
        assert (55, 55) == z[:].shape
        assert np.dtype('i4') == z.dtype
        assert np.dtype('i4') == z[:].dtype
        assert (10, 10) == z.chunks
        assert_array_equal(a[:55, :55], z[:])

        z.resize((55, 1))
        assert (55, 1) == z.shape
        assert (55, 1) == z[:].shape
        assert np.dtype('i4') == z.dtype
        assert np.dtype('i4') == z[:].dtype
        assert (10, 10) == z.chunks
        assert_array_equal(a[:55, :1], z[:])

        z.resize((1, 55))
        assert (1, 55) == z.shape
        assert (1, 55) == z[:].shape
        assert np.dtype('i4') == z.dtype
        assert np.dtype('i4') == z[:].dtype
        assert (10, 10) == z.chunks
        assert_array_equal(a[:1, :10], z[:, :10])
        assert_array_equal(np.zeros((1, 55-10), dtype='i4'), z[:, 10:55])

        # via shape setter
        z.shape = (105, 105)
        assert (105, 105) == z.shape
        assert (105, 105) == z[:].shape

        z.store.close()

    def test_append_1d(self):

        a = np.arange(105)
        z = self.create_array(shape=a.shape, chunks=10, dtype=a.dtype)
        z[:] = a
        assert a.shape == z.shape
        assert a.dtype == z.dtype
        assert (10,) == z.chunks
        assert_array_equal(a, z[:])

        b = np.arange(105, 205)
        e = np.append(a, b)
        z.append(b)
        assert e.shape == z.shape
        assert e.dtype == z.dtype
        assert (10,) == z.chunks
        assert_array_equal(e, z[:])

        # check append handles array-like
        c = [1, 2, 3]
        f = np.append(e, c)
        z.append(c)
        assert f.shape == z.shape
        assert f.dtype == z.dtype
        assert (10,) == z.chunks
        assert_array_equal(f, z[:])

        z.store.close()

    def test_append_2d(self):

        a = np.arange(105*105, dtype='i4').reshape((105, 105))
        z = self.create_array(shape=a.shape, chunks=(10, 10), dtype=a.dtype)
        z[:] = a
        assert a.shape == z.shape
        assert a.dtype == z.dtype
        assert (10, 10) == z.chunks
        actual = z[:]
        assert_array_equal(a, actual)

        b = np.arange(105*105, 2*105*105, dtype='i4').reshape((105, 105))
        e = np.append(a, b, axis=0)
        z.append(b)
        assert e.shape == z.shape
        assert e.dtype == z.dtype
        assert (10, 10) == z.chunks
        actual = z[:]
        assert_array_equal(e, actual)

        z.store.close()

    def test_append_2d_axis(self):

        a = np.arange(105*105, dtype='i4').reshape((105, 105))
        z = self.create_array(shape=a.shape, chunks=(10, 10), dtype=a.dtype)
        z[:] = a
        assert a.shape == z.shape
        assert a.dtype == z.dtype
        assert (10, 10) == z.chunks
        assert_array_equal(a, z[:])

        b = np.arange(105*105, 2*105*105, dtype='i4').reshape((105, 105))
        e = np.append(a, b, axis=1)
        z.append(b, axis=1)
        assert e.shape == z.shape
        assert e.dtype == z.dtype
        assert (10, 10) == z.chunks
        assert_array_equal(e, z[:])

        z.store.close()

    def test_append_bad_shape(self):
        a = np.arange(100)
        z = self.create_array(shape=a.shape, chunks=10, dtype=a.dtype)
        z[:] = a
        b = a.reshape(10, 10)
        with pytest.raises(ValueError):
            z.append(b)
        z.store.close()

    def test_read_only(self):

        z = self.create_array(shape=1000, chunks=100)
        assert not z.read_only
        z.store.close()

        z = self.create_array(shape=1000, chunks=100, read_only=True)
        assert z.read_only
        with pytest.raises(PermissionError):
            z[:] = 42
        with pytest.raises(PermissionError):
            z.resize(2000)
        with pytest.raises(PermissionError):
            z.append(np.arange(1000))
        with pytest.raises(PermissionError):
            z.set_basic_selection(Ellipsis, 42)
        with pytest.raises(PermissionError):
            z.set_orthogonal_selection([0, 1, 2], 42)
        with pytest.raises(PermissionError):
            z.oindex[[0, 1, 2]] = 42
        with pytest.raises(PermissionError):
            z.set_coordinate_selection([0, 1, 2], 42)
        with pytest.raises(PermissionError):
            z.vindex[[0, 1, 2]] = 42
        with pytest.raises(PermissionError):
            z.set_mask_selection(np.ones(z.shape, dtype=bool), 42)

        z.store.close()

    def test_pickle(self):

        # setup array
        z = self.create_array(shape=1000, chunks=100, dtype=int, cache_metadata=False,
                              cache_attrs=False)
        shape = z.shape
        chunks = z.chunks
        dtype = z.dtype
        compressor_config = None
        if z.compressor:
            compressor_config = z.compressor.get_config()
        fill_value = z.fill_value
        cache_metadata = z._cache_metadata
        attrs_cache = z.attrs.cache
        a = np.random.randint(0, 1000, 1000)
        z[:] = a

        # round trip through pickle
        dump = pickle.dumps(z)
        # some stores cannot be opened twice at the same time, need to close
        # store before can round-trip through pickle
        z.store.close()
        z2 = pickle.loads(dump)

        # verify
        assert shape == z2.shape
        assert chunks == z2.chunks
        assert dtype == z2.dtype
        if z2.compressor:
            assert compressor_config == z2.compressor.get_config()
        assert fill_value == z2.fill_value
        assert cache_metadata == z2._cache_metadata
        assert attrs_cache == z2.attrs.cache
        assert_array_equal(a, z2[:])

        z2.store.close()

    def test_np_ufuncs(self):
        z = self.create_array(shape=(100, 100), chunks=(10, 10))
        a = np.arange(10000).reshape(100, 100)
        z[:] = a

        assert np.sum(a) == np.sum(z)
        assert_array_equal(np.sum(a, axis=0), np.sum(z, axis=0))
        assert np.mean(a) == np.mean(z)
        assert_array_equal(np.mean(a, axis=1), np.mean(z, axis=1))
        condition = np.random.randint(0, 2, size=100, dtype=bool)
        assert_array_equal(np.compress(condition, a, axis=0),
                           np.compress(condition, z, axis=0))
        indices = np.random.choice(100, size=50, replace=True)
        assert_array_equal(np.take(a, indices, axis=1),
                           np.take(z, indices, axis=1))

        z.store.close()

        # use zarr array as indices or condition
        zc = self.create_array(shape=condition.shape, dtype=condition.dtype,
                               chunks=10, filters=None)
        zc[:] = condition
        assert_array_equal(np.compress(condition, a, axis=0),
                           np.compress(zc, a, axis=0))
        zc.store.close()

        zi = self.create_array(shape=indices.shape, dtype=indices.dtype,
                               chunks=10, filters=None)
        zi[:] = indices
        # this triggers __array__() call with dtype argument
        assert_array_equal(np.take(a, indices, axis=1),
                           np.take(a, zi, axis=1))
        zi.store.close()

    # noinspection PyStatementEffect
    def test_0len_dim_1d(self):
        # Test behaviour for 1D array with zero-length dimension.

        z = self.create_array(shape=0, fill_value=0)
        a = np.zeros(0)
        assert a.ndim == z.ndim
        assert a.shape == z.shape
        assert a.dtype == z.dtype
        assert a.size == z.size
        assert 0 == z.nchunks

        # cannot make a good decision when auto-chunking if a dimension has zero length,
        # fall back to 1 for now
        assert (1,) == z.chunks

        # check __getitem__
        assert isinstance(z[:], np.ndarray)
        assert_array_equal(a, np.array(z))
        assert_array_equal(a, z[:])
        assert_array_equal(a, z[...])
        assert_array_equal(a[0:0], z[0:0])
        with pytest.raises(IndexError):
            z[0]

        # check __setitem__
        # these should succeed but do nothing
        z[:] = 42
        z[...] = 42
        # this should error
        with pytest.raises(IndexError):
            z[0] = 42

        z.store.close()

    # noinspection PyStatementEffect
    def test_0len_dim_2d(self):
        # Test behavioud for 2D array with a zero-length dimension.

        z = self.create_array(shape=(10, 0), fill_value=0)
        a = np.zeros((10, 0))
        assert a.ndim == z.ndim
        assert a.shape == z.shape
        assert a.dtype == z.dtype
        assert a.size == z.size
        assert 0 == z.nchunks

        # cannot make a good decision when auto-chunking if a dimension has zero length,
        # fall back to 1 for now
        assert (10, 1) == z.chunks

        # check __getitem__
        assert isinstance(z[:], np.ndarray)
        assert_array_equal(a, np.array(z))
        assert_array_equal(a, z[:])
        assert_array_equal(a, z[...])
        assert_array_equal(a[0], z[0])
        assert_array_equal(a[0, 0:0], z[0, 0:0])
        assert_array_equal(a[0, :], z[0, :])
        assert_array_equal(a[0, 0:0], z[0, 0:0])
        with pytest.raises(IndexError):
            z[:, 0]

        # check __setitem__
        # these should succeed but do nothing
        z[:] = 42
        z[...] = 42
        z[0, :] = 42
        # this should error
        with pytest.raises(IndexError):
            z[:, 0] = 42

        z.store.close()

    # noinspection PyStatementEffect
    def test_array_0d(self):
        # test behaviour for array with 0 dimensions

        # setup
        a = np.zeros(())
        z = self.create_array(shape=(), dtype=a.dtype, fill_value=0, write_empty_chunks=False)

        # check properties
        assert a.ndim == z.ndim
        assert a.shape == z.shape
        assert a.size == z.size
        assert a.dtype == z.dtype
        assert a.nbytes == z.nbytes
        with pytest.raises(TypeError):
            len(z)
        assert () == z.chunks
        assert 1 == z.nchunks
        assert (1,) == z.cdata_shape
        # compressor always None - no point in compressing a single value
        assert z.compressor is None

        # check __getitem__
        b = z[...]
        assert isinstance(b, np.ndarray)
        assert a.shape == b.shape
        assert a.dtype == b.dtype
        assert_array_equal(a, np.array(z))
        assert_array_equal(a, z[...])
        assert a[()] == z[()]
        with pytest.raises(IndexError):
            z[0]
        with pytest.raises(IndexError):
            z[:]

        # check __setitem__
        z[...] = 42
        assert 42 == z[()]
        z[()] = 43
        assert 43 == z[()]
        z[()] = z.fill_value
        assert z.fill_value == z[()]
        with pytest.raises(IndexError):
            z[0] = 42
        with pytest.raises(IndexError):
            z[:] = 42
        with pytest.raises(ValueError):
            z[...] = np.array([1, 2, 3])

        z.store.close()

    def test_nchunks_initialized(self):
        for fill_value in (0, 1.0, np.nan):
            if isinstance(fill_value, int):
                dtype = 'int'
            else:
                dtype = 'float'
            z = self.create_array(shape=100,
                                  chunks=10,
                                  fill_value=fill_value,
                                  dtype=dtype,
                                  write_empty_chunks=True)

            assert 0 == z.nchunks_initialized
            # manually put something into the store to confuse matters
            z.store[self.root + 'foo'] = b'bar'
            assert 0 == z.nchunks_initialized
            z[:] = 42
            assert 10 == z.nchunks_initialized
            # manually remove the first chunk from the store
            del z.chunk_store[z._chunk_key((0,))]
            assert 9 == z.nchunks_initialized

            z.store.close()

    def test_array_dtype_shape(self):

        dt = "(2, 2)f4"
        # setup some data
        d = np.array([((0, 1),
                       (1, 2)),
                      ((1, 2),
                       (2, 3)),
                      ((2, 3),
                       (3, 4))],
                     dtype=dt)

        for a in (d, d[:0]):
            for fill_value in None, 0:
                z = self.create_array(shape=a.shape[:-2], chunks=2, dtype=dt, fill_value=fill_value)
                assert len(a) == len(z)
                if fill_value is not None:
                    assert fill_value == z.fill_value
                z[...] = a
                assert_array_equal(a, z[...])
                z.store.close()

    def check_structured_array(self, d, fill_values):
        for a in (d, d[:0]):
            for fill_value in fill_values:
                z = self.create_array(shape=a.shape, chunks=2, dtype=a.dtype, fill_value=fill_value)
                assert len(a) == len(z)
                assert a.shape == z.shape
                assert a.dtype == z.dtype

                # check use of fill value before array is initialised with data
                if fill_value is not None:
                    if fill_value == b'':
                        # numpy 1.14 compatibility
                        np_fill_value = np.array(fill_value, dtype=a.dtype.str).view(a.dtype)[()]
                    else:
                        np_fill_value = np.array(fill_value, dtype=a.dtype)[()]
                    assert np_fill_value == z.fill_value
                    if len(a):
                        assert np_fill_value == z[0]
                        assert np_fill_value == z[-1]
                        empty = np.empty_like(a)
                        empty[:] = np_fill_value
                        assert empty[0] == z[0]
                        assert_array_equal(empty[0:2], z[0:2])
                        assert_array_equal(empty, z[...])
                        for f in a.dtype.names:
                            assert_array_equal(empty[f], z[f])

                # store data in array
                z[...] = a

                # check stored data
                if len(a):
                    assert a[0] == z[0]
                    assert a[-1] == z[-1]
                    assert_array_equal(a[0:2], z[0:2])
                    assert_array_equal(a, z[...])
                    for f in a.dtype.names:
                        assert_array_equal(a[f], z[f])

                z.store.close()

    def test_structured_array(self):
        d = np.array([(b'aaa', 1, 4.2),
                      (b'bbb', 2, 8.4),
                      (b'ccc', 3, 12.6)],
                     dtype=[('foo', 'S3'), ('bar', 'i4'), ('baz', 'f8')])
        fill_values = None, b'', (b'zzz', 42, 16.8)
        self.check_structured_array(d, fill_values)

    def test_structured_array_subshapes(self):
        d = np.array([(0, ((0, 1, 2), (1, 2, 3)), b'aaa'),
                      (1, ((1, 2, 3), (2, 3, 4)), b'bbb'),
                      (2, ((2, 3, 4), (3, 4, 5)), b'ccc')],
                     dtype=[('foo', 'i8'), ('bar', '(2, 3)f4'), ('baz', 'S3')])
        fill_values = None, b'', (0, ((0, 0, 0), (1, 1, 1)), b'zzz')
        self.check_structured_array(d, fill_values)

    def test_structured_array_nested(self):
        d = np.array([(0, (0, ((0, 1), (1, 2), (2, 3)), 0), b'aaa'),
                      (1, (1, ((1, 2), (2, 3), (3, 4)), 1), b'bbb'),
                      (2, (2, ((2, 3), (3, 4), (4, 5)), 2), b'ccc')],
                     dtype=[('foo', 'i8'), ('bar', [('foo', 'i4'), ('bar', '(3, 2)f4'),
                                                    ('baz', 'u1')]), ('baz', 'S3')])
        fill_values = None, b'', (0, (0, ((0, 0), (1, 1), (2, 2)), 0), b'zzz')
        self.check_structured_array(d, fill_values)

    def test_dtypes(self):

        # integers
        for dtype in 'u1', 'u2', 'u4', 'u8', 'i1', 'i2', 'i4', 'i8':
            z = self.create_array(shape=10, chunks=3, dtype=dtype)
            assert z.dtype == np.dtype(dtype)
            a = np.arange(z.shape[0], dtype=dtype)
            z[:] = a
            assert_array_equal(a, z[:])
            z.store.close()

        # floats
        for dtype in 'f2', 'f4', 'f8':
            z = self.create_array(shape=10, chunks=3, dtype=dtype)
            assert z.dtype == np.dtype(dtype)
            a = np.linspace(0, 1, z.shape[0], dtype=dtype)
            z[:] = a
            assert_array_almost_equal(a, z[:])
            z.store.close()

        # complex
        for dtype in 'c8', 'c16':
            z = self.create_array(shape=10, chunks=3, dtype=dtype)
            assert z.dtype == np.dtype(dtype)
            a = np.linspace(0, 1, z.shape[0], dtype=dtype)
            a -= 1j * a
            z[:] = a
            assert_array_almost_equal(a, z[:])
            z.store.close()

        # datetime, timedelta
        for base_type in 'Mm':
            for resolution in 'D', 'us', 'ns':
                dtype = '{}8[{}]'.format(base_type, resolution)
                z = self.create_array(shape=100, dtype=dtype, fill_value=0)
                assert z.dtype == np.dtype(dtype)
                a = np.random.randint(np.iinfo('i8').min, np.iinfo('i8').max,
                                      size=z.shape[0],
                                      dtype='i8').view(dtype)
                z[:] = a
                assert_array_equal(a, z[:])
                z.store.close()

        # unicode and bytestring dtypes
        for dtype in ['S4', 'S6', 'U5', 'U5']:
            n = 10
            z = self.create_array(shape=n, chunks=3, dtype=dtype)
            assert z.dtype == np.dtype(dtype)
            if dtype.startswith('S'):
                a = np.asarray([b'name'] * n, dtype=dtype)
            else:
                a = np.asarray(['§Æ¥¿é'] * n, dtype=dtype)
            z[:] = a
            np.all(a == z[:])
            z.store.close()

        # check that datetime generic units are not allowed
        with pytest.raises(ValueError):
            self.create_array(shape=100, dtype='M8')
        with pytest.raises(ValueError):
            self.create_array(shape=100, dtype='m8')

    def test_object_arrays(self):

        # an object_codec is required for object arrays
        with pytest.raises(ValueError):
            self.create_array(shape=10, chunks=3, dtype=object)

        # an object_codec is required for object arrays, but allow to be provided via
        # filters to maintain API backwards compatibility
        with pytest.warns(FutureWarning):
            z = self.create_array(shape=10, chunks=3, dtype=object, filters=[MsgPack()])
        z.store.close()

        # create an object array using msgpack
        z = self.create_array(shape=10, chunks=3, dtype=object, object_codec=MsgPack())
        z[0] = 'foo'
        assert z[0] == 'foo'
        z[1] = b'bar'
        assert z[1] == b'bar'
        z[2] = 1
        assert z[2] == 1
        z[3] = [2, 4, 6, 'baz']
        assert z[3] == [2, 4, 6, 'baz']
        z[4] = {'a': 'b', 'c': 'd'}
        assert z[4] == {'a': 'b', 'c': 'd'}
        a = z[:]
        assert a.dtype == object
        z.store.close()

        # create an object array using pickle
        z = self.create_array(shape=10, chunks=3, dtype=object, object_codec=Pickle())
        z[0] = 'foo'
        assert z[0] == 'foo'
        z[1] = b'bar'
        assert z[1] == b'bar'
        z[2] = 1
        assert z[2] == 1
        z[3] = [2, 4, 6, 'baz']
        assert z[3] == [2, 4, 6, 'baz']
        z[4] = {'a': 'b', 'c': 'd'}
        assert z[4] == {'a': 'b', 'c': 'd'}
        a = z[:]
        assert a.dtype == object
        z.store.close()

        # create an object array using JSON
        z = self.create_array(shape=10, chunks=3, dtype=object, object_codec=JSON())
        z[0] = 'foo'
        assert z[0] == 'foo'
        # z[1] = b'bar'
        # assert z[1] == b'bar'  # not supported for JSON
        z[2] = 1
        assert z[2] == 1
        z[3] = [2, 4, 6, 'baz']
        assert z[3] == [2, 4, 6, 'baz']
        z[4] = {'a': 'b', 'c': 'd'}
        assert z[4] == {'a': 'b', 'c': 'd'}
        a = z[:]
        assert a.dtype == object
        z.store.close()

    def test_object_arrays_vlen_text(self):

        data = np.array(greetings * 1000, dtype=object)
        z = self.create_array(shape=data.shape, dtype=object, object_codec=VLenUTF8())
        z[0] = 'foo'
        assert z[0] == 'foo'
        z[1] = 'bar'
        assert z[1] == 'bar'
        z[2] = 'baz'
        assert z[2] == 'baz'
        z[:] = data
        a = z[:]
        assert a.dtype == object
        assert_array_equal(data, a)
        z.store.close()

        # convenience API
        z = self.create_array(shape=data.shape, dtype=str)
        assert z.dtype == object
        assert isinstance(z.filters[0], VLenUTF8)
        z[:] = data
        assert_array_equal(data, z[:])
        z.store.close()

        z = self.create_array(shape=data.shape, dtype=object, object_codec=MsgPack())
        z[:] = data
        assert_array_equal(data, z[:])
        z.store.close()

        z = self.create_array(shape=data.shape, dtype=object, object_codec=JSON())
        z[:] = data
        assert_array_equal(data, z[:])
        z.store.close()

        z = self.create_array(shape=data.shape, dtype=object, object_codec=Pickle())
        z[:] = data
        assert_array_equal(data, z[:])
        z.store.close()

        z = self.create_array(shape=data.shape, dtype=object,
                              object_codec=Categorize(greetings, dtype=object))
        z[:] = data
        assert_array_equal(data, z[:])
        z.store.close()

    def test_object_arrays_vlen_bytes(self):

        greetings_bytes = [g.encode('utf8') for g in greetings]
        data = np.array(greetings_bytes * 1000, dtype=object)

        z = self.create_array(shape=data.shape, dtype=object, object_codec=VLenBytes())
        z[0] = b'foo'
        assert z[0] == b'foo'
        z[1] = b'bar'
        assert z[1] == b'bar'
        z[2] = b'baz'
        assert z[2] == b'baz'
        z[:] = data
        a = z[:]
        assert a.dtype == object
        assert_array_equal(data, a)
        z.store.close()

        # convenience API
        z = self.create_array(shape=data.shape, dtype=bytes)
        assert z.dtype == object
        assert isinstance(z.filters[0], VLenBytes)
        z[:] = data
        assert_array_equal(data, z[:])
        z.store.close()

        z = self.create_array(shape=data.shape, dtype=object, object_codec=Pickle())
        z[:] = data
        assert_array_equal(data, z[:])
        z.store.close()

    def test_object_arrays_vlen_array(self):

        data = np.array([np.array([1, 3, 7]),
                         np.array([5]),
                         np.array([2, 8, 12])] * 1000, dtype=object)

        def compare_arrays(expected, actual, item_dtype):
            assert isinstance(actual, np.ndarray)
            assert actual.dtype == object
            assert actual.shape == expected.shape
            for ev, av in zip(expected.flat, actual.flat):
                assert isinstance(av, np.ndarray)
                assert_array_equal(ev, av)
                assert av.dtype == item_dtype

        codecs = VLenArray(int), VLenArray('<u4')
        for codec in codecs:
            z = self.create_array(shape=data.shape, dtype=object, object_codec=codec)
            z[0] = np.array([4, 7])
            assert_array_equal(np.array([4, 7]), z[0])
            z[:] = data
            a = z[:]
            assert a.dtype == object
            compare_arrays(data, a, codec.dtype)
            z.store.close()

        # convenience API
        for item_type in 'int', '<u4':
            z = self.create_array(shape=data.shape, dtype='array:{}'.format(item_type))
            assert z.dtype == object
            assert isinstance(z.filters[0], VLenArray)
            assert z.filters[0].dtype == np.dtype(item_type)
            z[:] = data
            compare_arrays(data, z[:], np.dtype(item_type))
            z.store.close()

    def test_object_arrays_danger(self):

        # do something dangerous - manually force an object array with no object codec
        z = self.create_array(shape=5, chunks=2, dtype=object, fill_value=0,
                              object_codec=MsgPack())
        z._filters = None  # wipe filters
        with pytest.raises(RuntimeError):
            z[0] = 'foo'
        with pytest.raises(RuntimeError):
            z[:] = 42
        z.store.close()

        # do something else dangerous
        data = greetings * 10
        for compressor in Zlib(1), Blosc():
            z = self.create_array(shape=len(data), chunks=30, dtype=object,
                                  object_codec=Categorize(greetings,
                                                          dtype=object),
                                  compressor=compressor)
            z[:] = data
            v = z.view(filters=[])
            with pytest.raises(RuntimeError):
                # noinspection PyStatementEffect
                v[:]
            z.store.close()

    def test_object_codec_warnings(self):

        with pytest.warns(UserWarning):
            # provide object_codec, but not object dtype
            z = self.create_array(shape=10, chunks=5, dtype="i4", object_codec=JSON())
        z.store.close()

    @unittest.skipIf(parse_version(np.__version__) < parse_version('1.14.0'),
                     "unsupported numpy version")
    def test_structured_array_contain_object(self):

        if "PartialRead" in self.__class__.__name__:
            pytest.skip("partial reads of object arrays not supported")

        # ----------- creation --------------

        structured_dtype = [('c_obj', object), ('c_int', int)]
        a = np.array([(b'aaa', 1),
                      (b'bbb', 2)], dtype=structured_dtype)

        # zarr-array with structured dtype require object codec
        with pytest.raises(ValueError):
            self.create_array(shape=a.shape, dtype=structured_dtype)

        # create zarr-array by np-array
        za = self.create_array(shape=a.shape, dtype=structured_dtype, object_codec=Pickle())
        za[:] = a

        # must be equal
        assert_array_equal(a, za[:])

        # ---------- indexing ---------------

        assert za[0] == a[0]

        za[0] = (b'ccc', 3)
        za[1:2] = np.array([(b'ddd', 4)], dtype=structured_dtype)  # ToDo: not work with list
        assert_array_equal(za[:], np.array([(b'ccc', 3), (b'ddd', 4)], dtype=structured_dtype))

        za['c_obj'] = [b'eee', b'fff']
        za['c_obj', 0] = b'ggg'
        assert_array_equal(za[:], np.array([(b'ggg', 3), (b'fff', 4)], dtype=structured_dtype))
        assert za['c_obj', 0] == b'ggg'
        assert za[1, 'c_int'] == 4

    def test_iteration_exceptions(self):
        # zero d array
        a = np.array(1, dtype=int)
        z = self.create_array(shape=a.shape, dtype=int)
        z[...] = a
        with pytest.raises(TypeError):
            # noinspection PyStatementEffect
            list(a)
        with pytest.raises(TypeError):
            # noinspection PyStatementEffect
            list(z)

        # input argument error handling
        a = np.array((10, 10), dtype=int)
        z = self.create_array(shape=a.shape, dtype=int)
        z[...] = a

        params = (
            (-1, 0),
            (0, -1),
            (0.5, 1),
            (0, 0.5)
        )

        for start, end in params:
            with pytest.raises(ValueError):
                # noinspection PyStatementEffect
                list(z.islice(start, end))

        # check behavior for start > end
        assert [] == list(z.islice(6, 5))

        z.store.close()

    def test_iter(self):
        params = (
            ((1,), (1,)),
            ((2,), (1,)),
            ((1,), (2,)),
            ((3,), (3,)),
            ((1000,), (100,)),
            ((100,), (1000,)),
            ((1, 100), (1, 1)),
            ((1, 0), (1, 1)),
            ((0, 1), (1, 1)),
            ((0, 1), (2, 1)),
            ((100, 1), (3, 1)),
            ((100, 100), (10, 10)),
            ((10, 10, 10), (3, 3, 3)),
        )
        for shape, chunks in params:
            z = self.create_array(shape=shape, chunks=chunks, dtype=int)
            a = np.arange(np.product(shape)).reshape(shape)
            z[:] = a
            for expect, actual in zip_longest(a, z):
                assert_array_equal(expect, actual)
            z.store.close()

    def test_islice(self):
        params = (
            ((1,), (1,), 0, 1),
            ((2,), (1,), 0, 1),
            ((1,), (2,), 0, 1),
            ((3,), (3,), 1, 2),
            ((1000,), (100,), 150, 1050),
            ((100,), (1000,), 25, 75),
            ((1, 100), (1, 1), 0, 1),
            ((100, 1), (3, 1), 56, 100),
            ((100, 100), (10, 10), 13, 99),
            ((10, 10, 10), (3, 3, 3), 2, 4),
        )
        for shape, chunks, start, end in params:
            z = self.create_array(shape=shape, chunks=chunks, dtype=int)
            a = np.arange(np.product(shape)).reshape(shape)
            z[:] = a
            end_array = min(end, a.shape[0])
            for expect, actual in zip_longest(a[start:end_array],
                                              z.islice(start, end)):
                assert_array_equal(expect, actual)
            if hasattr(z.store, 'close'):
                z.store.close()

    def test_compressors(self):
        compressors = [
            None, BZ2(), Blosc(), LZ4(), Zlib(), GZip()
        ]
        if LZMA:
            compressors.append(LZMA())
        for compressor in compressors:
            a = self.create_array(shape=1000, chunks=100, compressor=compressor)
            a[0:100] = 1
            assert np.all(a[0:100] == 1)
            a[:] = 1
            assert np.all(a[:] == 1)
            a.store.close()

    def test_endian(self):
        dtype = np.dtype('float32')
        a1 = self.create_array(shape=1000, chunks=100, dtype=dtype.newbyteorder('<'))
        a1[:] = 1
        x1 = a1[:]
        a2 = self.create_array(shape=1000, chunks=100, dtype=dtype.newbyteorder('>'))
        a2[:] = 1
        x2 = a2[:]
        assert_array_equal(x1, x2)
        a1.store.close()
        a2.store.close()

    def test_attributes(self):
        a = self.create_array(shape=10, chunks=10, dtype='i8')
        a.attrs['foo'] = 'bar'
        assert a.attrs.key in a.store
        attrs = json_loads(a.store[a.attrs.key])
        if self.version > 2:
            # in v3, attributes are in a sub-dictionary of the metadata
            attrs = attrs['attributes']
        assert 'foo' in attrs and attrs['foo'] == 'bar'

        a.attrs['bar'] = 'foo'
        assert a.attrs.key in a.store
        attrs = json_loads(a.store[a.attrs.key])
        if self.version > 2:
            # in v3, attributes are in a sub-dictionary of the metadata
            attrs = attrs['attributes']
        assert 'foo' in attrs and attrs['foo'] == 'bar'
        assert 'bar' in attrs and attrs['bar'] == 'foo'
        a.store.close()

    def test_structured_with_object(self):
        a = self.create_array(fill_value=(0.0, None),
                              shape=10,
                              chunks=10,
                              dtype=[('x', float), ('y', object)],
                              object_codec=Pickle())
        assert tuple(a[0]) == (0.0, None)


class TestArrayWithPath(TestArray):

    @staticmethod
    def create_array(read_only=False, **kwargs):
        store = KVStore(dict())
        cache_metadata = kwargs.pop('cache_metadata', True)
        cache_attrs = kwargs.pop('cache_attrs', True)
        write_empty_chunks = kwargs.pop('write_empty_chunks', True)
        init_array(store, path='foo/bar', **kwargs)
        return Array(store, path='foo/bar', read_only=read_only,
                     cache_metadata=cache_metadata, cache_attrs=cache_attrs,
                     write_empty_chunks=write_empty_chunks)

    def test_nchunks_initialized(self):
        pass

    def expected(self):
        return [
            "f710da18d45d38d4aaf2afd7fb822fdd73d02957",
            "1437428e69754b1e1a38bd7fc9e43669577620db",
            "6c530b6b9d73e108cc5ee7b6be3d552cc994bdbe",
            "4c0a76fb1222498e09dcd92f7f9221d6cea8b40e",
            "05b0663ffe1785f38d3a459dec17e57a18f254af"
        ]

    def test_nbytes_stored(self):

        # MemoryStore as store
        z = self.create_array(shape=1000, chunks=100)
        expect_nbytes_stored = sum(buffer_size(v)
                                   for k, v in z.store.items()
                                   if k.startswith('foo/bar/'))
        assert expect_nbytes_stored == z.nbytes_stored
        z[:] = 42
        expect_nbytes_stored = sum(buffer_size(v)
                                   for k, v in z.store.items()
                                   if k.startswith('foo/bar/'))
        assert expect_nbytes_stored == z.nbytes_stored

        # mess with store
        z.store[z._key_prefix + 'foo'] = list(range(10))
        assert -1 == z.nbytes_stored


class TestArrayWithChunkStore(TestArray):

    @staticmethod
    def create_array(read_only=False, **kwargs):
        store = KVStore(dict())
        # separate chunk store
        chunk_store = KVStore(dict())
        cache_metadata = kwargs.pop('cache_metadata', True)
        cache_attrs = kwargs.pop('cache_attrs', True)
        write_empty_chunks = kwargs.pop('write_empty_chunks', True)
        init_array(store, chunk_store=chunk_store, **kwargs)
        return Array(store, read_only=read_only, chunk_store=chunk_store,
                     cache_metadata=cache_metadata, cache_attrs=cache_attrs,
                     write_empty_chunks=write_empty_chunks)

    def expected(self):
        return [
            "f710da18d45d38d4aaf2afd7fb822fdd73d02957",
            "1437428e69754b1e1a38bd7fc9e43669577620db",
            "6c530b6b9d73e108cc5ee7b6be3d552cc994bdbe",
            "4c0a76fb1222498e09dcd92f7f9221d6cea8b40e",
            "05b0663ffe1785f38d3a459dec17e57a18f254af"
        ]

    def test_nbytes_stored(self):

        z = self.create_array(shape=1000, chunks=100)
        expect_nbytes_stored = sum(buffer_size(v) for v in z.store.values())
        expect_nbytes_stored += sum(buffer_size(v)
                                    for v in z.chunk_store.values())
        assert expect_nbytes_stored == z.nbytes_stored
        z[:] = 42
        expect_nbytes_stored = sum(buffer_size(v) for v in z.store.values())
        expect_nbytes_stored += sum(buffer_size(v)
                                    for v in z.chunk_store.values())
        assert expect_nbytes_stored == z.nbytes_stored

        # mess with store
        z.chunk_store[z._key_prefix + 'foo'] = list(range(10))
        assert -1 == z.nbytes_stored


class TestArrayWithDirectoryStore(TestArray):

    @staticmethod
    def create_array(read_only=False, **kwargs):
        path = mkdtemp()
        atexit.register(shutil.rmtree, path)
        store = DirectoryStore(path)
        cache_metadata = kwargs.pop('cache_metadata', True)
        cache_attrs = kwargs.pop('cache_attrs', True)
        write_empty_chunks = kwargs.pop('write_empty_chunks', True)
        kwargs.setdefault('compressor', Zlib(1))
        init_array(store, **kwargs)
        return Array(store, read_only=read_only, cache_metadata=cache_metadata,
                     cache_attrs=cache_attrs, write_empty_chunks=write_empty_chunks)

    def test_nbytes_stored(self):

        # dict as store
        z = self.create_array(shape=1000, chunks=100)
        expect_nbytes_stored = sum(buffer_size(v) for v in z.store.values())
        assert expect_nbytes_stored == z.nbytes_stored
        z[:] = 42
        expect_nbytes_stored = sum(buffer_size(v) for v in z.store.values())
        assert expect_nbytes_stored == z.nbytes_stored


def test_array_init_from_dict():
    # initialization via non-Store MutableMapping
    store = dict()
    init_array(store, shape=100, chunks=10, dtype="<f8")
    a = Array(store)
    assert isinstance(a, Array)
    assert a.store is not store
    assert isinstance(a.store, KVStore)


@skip_test_env_var("ZARR_TEST_ABS")
class TestArrayWithABSStore(TestArray):

    @staticmethod
    def absstore():
        client = abs_container()
        store = ABSStore(client=client)
        store.rmdir()
        return store

    def create_array(self, read_only=False, **kwargs):
        store = self.absstore()
        kwargs.setdefault('compressor', Zlib(1))
        cache_metadata = kwargs.pop('cache_metadata', True)
        cache_attrs = kwargs.pop('cache_attrs', True)
        write_empty_chunks = kwargs.pop('write_empty_chunks', True)
        init_array(store, **kwargs)
        return Array(store, read_only=read_only, cache_metadata=cache_metadata,
                     cache_attrs=cache_attrs, write_empty_chunks=write_empty_chunks)

    @pytest.mark.xfail
    def test_nbytes_stored(self):
        return super().test_nbytes_stored()

    @pytest.mark.skipif(sys.version_info < (3, 7), reason="attr not serializable in py36")
    def test_pickle(self):
        # internal attribute on ContainerClient isn't serializable for py36 and earlier
        super().test_pickle()


class TestArrayWithNestedDirectoryStore(TestArrayWithDirectoryStore):

    @staticmethod
    def create_array(read_only=False, **kwargs):
        path = mkdtemp()
        atexit.register(shutil.rmtree, path)
        store = NestedDirectoryStore(path)
        cache_metadata = kwargs.pop('cache_metadata', True)
        cache_attrs = kwargs.pop('cache_attrs', True)
        write_empty_chunks = kwargs.pop('write_empty_chunks', True)
        kwargs.setdefault('compressor', Zlib(1))
        init_array(store, **kwargs)
        return Array(store, read_only=read_only, cache_metadata=cache_metadata,
                     cache_attrs=cache_attrs, write_empty_chunks=write_empty_chunks)

    def expected(self):
        return [
            "d174aa384e660eb51c6061fc8d20850c1159141f",
            "125f00eea40032f16016b292f6767aa3928c00a7",
            "1b52ead0ed889a781ebd4db077a29e35d513c1f3",
            "719a88b34e362ff65df30e8f8810c1146ab72bc1",
            "6e0abf30daf45de51593c227fb907759ca725551",
        ]


class TestArrayWithN5Store(TestArrayWithDirectoryStore):

    @staticmethod
    def create_array(read_only=False, **kwargs):
        path = mkdtemp()
        atexit.register(shutil.rmtree, path)
        store = N5Store(path)
        cache_metadata = kwargs.pop('cache_metadata', True)
        cache_attrs = kwargs.pop('cache_attrs', True)
        write_empty_chunks = kwargs.pop('write_empty_chunks', True)
        kwargs.setdefault('compressor', Zlib(1))
        init_array(store, **kwargs)
        return Array(store, read_only=read_only, cache_metadata=cache_metadata,
                     cache_attrs=cache_attrs, write_empty_chunks=write_empty_chunks)

    def test_array_0d(self):
        # test behaviour for array with 0 dimensions

        # setup
        a = np.zeros(())
        z = self.create_array(shape=(), dtype=a.dtype, fill_value=0)

        # check properties
        assert a.ndim == z.ndim
        assert a.shape == z.shape
        assert a.size == z.size
        assert a.dtype == z.dtype
        assert a.nbytes == z.nbytes
        with pytest.raises(TypeError):
            len(z)
        assert () == z.chunks
        assert 1 == z.nchunks
        assert (1,) == z.cdata_shape
        # compressor always None - no point in compressing a single value
        assert z.compressor.compressor_config is None

        # check __getitem__
        b = z[...]
        assert isinstance(b, np.ndarray)
        assert a.shape == b.shape
        assert a.dtype == b.dtype
        assert_array_equal(a, np.array(z))
        assert_array_equal(a, z[...])
        assert a[()] == z[()]
        with pytest.raises(IndexError):
            z[0]
        with pytest.raises(IndexError):
            z[:]

        # check __setitem__
        z[...] = 42
        assert 42 == z[()]
        z[()] = 43
        assert 43 == z[()]
        with pytest.raises(IndexError):
            z[0] = 42
        with pytest.raises(IndexError):
            z[:] = 42
        with pytest.raises(ValueError):
            z[...] = np.array([1, 2, 3])

    def test_array_1d_fill_value(self):
        nvalues = 1050
        dtype = np.int32
        for fill_value in 0, None:
            a = np.arange(nvalues, dtype=dtype)
            f = np.empty_like(a)
            f.fill(fill_value or 0)
            z = self.create_array(shape=a.shape, chunks=100, dtype=a.dtype,
                                  fill_value=fill_value)
            z[190:310] = a[190:310]

            assert_array_equal(f[:190], z[:190])
            assert_array_equal(a[190:310], z[190:310])
            assert_array_equal(f[310:], z[310:])

        with pytest.raises(ValueError):
            z = self.create_array(shape=(nvalues,), chunks=100, dtype=dtype,
                                  fill_value=1)

    def test_nchunks_initialized(self):
        fill_value = 0
        dtype = 'int'
        z = self.create_array(shape=100,
                              chunks=10,
                              fill_value=fill_value,
                              dtype=dtype,
                              write_empty_chunks=True)

        assert 0 == z.nchunks_initialized
        # manually put something into the store to confuse matters
        z.store['foo'] = b'bar'
        assert 0 == z.nchunks_initialized
        z[:] = 42
        assert 10 == z.nchunks_initialized
        # manually remove a chunk from the store
        del z.chunk_store[z._chunk_key((0,))]
        assert 9 == z.nchunks_initialized

        # second round of similar tests with write_empty_chunks set to
        # False
        z = self.create_array(shape=100,
                              chunks=10,
                              fill_value=fill_value,
                              dtype=dtype,
                              write_empty_chunks=False)
        z[:] = 42
        assert 10 == z.nchunks_initialized
        # manually remove a chunk from the store
        del z.chunk_store[z._chunk_key((0,))]
        assert 9 == z.nchunks_initialized
        z[:] = z.fill_value
        assert 0 == z.nchunks_initialized

    def test_array_order(self):

        # N5 only supports 'C' at the moment
        with pytest.raises(ValueError):
            self.create_array(shape=(10, 11), chunks=(10, 11), dtype='i8',
                              order='F')

        # 1D
        a = np.arange(1050)
        z = self.create_array(shape=a.shape, chunks=100, dtype=a.dtype,
                              order='C')
        assert z.order == 'C'
        assert z[:].flags.c_contiguous
        z[:] = a
        assert_array_equal(a, z[:])

        # 2D
        a = np.arange(10000).reshape((100, 100))
        z = self.create_array(shape=a.shape, chunks=(10, 10),
                              dtype=a.dtype, order='C')

        assert z.order == 'C'
        assert z[:].flags.c_contiguous
        z[:] = a
        actual = z[:]
        assert_array_equal(a, actual)

    def test_structured_array(self):
        d = np.array([(b'aaa', 1, 4.2),
                      (b'bbb', 2, 8.4),
                      (b'ccc', 3, 12.6)],
                     dtype=[('foo', 'S3'), ('bar', 'i4'), ('baz', 'f8')])
        fill_values = None, b'', (b'zzz', 42, 16.8)
        with pytest.raises(TypeError):
            self.check_structured_array(d, fill_values)

    def test_structured_array_subshapes(self):
        d = np.array([(0, ((0, 1, 2), (1, 2, 3)), b'aaa'),
                      (1, ((1, 2, 3), (2, 3, 4)), b'bbb'),
                      (2, ((2, 3, 4), (3, 4, 5)), b'ccc')],
                     dtype=[('foo', 'i8'), ('bar', '(2, 3)f4'), ('baz', 'S3')])
        fill_values = None, b'', (0, ((0, 0, 0), (1, 1, 1)), b'zzz')
        with pytest.raises(TypeError):
            self.check_structured_array(d, fill_values)

    def test_structured_array_nested(self):
        d = np.array([(0, (0, ((0, 1), (1, 2), (2, 3)), 0), b'aaa'),
                      (1, (1, ((1, 2), (2, 3), (3, 4)), 1), b'bbb'),
                      (2, (2, ((2, 3), (3, 4), (4, 5)), 2), b'ccc')],
                     dtype=[('foo', 'i8'), ('bar', [('foo', 'i4'), ('bar', '(3, 2)f4'),
                                                    ('baz', 'u1')]), ('baz', 'S3')])
        fill_values = None, b'', (0, (0, ((0, 0), (1, 1), (2, 2)), 0), b'zzz')
        with pytest.raises(TypeError):
            self.check_structured_array(d, fill_values)

    def test_dtypes(self):

        # integers
        for dtype in 'u1', 'u2', 'u4', 'u8', 'i1', 'i2', 'i4', 'i8':
            z = self.create_array(shape=10, chunks=3, dtype=dtype)
            assert z.dtype == np.dtype(dtype)
            a = np.arange(z.shape[0], dtype=dtype)
            z[:] = a
            assert_array_equal(a, z[:])

        # floats
        for dtype in 'f2', 'f4', 'f8':
            z = self.create_array(shape=10, chunks=3, dtype=dtype)
            assert z.dtype == np.dtype(dtype)
            a = np.linspace(0, 1, z.shape[0], dtype=dtype)
            z[:] = a
            assert_array_almost_equal(a, z[:])

        # check that datetime generic units are not allowed
        with pytest.raises(ValueError):
            self.create_array(shape=100, dtype='M8')
        with pytest.raises(ValueError):
            self.create_array(shape=100, dtype='m8')

    def test_object_arrays(self):

        # an object_codec is required for object arrays
        with pytest.raises(ValueError):
            self.create_array(shape=10, chunks=3, dtype=object)

        # an object_codec is required for object arrays, but allow to be provided via
        # filters to maintain API backwards compatibility
        with pytest.raises(ValueError):
            with pytest.warns(FutureWarning):
                self.create_array(shape=10, chunks=3, dtype=object, filters=[MsgPack()])

        # create an object array using an object codec
        with pytest.raises(ValueError):
            self.create_array(shape=10, chunks=3, dtype=object, object_codec=MsgPack())

    def test_object_arrays_vlen_text(self):

        data = np.array(greetings * 1000, dtype=object)

        with pytest.raises(ValueError):
            self.create_array(shape=data.shape, dtype=object, object_codec=VLenUTF8())

        # convenience API
        with pytest.raises(ValueError):
            self.create_array(shape=data.shape, dtype=str)

    def test_object_arrays_vlen_bytes(self):

        greetings_bytes = [g.encode('utf8') for g in greetings]
        data = np.array(greetings_bytes * 1000, dtype=object)

        with pytest.raises(ValueError):
            self.create_array(shape=data.shape, dtype=object, object_codec=VLenBytes())

        # convenience API
        with pytest.raises(ValueError):
            self.create_array(shape=data.shape, dtype=bytes)

    def test_object_arrays_vlen_array(self):

        data = np.array([np.array([1, 3, 7]),
                         np.array([5]),
                         np.array([2, 8, 12])] * 1000, dtype=object)

        codecs = VLenArray(int), VLenArray('<u4')
        for codec in codecs:
            with pytest.raises(ValueError):
                self.create_array(shape=data.shape, dtype=object, object_codec=codec)

        # convenience API
        for item_type in 'int', '<u4':
            with pytest.raises(ValueError):
                self.create_array(shape=data.shape, dtype='array:{}'.format(item_type))

    def test_object_arrays_danger(self):
        # Cannot hacking out object codec as N5 doesn't allow object codecs
        pass

    def test_structured_with_object(self):
        # Cannot hacking out object codec as N5 doesn't allow object codecs
        pass

    def test_structured_array_contain_object(self):
        # Cannot hacking out object codec as N5 doesn't allow object codecs
        pass

    def test_attrs_n5_keywords(self):
        z = self.create_array(shape=(1050,), chunks=100, dtype='i4')
        for k in n5_keywords:
            with pytest.warns(UserWarning):
                z.attrs[k] = ""

    def test_compressors(self):
        compressors = [
            None, BZ2(), Zlib(), GZip(), MsgPack()
        ]
        if LZMA:
            compressors.append(LZMA())
            compressors.append(LZMA(preset=1))
            compressors.append(LZMA(preset=6))
        for compressor in compressors:
            a1 = self.create_array(shape=1000, chunks=100, compressor=compressor)
            a1[0:100] = 1
            assert np.all(a1[0:100] == 1)
            a1[:] = 1
            assert np.all(a1[:] == 1)

        compressors_warn = [
            Blosc()
        ]
        if LZMA:
            compressors_warn.append(LZMA(2))  # Try lzma.FORMAT_ALONE, which N5 doesn't support.
        for compressor in compressors_warn:
            with pytest.warns(RuntimeWarning):
                a2 = self.create_array(shape=1000, chunks=100, compressor=compressor)
            a2[0:100] = 1
            assert np.all(a2[0:100] == 1)
            a2[:] = 1
            assert np.all(a2[:] == 1)

    def expected(self):
        return [
           '4e9cf910000506455f82a70938a272a3fce932e5',
           'f9d4cbf1402901f63dea7acf764d2546e4b6aa38',
           '1d8199f5f7b70d61aa0d29cc375212c3df07d50a',
           '874880f91aa6736825584509144afe6b06b0c05c',
           'e2258fedc74752196a8c8383db49e27193c995e2',
           ]


@pytest.mark.skipif(have_fsspec is False, reason="needs fsspec")
class TestArrayWithN5FSStore(TestArrayWithN5Store):

    @staticmethod
    def create_array(read_only=False, **kwargs):
        path = mkdtemp()
        atexit.register(shutil.rmtree, path)
        store = N5FSStore(path)
        cache_metadata = kwargs.pop('cache_metadata', True)
        cache_attrs = kwargs.pop('cache_attrs', True)
        kwargs.setdefault('compressor', Zlib(1))
        write_empty_chunks = kwargs.pop('write_empty_chunks', True)
        init_array(store, **kwargs)
        return Array(store, read_only=read_only, cache_metadata=cache_metadata,
                     cache_attrs=cache_attrs, write_empty_chunks=write_empty_chunks)


class TestArrayWithDBMStore(TestArray):

    @staticmethod
    def create_array(read_only=False, **kwargs):
        path = mktemp(suffix='.anydbm')
        atexit.register(atexit_rmglob, path + '*')
        store = DBMStore(path, flag='n')
        cache_metadata = kwargs.pop('cache_metadata', True)
        cache_attrs = kwargs.pop('cache_attrs', True)
        write_empty_chunks = kwargs.pop('write_empty_chunks', True)
        kwargs.setdefault('compressor', Zlib(1))
        init_array(store, **kwargs)
        return Array(store, read_only=read_only, cache_attrs=cache_attrs,
                     cache_metadata=cache_metadata, write_empty_chunks=write_empty_chunks)

    def test_nbytes_stored(self):
        pass  # not implemented


class TestArrayWithDBMStoreBerkeleyDB(TestArray):

    @staticmethod
    def create_array(read_only=False, **kwargs):
        bsddb3 = pytest.importorskip("bsddb3")
        path = mktemp(suffix='.dbm')
        atexit.register(os.remove, path)
        store = DBMStore(path, flag='n', open=bsddb3.btopen)
        cache_metadata = kwargs.pop('cache_metadata', True)
        cache_attrs = kwargs.pop('cache_attrs', True)
        write_empty_chunks = kwargs.pop('write_empty_chunks', True)
        kwargs.setdefault('compressor', Zlib(1))
        init_array(store, **kwargs)
        return Array(store, read_only=read_only, cache_metadata=cache_metadata,
                     cache_attrs=cache_attrs, write_empty_chunks=write_empty_chunks)

    def test_nbytes_stored(self):
        pass  # not implemented


class TestArrayWithLMDBStore(TestArray):

    @staticmethod
    def create_array(read_only=False, **kwargs):
        pytest.importorskip("lmdb")
        path = mktemp(suffix='.lmdb')
        atexit.register(atexit_rmtree, path)
        store = LMDBStore(path, buffers=True)
        cache_metadata = kwargs.pop('cache_metadata', True)
        cache_attrs = kwargs.pop('cache_attrs', True)
        write_empty_chunks = kwargs.pop('write_empty_chunks', True)
        kwargs.setdefault('compressor', Zlib(1))
        init_array(store, **kwargs)
        return Array(store, read_only=read_only, cache_metadata=cache_metadata,
                     cache_attrs=cache_attrs, write_empty_chunks=write_empty_chunks)

    def test_store_has_bytes_values(self):
        pass  # returns values as memoryviews/buffers instead of bytes

    def test_nbytes_stored(self):
        pass  # not implemented


class TestArrayWithLMDBStoreNoBuffers(TestArray):

    @staticmethod
    def create_array(read_only=False, **kwargs):
        pytest.importorskip("lmdb")
        path = mktemp(suffix='.lmdb')
        atexit.register(atexit_rmtree, path)
        store = LMDBStore(path, buffers=False)
        cache_metadata = kwargs.pop('cache_metadata', True)
        cache_attrs = kwargs.pop('cache_attrs', True)
        write_empty_chunks = kwargs.pop('write_empty_chunks', True)
        kwargs.setdefault('compressor', Zlib(1))
        init_array(store, **kwargs)
        return Array(store, read_only=read_only, cache_metadata=cache_metadata,
                     cache_attrs=cache_attrs, write_empty_chunks=write_empty_chunks)

    def test_nbytes_stored(self):
        pass  # not implemented


class TestArrayWithSQLiteStore(TestArray):

    @staticmethod
    def create_array(read_only=False, **kwargs):
        pytest.importorskip("sqlite3")
        path = mktemp(suffix='.db')
        atexit.register(atexit_rmtree, path)
        store = SQLiteStore(path)
        cache_metadata = kwargs.pop('cache_metadata', True)
        cache_attrs = kwargs.pop('cache_attrs', True)
        write_empty_chunks = kwargs.pop('write_empty_chunks', True)
        kwargs.setdefault('compressor', Zlib(1))
        init_array(store, **kwargs)
        return Array(store, read_only=read_only, cache_metadata=cache_metadata,
                     cache_attrs=cache_attrs, write_empty_chunks=write_empty_chunks)

    def test_nbytes_stored(self):
        pass  # not implemented


class TestArrayWithNoCompressor(TestArray):

    def create_array(self, read_only=False, **kwargs):
        store = KVStore(dict())
        kwargs.setdefault('compressor', None)
        cache_metadata = kwargs.pop('cache_metadata', True)
        cache_attrs = kwargs.pop('cache_attrs', True)
        write_empty_chunks = kwargs.pop('write_empty_chunks', True)
        init_array(store, **kwargs)
        return Array(store, read_only=read_only, cache_metadata=cache_metadata,
                     cache_attrs=cache_attrs, write_empty_chunks=write_empty_chunks)

    def expected(self):
        return [
            "d3da3d485de4a5fcc6d91f9dfc6a7cba9720c561",
            "443b8dee512e42946cb63ff01d28e9bee8105a5f",
            "b75eb90f68aa8ee1e29f2c542e851d3945066c54",
            "42b6ae0d50ec361628736ab7e68fe5fefca22136",
            "a0535f31c130f5e5ac66ba0713d1c1ceaebd089b",
        ]


class TestArrayWithBZ2Compressor(TestArray):

    def create_array(self, read_only=False, **kwargs):
        store = KVStore(dict())
        compressor = BZ2(level=1)
        kwargs.setdefault('compressor', compressor)
        cache_metadata = kwargs.pop('cache_metadata', True)
        cache_attrs = kwargs.pop('cache_attrs', True)
        write_empty_chunks = kwargs.pop('write_empty_chunks', True)
        init_array(store, **kwargs)
        return Array(store, read_only=read_only, cache_metadata=cache_metadata,
                     cache_attrs=cache_attrs, write_empty_chunks=write_empty_chunks)

    def expected(self):
        return [
            "33141032439fb1df5e24ad9891a7d845b6c668c8",
            "44d719da065c88a412d609a5500ff41e07b331d6",
            "37c7c46e5730bba37da5e518c9d75f0d774c5098",
            "1e1bcaac63e4ef3c4a68f11672537131c627f168",
            "86d7b9bf22dccbeaa22f340f38be506b55e76ff2",
        ]


class TestArrayWithBloscCompressor(TestArray):

    def create_array(self, read_only=False, **kwargs):
        store = KVStore(dict())
        compressor = Blosc(cname='zstd', clevel=1, shuffle=1)
        kwargs.setdefault('compressor', compressor)
        cache_metadata = kwargs.pop('cache_metadata', True)
        cache_attrs = kwargs.pop('cache_attrs', True)
        write_empty_chunks = kwargs.pop('write_empty_chunks', True)
        init_array(store, **kwargs)
        return Array(store, read_only=read_only, cache_metadata=cache_metadata,
                     cache_attrs=cache_attrs, write_empty_chunks=write_empty_chunks)

    def expected(self):
        return [
            "7ff2ae8511eac915fad311647c168ccfe943e788",
            "962705c861863495e9ccb7be7735907aa15e85b5",
            "74ed339cfe84d544ac023d085ea0cd6a63f56c4b",
            "90e30bdab745a9641cd0eb605356f531bc8ec1c3",
            "95d40c391f167db8b1290e3c39d9bf741edacdf6",
        ]


try:
    from numcodecs import LZMA
except ImportError:  # pragma: no cover
    LZMA = None


@unittest.skipIf(LZMA is None, 'LZMA codec not available')
class TestArrayWithLZMACompressor(TestArray):

    def create_array(self, read_only=False, **kwargs):
        store = KVStore(dict())
        compressor = LZMA(preset=1)
        kwargs.setdefault('compressor', compressor)
        cache_metadata = kwargs.pop('cache_metadata', True)
        cache_attrs = kwargs.pop('cache_attrs', True)
        write_empty_chunks = kwargs.pop('write_empty_chunks', True)
        init_array(store, **kwargs)
        return Array(store, read_only=read_only, cache_metadata=cache_metadata,
                     cache_attrs=cache_attrs, write_empty_chunks=write_empty_chunks)

    def expected(self):
        return [
            "93ecaa530a1162a9d48a3c1dcee4586ccfc59bae",
            "04a9755a0cd638683531b7816c7fa4fbb6f577f2",
            "9de97b5c49b38e68583ed701d7e8f4c94b6a8406",
            "cde499f3dc945b4e97197ff8e3cf8188a1262c35",
            "e2cf3afbf66ad0e28a2b6b68b1b07817c69aaee2",
        ]


class TestArrayWithFilters(TestArray):

    @staticmethod
    def create_array(read_only=False, **kwargs):
        store = KVStore(dict())
        dtype = kwargs.get('dtype')
        filters = [
            Delta(dtype=dtype),
            FixedScaleOffset(dtype=dtype, scale=1, offset=0),
        ]
        kwargs.setdefault('filters', filters)
        compressor = Zlib(1)
        kwargs.setdefault('compressor', compressor)
        cache_metadata = kwargs.pop('cache_metadata', True)
        cache_attrs = kwargs.pop('cache_attrs', True)
        write_empty_chunks = kwargs.pop('write_empty_chunks', True)
        init_array(store, **kwargs)
        return Array(store, read_only=read_only, cache_attrs=cache_attrs,
                     cache_metadata=cache_metadata, write_empty_chunks=write_empty_chunks)

    def expected(self):
        return [
            "b80367c5599d47110d42bd8886240c2f46620dba",
            "95a7b2471225e73199c9716d21e8d3dd6e5f6f2a",
            "7300f1eb130cff5891630038fd99c28ef23d3a01",
            "c649ad229bc5720258b934ea958570c2f354c2eb",
            "62fc9236d78af18a5ec26c12eea1d33bce52501e",
        ]

    def test_astype_no_filters(self):
        shape = (100,)
        dtype = np.dtype(np.int8)
        astype = np.dtype(np.float32)

        store = KVStore(dict())
        init_array(store, shape=shape, chunks=10, dtype=dtype)

        data = np.arange(np.prod(shape), dtype=dtype).reshape(shape)

        z1 = Array(store)
        z1[...] = data
        z2 = z1.astype(astype)

        expected = data.astype(astype)
        assert_array_equal(expected, z2)
        assert z2.read_only

    def test_astype(self):
        shape = (100,)
        chunks = (10,)

        dtype = np.dtype(np.int8)
        astype = np.dtype(np.float32)

        data = np.arange(np.prod(shape), dtype=dtype).reshape(shape)

        z1 = self.create_array(shape=shape, chunks=chunks, dtype=dtype)
        z1[...] = data
        z2 = z1.astype(astype)

        expected = data.astype(astype)
        assert_array_equal(expected, z2)

    def test_array_dtype_shape(self):
        # skip this one, cannot do delta on unstructured array
        pass

    def test_structured_array(self):
        # skip this one, cannot do delta on structured array
        pass

    def test_structured_array_subshapes(self):
        # skip this one, cannot do delta on structured array
        pass

    def test_structured_array_nested(self):
        # skip this one, cannot do delta on structured array
        pass

    def test_dtypes(self):
        # skip this one, delta messes up floats
        pass

    def test_object_arrays(self):
        # skip this one, cannot use delta with objects
        pass

    def test_object_arrays_vlen_text(self):
        # skip this one, cannot use delta with objects
        pass

    def test_object_arrays_vlen_bytes(self):
        # skip this one, cannot use delta with objects
        pass

    def test_object_arrays_vlen_array(self):
        # skip this one, cannot use delta with objects
        pass

    def test_object_arrays_danger(self):
        # skip this one, cannot use delta with objects
        pass

    def test_structured_array_contain_object(self):
        # skip this one, cannot use delta on structured array
        pass


# custom store, does not support getsize()
class CustomMapping:

    def __init__(self):
        self.inner = KVStore(dict())

    def __iter__(self):
        return iter(self.keys())

    def keys(self):
        return self.inner.keys()

    def values(self):
        return self.inner.values()

    def get(self, item, default=None):
        try:
            return self.inner[item]
        except KeyError:
            return default

    def __getitem__(self, item):
        return self.inner[item]

    def __setitem__(self, item, value):
        self.inner[item] = ensure_bytes(value)

    def __delitem__(self, key):
        del self.inner[key]

    def __contains__(self, item):
        return item in self.inner


class TestArrayWithCustomMapping(TestArray):

    @staticmethod
    def create_array(read_only=False, **kwargs):
        store = CustomMapping()
        kwargs.setdefault('compressor', Zlib(1))
        cache_metadata = kwargs.pop('cache_metadata', True)
        cache_attrs = kwargs.pop('cache_attrs', True)
        write_empty_chunks = kwargs.pop('write_empty_chunks', True)
        init_array(store, **kwargs)
        return Array(store, read_only=read_only, cache_metadata=cache_metadata,
                     cache_attrs=cache_attrs, write_empty_chunks=write_empty_chunks)

    def test_nbytes_stored(self):
        z = self.create_array(shape=1000, chunks=100)
        assert 245 == z.nbytes_stored
        z[:] = 42
        assert 515 == z.nbytes_stored


class TestArrayNoCache(TestArray):

    @staticmethod
    def create_array(read_only=False, **kwargs):
        store = KVStore(dict())
        kwargs.setdefault('compressor', Zlib(level=1))
        cache_metadata = kwargs.pop('cache_metadata', True)
        cache_attrs = kwargs.pop('cache_attrs', True)
        write_empty_chunks = kwargs.pop('write_empty_chunks', True)
        init_array(store, **kwargs)
        return Array(store, read_only=read_only, cache_metadata=cache_metadata,
                     cache_attrs=cache_attrs, write_empty_chunks=write_empty_chunks)

    def test_cache_metadata(self):
        a1 = self.create_array(shape=100, chunks=10, dtype='i1', cache_metadata=False)
        path = None if self.version == 2 else a1.path
        a2 = Array(a1.store, path=path, cache_metadata=True)
        assert a1.shape == a2.shape
        assert a1.size == a2.size
        assert a1.nbytes == a2.nbytes
        assert a1.nchunks == a2.nchunks

        # a1 is not caching so *will* see updates made via other objects
        a2.resize(200)
        assert (200,) == a2.shape
        assert 200 == a2.size
        assert 200 == a2.nbytes
        assert 20 == a2.nchunks
        assert a1.shape == a2.shape
        assert a1.size == a2.size
        assert a1.nbytes == a2.nbytes
        assert a1.nchunks == a2.nchunks

        a2.append(np.zeros(100))
        assert (300,) == a2.shape
        assert 300 == a2.size
        assert 300 == a2.nbytes
        assert 30 == a2.nchunks
        assert a1.shape == a2.shape
        assert a1.size == a2.size
        assert a1.nbytes == a2.nbytes
        assert a1.nchunks == a2.nchunks

        # a2 is caching so *will not* see updates made via other objects
        a1.resize(400)
        assert (400,) == a1.shape
        assert 400 == a1.size
        assert 400 == a1.nbytes
        assert 40 == a1.nchunks
        assert (300,) == a2.shape
        assert 300 == a2.size
        assert 300 == a2.nbytes
        assert 30 == a2.nchunks

    def test_cache_attrs(self):
        a1 = self.create_array(shape=100, chunks=10, dtype='i1', cache_attrs=False)
        path = None if self.version == 2 else 'arr1'
        a2 = Array(a1.store, path=path, cache_attrs=True)
        assert a1.attrs.asdict() == a2.attrs.asdict()

        # a1 is not caching so *will* see updates made via other objects
        a2.attrs['foo'] = 'xxx'
        a2.attrs['bar'] = 42
        assert a1.attrs.asdict() == a2.attrs.asdict()

        # a2 is caching so *will not* see updates made via other objects
        a1.attrs['foo'] = 'yyy'
        assert 'yyy' == a1.attrs['foo']
        assert 'xxx' == a2.attrs['foo']

    def test_object_arrays_danger(self):
        # skip this one as it only works if metadata are cached
        pass


class TestArrayWithStoreCache(TestArray):

    @staticmethod
    def create_array(read_only=False, **kwargs):
        store = LRUStoreCache(dict(), max_size=None)
        kwargs.setdefault('compressor', Zlib(level=1))
        cache_metadata = kwargs.pop('cache_metadata', True)
        cache_attrs = kwargs.pop('cache_attrs', True)
        write_empty_chunks = kwargs.pop('write_empty_chunks', True)
        init_array(store, **kwargs)
        return Array(store, read_only=read_only, cache_metadata=cache_metadata,
                     cache_attrs=cache_attrs, write_empty_chunks=write_empty_chunks)

    def test_store_has_bytes_values(self):
        # skip as the cache has no control over how the store provides values
        pass


<<<<<<< HEAD
class TestArrayWithLRUChunkCache(TestArray):

    @staticmethod
    def create_array(read_only=False, **kwargs):
        store = dict()
        kwargs.setdefault('compressor', Zlib(level=1))
        cache_metadata = kwargs.pop('cache_metadata', True)
        cache_attrs = kwargs.pop('cache_attrs', True)
        init_array(store, **kwargs)
        return Array(store, read_only=read_only, cache_metadata=cache_metadata,
                     cache_attrs=cache_attrs, chunk_cache=LRUChunkCache(max_size=None))

    @staticmethod
    def create_array_with_cache(read_only=False, **kwargs):
        store = dict()
        kwargs.setdefault('compressor', Zlib(level=1))
        cache_metadata = kwargs.pop('cache_metadata', True)
        cache_attrs = kwargs.pop('cache_attrs', True)
        init_array(store, **kwargs)
        cache = LRUChunkCache(max_size=None)
        return Array(store, read_only=read_only, cache_metadata=cache_metadata,
                     cache_attrs=cache_attrs, chunk_cache=cache), cache

    def test_hit_miss(self):
        a = np.arange(100).reshape((10, 10))
        z, cache = self.create_array_with_cache(shape=a.shape, chunks=(10, 1), dtype=a.dtype)

        # test write cache
        z[:] = a
        assert cache.misses == 0 and cache.hits == 0
        z[:]
        assert cache.misses == 0 and cache.hits == 10

        cache.clear()
        cache.misses = 0
        cache.hits = 0

        # test read cache
        assert cache.misses == 0 and cache.hits == 0
        z[:]
        assert cache.misses == 10 and cache.hits == 0
        z[:]
        assert cache.misses == 10 and cache.hits == 10

    # noinspection PyStatementEffect
    def test_array_0d_with_object_arrays(self):
        # test behaviour for array with 0 dimensions

        # setup
        a = np.zeros((), dtype=object)
        z = self.create_array(shape=(), dtype=a.dtype, fill_value=0, object_codec=Pickle())

        # check properties
        assert a.ndim == z.ndim
        assert a.shape == z.shape
        assert a.size == z.size
        assert a.dtype == z.dtype
        assert a.nbytes == z.nbytes
        with pytest.raises(TypeError):
            len(z)
        assert () == z.chunks
        assert 1 == z.nchunks
        assert (1,) == z.cdata_shape
        # compressor always None - no point in compressing a single value
        assert z.compressor is None

        # check __getitem__
        b = z[...]
        assert isinstance(b, np.ndarray)
        assert a.shape == b.shape
        assert a.dtype == b.dtype
        assert_array_equal(a, np.array(z))
        assert_array_equal(a, z[...])
        assert a[()] == z[()]
        with pytest.raises(IndexError):
            z[0]
        with pytest.raises(IndexError):
            z[:]

        # check __setitem__
        z[...] = 42
        assert 42 == z[()]
        z[()] = 43
        assert 43 == z[()]
        with pytest.raises(IndexError):
            z[0] = 42
        with pytest.raises(IndexError):
            z[:] = 42
        with pytest.raises(ValueError):
            z[...] = np.array([1, 2, 3])
=======
fsspec_mapper_kwargs = {
    "check": True,
    "create": True,
    "missing_exceptions": None
}
>>>>>>> f3616313


@pytest.mark.skipif(have_fsspec is False, reason="needs fsspec")
class TestArrayWithFSStore(TestArray):
    @staticmethod
    def create_array(read_only=False, **kwargs):
        path = mkdtemp()
        atexit.register(shutil.rmtree, path)
        key_separator = kwargs.pop('key_separator', ".")
        store = FSStore(path, key_separator=key_separator, auto_mkdir=True, **fsspec_mapper_kwargs)
        cache_metadata = kwargs.pop('cache_metadata', True)
        cache_attrs = kwargs.pop('cache_attrs', True)
        write_empty_chunks = kwargs.pop('write_empty_chunks', True)
        kwargs.setdefault('compressor', Blosc())
        init_array(store, **kwargs)
        return Array(store, read_only=read_only, cache_metadata=cache_metadata,
                     cache_attrs=cache_attrs, write_empty_chunks=write_empty_chunks)

    def expected(self):
        return [
           "ab753fc81df0878589535ca9bad2816ba88d91bc",
           "c16261446f9436b1e9f962e57ce3e8f6074abe8a",
           "c2ef3b2fb2bc9dcace99cd6dad1a7b66cc1ea058",
           "6e52f95ac15b164a8e96843a230fcee0e610729b",
           "091fa99bc60706095c9ce30b56ce2503e0223f56",
        ]


@pytest.mark.skipif(have_fsspec is False, reason="needs fsspec")
class TestArrayWithFSStoreFromFilesystem(TestArray):
    @staticmethod
    def create_array(read_only=False, **kwargs):
        from fsspec.implementations.local import LocalFileSystem
        fs = LocalFileSystem(auto_mkdir=True)
        path = mkdtemp()
        atexit.register(shutil.rmtree, path)
        key_separator = kwargs.pop('key_separator', ".")
        store = FSStore(path, fs=fs, key_separator=key_separator, **fsspec_mapper_kwargs)
        cache_metadata = kwargs.pop('cache_metadata', True)
        cache_attrs = kwargs.pop('cache_attrs', True)
        write_empty_chunks = kwargs.pop('write_empty_chunks', True)
        kwargs.setdefault('compressor', Blosc())
        init_array(store, **kwargs)
        return Array(store, read_only=read_only, cache_metadata=cache_metadata,
                     cache_attrs=cache_attrs, write_empty_chunks=write_empty_chunks)

    def expected(self):
        return [
           "ab753fc81df0878589535ca9bad2816ba88d91bc",
           "c16261446f9436b1e9f962e57ce3e8f6074abe8a",
           "c2ef3b2fb2bc9dcace99cd6dad1a7b66cc1ea058",
           "6e52f95ac15b164a8e96843a230fcee0e610729b",
           "091fa99bc60706095c9ce30b56ce2503e0223f56",
        ]


@pytest.mark.skipif(have_fsspec is False, reason="needs fsspec")
class TestArrayWithFSStorePartialRead(TestArray):
    @staticmethod
    def create_array(read_only=False, **kwargs):
        path = mkdtemp()
        atexit.register(shutil.rmtree, path)
        store = FSStore(path)
        cache_metadata = kwargs.pop("cache_metadata", True)
        cache_attrs = kwargs.pop("cache_attrs", True)
        write_empty_chunks = kwargs.pop('write_empty_chunks', True)
        kwargs.setdefault("compressor", Blosc(blocksize=256))
        init_array(store, **kwargs)
        return Array(
            store,
            read_only=read_only,
            cache_metadata=cache_metadata,
            cache_attrs=cache_attrs,
            partial_decompress=True,
            write_empty_chunks=write_empty_chunks
        )

    def expected(self):
        return [
           "dd7577d645c38767cf6f6d1ef8fd64002883a014",
           "aa0de9892cf1ed3cda529efbf3233720b84489b7",
           "e6191c44cf958576c29c41cef0f55b028a4dbdff",
           "88adeeabb819feecccadf50152293dbb42f9107e",
           "1426e084427f9920e29c9ec81b663d1005849455",
        ]

    def test_non_cont(self):
        z = self.create_array(shape=(500, 500, 500), chunks=(50, 50, 50), dtype="<i4")
        z[:, :, :] = 1
        # actually go through the partial read by accessing a single item
        assert z[0, :, 0].any()

    def test_read_nitems_less_than_blocksize_from_multiple_chunks(self):
        '''Tests to make sure decompression doesn't fail when `nitems` is
        less than a compressed block size, but covers multiple blocks
        '''
        z = self.create_array(shape=1000000, chunks=100_000)
        z[40_000:80_000] = 1
        path = None if self.version == 2 else z.path
        b = Array(z.store, path=path, read_only=True, partial_decompress=True)
        assert (b[40_000:80_000] == 1).all()

    def test_read_from_all_blocks(self):
        '''Tests to make sure `PartialReadBuffer.read_part` doesn't fail when
        stop isn't in the `start_points` array
        '''
        z = self.create_array(shape=1000000, chunks=100_000)
        z[2:99_000] = 1
        path = None if self.version == 2 else z.path
        b = Array(z.store, path=path, read_only=True, partial_decompress=True)
        assert (b[2:99_000] == 1).all()


@pytest.mark.skipif(have_fsspec is False, reason="needs fsspec")
class TestArrayWithFSStoreNested(TestArray):

    @staticmethod
    def create_array(read_only=False, **kwargs):
        path = mkdtemp()
        atexit.register(shutil.rmtree, path)
        key_separator = kwargs.pop('key_separator', "/")
        store = FSStore(path, key_separator=key_separator, auto_mkdir=True)
        cache_metadata = kwargs.pop('cache_metadata', True)
        cache_attrs = kwargs.pop('cache_attrs', True)
        write_empty_chunks = kwargs.pop('write_empty_chunks', True)
        kwargs.setdefault('compressor', Blosc())
        init_array(store, **kwargs)
        return Array(store, read_only=read_only, cache_metadata=cache_metadata,
                     cache_attrs=cache_attrs, write_empty_chunks=write_empty_chunks)

    def expected(self):
        return [
           "94884f29b41b9beb8fc99ad7bf9c0cbf0f2ab3c9",
           "077aa3bd77b8d354f8f6c15dce5ae4f545788a72",
           "22be95d83c097460adb339d80b2d7fe19c513c16",
           "85131cec526fa46938fd2c4a6083a58ee11037ea",
           "c3167010c162c6198cb2bf3c1da2c46b047c69a1",
        ]


@pytest.mark.skipif(have_fsspec is False, reason="needs fsspec")
class TestArrayWithFSStoreNestedPartialRead(TestArray):
    @staticmethod
    def create_array(read_only=False, **kwargs):
        path = mkdtemp()
        atexit.register(shutil.rmtree, path)
        key_separator = kwargs.pop('key_separator', "/")
        store = FSStore(path, key_separator=key_separator, auto_mkdir=True)
        cache_metadata = kwargs.pop("cache_metadata", True)
        cache_attrs = kwargs.pop("cache_attrs", True)
        write_empty_chunks = kwargs.pop('write_empty_chunks', True)
        kwargs.setdefault("compressor", Blosc())
        init_array(store, **kwargs)
        return Array(
            store,
            read_only=read_only,
            cache_metadata=cache_metadata,
            cache_attrs=cache_attrs,
            partial_decompress=True,
            write_empty_chunks=write_empty_chunks
        )

    def expected(self):
        return [
           "94884f29b41b9beb8fc99ad7bf9c0cbf0f2ab3c9",
           "077aa3bd77b8d354f8f6c15dce5ae4f545788a72",
           "22be95d83c097460adb339d80b2d7fe19c513c16",
           "85131cec526fa46938fd2c4a6083a58ee11037ea",
           "c3167010c162c6198cb2bf3c1da2c46b047c69a1",
        ]

    def test_non_cont(self):
        z = self.create_array(shape=(500, 500, 500), chunks=(50, 50, 50), dtype="<i4")
        z[:, :, :] = 1
        # actually go through the partial read by accessing a single item
        assert z[0, :, 0].any()

    def test_read_nitems_less_than_blocksize_from_multiple_chunks(self):
        '''Tests to make sure decompression doesn't fail when `nitems` is
        less than a compressed block size, but covers multiple blocks
        '''
        z = self.create_array(shape=1000000, chunks=100_000)
        z[40_000:80_000] = 1
        path = None if self.version == 2 else z.path
        b = Array(z.store, path=path, read_only=True, partial_decompress=True)
        assert (b[40_000:80_000] == 1).all()

    def test_read_from_all_blocks(self):
        '''Tests to make sure `PartialReadBuffer.read_part` doesn't fail when
        stop isn't in the `start_points` array
        '''
        z = self.create_array(shape=1000000, chunks=100_000)
        z[2:99_000] = 1
        path = None if self.version == 2 else z.path
        b = Array(z.store, path=path, read_only=True, partial_decompress=True)
        assert (b[2:99_000] == 1).all()


####
# StoreV3 test classes inheriting from the above below this point
####

@pytest.mark.skipif(not v3_api_available, reason="V3 is disabled")
class TestArrayV3(TestArray):

    version = 3
    root = meta_root
    KVStoreClass = KVStoreV3

    def expected(self):
        # tests for array without path will not be run for v3 stores
        assert self.version == 3
        return [
            "73ab8ace56719a5c9308c3754f5e2d57bc73dc20",
            "5fb3d02b8f01244721582929b3cad578aec5cea5",
            "26b098bedb640846e18dc2fbc1c27684bb02b532",
            "799a458c287d431d747bec0728987ca4fe764549",
            "c780221df84eb91cb62f633f12d3f1eaa9cee6bd"
        ]

    # TODO: fix test_nbytes_stored


@pytest.mark.skipif(not v3_api_available, reason="V3 is disabled")
class TestArrayWithPathV3(TestArrayWithPath):

    version = 3

    @staticmethod
    def create_array(array_path='arr1', read_only=False, **kwargs):
        store = KVStoreV3(dict())
        kwargs.setdefault('compressor', Zlib(level=1))
        cache_metadata = kwargs.pop('cache_metadata', True)
        cache_attrs = kwargs.pop('cache_attrs', True)
        write_empty_chunks = kwargs.pop('write_empty_chunks', True)
        init_array(store, path=array_path, **kwargs)
        return Array(store, path=array_path, read_only=read_only,
                     cache_metadata=cache_metadata, cache_attrs=cache_attrs,
                     write_empty_chunks=write_empty_chunks)

    def test_array_init(self):

        store = KVStoreV3(dict())
        # can initialize an array without a path
        init_array(store, shape=100, chunks=10, dtype="<f8")
        b = Array(store)
        assert not b.is_view
        assert isinstance(b, Array)
        assert (100,) == b.shape
        assert (10,) == b.chunks
        assert '' == b.path
        assert b.name is None
        assert b.basename is None
        assert store is b.store
        assert "968dccbbfc0139f703ead2fd1d503ad6e44db307" == b.hexdigest()

        # initialize at path
        store = KVStoreV3(dict())
        path = 'foo/bar'
        init_array(store, shape=100, chunks=10, path=path, dtype='<f8')
        a = Array(store, path=path)
        assert not a.is_view
        assert isinstance(a, Array)
        assert (100,) == a.shape
        assert (10,) == a.chunks
        assert path == a.path
        assert '/' + path == a.name
        assert 'bar' == a.basename
        assert store is a.store
        assert "968dccbbfc0139f703ead2fd1d503ad6e44db307" == a.hexdigest()

        # store not initialized
        store = KVStoreV3(dict())
        with pytest.raises(ValueError):
            Array(store)

        # group is in the way
        store = KVStoreV3(dict())
        path = 'baz'
        init_group(store, path=path)
        # can't open with an uninitialized array
        with pytest.raises(ArrayNotFoundError):
            Array(store, path=path)
        # can't open at same path as an existing group
        with pytest.raises(ContainsGroupError):
            init_array(store, shape=100, chunks=10, path=path, dtype='<f8')
        group_key = meta_root + path + '.group.json'
        assert group_key in store
        del store[group_key]
        init_array(store, shape=100, chunks=10, path=path, dtype='<f8')
        Array(store, path=path)
        assert group_key not in store
        assert (meta_root + path + '.array.json') in store

    def expected(self):
        return [
            "73ab8ace56719a5c9308c3754f5e2d57bc73dc20",
            "5fb3d02b8f01244721582929b3cad578aec5cea5",
            "26b098bedb640846e18dc2fbc1c27684bb02b532",
            "799a458c287d431d747bec0728987ca4fe764549",
            "c780221df84eb91cb62f633f12d3f1eaa9cee6bd",
        ]

    def test_nbytes_stored(self):

        # dict as store
        z = self.create_array(shape=1000, chunks=100)
        expect_nbytes_stored = sum(buffer_size(v) for k, v in z.store.items() if k != 'zarr.json')
        assert expect_nbytes_stored == z.nbytes_stored
        z[:] = 42
        expect_nbytes_stored = sum(buffer_size(v) for k, v in z.store.items() if k != 'zarr.json')
        assert expect_nbytes_stored == z.nbytes_stored
        assert z.nchunks_initialized == 10

        # mess with store
        if not isinstance(z.store, (LRUStoreCacheV3, FSStoreV3)):
            z.store[data_root + z._key_prefix + 'foo'] = list(range(10))
            assert -1 == z.nbytes_stored

        z.store.close()

    def test_view(self):

        # dict as store
        z = self.create_array(shape=1005, chunks=100, dtype=float)

        # with with different dtype
        x = z.view(dtype=bytes)
        assert x.is_view
        assert x.dtype == bytes

        new_shape = (1, z.shape[0])
        x = z.view(shape=new_shape)
        assert x.is_view
        assert x.shape == new_shape

        x = z.view(chunks=10)
        assert x.is_view
        assert x.chunks == (10,)

        x = z.view(fill_value=5)
        assert x.is_view
        assert x[-1] == 5

        with pytest.raises(PermissionError):
            x.fill_value = 8

    def test_nchunks_initialized(self):
        # copied from TestArray so the empty version from TestArrayWithPath is
        # not used

        z = self.create_array(shape=100, chunks=10)
        assert 0 == z.nchunks_initialized
        # manually put something into the store to confuse matters
        z.store['meta/root/foo'] = b'bar'
        assert 0 == z.nchunks_initialized
        z[:] = 42
        assert 10 == z.nchunks_initialized

        z.store.close()


@pytest.mark.skipif(not v3_api_available, reason="V3 is disabled")
class TestArrayWithChunkStoreV3(TestArrayWithChunkStore, TestArrayWithPathV3):

    @staticmethod
    def create_array(array_path='arr1', read_only=False, **kwargs):
        store = KVStoreV3(dict())
        # separate chunk store
        chunk_store = KVStoreV3(dict())
        cache_metadata = kwargs.pop('cache_metadata', True)
        cache_attrs = kwargs.pop('cache_attrs', True)
        write_empty_chunks = kwargs.pop('write_empty_chunks', True)
        init_array(store, path=array_path, chunk_store=chunk_store, **kwargs)
        return Array(store, path=array_path, read_only=read_only,
                     chunk_store=chunk_store, cache_metadata=cache_metadata,
                     cache_attrs=cache_attrs, write_empty_chunks=write_empty_chunks)

    def expected(self):
        return [
            '1509abec4285494b61cd3e8d21f44adc3cf8ddf6',
            '7cfb82ec88f7ecb7ab20ae3cb169736bc76332b8',
            'b663857bb89a8ab648390454954a9cdd453aa24b',
            '21e90fa927d09cbaf0e3b773130e2dc05d18ff9b',
            'e8c1fdd18b5c2ee050b59d0c8c95d07db642459c',
        ]

    def test_nbytes_stored(self):

        z = self.create_array(shape=1000, chunks=100)
        expect_nbytes_stored = sum(buffer_size(v) for k, v in z.store.items() if k != 'zarr.json')
        expect_nbytes_stored += sum(buffer_size(v)
                                    for k, v in z.chunk_store.items() if k != 'zarr.json')
        assert expect_nbytes_stored == z.nbytes_stored
        z[:] = 42
        expect_nbytes_stored = sum(buffer_size(v) for k, v in z.store.items() if k != 'zarr.json')
        expect_nbytes_stored += sum(buffer_size(v)
                                    for k, v in z.chunk_store.items() if k != 'zarr.json')
        assert expect_nbytes_stored == z.nbytes_stored

        # mess with store
        z.chunk_store[data_root + z._key_prefix + 'foo'] = list(range(10))
        assert -1 == z.nbytes_stored


@pytest.mark.skipif(not v3_api_available, reason="V3 is disabled")
class TestArrayWithDirectoryStoreV3(TestArrayWithDirectoryStore, TestArrayWithPathV3):

    @staticmethod
    def create_array(array_path='arr1', read_only=False, **kwargs):
        path = mkdtemp()
        atexit.register(shutil.rmtree, path)
        store = DirectoryStoreV3(path)
        cache_metadata = kwargs.pop('cache_metadata', True)
        cache_attrs = kwargs.pop('cache_attrs', True)
        write_empty_chunks = kwargs.pop('write_empty_chunks', True)
        kwargs.setdefault('compressor', Zlib(1))
        init_array(store, path=array_path, **kwargs)
        return Array(store, path=array_path, read_only=read_only,
                     cache_metadata=cache_metadata, cache_attrs=cache_attrs,
                     write_empty_chunks=write_empty_chunks)

    def test_nbytes_stored(self):
        # dict as store
        z = self.create_array(shape=1000, chunks=100)
        expect_nbytes_stored = sum(buffer_size(v) for k, v in z.store.items() if k != 'zarr.json')
        assert expect_nbytes_stored == z.nbytes_stored
        z[:] = 42
        expect_nbytes_stored = sum(buffer_size(v) for k, v in z.store.items() if k != 'zarr.json')
        assert expect_nbytes_stored == z.nbytes_stored


@skip_test_env_var("ZARR_TEST_ABS")
@pytest.mark.skipif(not v3_api_available, reason="V3 is disabled")
class TestArrayWithABSStoreV3(TestArrayWithABSStore, TestArrayWithPathV3):

    @staticmethod
    def absstore():
        client = abs_container()
        store = ABSStoreV3(client=client)
        store.rmdir()
        return store

    def create_array(self, array_path='arr1', read_only=False, **kwargs):
        store = self.absstore()
        kwargs.setdefault('compressor', Zlib(1))
        cache_metadata = kwargs.pop('cache_metadata', True)
        cache_attrs = kwargs.pop('cache_attrs', True)
        write_empty_chunks = kwargs.pop('write_empty_chunks', True)
        init_array(store, path=array_path, **kwargs)
        return Array(store, path=array_path, read_only=read_only, cache_metadata=cache_metadata,
                     cache_attrs=cache_attrs, write_empty_chunks=write_empty_chunks)


# TODO: TestArrayWithN5StoreV3
# class TestArrayWithN5StoreV3(TestArrayWithDirectoryStoreV3):


@pytest.mark.skipif(not v3_api_available, reason="V3 is disabled")
class TestArrayWithDBMStoreV3(TestArrayWithDBMStore, TestArrayWithPathV3):

    @staticmethod
    def create_array(array_path='arr1', read_only=False, **kwargs):
        path = mktemp(suffix='.anydbm')
        atexit.register(atexit_rmglob, path + '*')
        store = DBMStoreV3(path, flag='n')
        cache_metadata = kwargs.pop('cache_metadata', True)
        cache_attrs = kwargs.pop('cache_attrs', True)
        write_empty_chunks = kwargs.pop('write_empty_chunks', True)
        kwargs.setdefault('compressor', Zlib(1))
        init_array(store, path=array_path, **kwargs)
        return Array(store, path=array_path, read_only=read_only, cache_attrs=cache_attrs,
                     cache_metadata=cache_metadata, write_empty_chunks=write_empty_chunks)

    def test_nbytes_stored(self):
        pass  # not implemented


@pytest.mark.skipif(not v3_api_available, reason="V3 is disabled")
class TestArrayWithDBMStoreV3BerkeleyDB(TestArrayWithDBMStoreBerkeleyDB, TestArrayWithPathV3):

    @staticmethod
    def create_array(array_path='arr1', read_only=False, **kwargs):
        bsddb3 = pytest.importorskip("bsddb3")
        path = mktemp(suffix='.dbm')
        atexit.register(os.remove, path)
        store = DBMStoreV3(path, flag='n', open=bsddb3.btopen)
        cache_metadata = kwargs.pop('cache_metadata', True)
        cache_attrs = kwargs.pop('cache_attrs', True)
        write_empty_chunks = kwargs.pop('write_empty_chunks', True)
        kwargs.setdefault('compressor', Zlib(1))
        init_array(store, path=array_path, **kwargs)
        return Array(store, path=array_path, read_only=read_only, cache_metadata=cache_metadata,
                     cache_attrs=cache_attrs, write_empty_chunks=write_empty_chunks)

    def test_nbytes_stored(self):
        pass  # not implemented


@pytest.mark.skipif(not v3_api_available, reason="V3 is disabled")
class TestArrayWithLMDBStoreV3(TestArrayWithLMDBStore, TestArrayWithPathV3):

    @staticmethod
    def create_array(array_path='arr1', read_only=False, **kwargs):
        pytest.importorskip("lmdb")
        path = mktemp(suffix='.lmdb')
        atexit.register(atexit_rmtree, path)
        store = LMDBStoreV3(path, buffers=True)
        cache_metadata = kwargs.pop('cache_metadata', True)
        cache_attrs = kwargs.pop('cache_attrs', True)
        write_empty_chunks = kwargs.pop('write_empty_chunks', True)
        kwargs.setdefault('compressor', Zlib(1))
        init_array(store, path=array_path, **kwargs)
        return Array(store, path=array_path, read_only=read_only, cache_metadata=cache_metadata,
                     cache_attrs=cache_attrs, write_empty_chunks=write_empty_chunks)

    def test_store_has_bytes_values(self):
        pass  # returns values as memoryviews/buffers instead of bytes

    def test_nbytes_stored(self):
        pass  # not implemented


@pytest.mark.skipif(not v3_api_available, reason="V3 is disabled")
class TestArrayWithLMDBStoreV3NoBuffers(TestArrayWithLMDBStoreNoBuffers, TestArrayWithPathV3):

    @staticmethod
    def create_array(array_path='arr1', read_only=False, **kwargs):
        pytest.importorskip("lmdb")
        path = mktemp(suffix='.lmdb')
        atexit.register(atexit_rmtree, path)
        store = LMDBStoreV3(path, buffers=False)
        cache_metadata = kwargs.pop('cache_metadata', True)
        cache_attrs = kwargs.pop('cache_attrs', True)
        write_empty_chunks = kwargs.pop('write_empty_chunks', True)
        kwargs.setdefault('compressor', Zlib(1))
        init_array(store, path=array_path, **kwargs)
        return Array(store, path=array_path, read_only=read_only, cache_metadata=cache_metadata,
                     cache_attrs=cache_attrs, write_empty_chunks=write_empty_chunks)

    def test_nbytes_stored(self):
        pass  # not implemented


@pytest.mark.skipif(not v3_api_available, reason="V3 is disabled")
class TestArrayWithSQLiteStoreV3(TestArrayWithPathV3, TestArrayWithSQLiteStore):

    @staticmethod
    def create_array(array_path='arr1', read_only=False, **kwargs):
        pytest.importorskip("sqlite3")
        path = mktemp(suffix='.db')
        atexit.register(atexit_rmtree, path)
        store = SQLiteStoreV3(path)
        cache_metadata = kwargs.pop('cache_metadata', True)
        cache_attrs = kwargs.pop('cache_attrs', True)
        write_empty_chunks = kwargs.pop('write_empty_chunks', True)
        kwargs.setdefault('compressor', Zlib(1))
        init_array(store, path=array_path, **kwargs)
        return Array(store, path=array_path, read_only=read_only, cache_metadata=cache_metadata,
                     cache_attrs=cache_attrs, write_empty_chunks=write_empty_chunks)

    def test_nbytes_stored(self):
        pass  # not implemented


# skipped adding V3 equivalents for compressors (no change in v3):
#    TestArrayWithNoCompressor
#    TestArrayWithBZ2Compressor
#    TestArrayWithBloscCompressor
#    TestArrayWithLZMACompressor

# skipped test with filters  (v3 protocol removed filters)
#    TestArrayWithFilters


# custom store, does not support getsize()
# Note: this custom mapping doesn't actually have all methods in the
#       v3 spec (e.g. erase), but they aren't needed here.

class CustomMappingV3(StoreV3):

    def __init__(self):
        self.inner = KVStoreV3(dict())

    def __iter__(self):
        return iter(self.keys())

    def __len__(self):
        return len(self.inner)

    def keys(self):
        return self.inner.keys()

    def values(self):
        return self.inner.values()

    def get(self, item, default=None):
        try:
            return self.inner[item]
        except KeyError:
            return default

    def __getitem__(self, item):
        return self.inner[item]

    def __setitem__(self, item, value):
        self.inner[item] = ensure_bytes(value)

    def __delitem__(self, key):
        del self.inner[key]

    def __contains__(self, item):
        return item in self.inner


@pytest.mark.skipif(not v3_api_available, reason="V3 is disabled")
class TestArrayWithCustomMappingV3(TestArrayWithPathV3, TestArrayWithCustomMapping):

    @staticmethod
    def create_array(array_path='arr1', read_only=False, **kwargs):
        store = CustomMappingV3()
        kwargs.setdefault('compressor', Zlib(1))
        cache_metadata = kwargs.pop('cache_metadata', True)
        cache_attrs = kwargs.pop('cache_attrs', True)
        write_empty_chunks = kwargs.pop('write_empty_chunks', True)
        init_array(store, path=array_path, **kwargs)
        return Array(store, path=array_path, read_only=read_only, cache_metadata=cache_metadata,
                     cache_attrs=cache_attrs, write_empty_chunks=write_empty_chunks)

    def test_nbytes_stored(self):
        z = self.create_array(shape=1000, chunks=100)
        expect_nbytes_stored = sum(buffer_size(v) for k, v in z.store.items() if k != 'zarr.json')
        assert expect_nbytes_stored == z.nbytes_stored
        z[:] = 42
        expect_nbytes_stored = sum(buffer_size(v) for k, v in z.store.items() if k != 'zarr.json')
        assert expect_nbytes_stored == z.nbytes_stored

    def test_len(self):

        # dict as store
        z = self.create_array(shape=1000, chunks=100)
        assert len(z._store) == 2


@pytest.mark.skipif(not v3_api_available, reason="V3 is disabled")
class TestArrayNoCacheV3(TestArrayWithPathV3, TestArrayNoCache):

    @staticmethod
    def create_array(array_path='arr1', read_only=False, **kwargs):
        store = KVStoreV3(dict())
        kwargs.setdefault('compressor', Zlib(level=1))
        cache_metadata = kwargs.pop('cache_metadata', True)
        cache_attrs = kwargs.pop('cache_attrs', True)
        write_empty_chunks = kwargs.pop('write_empty_chunks', True)
        init_array(store, path=array_path, **kwargs)
        return Array(store, path=array_path, read_only=read_only, cache_metadata=cache_metadata,
                     cache_attrs=cache_attrs, write_empty_chunks=write_empty_chunks)

    def test_object_arrays_danger(self):
        # skip this one as it only works if metadata are cached
        pass


@pytest.mark.skipif(not v3_api_available, reason="V3 is disabled")
class TestArrayWithStoreCacheV3(TestArrayWithPathV3, TestArrayWithStoreCache):

    @staticmethod
    def create_array(array_path='arr1', read_only=False, **kwargs):
        store = LRUStoreCacheV3(dict(), max_size=None)
        kwargs.setdefault('compressor', Zlib(level=1))
        cache_metadata = kwargs.pop('cache_metadata', True)
        cache_attrs = kwargs.pop('cache_attrs', True)
        write_empty_chunks = kwargs.pop('write_empty_chunks', True)
        init_array(store, path=array_path, **kwargs)
        return Array(store, path=array_path, read_only=read_only, cache_metadata=cache_metadata,
                     cache_attrs=cache_attrs, write_empty_chunks=write_empty_chunks)

    def test_store_has_bytes_values(self):
        # skip as the cache has no control over how the store provides values
        pass


@pytest.mark.skipif(have_fsspec is False, reason="needs fsspec")
@pytest.mark.skipif(not v3_api_available, reason="V3 is disabled")
class TestArrayWithFSStoreV3(TestArrayWithPathV3, TestArrayWithFSStore):
    @staticmethod
    def create_array(array_path='arr1', read_only=False, **kwargs):
        path = mkdtemp()
        atexit.register(shutil.rmtree, path)
        key_separator = kwargs.pop('key_separator', ".")
        store = FSStoreV3(
            path,
            key_separator=key_separator,
            auto_mkdir=True,
            **fsspec_mapper_kwargs
        )
        cache_metadata = kwargs.pop('cache_metadata', True)
        cache_attrs = kwargs.pop('cache_attrs', True)
        write_empty_chunks = kwargs.pop('write_empty_chunks', True)
        kwargs.setdefault('compressor', Blosc())
        init_array(store, path=array_path, **kwargs)
        return Array(store, path=array_path, read_only=read_only, cache_metadata=cache_metadata,
                     cache_attrs=cache_attrs, write_empty_chunks=write_empty_chunks)

    def expected(self):
        return [
            "1509abec4285494b61cd3e8d21f44adc3cf8ddf6",
            "7cfb82ec88f7ecb7ab20ae3cb169736bc76332b8",
            "b663857bb89a8ab648390454954a9cdd453aa24b",
            "21e90fa927d09cbaf0e3b773130e2dc05d18ff9b",
            "e8c1fdd18b5c2ee050b59d0c8c95d07db642459c",
        ]


@pytest.mark.skipif(have_fsspec is False, reason="needs fsspec")
@pytest.mark.skipif(not v3_api_available, reason="V3 is disabled")
class TestArrayWithFSStoreV3FromFilesystem(TestArrayWithPathV3, TestArrayWithFSStore):
    @staticmethod
    def create_array(array_path='arr1', read_only=False, **kwargs):
        from fsspec.implementations.local import LocalFileSystem
        fs = LocalFileSystem(auto_mkdir=True)
        path = mkdtemp()
        atexit.register(shutil.rmtree, path)
        key_separator = kwargs.pop('key_separator', ".")
        store = FSStoreV3(path, fs=fs, key_separator=key_separator, **fsspec_mapper_kwargs)
        cache_metadata = kwargs.pop('cache_metadata', True)
        cache_attrs = kwargs.pop('cache_attrs', True)
        write_empty_chunks = kwargs.pop('write_empty_chunks', True)
        kwargs.setdefault('compressor', Blosc())
        init_array(store, path=array_path, **kwargs)
        return Array(store, path=array_path, read_only=read_only, cache_metadata=cache_metadata,
                     cache_attrs=cache_attrs, write_empty_chunks=write_empty_chunks)

    def expected(self):
        return [
            "1509abec4285494b61cd3e8d21f44adc3cf8ddf6",
            "7cfb82ec88f7ecb7ab20ae3cb169736bc76332b8",
            "b663857bb89a8ab648390454954a9cdd453aa24b",
            "21e90fa927d09cbaf0e3b773130e2dc05d18ff9b",
            "e8c1fdd18b5c2ee050b59d0c8c95d07db642459c",
        ]


@pytest.mark.skipif(have_fsspec is False, reason="needs fsspec")
@pytest.mark.skipif(not v3_api_available, reason="V3 is disabled")
class TestArrayWithFSStoreV3PartialRead(TestArrayWithPathV3, TestArrayWithFSStorePartialRead):

    @staticmethod
    def create_array(array_path='arr1', read_only=False, **kwargs):
        path = mkdtemp()
        atexit.register(shutil.rmtree, path)
        store = FSStoreV3(path)
        cache_metadata = kwargs.pop("cache_metadata", True)
        cache_attrs = kwargs.pop("cache_attrs", True)
        write_empty_chunks = kwargs.pop('write_empty_chunks', True)
        kwargs.setdefault("compressor", Blosc())
        init_array(store, path=array_path, **kwargs)
        return Array(
            store,
            path=array_path,
            read_only=read_only,
            cache_metadata=cache_metadata,
            cache_attrs=cache_attrs,
            partial_decompress=True,
            write_empty_chunks=write_empty_chunks,
        )

    def expected(self):
        return [
            "1509abec4285494b61cd3e8d21f44adc3cf8ddf6",
            "7cfb82ec88f7ecb7ab20ae3cb169736bc76332b8",
            "b663857bb89a8ab648390454954a9cdd453aa24b",
            "21e90fa927d09cbaf0e3b773130e2dc05d18ff9b",
            "e8c1fdd18b5c2ee050b59d0c8c95d07db642459c",
        ]


@pytest.mark.skipif(have_fsspec is False, reason="needs fsspec")
@pytest.mark.skipif(not v3_api_available, reason="V3 is disabled")
class TestArrayWithFSStoreV3Nested(TestArrayWithPathV3, TestArrayWithFSStoreNested):

    @staticmethod
    def create_array(array_path='arr1', read_only=False, **kwargs):
        path = mkdtemp()
        atexit.register(shutil.rmtree, path)
        key_separator = kwargs.pop('key_separator', "/")
        store = FSStoreV3(path, key_separator=key_separator, auto_mkdir=True)
        cache_metadata = kwargs.pop('cache_metadata', True)
        cache_attrs = kwargs.pop('cache_attrs', True)
        write_empty_chunks = kwargs.pop('write_empty_chunks', True)
        kwargs.setdefault('compressor', Blosc())
        init_array(store, path=array_path, **kwargs)
        return Array(store, path=array_path, read_only=read_only, cache_metadata=cache_metadata,
                     cache_attrs=cache_attrs, write_empty_chunks=write_empty_chunks)

    def expected(self):
        return [
            "1509abec4285494b61cd3e8d21f44adc3cf8ddf6",
            "7cfb82ec88f7ecb7ab20ae3cb169736bc76332b8",
            "b663857bb89a8ab648390454954a9cdd453aa24b",
            "21e90fa927d09cbaf0e3b773130e2dc05d18ff9b",
            "e8c1fdd18b5c2ee050b59d0c8c95d07db642459c",
        ]


@pytest.mark.skipif(have_fsspec is False, reason="needs fsspec")
@pytest.mark.skipif(not v3_api_available, reason="V3 is disabled")
class TestArrayWithFSStoreV3NestedPartialRead(TestArrayWithPathV3,
                                              TestArrayWithFSStoreNestedPartialRead):
    @staticmethod
    def create_array(array_path='arr1', read_only=False, **kwargs):
        path = mkdtemp()
        atexit.register(shutil.rmtree, path)
        key_separator = kwargs.pop('key_separator', "/")
        store = FSStoreV3(path, key_separator=key_separator, auto_mkdir=True)
        cache_metadata = kwargs.pop("cache_metadata", True)
        cache_attrs = kwargs.pop("cache_attrs", True)
        write_empty_chunks = kwargs.pop('write_empty_chunks', True)
        kwargs.setdefault("compressor", Blosc())
        init_array(store, path=array_path, **kwargs)
        return Array(
            store,
            path=array_path,
            read_only=read_only,
            cache_metadata=cache_metadata,
            cache_attrs=cache_attrs,
            partial_decompress=True,
            write_empty_chunks=write_empty_chunks,
        )

    def expected(self):
        return [
            "1509abec4285494b61cd3e8d21f44adc3cf8ddf6",
            "7cfb82ec88f7ecb7ab20ae3cb169736bc76332b8",
            "b663857bb89a8ab648390454954a9cdd453aa24b",
            "21e90fa927d09cbaf0e3b773130e2dc05d18ff9b",
            "e8c1fdd18b5c2ee050b59d0c8c95d07db642459c",
        ]


@pytest.mark.skipif(not v3_api_available, reason="V3 is disabled")
def test_array_mismatched_store_versions():
    store_v3 = KVStoreV3(dict())
    store_v2 = KVStore(dict())

    # separate chunk store
    chunk_store_v2 = KVStore(dict())
    chunk_store_v3 = KVStoreV3(dict())

    init_kwargs = dict(shape=100, chunks=10, dtype="<f8")
    init_array(store_v2, path='dataset', chunk_store=chunk_store_v2, **init_kwargs)
    init_array(store_v3, path='dataset', chunk_store=chunk_store_v3, **init_kwargs)

    # store and chunk_store must have the same zarr protocol version
    with pytest.raises(ValueError):
        Array(store_v3, path='dataset', read_only=False, chunk_store=chunk_store_v2)
    with pytest.raises(ValueError):
        Array(store_v2, path='dataset', read_only=False, chunk_store=chunk_store_v3)<|MERGE_RESOLUTION|>--- conflicted
+++ resolved
@@ -2515,7 +2515,6 @@
         pass
 
 
-<<<<<<< HEAD
 class TestArrayWithLRUChunkCache(TestArray):
 
     @staticmethod
@@ -2524,9 +2523,12 @@
         kwargs.setdefault('compressor', Zlib(level=1))
         cache_metadata = kwargs.pop('cache_metadata', True)
         cache_attrs = kwargs.pop('cache_attrs', True)
+        write_empty_chunks = kwargs.pop('write_empty_chunks', True)
+
         init_array(store, **kwargs)
         return Array(store, read_only=read_only, cache_metadata=cache_metadata,
-                     cache_attrs=cache_attrs, chunk_cache=LRUChunkCache(max_size=None))
+                     cache_attrs=cache_attrs, write_empty_chunks=write_empty_chunks,
+                     chunk_cache=LRUChunkCache(max_size=None))
 
     @staticmethod
     def create_array_with_cache(read_only=False, **kwargs):
@@ -2534,10 +2536,12 @@
         kwargs.setdefault('compressor', Zlib(level=1))
         cache_metadata = kwargs.pop('cache_metadata', True)
         cache_attrs = kwargs.pop('cache_attrs', True)
+        write_empty_chunks = kwargs.pop('write_empty_chunks', True)
         init_array(store, **kwargs)
         cache = LRUChunkCache(max_size=None)
         return Array(store, read_only=read_only, cache_metadata=cache_metadata,
-                     cache_attrs=cache_attrs, chunk_cache=cache), cache
+                     cache_attrs=cache_attrs, write_empty_chunks=write_empty_chunks,
+                     chunk_cache=cache), cache
 
     def test_hit_miss(self):
         a = np.arange(100).reshape((10, 10))
@@ -2606,13 +2610,11 @@
             z[:] = 42
         with pytest.raises(ValueError):
             z[...] = np.array([1, 2, 3])
-=======
 fsspec_mapper_kwargs = {
     "check": True,
     "create": True,
     "missing_exceptions": None
 }
->>>>>>> f3616313
 
 
 @pytest.mark.skipif(have_fsspec is False, reason="needs fsspec")
