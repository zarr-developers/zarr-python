# -*- coding: utf-8 -*-
import atexit
import os
import pickle
import shutil
import unittest
from itertools import zip_longest
from tempfile import mkdtemp, mktemp

import numpy as np
import pytest
from numcodecs import (BZ2, JSON, LZ4, Blosc, Categorize, Delta,
                       FixedScaleOffset, GZip, MsgPack, Pickle, VLenArray,
                       VLenBytes, VLenUTF8, Zlib)
from numcodecs.compat import ensure_bytes, ensure_ndarray
from numcodecs.tests.common import greetings
from numpy.testing import assert_array_almost_equal, assert_array_equal

from zarr.core import Array
from zarr.meta import json_loads
from zarr.n5 import N5Store, n5_keywords
from zarr.storage import (ABSStore, DBMStore, DirectoryStore, LMDBStore,
                          LRUStoreCache, NestedDirectoryStore, SQLiteStore,
                          LRUChunkCache, atexit_rmglob, atexit_rmtree,
                          init_array, init_group)
from zarr.util import buffer_size
<<<<<<< HEAD

try:
    import azure.storage.blob as asb
except ImportError:  # pragma: no cover
    asb = None

# also check for environment variables indicating whether tests requiring
# services should be run
ZARR_TEST_ABS = os.environ.get('ZARR_TEST_ABS', '0')
=======
from zarr.tests.util import skip_test_env_var
>>>>>>> be29d365


# noinspection PyMethodMayBeStatic
class TestArray(unittest.TestCase):

    def test_array_init(self):

        # normal initialization
        store = dict()
        init_array(store, shape=100, chunks=10, dtype='<f8')
        a = Array(store)
        assert isinstance(a, Array)
        assert (100,) == a.shape
        assert (10,) == a.chunks
        assert '' == a.path
        assert a.name is None
        assert a.basename is None
        assert store is a.store
        assert "8fecb7a17ea1493d9c1430d04437b4f5b0b34985" == a.hexdigest()

        # initialize at path
        store = dict()
        init_array(store, shape=100, chunks=10, path='foo/bar', dtype='<f8')
        a = Array(store, path='foo/bar')
        assert isinstance(a, Array)
        assert (100,) == a.shape
        assert (10,) == a.chunks
        assert 'foo/bar' == a.path
        assert '/foo/bar' == a.name
        assert 'bar' == a.basename
        assert store is a.store
        assert "8fecb7a17ea1493d9c1430d04437b4f5b0b34985" == a.hexdigest()

        # store not initialized
        store = dict()
        with pytest.raises(ValueError):
            Array(store)

        # group is in the way
        store = dict()
        init_group(store, path='baz')
        with pytest.raises(ValueError):
            Array(store, path='baz')

    def create_array(self, read_only=False, **kwargs):
        store = dict()
        kwargs.setdefault('compressor', Zlib(level=1))
        cache_metadata = kwargs.pop('cache_metadata', True)
        cache_attrs = kwargs.pop('cache_attrs', True)
        init_array(store, **kwargs)
        return Array(store, read_only=read_only, cache_metadata=cache_metadata,
                     cache_attrs=cache_attrs)

    def test_store_has_text_keys(self):
        # Initialize array
        np.random.seed(42)
        z = self.create_array(shape=(1050,), chunks=100, dtype='f8', compressor=[])
        z[:] = np.random.random(z.shape)

        expected_type = str

        for k in z.chunk_store.keys():
            if not isinstance(k, expected_type):  # pragma: no cover
                pytest.fail("Non-text key: %s" % repr(k))

    def test_store_has_binary_values(self):
        # Initialize array
        np.random.seed(42)
        z = self.create_array(shape=(1050,), chunks=100, dtype='f8', compressor=[])
        z[:] = np.random.random(z.shape)

        for v in z.chunk_store.values():
            try:
                ensure_ndarray(v)
            except TypeError:  # pragma: no cover
                pytest.fail("Non-bytes-like value: %s" % repr(v))

    def test_store_has_bytes_values(self):
        # Test that many stores do hold bytes values.
        # Though this is not a strict requirement.
        # Should be disabled by any stores that fail this as needed.

        # Initialize array
        np.random.seed(42)
        z = self.create_array(shape=(1050,), chunks=100, dtype='f8', compressor=[])
        z[:] = np.random.random(z.shape)

        # Check in-memory array only contains `bytes`
        assert all([isinstance(v, bytes) for v in z.chunk_store.values()])

    def test_nbytes_stored(self):

        # dict as store
        z = self.create_array(shape=1000, chunks=100)
        expect_nbytes_stored = sum(buffer_size(v) for v in z.store.values())
        assert expect_nbytes_stored == z.nbytes_stored
        z[:] = 42
        expect_nbytes_stored = sum(buffer_size(v) for v in z.store.values())
        assert expect_nbytes_stored == z.nbytes_stored

        # mess with store
        try:
            z.store[z._key_prefix + 'foo'] = list(range(10))
            assert -1 == z.nbytes_stored
        except TypeError:
            pass

    # noinspection PyStatementEffect
    def test_array_1d(self):
        a = np.arange(1050)
        z = self.create_array(shape=a.shape, chunks=100, dtype=a.dtype)

        # check properties
        assert len(a) == len(z)
        assert a.ndim == z.ndim
        assert a.shape == z.shape
        assert a.dtype == z.dtype
        assert (100,) == z.chunks
        assert a.nbytes == z.nbytes
        assert 11 == z.nchunks
        assert 0 == z.nchunks_initialized
        assert (11,) == z.cdata_shape

        # check empty
        b = z[:]
        assert isinstance(b, np.ndarray)
        assert a.shape == b.shape
        assert a.dtype == b.dtype

        # check attributes
        z.attrs['foo'] = 'bar'
        assert 'bar' == z.attrs['foo']

        # set data
        z[:] = a

        # check properties
        assert a.nbytes == z.nbytes
        assert 11 == z.nchunks
        assert 11 == z.nchunks_initialized

        # check slicing
        assert_array_equal(a, np.array(z))
        assert_array_equal(a, z[:])
        assert_array_equal(a, z[...])
        # noinspection PyTypeChecker
        assert_array_equal(a, z[slice(None)])
        assert_array_equal(a[:10], z[:10])
        assert_array_equal(a[10:20], z[10:20])
        assert_array_equal(a[-10:], z[-10:])
        assert_array_equal(a[:10, ...], z[:10, ...])
        assert_array_equal(a[10:20, ...], z[10:20, ...])
        assert_array_equal(a[-10:, ...], z[-10:, ...])
        assert_array_equal(a[..., :10], z[..., :10])
        assert_array_equal(a[..., 10:20], z[..., 10:20])
        assert_array_equal(a[..., -10:], z[..., -10:])
        # ...across chunk boundaries...
        assert_array_equal(a[:110], z[:110])
        assert_array_equal(a[190:310], z[190:310])
        assert_array_equal(a[-110:], z[-110:])
        # single item
        assert a[0] == z[0]
        assert a[-1] == z[-1]
        # unusual integer items
        assert a[42] == z[np.int64(42)]
        assert a[42] == z[np.int32(42)]
        assert a[42] == z[np.uint64(42)]
        assert a[42] == z[np.uint32(42)]
        # too many indices
        with pytest.raises(IndexError):
            z[:, :]
        with pytest.raises(IndexError):
            z[0, :]
        with pytest.raises(IndexError):
            z[:, 0]
        with pytest.raises(IndexError):
            z[0, 0]
        # only single ellipsis allowed
        with pytest.raises(IndexError):
            z[..., ...]

        # check partial assignment
        b = np.arange(1e5, 2e5)
        z[190:310] = b[190:310]
        assert_array_equal(a[:190], z[:190])
        assert_array_equal(b[190:310], z[190:310])
        assert_array_equal(a[310:], z[310:])

    def test_array_1d_fill_value(self):
        for fill_value in -1, 0, 1, 10:

            a = np.arange(1050)
            f = np.empty_like(a)
            f.fill(fill_value)
            z = self.create_array(shape=a.shape, chunks=100, dtype=a.dtype,
                                  fill_value=fill_value)
            z[190:310] = a[190:310]

            assert_array_equal(f[:190], z[:190])
            assert_array_equal(a[190:310], z[190:310])
            assert_array_equal(f[310:], z[310:])

    def test_array_1d_set_scalar(self):
        # test setting the contents of an array with a scalar value

        # setup
        a = np.zeros(100)
        z = self.create_array(shape=a.shape, chunks=10, dtype=a.dtype)
        z[:] = a
        assert_array_equal(a, z[:])

        for value in -1, 0, 1, 10:
            a[15:35] = value
            z[15:35] = value
            assert_array_equal(a, z[:])
            a[:] = value
            z[:] = value
            assert_array_equal(a, z[:])

    def test_array_1d_selections(self):
        # light test here, full tests in test_indexing

        # setup
        a = np.arange(1050)
        z = self.create_array(shape=a.shape, chunks=100, dtype=a.dtype)
        z[:] = a

        # get
        assert_array_equal(a[50:150], z.get_orthogonal_selection(slice(50, 150)))
        assert_array_equal(a[50:150], z.oindex[50: 150])
        ix = [99, 100, 101]
        bix = np.zeros_like(a, dtype=bool)
        bix[ix] = True
        assert_array_equal(a[ix], z.get_orthogonal_selection(ix))
        assert_array_equal(a[ix], z.oindex[ix])
        assert_array_equal(a[ix], z.get_coordinate_selection(ix))
        assert_array_equal(a[ix], z.vindex[ix])
        assert_array_equal(a[bix], z.get_mask_selection(bix))
        assert_array_equal(a[bix], z.oindex[bix])
        assert_array_equal(a[bix], z.vindex[bix])

        # set
        z.set_orthogonal_selection(slice(50, 150), 1)
        assert_array_equal(1, z[50:150])
        z.oindex[50:150] = 2
        assert_array_equal(2, z[50:150])
        z.set_orthogonal_selection(ix, 3)
        assert_array_equal(3, z.get_coordinate_selection(ix))
        z.oindex[ix] = 4
        assert_array_equal(4, z.oindex[ix])
        z.set_coordinate_selection(ix, 5)
        assert_array_equal(5, z.get_coordinate_selection(ix))
        z.vindex[ix] = 6
        assert_array_equal(6, z.vindex[ix])
        z.set_mask_selection(bix, 7)
        assert_array_equal(7, z.get_mask_selection(bix))
        z.vindex[bix] = 8
        assert_array_equal(8, z.vindex[bix])
        z.oindex[bix] = 9
        assert_array_equal(9, z.oindex[bix])

    # noinspection PyStatementEffect
    def test_array_2d(self):
        a = np.arange(10000).reshape((1000, 10))
        z = self.create_array(shape=a.shape, chunks=(100, 2), dtype=a.dtype)

        # check properties
        assert len(a) == len(z)
        assert a.ndim == z.ndim
        assert a.shape == z.shape
        assert a.dtype == z.dtype
        assert (100, 2) == z.chunks
        assert 0 == z.nchunks_initialized
        assert (10, 5) == z.cdata_shape

        # set data
        z[:] = a

        # check properties
        assert a.nbytes == z.nbytes
        assert 50 == z.nchunks_initialized

        # check array-like
        assert_array_equal(a, np.array(z))

        # check slicing

        # total slice
        assert_array_equal(a, z[:])
        assert_array_equal(a, z[...])
        # noinspection PyTypeChecker
        assert_array_equal(a, z[slice(None)])

        # slice first dimension
        assert_array_equal(a[:10], z[:10])
        assert_array_equal(a[10:20], z[10:20])
        assert_array_equal(a[-10:], z[-10:])
        assert_array_equal(a[:10, :], z[:10, :])
        assert_array_equal(a[10:20, :], z[10:20, :])
        assert_array_equal(a[-10:, :], z[-10:, :])
        assert_array_equal(a[:10, ...], z[:10, ...])
        assert_array_equal(a[10:20, ...], z[10:20, ...])
        assert_array_equal(a[-10:, ...], z[-10:, ...])
        assert_array_equal(a[:10, :, ...], z[:10, :, ...])
        assert_array_equal(a[10:20, :, ...], z[10:20, :, ...])
        assert_array_equal(a[-10:, :, ...], z[-10:, :, ...])

        # slice second dimension
        assert_array_equal(a[:, :2], z[:, :2])
        assert_array_equal(a[:, 2:4], z[:, 2:4])
        assert_array_equal(a[:, -2:], z[:, -2:])
        assert_array_equal(a[..., :2], z[..., :2])
        assert_array_equal(a[..., 2:4], z[..., 2:4])
        assert_array_equal(a[..., -2:], z[..., -2:])
        assert_array_equal(a[:, ..., :2], z[:, ..., :2])
        assert_array_equal(a[:, ..., 2:4], z[:, ..., 2:4])
        assert_array_equal(a[:, ..., -2:], z[:, ..., -2:])

        # slice both dimensions
        assert_array_equal(a[:10, :2], z[:10, :2])
        assert_array_equal(a[10:20, 2:4], z[10:20, 2:4])
        assert_array_equal(a[-10:, -2:], z[-10:, -2:])

        # slicing across chunk boundaries
        assert_array_equal(a[:110], z[:110])
        assert_array_equal(a[190:310], z[190:310])
        assert_array_equal(a[-110:], z[-110:])
        assert_array_equal(a[:110, :], z[:110, :])
        assert_array_equal(a[190:310, :], z[190:310, :])
        assert_array_equal(a[-110:, :], z[-110:, :])
        assert_array_equal(a[:, :3], z[:, :3])
        assert_array_equal(a[:, 3:7], z[:, 3:7])
        assert_array_equal(a[:, -3:], z[:, -3:])
        assert_array_equal(a[:110, :3], z[:110, :3])
        assert_array_equal(a[190:310, 3:7], z[190:310, 3:7])
        assert_array_equal(a[-110:, -3:], z[-110:, -3:])

        # single row/col/item
        assert_array_equal(a[0], z[0])
        assert_array_equal(a[-1], z[-1])
        assert_array_equal(a[:, 0], z[:, 0])
        assert_array_equal(a[:, -1], z[:, -1])
        assert a[0, 0] == z[0, 0]
        assert a[-1, -1] == z[-1, -1]

        # too many indices
        with pytest.raises(IndexError):
            z[:, :, :]
        with pytest.raises(IndexError):
            z[0, :, :]
        with pytest.raises(IndexError):
            z[:, 0, :]
        with pytest.raises(IndexError):
            z[:, :, 0]
        with pytest.raises(IndexError):
            z[0, 0, 0]
        # only single ellipsis allowed
        with pytest.raises(IndexError):
            z[..., ...]

        # check partial assignment
        b = np.arange(10000, 20000).reshape((1000, 10))
        z[190:310, 3:7] = b[190:310, 3:7]
        assert_array_equal(a[:190], z[:190])
        assert_array_equal(a[:, :3], z[:, :3])
        assert_array_equal(b[190:310, 3:7], z[190:310, 3:7])
        assert_array_equal(a[310:], z[310:])
        assert_array_equal(a[:, 7:], z[:, 7:])

    def test_array_2d_edge_case(self):
        # this fails with filters - chunks extend beyond edge of array, messes with delta
        # filter if no fill value?
        shape = 1000, 10
        chunks = 300, 30
        dtype = 'i8'
        z = self.create_array(shape=shape, dtype=dtype, chunks=chunks)
        z[:] = 0
        expect = np.zeros(shape, dtype=dtype)
        actual = z[:]
        assert_array_equal(expect, actual)

    def test_array_2d_partial(self):
        z = self.create_array(shape=(1000, 10), chunks=(100, 2), dtype='i4',
                              fill_value=0)

        # check partial assignment, single row
        c = np.arange(z.shape[1])
        z[0, :] = c
        with pytest.raises(ValueError):
            # N.B., NumPy allows this, but we'll be strict for now
            z[2:3] = c
        with pytest.raises(ValueError):
            # N.B., NumPy allows this, but we'll be strict for now
            z[-1:] = c
        z[2:3] = c[None, :]
        z[-1:] = c[None, :]
        assert_array_equal(c, z[0, :])
        assert_array_equal(c, z[2, :])
        assert_array_equal(c, z[-1, :])

        # check partial assignment, single column
        d = np.arange(z.shape[0])
        z[:, 0] = d
        with pytest.raises(ValueError):
            z[:, 2:3] = d
        with pytest.raises(ValueError):
            z[:, -1:] = d
        z[:, 2:3] = d[:, None]
        z[:, -1:] = d[:, None]
        assert_array_equal(d, z[:, 0])
        assert_array_equal(d, z[:, 2])
        assert_array_equal(d, z[:, -1])

        # check single item assignment
        z[0, 0] = -1
        z[2, 2] = -1
        z[-1, -1] = -1
        assert -1 == z[0, 0]
        assert -1 == z[2, 2]
        assert -1 == z[-1, -1]

    def test_array_order(self):

        # 1D
        a = np.arange(1050)
        for order in 'C', 'F':
            z = self.create_array(shape=a.shape, chunks=100, dtype=a.dtype,
                                  order=order)
            assert order == z.order
            if order == 'F':
                assert z[:].flags.f_contiguous
            else:
                assert z[:].flags.c_contiguous
            z[:] = a
            assert_array_equal(a, z[:])

        # 2D
        a = np.arange(10000).reshape((100, 100))
        for order in 'C', 'F':
            z = self.create_array(shape=a.shape, chunks=(10, 10),
                                  dtype=a.dtype, order=order)
            assert order == z.order
            if order == 'F':
                assert z[:].flags.f_contiguous
            else:
                assert z[:].flags.c_contiguous
            z[:] = a
            actual = z[:]
            assert_array_equal(a, actual)

    def test_setitem_data_not_shared(self):
        # check that data don't end up being shared with another array
        # https://github.com/alimanfoo/zarr/issues/79
        z = self.create_array(shape=20, chunks=10, dtype='i4')
        a = np.arange(20, dtype='i4')
        z[:] = a
        assert_array_equal(z[:], np.arange(20, dtype='i4'))
        a[:] = 0
        assert_array_equal(z[:], np.arange(20, dtype='i4'))

    def test_hexdigest(self):
        # Check basic 1-D array
        z = self.create_array(shape=(1050,), chunks=100, dtype='<i4')
        assert '063b02ff8d9d3bab6da932ad5828b506ef0a6578' == z.hexdigest()

        # Check basic 1-D array with different type
        z = self.create_array(shape=(1050,), chunks=100, dtype='<f4')
        assert 'f97b84dc9ffac807415f750100108764e837bb82' == z.hexdigest()

        # Check basic 2-D array
        z = self.create_array(shape=(20, 35,), chunks=10, dtype='<i4')
        assert 'c7190ad2bea1e9d2e73eaa2d3ca9187be1ead261' == z.hexdigest()

        # Check basic 1-D array with some data
        z = self.create_array(shape=(1050,), chunks=100, dtype='<i4')
        z[200:400] = np.arange(200, 400, dtype='i4')
        assert '14470724dca6c1837edddedc490571b6a7f270bc' == z.hexdigest()

        # Check basic 1-D array with attributes
        z = self.create_array(shape=(1050,), chunks=100, dtype='<i4')
        z.attrs['foo'] = 'bar'
        assert '2a1046dd99b914459b3e86be9dde05027a07d209' == z.hexdigest()

    def test_resize_1d(self):

        z = self.create_array(shape=105, chunks=10, dtype='i4',
                              fill_value=0)
        a = np.arange(105, dtype='i4')
        z[:] = a
        assert (105,) == z.shape
        assert (105,) == z[:].shape
        assert np.dtype('i4') == z.dtype
        assert np.dtype('i4') == z[:].dtype
        assert (10,) == z.chunks
        assert_array_equal(a, z[:])

        z.resize(205)
        assert (205,) == z.shape
        assert (205,) == z[:].shape
        assert np.dtype('i4') == z.dtype
        assert np.dtype('i4') == z[:].dtype
        assert (10,) == z.chunks
        assert_array_equal(a, z[:105])
        assert_array_equal(np.zeros(100, dtype='i4'), z[105:])

        z.resize(55)
        assert (55,) == z.shape
        assert (55,) == z[:].shape
        assert np.dtype('i4') == z.dtype
        assert np.dtype('i4') == z[:].dtype
        assert (10,) == z.chunks
        assert_array_equal(a[:55], z[:])

        # via shape setter
        z.shape = (105,)
        assert (105,) == z.shape
        assert (105,) == z[:].shape

    def test_resize_2d(self):

        z = self.create_array(shape=(105, 105), chunks=(10, 10), dtype='i4',
                              fill_value=0)
        a = np.arange(105*105, dtype='i4').reshape((105, 105))
        z[:] = a
        assert (105, 105) == z.shape
        assert (105, 105) == z[:].shape
        assert np.dtype('i4') == z.dtype
        assert np.dtype('i4') == z[:].dtype
        assert (10, 10) == z.chunks
        assert_array_equal(a, z[:])

        z.resize((205, 205))
        assert (205, 205) == z.shape
        assert (205, 205) == z[:].shape
        assert np.dtype('i4') == z.dtype
        assert np.dtype('i4') == z[:].dtype
        assert (10, 10) == z.chunks
        assert_array_equal(a, z[:105, :105])
        assert_array_equal(np.zeros((100, 205), dtype='i4'), z[105:, :])
        assert_array_equal(np.zeros((205, 100), dtype='i4'), z[:, 105:])

        z.resize((55, 55))
        assert (55, 55) == z.shape
        assert (55, 55) == z[:].shape
        assert np.dtype('i4') == z.dtype
        assert np.dtype('i4') == z[:].dtype
        assert (10, 10) == z.chunks
        assert_array_equal(a[:55, :55], z[:])

        z.resize((55, 1))
        assert (55, 1) == z.shape
        assert (55, 1) == z[:].shape
        assert np.dtype('i4') == z.dtype
        assert np.dtype('i4') == z[:].dtype
        assert (10, 10) == z.chunks
        assert_array_equal(a[:55, :1], z[:])

        # via shape setter
        z.shape = (105, 105)
        assert (105, 105) == z.shape
        assert (105, 105) == z[:].shape

    def test_append_1d(self):

        a = np.arange(105)
        z = self.create_array(shape=a.shape, chunks=10, dtype=a.dtype)
        z[:] = a
        assert a.shape == z.shape
        assert a.dtype == z.dtype
        assert (10,) == z.chunks
        assert_array_equal(a, z[:])

        b = np.arange(105, 205)
        e = np.append(a, b)
        z.append(b)
        assert e.shape == z.shape
        assert e.dtype == z.dtype
        assert (10,) == z.chunks
        assert_array_equal(e, z[:])

        # check append handles array-like
        c = [1, 2, 3]
        f = np.append(e, c)
        z.append(c)
        assert f.shape == z.shape
        assert f.dtype == z.dtype
        assert (10,) == z.chunks
        assert_array_equal(f, z[:])

    def test_append_2d(self):

        a = np.arange(105*105, dtype='i4').reshape((105, 105))
        z = self.create_array(shape=a.shape, chunks=(10, 10), dtype=a.dtype)
        z[:] = a
        assert a.shape == z.shape
        assert a.dtype == z.dtype
        assert (10, 10) == z.chunks
        actual = z[:]
        assert_array_equal(a, actual)

        b = np.arange(105*105, 2*105*105, dtype='i4').reshape((105, 105))
        e = np.append(a, b, axis=0)
        z.append(b)
        assert e.shape == z.shape
        assert e.dtype == z.dtype
        assert (10, 10) == z.chunks
        actual = z[:]
        assert_array_equal(e, actual)

    def test_append_2d_axis(self):

        a = np.arange(105*105, dtype='i4').reshape((105, 105))
        z = self.create_array(shape=a.shape, chunks=(10, 10), dtype=a.dtype)
        z[:] = a
        assert a.shape == z.shape
        assert a.dtype == z.dtype
        assert (10, 10) == z.chunks
        assert_array_equal(a, z[:])

        b = np.arange(105*105, 2*105*105, dtype='i4').reshape((105, 105))
        e = np.append(a, b, axis=1)
        z.append(b, axis=1)
        assert e.shape == z.shape
        assert e.dtype == z.dtype
        assert (10, 10) == z.chunks
        assert_array_equal(e, z[:])

    def test_append_bad_shape(self):
        a = np.arange(100)
        z = self.create_array(shape=a.shape, chunks=10, dtype=a.dtype)
        z[:] = a
        b = a.reshape(10, 10)
        with pytest.raises(ValueError):
            z.append(b)

    def test_read_only(self):

        z = self.create_array(shape=1000, chunks=100)
        assert not z.read_only

        z = self.create_array(shape=1000, chunks=100, read_only=True)
        assert z.read_only
        with pytest.raises(PermissionError):
            z[:] = 42
        with pytest.raises(PermissionError):
            z.resize(2000)
        with pytest.raises(PermissionError):
            z.append(np.arange(1000))
        with pytest.raises(PermissionError):
            z.set_basic_selection(Ellipsis, 42)
        with pytest.raises(PermissionError):
            z.set_orthogonal_selection([0, 1, 2], 42)
        with pytest.raises(PermissionError):
            z.oindex[[0, 1, 2]] = 42
        with pytest.raises(PermissionError):
            z.set_coordinate_selection([0, 1, 2], 42)
        with pytest.raises(PermissionError):
            z.vindex[[0, 1, 2]] = 42
        with pytest.raises(PermissionError):
            z.set_mask_selection(np.ones(z.shape, dtype=bool), 42)

    def test_pickle(self):

        # setup array
        z = self.create_array(shape=1000, chunks=100, dtype=int, cache_metadata=False,
                              cache_attrs=False)
        shape = z.shape
        chunks = z.chunks
        dtype = z.dtype
        compressor_config = None
        if z.compressor:
            compressor_config = z.compressor.get_config()
        fill_value = z.fill_value
        cache_metadata = z._cache_metadata
        attrs_cache = z.attrs.cache
        a = np.random.randint(0, 1000, 1000)
        z[:] = a

        # round trip through pickle
        dump = pickle.dumps(z)
        # some stores cannot be opened twice at the same time, need to close
        # store before can round-trip through pickle
        if hasattr(z.store, 'close'):
            z.store.close()
        z2 = pickle.loads(dump)

        # verify
        assert shape == z2.shape
        assert chunks == z2.chunks
        assert dtype == z2.dtype
        if z2.compressor:
            assert compressor_config == z2.compressor.get_config()
        assert fill_value == z2.fill_value
        assert cache_metadata == z2._cache_metadata
        assert attrs_cache == z2.attrs.cache
        assert_array_equal(a, z2[:])

    def test_np_ufuncs(self):
        z = self.create_array(shape=(100, 100), chunks=(10, 10))
        a = np.arange(10000).reshape(100, 100)
        z[:] = a

        assert np.sum(a) == np.sum(z)
        assert_array_equal(np.sum(a, axis=0), np.sum(z, axis=0))
        assert np.mean(a) == np.mean(z)
        assert_array_equal(np.mean(a, axis=1), np.mean(z, axis=1))
        condition = np.random.randint(0, 2, size=100, dtype=bool)
        assert_array_equal(np.compress(condition, a, axis=0),
                           np.compress(condition, z, axis=0))
        indices = np.random.choice(100, size=50, replace=True)
        assert_array_equal(np.take(a, indices, axis=1),
                           np.take(z, indices, axis=1))

        # use zarr array as indices or condition
        zc = self.create_array(shape=condition.shape, dtype=condition.dtype,
                               chunks=10, filters=None)
        zc[:] = condition
        assert_array_equal(np.compress(condition, a, axis=0),
                           np.compress(zc, a, axis=0))
        zi = self.create_array(shape=indices.shape, dtype=indices.dtype,
                               chunks=10, filters=None)
        zi[:] = indices
        # this triggers __array__() call with dtype argument
        assert_array_equal(np.take(a, indices, axis=1),
                           np.take(a, zi, axis=1))

    # noinspection PyStatementEffect
    def test_0len_dim_1d(self):
        # Test behaviour for 1D array with zero-length dimension.

        z = self.create_array(shape=0, fill_value=0)
        a = np.zeros(0)
        assert a.ndim == z.ndim
        assert a.shape == z.shape
        assert a.dtype == z.dtype
        assert a.size == z.size
        assert 0 == z.nchunks

        # cannot make a good decision when auto-chunking if a dimension has zero length,
        # fall back to 1 for now
        assert (1,) == z.chunks

        # check __getitem__
        assert isinstance(z[:], np.ndarray)
        assert_array_equal(a, np.array(z))
        assert_array_equal(a, z[:])
        assert_array_equal(a, z[...])
        assert_array_equal(a[0:0], z[0:0])
        with pytest.raises(IndexError):
            z[0]

        # check __setitem__
        # these should succeed but do nothing
        z[:] = 42
        z[...] = 42
        # this should error
        with pytest.raises(IndexError):
            z[0] = 42

    # noinspection PyStatementEffect
    def test_0len_dim_2d(self):
        # Test behavioud for 2D array with a zero-length dimension.

        z = self.create_array(shape=(10, 0), fill_value=0)
        a = np.zeros((10, 0))
        assert a.ndim == z.ndim
        assert a.shape == z.shape
        assert a.dtype == z.dtype
        assert a.size == z.size
        assert 0 == z.nchunks

        # cannot make a good decision when auto-chunking if a dimension has zero length,
        # fall back to 1 for now
        assert (10, 1) == z.chunks

        # check __getitem__
        assert isinstance(z[:], np.ndarray)
        assert_array_equal(a, np.array(z))
        assert_array_equal(a, z[:])
        assert_array_equal(a, z[...])
        assert_array_equal(a[0], z[0])
        assert_array_equal(a[0, 0:0], z[0, 0:0])
        assert_array_equal(a[0, :], z[0, :])
        assert_array_equal(a[0, 0:0], z[0, 0:0])
        with pytest.raises(IndexError):
            z[:, 0]

        # check __setitem__
        # these should succeed but do nothing
        z[:] = 42
        z[...] = 42
        z[0, :] = 42
        # this should error
        with pytest.raises(IndexError):
            z[:, 0] = 42

    # noinspection PyStatementEffect
    def test_array_0d(self):
        # test behaviour for array with 0 dimensions

        # setup
        a = np.zeros(())
        z = self.create_array(shape=(), dtype=a.dtype, fill_value=0)

        # check properties
        assert a.ndim == z.ndim
        assert a.shape == z.shape
        assert a.size == z.size
        assert a.dtype == z.dtype
        assert a.nbytes == z.nbytes
        with pytest.raises(TypeError):
            len(z)
        assert () == z.chunks
        assert 1 == z.nchunks
        assert (1,) == z.cdata_shape
        # compressor always None - no point in compressing a single value
        assert z.compressor is None

        # check __getitem__
        b = z[...]
        assert isinstance(b, np.ndarray)
        assert a.shape == b.shape
        assert a.dtype == b.dtype
        assert_array_equal(a, np.array(z))
        assert_array_equal(a, z[...])
        assert a[()] == z[()]
        with pytest.raises(IndexError):
            z[0]
        with pytest.raises(IndexError):
            z[:]

        # check __setitem__
        z[...] = 42
        assert 42 == z[()]
        z[()] = 43
        assert 43 == z[()]
        with pytest.raises(IndexError):
            z[0] = 42
        with pytest.raises(IndexError):
            z[:] = 42
        with pytest.raises(ValueError):
            z[...] = np.array([1, 2, 3])

    def test_nchunks_initialized(self):

        z = self.create_array(shape=100, chunks=10)
        assert 0 == z.nchunks_initialized
        # manually put something into the store to confuse matters
        z.store['foo'] = b'bar'
        assert 0 == z.nchunks_initialized
        z[:] = 42
        assert 10 == z.nchunks_initialized

    def test_array_dtype_shape(self):

        dt = "(2, 2)f4"
        # setup some data
        d = np.array([((0, 1),
                       (1, 2)),
                      ((1, 2),
                       (2, 3)),
                      ((2, 3),
                       (3, 4))],
                     dtype=dt)

        for a in (d, d[:0]):
            for fill_value in None, 0:
                z = self.create_array(shape=a.shape[:-2], chunks=2, dtype=dt, fill_value=fill_value)
                assert len(a) == len(z)
                if fill_value is not None:
                    assert fill_value == z.fill_value
                z[...] = a
                assert_array_equal(a, z[...])

    def check_structured_array(self, d, fill_values):
        for a in (d, d[:0]):
            for fill_value in fill_values:
                z = self.create_array(shape=a.shape, chunks=2, dtype=a.dtype, fill_value=fill_value)
                assert len(a) == len(z)
                assert a.shape == z.shape
                assert a.dtype == z.dtype

                # check use of fill value before array is initialised with data
                if fill_value is not None:
                    if fill_value == b'':
                        # numpy 1.14 compatibility
                        np_fill_value = np.array(fill_value, dtype=a.dtype.str).view(a.dtype)[()]
                    else:
                        np_fill_value = np.array(fill_value, dtype=a.dtype)[()]
                    assert np_fill_value == z.fill_value
                    if len(a):
                        assert np_fill_value == z[0]
                        assert np_fill_value == z[-1]
                        empty = np.empty_like(a)
                        empty[:] = np_fill_value
                        assert empty[0] == z[0]
                        assert_array_equal(empty[0:2], z[0:2])
                        assert_array_equal(empty, z[...])
                        for f in a.dtype.names:
                            assert_array_equal(empty[f], z[f])

                # store data in array
                z[...] = a

                # check stored data
                if len(a):
                    assert a[0] == z[0]
                    assert a[-1] == z[-1]
                    assert_array_equal(a[0:2], z[0:2])
                    assert_array_equal(a, z[...])
                    for f in a.dtype.names:
                        assert_array_equal(a[f], z[f])

    def test_structured_array(self):
        d = np.array([(b'aaa', 1, 4.2),
                      (b'bbb', 2, 8.4),
                      (b'ccc', 3, 12.6)],
                     dtype=[('foo', 'S3'), ('bar', 'i4'), ('baz', 'f8')])
        fill_values = None, b'', (b'zzz', 42, 16.8)
        self.check_structured_array(d, fill_values)

    def test_structured_array_subshapes(self):
        d = np.array([(0, ((0, 1, 2), (1, 2, 3)), b'aaa'),
                      (1, ((1, 2, 3), (2, 3, 4)), b'bbb'),
                      (2, ((2, 3, 4), (3, 4, 5)), b'ccc')],
                     dtype=[('foo', 'i8'), ('bar', '(2, 3)f4'), ('baz', 'S3')])
        fill_values = None, b'', (0, ((0, 0, 0), (1, 1, 1)), b'zzz')
        self.check_structured_array(d, fill_values)

    def test_structured_array_nested(self):
        d = np.array([(0, (0, ((0, 1), (1, 2), (2, 3)), 0), b'aaa'),
                      (1, (1, ((1, 2), (2, 3), (3, 4)), 1), b'bbb'),
                      (2, (2, ((2, 3), (3, 4), (4, 5)), 2), b'ccc')],
                     dtype=[('foo', 'i8'), ('bar', [('foo', 'i4'), ('bar', '(3, 2)f4'),
                            ('baz', 'u1')]), ('baz', 'S3')])
        fill_values = None, b'', (0, (0, ((0, 0), (1, 1), (2, 2)), 0), b'zzz')
        self.check_structured_array(d, fill_values)

    def test_dtypes(self):

        # integers
        for dtype in 'u1', 'u2', 'u4', 'u8', 'i1', 'i2', 'i4', 'i8':
            z = self.create_array(shape=10, chunks=3, dtype=dtype)
            assert z.dtype == np.dtype(dtype)
            a = np.arange(z.shape[0], dtype=dtype)
            z[:] = a
            assert_array_equal(a, z[:])

        # floats
        for dtype in 'f2', 'f4', 'f8':
            z = self.create_array(shape=10, chunks=3, dtype=dtype)
            assert z.dtype == np.dtype(dtype)
            a = np.linspace(0, 1, z.shape[0], dtype=dtype)
            z[:] = a
            assert_array_almost_equal(a, z[:])

        # complex
        for dtype in 'c8', 'c16':
            z = self.create_array(shape=10, chunks=3, dtype=dtype)
            assert z.dtype == np.dtype(dtype)
            a = np.linspace(0, 1, z.shape[0], dtype=dtype)
            a -= 1j * a
            z[:] = a
            assert_array_almost_equal(a, z[:])

        # datetime, timedelta
        for base_type in 'Mm':
            for resolution in 'D', 'us', 'ns':
                dtype = '{}8[{}]'.format(base_type, resolution)
                z = self.create_array(shape=100, dtype=dtype, fill_value=0)
                assert z.dtype == np.dtype(dtype)
                a = np.random.randint(np.iinfo('i8').min, np.iinfo('i8').max,
                                      size=z.shape[0],
                                      dtype='i8').view(dtype)
                z[:] = a
                assert_array_equal(a, z[:])

        # check that datetime generic units are not allowed
        with pytest.raises(ValueError):
            self.create_array(shape=100, dtype='M8')
        with pytest.raises(ValueError):
            self.create_array(shape=100, dtype='m8')

    def test_object_arrays(self):

        # an object_codec is required for object arrays
        with pytest.raises(ValueError):
            self.create_array(shape=10, chunks=3, dtype=object)

        # an object_codec is required for object arrays, but allow to be provided via
        # filters to maintain API backwards compatibility
        with pytest.warns(FutureWarning):
            self.create_array(shape=10, chunks=3, dtype=object, filters=[MsgPack()])

        # create an object array using msgpack
        z = self.create_array(shape=10, chunks=3, dtype=object, object_codec=MsgPack())
        z[0] = 'foo'
        assert z[0] == 'foo'
        z[1] = b'bar'
        assert z[1] == b'bar'
        z[2] = 1
        assert z[2] == 1
        z[3] = [2, 4, 6, 'baz']
        assert z[3] == [2, 4, 6, 'baz']
        z[4] = {'a': 'b', 'c': 'd'}
        assert z[4] == {'a': 'b', 'c': 'd'}
        a = z[:]
        assert a.dtype == object

        # create an object array using pickle
        z = self.create_array(shape=10, chunks=3, dtype=object, object_codec=Pickle())
        z[0] = 'foo'
        assert z[0] == 'foo'
        z[1] = b'bar'
        assert z[1] == b'bar'
        z[2] = 1
        assert z[2] == 1
        z[3] = [2, 4, 6, 'baz']
        assert z[3] == [2, 4, 6, 'baz']
        z[4] = {'a': 'b', 'c': 'd'}
        assert z[4] == {'a': 'b', 'c': 'd'}
        a = z[:]
        assert a.dtype == object

        # create an object array using JSON
        z = self.create_array(shape=10, chunks=3, dtype=object, object_codec=JSON())
        z[0] = 'foo'
        assert z[0] == 'foo'
        # z[1] = b'bar'
        # assert z[1] == b'bar'  # not supported for JSON
        z[2] = 1
        assert z[2] == 1
        z[3] = [2, 4, 6, 'baz']
        assert z[3] == [2, 4, 6, 'baz']
        z[4] = {'a': 'b', 'c': 'd'}
        assert z[4] == {'a': 'b', 'c': 'd'}
        a = z[:]
        assert a.dtype == object

    def test_object_arrays_vlen_text(self):

        data = np.array(greetings * 1000, dtype=object)

        z = self.create_array(shape=data.shape, dtype=object, object_codec=VLenUTF8())
        z[0] = u'foo'
        assert z[0] == u'foo'
        z[1] = u'bar'
        assert z[1] == u'bar'
        z[2] = u'baz'
        assert z[2] == u'baz'
        z[:] = data
        a = z[:]
        assert a.dtype == object
        assert_array_equal(data, a)

        # convenience API
        z = self.create_array(shape=data.shape, dtype=str)
        assert z.dtype == object
        assert isinstance(z.filters[0], VLenUTF8)
        z[:] = data
        assert_array_equal(data, z[:])

        z = self.create_array(shape=data.shape, dtype=object, object_codec=MsgPack())
        z[:] = data
        assert_array_equal(data, z[:])

        z = self.create_array(shape=data.shape, dtype=object, object_codec=JSON())
        z[:] = data
        assert_array_equal(data, z[:])

        z = self.create_array(shape=data.shape, dtype=object, object_codec=Pickle())
        z[:] = data
        assert_array_equal(data, z[:])

        z = self.create_array(shape=data.shape, dtype=object,
                              object_codec=Categorize(greetings, dtype=object))
        z[:] = data
        assert_array_equal(data, z[:])

    def test_object_arrays_vlen_bytes(self):

        greetings_bytes = [g.encode('utf8') for g in greetings]
        data = np.array(greetings_bytes * 1000, dtype=object)

        z = self.create_array(shape=data.shape, dtype=object, object_codec=VLenBytes())
        z[0] = b'foo'
        assert z[0] == b'foo'
        z[1] = b'bar'
        assert z[1] == b'bar'
        z[2] = b'baz'
        assert z[2] == b'baz'
        z[:] = data
        a = z[:]
        assert a.dtype == object
        assert_array_equal(data, a)

        # convenience API
        z = self.create_array(shape=data.shape, dtype=bytes)
        assert z.dtype == object
        assert isinstance(z.filters[0], VLenBytes)
        z[:] = data
        assert_array_equal(data, z[:])

        z = self.create_array(shape=data.shape, dtype=object, object_codec=Pickle())
        z[:] = data
        assert_array_equal(data, z[:])

    def test_object_arrays_vlen_array(self):

        data = np.array([np.array([1, 3, 7]),
                         np.array([5]),
                         np.array([2, 8, 12])] * 1000, dtype=object)

        def compare_arrays(expected, actual, item_dtype):
            assert isinstance(actual, np.ndarray)
            assert actual.dtype == object
            assert actual.shape == expected.shape
            for ev, av in zip(expected.flat, actual.flat):
                assert isinstance(av, np.ndarray)
                assert_array_equal(ev, av)
                assert av.dtype == item_dtype

        codecs = VLenArray(int), VLenArray('<u4')
        for codec in codecs:
            z = self.create_array(shape=data.shape, dtype=object, object_codec=codec)
            z[0] = np.array([4, 7])
            assert_array_equal(np.array([4, 7]), z[0])
            z[:] = data
            a = z[:]
            assert a.dtype == object
            compare_arrays(data, a, codec.dtype)

        # convenience API
        for item_type in 'int', '<u4':
            z = self.create_array(shape=data.shape, dtype='array:{}'.format(item_type))
            assert z.dtype == object
            assert isinstance(z.filters[0], VLenArray)
            assert z.filters[0].dtype == np.dtype(item_type)
            z[:] = data
            compare_arrays(data, z[:], np.dtype(item_type))

    def test_object_arrays_danger(self):

        # do something dangerous - manually force an object array with no object codec
        z = self.create_array(shape=5, chunks=2, dtype=object, fill_value=0,
                              object_codec=MsgPack())
        z._filters = None  # wipe filters
        with pytest.raises(RuntimeError):
            z[0] = 'foo'
        with pytest.raises(RuntimeError):
            z[:] = 42

        # do something else dangerous
        data = greetings * 10
        for compressor in Zlib(1), Blosc():
            z = self.create_array(shape=len(data), chunks=30, dtype=object,
                                  object_codec=Categorize(greetings,
                                                          dtype=object),
                                  compressor=compressor)
            z[:] = data
            v = z.view(filters=[])
            with pytest.raises(RuntimeError):
                # noinspection PyStatementEffect
                v[:]

    def test_object_codec_warnings(self):

        with pytest.warns(UserWarning):
            # provide object_codec, but not object dtype
            self.create_array(shape=10, chunks=5, dtype='i4', object_codec=JSON())

    def test_zero_d_iter(self):
        a = np.array(1, dtype=int)
        z = self.create_array(shape=a.shape, dtype=int)
        z[...] = a
        with pytest.raises(TypeError):
            # noinspection PyStatementEffect
            list(a)
        with pytest.raises(TypeError):
            # noinspection PyStatementEffect
            list(z)

    def test_iter(self):
        params = (
            ((1,), (1,)),
            ((2,), (1,)),
            ((1,), (2,)),
            ((3,), (3,)),
            ((1000,), (100,)),
            ((100,), (1000,)),
            ((1, 100), (1, 1)),
            ((1, 0), (1, 1)),
            ((0, 1), (1, 1)),
            ((0, 1), (2, 1)),
            ((100, 1), (3, 1)),
            ((100, 100), (10, 10)),
            ((10, 10, 10), (3, 3, 3)),
        )
        for shape, chunks in params:
            z = self.create_array(shape=shape, chunks=chunks, dtype=int)
            a = np.arange(np.product(shape)).reshape(shape)
            z[:] = a
            for expect, actual in zip_longest(a, z):
                assert_array_equal(expect, actual)

    def test_compressors(self):
        compressors = [
            None, BZ2(), Blosc(), LZ4(), Zlib(), GZip()
        ]
        if LZMA:
            compressors.append(LZMA())
        for compressor in compressors:
            a = self.create_array(shape=1000, chunks=100, compressor=compressor)
            a[0:100] = 1
            assert np.all(a[0:100] == 1)
            a[:] = 1
            assert np.all(a[:] == 1)

    def test_endian(self):
        dtype = np.dtype('float32')
        a1 = self.create_array(shape=1000, chunks=100, dtype=dtype.newbyteorder('<'))
        a1[:] = 1
        x1 = a1[:]
        a2 = self.create_array(shape=1000, chunks=100, dtype=dtype.newbyteorder('>'))
        a2[:] = 1
        x2 = a2[:]
        assert_array_equal(x1, x2)

    def test_attributes(self):
        a = self.create_array(shape=10, chunks=10, dtype='i8')
        a.attrs['foo'] = 'bar'
        attrs = json_loads(a.store[a.attrs.key])
        assert 'foo' in attrs and attrs['foo'] == 'bar'
        a.attrs['bar'] = 'foo'
        attrs = json_loads(a.store[a.attrs.key])
        assert 'foo' in attrs and attrs['foo'] == 'bar'
        assert 'bar' in attrs and attrs['bar'] == 'foo'


class TestArrayWithPath(TestArray):

    @staticmethod
    def create_array(read_only=False, **kwargs):
        store = dict()
        cache_metadata = kwargs.pop('cache_metadata', True)
        cache_attrs = kwargs.pop('cache_attrs', True)
        init_array(store, path='foo/bar', **kwargs)
        return Array(store, path='foo/bar', read_only=read_only,
                     cache_metadata=cache_metadata, cache_attrs=cache_attrs)

    def test_hexdigest(self):
        # Check basic 1-D array
        z = self.create_array(shape=(1050,), chunks=100, dtype='<i4')
        assert 'f710da18d45d38d4aaf2afd7fb822fdd73d02957' == z.hexdigest()

        # Check basic 1-D array with different type
        z = self.create_array(shape=(1050,), chunks=100, dtype='<f4')
        assert '1437428e69754b1e1a38bd7fc9e43669577620db' == z.hexdigest()

        # Check basic 2-D array
        z = self.create_array(shape=(20, 35,), chunks=10, dtype='<i4')
        assert '6c530b6b9d73e108cc5ee7b6be3d552cc994bdbe' == z.hexdigest()

        # Check basic 1-D array with some data
        z = self.create_array(shape=(1050,), chunks=100, dtype='<i4')
        z[200:400] = np.arange(200, 400, dtype='i4')
        assert '4c0a76fb1222498e09dcd92f7f9221d6cea8b40e' == z.hexdigest()

        # Check basic 1-D array with attributes
        z = self.create_array(shape=(1050,), chunks=100, dtype='<i4')
        z.attrs['foo'] = 'bar'
        assert '05b0663ffe1785f38d3a459dec17e57a18f254af' == z.hexdigest()

    def test_nbytes_stored(self):

        # dict as store
        z = self.create_array(shape=1000, chunks=100)
        expect_nbytes_stored = sum(buffer_size(v)
                                   for k, v in z.store.items()
                                   if k.startswith('foo/bar/'))
        assert expect_nbytes_stored == z.nbytes_stored
        z[:] = 42
        expect_nbytes_stored = sum(buffer_size(v)
                                   for k, v in z.store.items()
                                   if k.startswith('foo/bar/'))
        assert expect_nbytes_stored == z.nbytes_stored

        # mess with store
        z.store[z._key_prefix + 'foo'] = list(range(10))
        assert -1 == z.nbytes_stored


class TestArrayWithChunkStore(TestArray):

    @staticmethod
    def create_array(read_only=False, **kwargs):
        store = dict()
        # separate chunk store
        chunk_store = dict()
        cache_metadata = kwargs.pop('cache_metadata', True)
        cache_attrs = kwargs.pop('cache_attrs', True)
        init_array(store, chunk_store=chunk_store, **kwargs)
        return Array(store, read_only=read_only, chunk_store=chunk_store,
                     cache_metadata=cache_metadata, cache_attrs=cache_attrs)

    def test_hexdigest(self):
        # Check basic 1-D array
        z = self.create_array(shape=(1050,), chunks=100, dtype='<i4')
        assert 'f710da18d45d38d4aaf2afd7fb822fdd73d02957' == z.hexdigest()

        # Check basic 1-D array with different type
        z = self.create_array(shape=(1050,), chunks=100, dtype='<f4')
        assert '1437428e69754b1e1a38bd7fc9e43669577620db' == z.hexdigest()

        # Check basic 2-D array
        z = self.create_array(shape=(20, 35,), chunks=10, dtype='<i4')
        assert '6c530b6b9d73e108cc5ee7b6be3d552cc994bdbe' == z.hexdigest()

        # Check basic 1-D array with some data
        z = self.create_array(shape=(1050,), chunks=100, dtype='<i4')
        z[200:400] = np.arange(200, 400, dtype='i4')
        assert '4c0a76fb1222498e09dcd92f7f9221d6cea8b40e' == z.hexdigest()

        # Check basic 1-D array with attributes
        z = self.create_array(shape=(1050,), chunks=100, dtype='<i4')
        z.attrs['foo'] = 'bar'
        assert '05b0663ffe1785f38d3a459dec17e57a18f254af' == z.hexdigest()

    def test_nbytes_stored(self):

        z = self.create_array(shape=1000, chunks=100)
        expect_nbytes_stored = sum(buffer_size(v) for v in z.store.values())
        expect_nbytes_stored += sum(buffer_size(v)
                                    for v in z.chunk_store.values())
        assert expect_nbytes_stored == z.nbytes_stored
        z[:] = 42
        expect_nbytes_stored = sum(buffer_size(v) for v in z.store.values())
        expect_nbytes_stored += sum(buffer_size(v)
                                    for v in z.chunk_store.values())
        assert expect_nbytes_stored == z.nbytes_stored

        # mess with store
        z.chunk_store[z._key_prefix + 'foo'] = list(range(10))
        assert -1 == z.nbytes_stored


class TestArrayWithDirectoryStore(TestArray):

    @staticmethod
    def create_array(read_only=False, **kwargs):
        path = mkdtemp()
        atexit.register(shutil.rmtree, path)
        store = DirectoryStore(path)
        cache_metadata = kwargs.pop('cache_metadata', True)
        cache_attrs = kwargs.pop('cache_attrs', True)
        kwargs.setdefault('compressor', Zlib(1))
        init_array(store, **kwargs)
        return Array(store, read_only=read_only, cache_metadata=cache_metadata,
                     cache_attrs=cache_attrs)

    def test_nbytes_stored(self):

        # dict as store
        z = self.create_array(shape=1000, chunks=100)
        expect_nbytes_stored = sum(buffer_size(v) for v in z.store.values())
        assert expect_nbytes_stored == z.nbytes_stored
        z[:] = 42
        expect_nbytes_stored = sum(buffer_size(v) for v in z.store.values())
        assert expect_nbytes_stored == z.nbytes_stored


@skip_test_env_var("ZARR_TEST_ABS")
class TestArrayWithABSStore(TestArray):

    @staticmethod
    def absstore():
        asb = pytest.importorskip("azure.storage.blob")
        blob_client = asb.BlockBlobService(is_emulated=True)
        blob_client.delete_container('test')
        blob_client.create_container('test')
        store = ABSStore(container='test', prefix='zarrtesting/', account_name='foo',
                         account_key='bar', blob_service_kwargs={'is_emulated': True})
        store.rmdir()
        return store

    def create_array(self, read_only=False, **kwargs):
        store = self.absstore()
        kwargs.setdefault('compressor', Zlib(1))
        cache_metadata = kwargs.pop('cache_metadata', True)
        cache_attrs = kwargs.pop('cache_attrs', True)
        init_array(store, **kwargs)
        return Array(store, read_only=read_only, cache_metadata=cache_metadata,
                     cache_attrs=cache_attrs)


class TestArrayWithNestedDirectoryStore(TestArrayWithDirectoryStore):

    @staticmethod
    def create_array(read_only=False, **kwargs):
        path = mkdtemp()
        atexit.register(shutil.rmtree, path)
        store = NestedDirectoryStore(path)
        cache_metadata = kwargs.pop('cache_metadata', True)
        cache_attrs = kwargs.pop('cache_attrs', True)
        kwargs.setdefault('compressor', Zlib(1))
        init_array(store, **kwargs)
        return Array(store, read_only=read_only, cache_metadata=cache_metadata,
                     cache_attrs=cache_attrs)


class TestArrayWithN5Store(TestArrayWithDirectoryStore):

    @staticmethod
    def create_array(read_only=False, **kwargs):
        path = mkdtemp()
        atexit.register(shutil.rmtree, path)
        store = N5Store(path)
        cache_metadata = kwargs.pop('cache_metadata', True)
        cache_attrs = kwargs.pop('cache_attrs', True)
        kwargs.setdefault('compressor', Zlib(1))
        init_array(store, **kwargs)
        return Array(store, read_only=read_only, cache_metadata=cache_metadata,
                     cache_attrs=cache_attrs)

    def test_array_0d(self):
        # test behaviour for array with 0 dimensions

        # setup
        a = np.zeros(())
        z = self.create_array(shape=(), dtype=a.dtype, fill_value=0)

        # check properties
        assert a.ndim == z.ndim
        assert a.shape == z.shape
        assert a.size == z.size
        assert a.dtype == z.dtype
        assert a.nbytes == z.nbytes
        with pytest.raises(TypeError):
            len(z)
        assert () == z.chunks
        assert 1 == z.nchunks
        assert (1,) == z.cdata_shape
        # compressor always None - no point in compressing a single value
        assert z.compressor.compressor_config is None

        # check __getitem__
        b = z[...]
        assert isinstance(b, np.ndarray)
        assert a.shape == b.shape
        assert a.dtype == b.dtype
        assert_array_equal(a, np.array(z))
        assert_array_equal(a, z[...])
        assert a[()] == z[()]
        with pytest.raises(IndexError):
            z[0]
        with pytest.raises(IndexError):
            z[:]

        # check __setitem__
        z[...] = 42
        assert 42 == z[()]
        z[()] = 43
        assert 43 == z[()]
        with pytest.raises(IndexError):
            z[0] = 42
        with pytest.raises(IndexError):
            z[:] = 42
        with pytest.raises(ValueError):
            z[...] = np.array([1, 2, 3])

    def test_array_1d_fill_value(self):
        nvalues = 1050
        dtype = np.int32
        for fill_value in 0, None:
            a = np.arange(nvalues, dtype=dtype)
            f = np.empty_like(a)
            f.fill(fill_value or 0)
            z = self.create_array(shape=a.shape, chunks=100, dtype=a.dtype,
                                  fill_value=fill_value)
            z[190:310] = a[190:310]

            assert_array_equal(f[:190], z[:190])
            assert_array_equal(a[190:310], z[190:310])
            assert_array_equal(f[310:], z[310:])

        with pytest.raises(ValueError):
            z = self.create_array(shape=(nvalues,), chunks=100, dtype=dtype,
                                  fill_value=1)

    def test_array_order(self):

        # N5 only supports 'C' at the moment
        with pytest.raises(ValueError):
            self.create_array(shape=(10, 11), chunks=(10, 11), dtype='i8',
                              order='F')

        # 1D
        a = np.arange(1050)
        z = self.create_array(shape=a.shape, chunks=100, dtype=a.dtype,
                              order='C')
        assert z.order == 'C'
        assert z[:].flags.c_contiguous
        z[:] = a
        assert_array_equal(a, z[:])

        # 2D
        a = np.arange(10000).reshape((100, 100))
        z = self.create_array(shape=a.shape, chunks=(10, 10),
                              dtype=a.dtype, order='C')

        assert z.order == 'C'
        assert z[:].flags.c_contiguous
        z[:] = a
        actual = z[:]
        assert_array_equal(a, actual)

    def test_structured_array(self):
        d = np.array([(b'aaa', 1, 4.2),
                      (b'bbb', 2, 8.4),
                      (b'ccc', 3, 12.6)],
                     dtype=[('foo', 'S3'), ('bar', 'i4'), ('baz', 'f8')])
        fill_values = None, b'', (b'zzz', 42, 16.8)
        with pytest.raises(TypeError):
            self.check_structured_array(d, fill_values)

    def test_structured_array_subshapes(self):
        d = np.array([(0, ((0, 1, 2), (1, 2, 3)), b'aaa'),
                      (1, ((1, 2, 3), (2, 3, 4)), b'bbb'),
                      (2, ((2, 3, 4), (3, 4, 5)), b'ccc')],
                     dtype=[('foo', 'i8'), ('bar', '(2, 3)f4'), ('baz', 'S3')])
        fill_values = None, b'', (0, ((0, 0, 0), (1, 1, 1)), b'zzz')
        with pytest.raises(TypeError):
            self.check_structured_array(d, fill_values)

    def test_structured_array_nested(self):
        d = np.array([(0, (0, ((0, 1), (1, 2), (2, 3)), 0), b'aaa'),
                      (1, (1, ((1, 2), (2, 3), (3, 4)), 1), b'bbb'),
                      (2, (2, ((2, 3), (3, 4), (4, 5)), 2), b'ccc')],
                     dtype=[('foo', 'i8'), ('bar', [('foo', 'i4'), ('bar', '(3, 2)f4'),
                            ('baz', 'u1')]), ('baz', 'S3')])
        fill_values = None, b'', (0, (0, ((0, 0), (1, 1), (2, 2)), 0), b'zzz')
        with pytest.raises(TypeError):
            self.check_structured_array(d, fill_values)

    def test_dtypes(self):

        # integers
        for dtype in 'u1', 'u2', 'u4', 'u8', 'i1', 'i2', 'i4', 'i8':
            z = self.create_array(shape=10, chunks=3, dtype=dtype)
            assert z.dtype == np.dtype(dtype)
            a = np.arange(z.shape[0], dtype=dtype)
            z[:] = a
            assert_array_equal(a, z[:])

        # floats
        for dtype in 'f2', 'f4', 'f8':
            z = self.create_array(shape=10, chunks=3, dtype=dtype)
            assert z.dtype == np.dtype(dtype)
            a = np.linspace(0, 1, z.shape[0], dtype=dtype)
            z[:] = a
            assert_array_almost_equal(a, z[:])

        # check that datetime generic units are not allowed
        with pytest.raises(ValueError):
            self.create_array(shape=100, dtype='M8')
        with pytest.raises(ValueError):
            self.create_array(shape=100, dtype='m8')

    def test_object_arrays(self):

        # an object_codec is required for object arrays
        with pytest.raises(ValueError):
            self.create_array(shape=10, chunks=3, dtype=object)

        # an object_codec is required for object arrays, but allow to be provided via
        # filters to maintain API backwards compatibility
        with pytest.raises(ValueError):
            with pytest.warns(FutureWarning):
                self.create_array(shape=10, chunks=3, dtype=object, filters=[MsgPack()])

        # create an object array using an object codec
        with pytest.raises(ValueError):
            self.create_array(shape=10, chunks=3, dtype=object, object_codec=MsgPack())

    def test_object_arrays_vlen_text(self):

        data = np.array(greetings * 1000, dtype=object)

        with pytest.raises(ValueError):
            self.create_array(shape=data.shape, dtype=object, object_codec=VLenUTF8())

        # convenience API
        with pytest.raises(ValueError):
            self.create_array(shape=data.shape, dtype=str)

    def test_object_arrays_vlen_bytes(self):

        greetings_bytes = [g.encode('utf8') for g in greetings]
        data = np.array(greetings_bytes * 1000, dtype=object)

        with pytest.raises(ValueError):
            self.create_array(shape=data.shape, dtype=object, object_codec=VLenBytes())

        # convenience API
        with pytest.raises(ValueError):
            self.create_array(shape=data.shape, dtype=bytes)

    def test_object_arrays_vlen_array(self):

        data = np.array([np.array([1, 3, 7]),
                         np.array([5]),
                         np.array([2, 8, 12])] * 1000, dtype=object)

        codecs = VLenArray(int), VLenArray('<u4')
        for codec in codecs:
            with pytest.raises(ValueError):
                self.create_array(shape=data.shape, dtype=object, object_codec=codec)

        # convenience API
        for item_type in 'int', '<u4':
            with pytest.raises(ValueError):
                self.create_array(shape=data.shape, dtype='array:{}'.format(item_type))

    def test_object_arrays_danger(self):
        # Cannot hacking out object codec as N5 doesn't allow object codecs
        pass

    def test_attrs_n5_keywords(self):
        z = self.create_array(shape=(1050,), chunks=100, dtype='i4')
        for k in n5_keywords:
            with pytest.raises(ValueError):
                z.attrs[k] = u""

    def test_compressors(self):
        compressors = [
            None, BZ2(), Zlib(), GZip()
        ]
        if LZMA:
            compressors.append(LZMA())
            compressors.append(LZMA(preset=1))
            compressors.append(LZMA(preset=6))
        for compressor in compressors:
            a1 = self.create_array(shape=1000, chunks=100, compressor=compressor)
            a1[0:100] = 1
            assert np.all(a1[0:100] == 1)
            a1[:] = 1
            assert np.all(a1[:] == 1)

        compressors_warn = [
            Blosc()
        ]
        if LZMA:
            compressors_warn.append(LZMA(2))  # Try lzma.FORMAT_ALONE, which N5 doesn't support.
        for compressor in compressors_warn:
            with pytest.warns(RuntimeWarning):
                a2 = self.create_array(shape=1000, chunks=100, compressor=compressor)
            a2[0:100] = 1
            assert np.all(a2[0:100] == 1)
            a2[:] = 1
            assert np.all(a2[:] == 1)

    def test_hexdigest(self):
        # Check basic 1-D array
        z = self.create_array(shape=(1050,), chunks=100, dtype='<i4')
        assert 'c6b83adfad999fbd865057531d749d87cf138f58' == z.hexdigest()

        # Check basic 1-D array with different type
        z = self.create_array(shape=(1050,), chunks=100, dtype='<f4')
        assert 'a3d6d187536ecc3a9dd6897df55d258e2f52f9c5' == z.hexdigest()

        # Check basic 2-D array
        z = self.create_array(shape=(20, 35,), chunks=10, dtype='<i4')
        assert 'ec2e008525ae09616dbc1d2408cbdb42532005c8' == z.hexdigest()

        # Check basic 1-D array with some data
        z = self.create_array(shape=(1050,), chunks=100, dtype='<i4')
        z[200:400] = np.arange(200, 400, dtype='i4')
        assert 'b63f031031dcd5248785616edcb2d6fe68203c28' == z.hexdigest()

        # Check basic 1-D array with attributes
        z = self.create_array(shape=(1050,), chunks=100, dtype='<i4')
        z.attrs['foo'] = 'bar'
        assert '0cfc673215a8292a87f3c505e2402ce75243c601' == z.hexdigest()


class TestArrayWithDBMStore(TestArray):

    @staticmethod
    def create_array(read_only=False, **kwargs):
        path = mktemp(suffix='.anydbm')
        atexit.register(atexit_rmglob, path + '*')
        store = DBMStore(path, flag='n')
        cache_metadata = kwargs.pop('cache_metadata', True)
        cache_attrs = kwargs.pop('cache_attrs', True)
        kwargs.setdefault('compressor', Zlib(1))
        init_array(store, **kwargs)
        return Array(store, read_only=read_only, cache_attrs=cache_attrs,
                     cache_metadata=cache_metadata)

    def test_nbytes_stored(self):
        pass  # not implemented


class TestArrayWithDBMStoreBerkeleyDB(TestArray):

    @staticmethod
    def create_array(read_only=False, **kwargs):
        bsddb3 = pytest.importorskip("bsddb3")
        path = mktemp(suffix='.dbm')
        atexit.register(os.remove, path)
        store = DBMStore(path, flag='n', open=bsddb3.btopen)
        cache_metadata = kwargs.pop('cache_metadata', True)
        cache_attrs = kwargs.pop('cache_attrs', True)
        kwargs.setdefault('compressor', Zlib(1))
        init_array(store, **kwargs)
        return Array(store, read_only=read_only, cache_metadata=cache_metadata,
                     cache_attrs=cache_attrs)

    def test_nbytes_stored(self):
        pass  # not implemented


class TestArrayWithLMDBStore(TestArray):

    @staticmethod
    def create_array(read_only=False, **kwargs):
        pytest.importorskip("lmdb")
        path = mktemp(suffix='.lmdb')
        atexit.register(atexit_rmtree, path)
        store = LMDBStore(path, buffers=True)
        cache_metadata = kwargs.pop('cache_metadata', True)
        cache_attrs = kwargs.pop('cache_attrs', True)
        kwargs.setdefault('compressor', Zlib(1))
        init_array(store, **kwargs)
        return Array(store, read_only=read_only, cache_metadata=cache_metadata,
                     cache_attrs=cache_attrs)

    def test_store_has_bytes_values(self):
        pass  # returns values as memoryviews/buffers instead of bytes

    def test_nbytes_stored(self):
        pass  # not implemented


class TestArrayWithLMDBStoreNoBuffers(TestArray):

    @staticmethod
    def create_array(read_only=False, **kwargs):
        pytest.importorskip("lmdb")
        path = mktemp(suffix='.lmdb')
        atexit.register(atexit_rmtree, path)
        store = LMDBStore(path, buffers=False)
        cache_metadata = kwargs.pop('cache_metadata', True)
        cache_attrs = kwargs.pop('cache_attrs', True)
        kwargs.setdefault('compressor', Zlib(1))
        init_array(store, **kwargs)
        return Array(store, read_only=read_only, cache_metadata=cache_metadata,
                     cache_attrs=cache_attrs)

    def test_nbytes_stored(self):
        pass  # not implemented


class TestArrayWithSQLiteStore(TestArray):

    @staticmethod
    def create_array(read_only=False, **kwargs):
        pytest.importorskip("sqlite3")
        path = mktemp(suffix='.db')
        atexit.register(atexit_rmtree, path)
        store = SQLiteStore(path)
        cache_metadata = kwargs.pop('cache_metadata', True)
        cache_attrs = kwargs.pop('cache_attrs', True)
        kwargs.setdefault('compressor', Zlib(1))
        init_array(store, **kwargs)
        return Array(store, read_only=read_only, cache_metadata=cache_metadata,
                     cache_attrs=cache_attrs)

    def test_nbytes_stored(self):
        pass  # not implemented


class TestArrayWithNoCompressor(TestArray):

    def create_array(self, read_only=False, **kwargs):
        store = dict()
        kwargs.setdefault('compressor', None)
        cache_metadata = kwargs.pop('cache_metadata', True)
        cache_attrs = kwargs.pop('cache_attrs', True)
        init_array(store, **kwargs)
        return Array(store, read_only=read_only, cache_metadata=cache_metadata,
                     cache_attrs=cache_attrs)

    def test_hexdigest(self):
        # Check basic 1-D array
        z = self.create_array(shape=(1050,), chunks=100, dtype='<i4')
        assert 'd3da3d485de4a5fcc6d91f9dfc6a7cba9720c561' == z.hexdigest()

        # Check basic 1-D array with different type
        z = self.create_array(shape=(1050,), chunks=100, dtype='<f4')
        assert '443b8dee512e42946cb63ff01d28e9bee8105a5f' == z.hexdigest()

        # Check basic 2-D array
        z = self.create_array(shape=(20, 35,), chunks=10, dtype='<i4')
        assert 'b75eb90f68aa8ee1e29f2c542e851d3945066c54' == z.hexdigest()

        # Check basic 1-D array with some data
        z = self.create_array(shape=(1050,), chunks=100, dtype='<i4')
        z[200:400] = np.arange(200, 400, dtype='i4')
        assert '42b6ae0d50ec361628736ab7e68fe5fefca22136' == z.hexdigest()

        # Check basic 1-D array with attributes
        z = self.create_array(shape=(1050,), chunks=100, dtype='<i4')
        z.attrs['foo'] = 'bar'
        assert 'a0535f31c130f5e5ac66ba0713d1c1ceaebd089b' == z.hexdigest()


class TestArrayWithBZ2Compressor(TestArray):

    def create_array(self, read_only=False, **kwargs):
        store = dict()
        compressor = BZ2(level=1)
        kwargs.setdefault('compressor', compressor)
        cache_metadata = kwargs.pop('cache_metadata', True)
        cache_attrs = kwargs.pop('cache_attrs', True)
        init_array(store, **kwargs)
        return Array(store, read_only=read_only, cache_metadata=cache_metadata,
                     cache_attrs=cache_attrs)

    def test_hexdigest(self):
        # Check basic 1-D array
        z = self.create_array(shape=(1050,), chunks=100, dtype='<i4')
        assert '33141032439fb1df5e24ad9891a7d845b6c668c8' == z.hexdigest()

        # Check basic 1-D array with different type
        z = self.create_array(shape=(1050,), chunks=100, dtype='<f4')
        assert '44d719da065c88a412d609a5500ff41e07b331d6' == z.hexdigest()

        # Check basic 2-D array
        z = self.create_array(shape=(20, 35,), chunks=10, dtype='<i4')
        assert '37c7c46e5730bba37da5e518c9d75f0d774c5098' == z.hexdigest()

        # Check basic 1-D array with some data
        z = self.create_array(shape=(1050,), chunks=100, dtype='<i4')
        z[200:400] = np.arange(200, 400, dtype='i4')
        assert '1e1bcaac63e4ef3c4a68f11672537131c627f168' == z.hexdigest()

        # Check basic 1-D array with attributes
        z = self.create_array(shape=(1050,), chunks=100, dtype='<i4')
        z.attrs['foo'] = 'bar'
        assert '86d7b9bf22dccbeaa22f340f38be506b55e76ff2' == z.hexdigest()


class TestArrayWithBloscCompressor(TestArray):

    def create_array(self, read_only=False, **kwargs):
        store = dict()
        compressor = Blosc(cname='zstd', clevel=1, shuffle=1)
        kwargs.setdefault('compressor', compressor)
        cache_metadata = kwargs.pop('cache_metadata', True)
        cache_attrs = kwargs.pop('cache_attrs', True)
        init_array(store, **kwargs)
        return Array(store, read_only=read_only, cache_metadata=cache_metadata,
                     cache_attrs=cache_attrs)

    def test_hexdigest(self):
        # Check basic 1-D array
        z = self.create_array(shape=(1050,), chunks=100, dtype='<i4')
        assert '7ff2ae8511eac915fad311647c168ccfe943e788' == z.hexdigest()

        # Check basic 1-D array with different type
        z = self.create_array(shape=(1050,), chunks=100, dtype='<f4')
        assert '962705c861863495e9ccb7be7735907aa15e85b5' == z.hexdigest()

        # Check basic 2-D array
        z = self.create_array(shape=(20, 35,), chunks=10, dtype='<i4')
        assert '74ed339cfe84d544ac023d085ea0cd6a63f56c4b' == z.hexdigest()

        # Check basic 1-D array with some data
        z = self.create_array(shape=(1050,), chunks=100, dtype='<i4')
        z[200:400] = np.arange(200, 400, dtype='i4')
        assert '90e30bdab745a9641cd0eb605356f531bc8ec1c3' == z.hexdigest()

        # Check basic 1-D array with attributes
        z = self.create_array(shape=(1050,), chunks=100, dtype='<i4')
        z.attrs['foo'] = 'bar'
        assert '95d40c391f167db8b1290e3c39d9bf741edacdf6' == z.hexdigest()


try:
    from numcodecs import LZMA
except ImportError:  # pragma: no cover
    LZMA = None


@unittest.skipIf(LZMA is None, 'LZMA codec not available')
class TestArrayWithLZMACompressor(TestArray):

    def create_array(self, read_only=False, **kwargs):
        store = dict()
        compressor = LZMA(preset=1)
        kwargs.setdefault('compressor', compressor)
        cache_metadata = kwargs.pop('cache_metadata', True)
        cache_attrs = kwargs.pop('cache_attrs', True)
        init_array(store, **kwargs)
        return Array(store, read_only=read_only, cache_metadata=cache_metadata,
                     cache_attrs=cache_attrs)

    def test_hexdigest(self):
        # Check basic 1-D array
        z = self.create_array(shape=(1050,), chunks=100, dtype='<i4')
        assert '93ecaa530a1162a9d48a3c1dcee4586ccfc59bae' == z.hexdigest()

        # Check basic 1-D array with different type
        z = self.create_array(shape=(1050,), chunks=100, dtype='<f4')
        assert '04a9755a0cd638683531b7816c7fa4fbb6f577f2' == z.hexdigest()

        # Check basic 2-D array
        z = self.create_array(shape=(20, 35,), chunks=10, dtype='<i4')
        assert '9de97b5c49b38e68583ed701d7e8f4c94b6a8406' == z.hexdigest()

        # Check basic 1-D array with some data
        z = self.create_array(shape=(1050,), chunks=100, dtype='<i4')
        z[200:400] = np.arange(200, 400, dtype='i4')
        assert 'cde499f3dc945b4e97197ff8e3cf8188a1262c35' == z.hexdigest()

        # Check basic 1-D array with attributes
        z = self.create_array(shape=(1050,), chunks=100, dtype='<i4')
        z.attrs['foo'] = 'bar'
        assert 'e2cf3afbf66ad0e28a2b6b68b1b07817c69aaee2' == z.hexdigest()


class TestArrayWithFilters(TestArray):

    @staticmethod
    def create_array(read_only=False, **kwargs):
        store = dict()
        dtype = kwargs.get('dtype', None)
        filters = [
            Delta(dtype=dtype),
            FixedScaleOffset(dtype=dtype, scale=1, offset=0),
        ]
        kwargs.setdefault('filters', filters)
        compressor = Zlib(1)
        kwargs.setdefault('compressor', compressor)
        cache_metadata = kwargs.pop('cache_metadata', True)
        cache_attrs = kwargs.pop('cache_attrs', True)
        init_array(store, **kwargs)
        return Array(store, read_only=read_only, cache_attrs=cache_attrs,
                     cache_metadata=cache_metadata)

    def test_hexdigest(self):
        # Check basic 1-D array
        z = self.create_array(shape=(1050,), chunks=100, dtype='<i4')
        assert 'b80367c5599d47110d42bd8886240c2f46620dba' == z.hexdigest()

        # Check basic 1-D array with different type
        z = self.create_array(shape=(1050,), chunks=100, dtype='<f4')
        assert '95a7b2471225e73199c9716d21e8d3dd6e5f6f2a' == z.hexdigest()

        # Check basic 2-D array
        z = self.create_array(shape=(20, 35,), chunks=10, dtype='<i4')
        assert '7300f1eb130cff5891630038fd99c28ef23d3a01' == z.hexdigest()

        # Check basic 1-D array with some data
        z = self.create_array(shape=(1050,), chunks=100, dtype='<i4')
        z[200:400] = np.arange(200, 400, dtype='i4')
        assert 'c649ad229bc5720258b934ea958570c2f354c2eb' == z.hexdigest()

        # Check basic 1-D array with attributes
        z = self.create_array(shape=(1050,), chunks=100, dtype='<i4')
        z.attrs['foo'] = 'bar'
        assert '62fc9236d78af18a5ec26c12eea1d33bce52501e' == z.hexdigest()

    def test_astype_no_filters(self):
        shape = (100,)
        dtype = np.dtype(np.int8)
        astype = np.dtype(np.float32)

        store = dict()
        init_array(store, shape=shape, chunks=10, dtype=dtype)

        data = np.arange(np.prod(shape), dtype=dtype).reshape(shape)

        z1 = Array(store)
        z1[...] = data
        z2 = z1.astype(astype)

        expected = data.astype(astype)
        assert_array_equal(expected, z2)
        assert z2.read_only

    def test_astype(self):
        shape = (100,)
        chunks = (10,)

        dtype = np.dtype(np.int8)
        astype = np.dtype(np.float32)

        data = np.arange(np.prod(shape), dtype=dtype).reshape(shape)

        z1 = self.create_array(shape=shape, chunks=chunks, dtype=dtype)
        z1[...] = data
        z2 = z1.astype(astype)

        expected = data.astype(astype)
        assert_array_equal(expected, z2)

    def test_array_dtype_shape(self):
        # skip this one, cannot do delta on unstructured array
        pass

    def test_structured_array(self):
        # skip this one, cannot do delta on structured array
        pass

    def test_structured_array_subshapes(self):
        # skip this one, cannot do delta on structured array
        pass

    def test_structured_array_nested(self):
        # skip this one, cannot do delta on structured array
        pass

    def test_dtypes(self):
        # skip this one, delta messes up floats
        pass

    def test_object_arrays(self):
        # skip this one, cannot use delta with objects
        pass

    def test_object_arrays_vlen_text(self):
        # skip this one, cannot use delta with objects
        pass

    def test_object_arrays_vlen_bytes(self):
        # skip this one, cannot use delta with objects
        pass

    def test_object_arrays_vlen_array(self):
        # skip this one, cannot use delta with objects
        pass

    def test_object_arrays_danger(self):
        # skip this one, cannot use delta with objects
        pass


# custom store, does not support getsize()
class CustomMapping(object):

    def __init__(self):
        self.inner = dict()

    def keys(self):
        return self.inner.keys()

    def values(self):
        return self.inner.values()

    def get(self, item, default=None):
        try:
            return self.inner[item]
        except KeyError:
            return default

    def __getitem__(self, item):
        return self.inner[item]

    def __setitem__(self, item, value):
        self.inner[item] = ensure_bytes(value)

    def __delitem__(self, key):
        del self.inner[key]

    def __contains__(self, item):
        return item in self.inner


class TestArrayWithCustomMapping(TestArray):

    @staticmethod
    def create_array(read_only=False, **kwargs):
        store = CustomMapping()
        kwargs.setdefault('compressor', Zlib(1))
        cache_metadata = kwargs.pop('cache_metadata', True)
        cache_attrs = kwargs.pop('cache_attrs', True)
        init_array(store, **kwargs)
        return Array(store, read_only=read_only, cache_metadata=cache_metadata,
                     cache_attrs=cache_attrs)

    def test_nbytes_stored(self):
        z = self.create_array(shape=1000, chunks=100)
        assert -1 == z.nbytes_stored
        z[:] = 42
        assert -1 == z.nbytes_stored


class TestArrayNoCache(TestArray):

    @staticmethod
    def create_array(read_only=False, **kwargs):
        store = dict()
        kwargs.setdefault('compressor', Zlib(level=1))
        cache_metadata = kwargs.pop('cache_metadata', True)
        cache_attrs = kwargs.pop('cache_attrs', True)
        init_array(store, **kwargs)
        return Array(store, read_only=read_only, cache_metadata=cache_metadata,
                     cache_attrs=cache_attrs)

    def test_cache_metadata(self):
        a1 = self.create_array(shape=100, chunks=10, dtype='i1', cache_metadata=False)
        a2 = Array(a1.store, cache_metadata=True)
        assert a1.shape == a2.shape
        assert a1.size == a2.size
        assert a1.nbytes == a2.nbytes
        assert a1.nchunks == a2.nchunks

        # a1 is not caching so *will* see updates made via other objects
        a2.resize(200)
        assert (200,) == a2.shape
        assert 200 == a2.size
        assert 200 == a2.nbytes
        assert 20 == a2.nchunks
        assert a1.shape == a2.shape
        assert a1.size == a2.size
        assert a1.nbytes == a2.nbytes
        assert a1.nchunks == a2.nchunks

        a2.append(np.zeros(100))
        assert (300,) == a2.shape
        assert 300 == a2.size
        assert 300 == a2.nbytes
        assert 30 == a2.nchunks
        assert a1.shape == a2.shape
        assert a1.size == a2.size
        assert a1.nbytes == a2.nbytes
        assert a1.nchunks == a2.nchunks

        # a2 is caching so *will not* see updates made via other objects
        a1.resize(400)
        assert (400,) == a1.shape
        assert 400 == a1.size
        assert 400 == a1.nbytes
        assert 40 == a1.nchunks
        assert (300,) == a2.shape
        assert 300 == a2.size
        assert 300 == a2.nbytes
        assert 30 == a2.nchunks

    def test_cache_attrs(self):
        a1 = self.create_array(shape=100, chunks=10, dtype='i1', cache_attrs=False)
        a2 = Array(a1.store, cache_attrs=True)
        assert a1.attrs.asdict() == a2.attrs.asdict()

        # a1 is not caching so *will* see updates made via other objects
        a2.attrs['foo'] = 'xxx'
        a2.attrs['bar'] = 42
        assert a1.attrs.asdict() == a2.attrs.asdict()

        # a2 is caching so *will not* see updates made via other objects
        a1.attrs['foo'] = 'yyy'
        assert 'yyy' == a1.attrs['foo']
        assert 'xxx' == a2.attrs['foo']

    def test_object_arrays_danger(self):
        # skip this one as it only works if metadata are cached
        pass


class TestArrayWithStoreCache(TestArray):

    @staticmethod
    def create_array(read_only=False, **kwargs):
        store = LRUStoreCache(dict(), max_size=None)
        kwargs.setdefault('compressor', Zlib(level=1))
        cache_metadata = kwargs.pop('cache_metadata', True)
        cache_attrs = kwargs.pop('cache_attrs', True)
        init_array(store, **kwargs)
        return Array(store, read_only=read_only, cache_metadata=cache_metadata,
                     cache_attrs=cache_attrs)

    def test_store_has_bytes_values(self):
        # skip as the cache has no control over how the store provides values
        pass


class TestArrayWithLRUChunkCache(TestArray):

    @staticmethod
    def create_array(read_only=False, **kwargs):
        store = dict()
        kwargs.setdefault('compressor', Zlib(level=1))
        cache_metadata = kwargs.pop('cache_metadata', True)
        cache_attrs = kwargs.pop('cache_attrs', True)
        init_array(store, **kwargs)
        return Array(store, read_only=read_only, cache_metadata=cache_metadata,
                     cache_attrs=cache_attrs, chunk_cache=LRUChunkCache(max_size=None))

    @staticmethod
    def create_array_with_cache(read_only=False, **kwargs):
        store = dict()
        kwargs.setdefault('compressor', Zlib(level=1))
        cache_metadata = kwargs.pop('cache_metadata', True)
        cache_attrs = kwargs.pop('cache_attrs', True)
        init_array(store, **kwargs)
        cache = LRUChunkCache(max_size=None)
        return Array(store, read_only=read_only, cache_metadata=cache_metadata,
                     cache_attrs=cache_attrs, chunk_cache=cache), cache

    def test_hit_miss(self):
        a = np.arange(100).reshape((10, 10))
        z, cache = self.create_array_with_cache(shape=a.shape, chunks=(10, 1), dtype=a.dtype)

        # test write cache
        z[:] = a
        assert cache.misses == 0 and cache.hits == 0
        z[:]
        assert cache.misses == 0 and cache.hits == 10

        cache.clear()
        cache.misses = 0
        cache.hits = 0

        # test read cache
        assert cache.misses == 0 and cache.hits == 0
        z[:]
        assert cache.misses == 10 and cache.hits == 0
        z[:]
        assert cache.misses == 10 and cache.hits == 10

    # noinspection PyStatementEffect
    def test_array_0d_with_object_arrays(self):
        # test behaviour for array with 0 dimensions

        # setup
        a = np.zeros((), dtype=object)
        z = self.create_array(shape=(), dtype=a.dtype, fill_value=0, object_codec=Pickle())

        # check properties
        assert a.ndim == z.ndim
        assert a.shape == z.shape
        assert a.size == z.size
        assert a.dtype == z.dtype
        assert a.nbytes == z.nbytes
        with pytest.raises(TypeError):
            len(z)
        assert () == z.chunks
        assert 1 == z.nchunks
        assert (1,) == z.cdata_shape
        # compressor always None - no point in compressing a single value
        assert z.compressor is None

        # check __getitem__
        b = z[...]
        assert isinstance(b, np.ndarray)
        assert a.shape == b.shape
        assert a.dtype == b.dtype
        assert_array_equal(a, np.array(z))
        assert_array_equal(a, z[...])
        assert a[()] == z[()]
        with pytest.raises(IndexError):
            z[0]
        with pytest.raises(IndexError):
            z[:]

        # check __setitem__
        z[...] = 42
        assert 42 == z[()]
        z[()] = 43
        assert 43 == z[()]
        with pytest.raises(IndexError):
            z[0] = 42
        with pytest.raises(IndexError):
            z[:] = 42
        with pytest.raises(ValueError):
            z[...] = np.array([1, 2, 3])<|MERGE_RESOLUTION|>--- conflicted
+++ resolved
@@ -24,19 +24,7 @@
                           LRUChunkCache, atexit_rmglob, atexit_rmtree,
                           init_array, init_group)
 from zarr.util import buffer_size
-<<<<<<< HEAD
-
-try:
-    import azure.storage.blob as asb
-except ImportError:  # pragma: no cover
-    asb = None
-
-# also check for environment variables indicating whether tests requiring
-# services should be run
-ZARR_TEST_ABS = os.environ.get('ZARR_TEST_ABS', '0')
-=======
 from zarr.tests.util import skip_test_env_var
->>>>>>> be29d365
 
 
 # noinspection PyMethodMayBeStatic
