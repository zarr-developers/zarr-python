# -*- coding: utf-8 -*-
from __future__ import absolute_import, print_function, division
import unittest
from tempfile import mkdtemp, mktemp
import atexit
import json
import shutil
import pickle
import os
import warnings


import numpy as np
from numpy.testing import assert_array_equal, assert_array_almost_equal
import pytest


from zarr.storage import (DirectoryStore, init_array, init_group, NestedDirectoryStore,
                          DBMStore, LMDBStore, SQLiteStore, atexit_rmtree, atexit_rmglob,
                          LRUStoreCache)
from zarr.core import Array
from zarr.errors import PermissionError
from zarr.compat import PY2, text_type, binary_type, zip_longest
from zarr.meta import ensure_str
from zarr.util import buffer_size
<<<<<<< HEAD
from zarr.n5 import N5Store
from numcodecs import (Delta, FixedScaleOffset, Zlib, Blosc, BZ2, MsgPack, Pickle,
=======
from numcodecs import (Delta, FixedScaleOffset, LZ4, GZip, Zlib, Blosc, BZ2, MsgPack, Pickle,
>>>>>>> 4f006465
                       Categorize, JSON, VLenUTF8, VLenBytes, VLenArray)
from numcodecs.compat import ensure_bytes, ensure_ndarray
from numcodecs.tests.common import greetings


# needed for PY2/PY3 consistent behaviour
if PY2:  # pragma: py3 no cover
    warnings.resetwarnings()
    warnings.simplefilter('always')


# noinspection PyMethodMayBeStatic
class TestArray(unittest.TestCase):

    def test_array_init(self):

        # normal initialization
        store = dict()
        init_array(store, shape=100, chunks=10)
        a = Array(store)
        assert isinstance(a, Array)
        assert (100,) == a.shape
        assert (10,) == a.chunks
        assert '' == a.path
        assert a.name is None
        assert a.basename is None
        assert store is a.store
        assert "8fecb7a17ea1493d9c1430d04437b4f5b0b34985" == a.hexdigest()

        # initialize at path
        store = dict()
        init_array(store, shape=100, chunks=10, path='foo/bar')
        a = Array(store, path='foo/bar')
        assert isinstance(a, Array)
        assert (100,) == a.shape
        assert (10,) == a.chunks
        assert 'foo/bar' == a.path
        assert '/foo/bar' == a.name
        assert 'bar' == a.basename
        assert store is a.store
        assert "8fecb7a17ea1493d9c1430d04437b4f5b0b34985" == a.hexdigest()

        # store not initialized
        store = dict()
        with pytest.raises(ValueError):
            Array(store)

        # group is in the way
        store = dict()
        init_group(store, path='baz')
        with pytest.raises(ValueError):
            Array(store, path='baz')

    def create_array(self, read_only=False, **kwargs):
        store = dict()
        kwargs.setdefault('compressor', Zlib(level=1))
        cache_metadata = kwargs.pop('cache_metadata', True)
        cache_attrs = kwargs.pop('cache_attrs', True)
        init_array(store, **kwargs)
        return Array(store, read_only=read_only, cache_metadata=cache_metadata,
                     cache_attrs=cache_attrs)

    def test_store_has_binary_values(self):
        # Initialize array
        np.random.seed(42)
        z = self.create_array(shape=(1050,), chunks=100, dtype='f8', compressor=[])
        z[:] = np.random.random(z.shape)

        for v in z.chunk_store.values():
            try:
                ensure_ndarray(v)
            except TypeError:  # pragma: no cover
                pytest.fail("Non-bytes-like value: %s" % repr(v))

    def test_store_has_bytes_values(self):
        # Test that many stores do hold bytes values.
        # Though this is not a strict requirement.
        # Should be disabled by any stores that fail this as needed.

        # Initialize array
        np.random.seed(42)
        z = self.create_array(shape=(1050,), chunks=100, dtype='f8', compressor=[])
        z[:] = np.random.random(z.shape)

        # Check in-memory array only contains `bytes`
        assert all([isinstance(v, binary_type) for v in z.chunk_store.values()])

    def test_nbytes_stored(self):

        # dict as store
        z = self.create_array(shape=1000, chunks=100)
        expect_nbytes_stored = sum(buffer_size(v) for v in z.store.values())
        assert expect_nbytes_stored == z.nbytes_stored
        z[:] = 42
        expect_nbytes_stored = sum(buffer_size(v) for v in z.store.values())
        assert expect_nbytes_stored == z.nbytes_stored

        # mess with store
        try:
            z.store[z._key_prefix + 'foo'] = list(range(10))
            assert -1 == z.nbytes_stored
        except TypeError:
            pass

    # noinspection PyStatementEffect
    def test_array_1d(self):
        a = np.arange(1050)
        z = self.create_array(shape=a.shape, chunks=100, dtype=a.dtype)

        # check properties
        assert len(a) == len(z)
        assert a.ndim == z.ndim
        assert a.shape == z.shape
        assert a.dtype == z.dtype
        assert (100,) == z.chunks
        assert a.nbytes == z.nbytes
        assert 11 == z.nchunks
        assert 0 == z.nchunks_initialized
        assert (11,) == z.cdata_shape

        # check empty
        b = z[:]
        assert isinstance(b, np.ndarray)
        assert a.shape == b.shape
        assert a.dtype == b.dtype

        # check attributes
        z.attrs['foo'] = 'bar'
        assert 'bar' == z.attrs['foo']

        # set data
        z[:] = a

        # check properties
        assert a.nbytes == z.nbytes
        assert 11 == z.nchunks
        assert 11 == z.nchunks_initialized

        # check slicing
        assert_array_equal(a, np.array(z))
        assert_array_equal(a, z[:])
        assert_array_equal(a, z[...])
        # noinspection PyTypeChecker
        assert_array_equal(a, z[slice(None)])
        assert_array_equal(a[:10], z[:10])
        assert_array_equal(a[10:20], z[10:20])
        assert_array_equal(a[-10:], z[-10:])
        assert_array_equal(a[:10, ...], z[:10, ...])
        assert_array_equal(a[10:20, ...], z[10:20, ...])
        assert_array_equal(a[-10:, ...], z[-10:, ...])
        assert_array_equal(a[..., :10], z[..., :10])
        assert_array_equal(a[..., 10:20], z[..., 10:20])
        assert_array_equal(a[..., -10:], z[..., -10:])
        # ...across chunk boundaries...
        assert_array_equal(a[:110], z[:110])
        assert_array_equal(a[190:310], z[190:310])
        assert_array_equal(a[-110:], z[-110:])
        # single item
        assert a[0] == z[0]
        assert a[-1] == z[-1]
        # unusual integer items
        assert a[42] == z[np.int64(42)]
        assert a[42] == z[np.int32(42)]
        assert a[42] == z[np.uint64(42)]
        assert a[42] == z[np.uint32(42)]
        # too many indices
        with pytest.raises(IndexError):
            z[:, :]
        with pytest.raises(IndexError):
            z[0, :]
        with pytest.raises(IndexError):
            z[:, 0]
        with pytest.raises(IndexError):
            z[0, 0]
        # only single ellipsis allowed
        with pytest.raises(IndexError):
            z[..., ...]

        # check partial assignment
        b = np.arange(1e5, 2e5)
        z[190:310] = b[190:310]
        assert_array_equal(a[:190], z[:190])
        assert_array_equal(b[190:310], z[190:310])
        assert_array_equal(a[310:], z[310:])

    def test_array_1d_fill_value(self):
        for fill_value in -1, 0, 1, 10:

            a = np.arange(1050)
            f = np.empty_like(a)
            f.fill(fill_value)
            z = self.create_array(shape=a.shape, chunks=100, dtype=a.dtype,
                                  fill_value=fill_value)
            z[190:310] = a[190:310]

            assert_array_equal(f[:190], z[:190])
            assert_array_equal(a[190:310], z[190:310])
            assert_array_equal(f[310:], z[310:])

    def test_array_1d_set_scalar(self):
        # test setting the contents of an array with a scalar value

        # setup
        a = np.zeros(100)
        z = self.create_array(shape=a.shape, chunks=10, dtype=a.dtype)
        z[:] = a
        assert_array_equal(a, z[:])

        for value in -1, 0, 1, 10:
            a[15:35] = value
            z[15:35] = value
            assert_array_equal(a, z[:])
            a[:] = value
            z[:] = value
            assert_array_equal(a, z[:])

    def test_array_1d_selections(self):
        # light test here, full tests in test_indexing

        # setup
        a = np.arange(1050)
        z = self.create_array(shape=a.shape, chunks=100, dtype=a.dtype)
        z[:] = a

        # get
        assert_array_equal(a[50:150], z.get_orthogonal_selection(slice(50, 150)))
        assert_array_equal(a[50:150], z.oindex[50: 150])
        ix = [99, 100, 101]
        bix = np.zeros_like(a, dtype=bool)
        bix[ix] = True
        assert_array_equal(a[ix], z.get_orthogonal_selection(ix))
        assert_array_equal(a[ix], z.oindex[ix])
        assert_array_equal(a[ix], z.get_coordinate_selection(ix))
        assert_array_equal(a[ix], z.vindex[ix])
        assert_array_equal(a[bix], z.get_mask_selection(bix))
        assert_array_equal(a[bix], z.oindex[bix])
        assert_array_equal(a[bix], z.vindex[bix])

        # set
        z.set_orthogonal_selection(slice(50, 150), 1)
        assert_array_equal(1, z[50:150])
        z.oindex[50:150] = 2
        assert_array_equal(2, z[50:150])
        z.set_orthogonal_selection(ix, 3)
        assert_array_equal(3, z.get_coordinate_selection(ix))
        z.oindex[ix] = 4
        assert_array_equal(4, z.oindex[ix])
        z.set_coordinate_selection(ix, 5)
        assert_array_equal(5, z.get_coordinate_selection(ix))
        z.vindex[ix] = 6
        assert_array_equal(6, z.vindex[ix])
        z.set_mask_selection(bix, 7)
        assert_array_equal(7, z.get_mask_selection(bix))
        z.vindex[bix] = 8
        assert_array_equal(8, z.vindex[bix])
        z.oindex[bix] = 9
        assert_array_equal(9, z.oindex[bix])

    # noinspection PyStatementEffect
    def test_array_2d(self):
        a = np.arange(10000).reshape((1000, 10))
        z = self.create_array(shape=a.shape, chunks=(100, 2), dtype=a.dtype)

        # check properties
        assert len(a) == len(z)
        assert a.ndim == z.ndim
        assert a.shape == z.shape
        assert a.dtype == z.dtype
        assert (100, 2) == z.chunks
        assert 0 == z.nchunks_initialized
        assert (10, 5) == z.cdata_shape

        # set data
        z[:] = a

        # check properties
        assert a.nbytes == z.nbytes
        assert 50 == z.nchunks_initialized

        # check array-like
        assert_array_equal(a, np.array(z))

        # check slicing

        # total slice
        assert_array_equal(a, z[:])
        assert_array_equal(a, z[...])
        # noinspection PyTypeChecker
        assert_array_equal(a, z[slice(None)])

        # slice first dimension
        assert_array_equal(a[:10], z[:10])
        assert_array_equal(a[10:20], z[10:20])
        assert_array_equal(a[-10:], z[-10:])
        assert_array_equal(a[:10, :], z[:10, :])
        assert_array_equal(a[10:20, :], z[10:20, :])
        assert_array_equal(a[-10:, :], z[-10:, :])
        assert_array_equal(a[:10, ...], z[:10, ...])
        assert_array_equal(a[10:20, ...], z[10:20, ...])
        assert_array_equal(a[-10:, ...], z[-10:, ...])
        assert_array_equal(a[:10, :, ...], z[:10, :, ...])
        assert_array_equal(a[10:20, :, ...], z[10:20, :, ...])
        assert_array_equal(a[-10:, :, ...], z[-10:, :, ...])

        # slice second dimension
        assert_array_equal(a[:, :2], z[:, :2])
        assert_array_equal(a[:, 2:4], z[:, 2:4])
        assert_array_equal(a[:, -2:], z[:, -2:])
        assert_array_equal(a[..., :2], z[..., :2])
        assert_array_equal(a[..., 2:4], z[..., 2:4])
        assert_array_equal(a[..., -2:], z[..., -2:])
        assert_array_equal(a[:, ..., :2], z[:, ..., :2])
        assert_array_equal(a[:, ..., 2:4], z[:, ..., 2:4])
        assert_array_equal(a[:, ..., -2:], z[:, ..., -2:])

        # slice both dimensions
        assert_array_equal(a[:10, :2], z[:10, :2])
        assert_array_equal(a[10:20, 2:4], z[10:20, 2:4])
        assert_array_equal(a[-10:, -2:], z[-10:, -2:])

        # slicing across chunk boundaries
        assert_array_equal(a[:110], z[:110])
        assert_array_equal(a[190:310], z[190:310])
        assert_array_equal(a[-110:], z[-110:])
        assert_array_equal(a[:110, :], z[:110, :])
        assert_array_equal(a[190:310, :], z[190:310, :])
        assert_array_equal(a[-110:, :], z[-110:, :])
        assert_array_equal(a[:, :3], z[:, :3])
        assert_array_equal(a[:, 3:7], z[:, 3:7])
        assert_array_equal(a[:, -3:], z[:, -3:])
        assert_array_equal(a[:110, :3], z[:110, :3])
        assert_array_equal(a[190:310, 3:7], z[190:310, 3:7])
        assert_array_equal(a[-110:, -3:], z[-110:, -3:])

        # single row/col/item
        assert_array_equal(a[0], z[0])
        assert_array_equal(a[-1], z[-1])
        assert_array_equal(a[:, 0], z[:, 0])
        assert_array_equal(a[:, -1], z[:, -1])
        assert a[0, 0] == z[0, 0]
        assert a[-1, -1] == z[-1, -1]

        # too many indices
        with pytest.raises(IndexError):
            z[:, :, :]
        with pytest.raises(IndexError):
            z[0, :, :]
        with pytest.raises(IndexError):
            z[:, 0, :]
        with pytest.raises(IndexError):
            z[:, :, 0]
        with pytest.raises(IndexError):
            z[0, 0, 0]
        # only single ellipsis allowed
        with pytest.raises(IndexError):
            z[..., ...]

        # check partial assignment
        b = np.arange(10000, 20000).reshape((1000, 10))
        z[190:310, 3:7] = b[190:310, 3:7]
        assert_array_equal(a[:190], z[:190])
        assert_array_equal(a[:, :3], z[:, :3])
        assert_array_equal(b[190:310, 3:7], z[190:310, 3:7])
        assert_array_equal(a[310:], z[310:])
        assert_array_equal(a[:, 7:], z[:, 7:])

    def test_array_2d_edge_case(self):
        # this fails with filters - chunks extend beyond edge of array, messes with delta
        # filter if no fill value?
        shape = 1000, 10
        chunks = 300, 30
        dtype = 'i8'
        z = self.create_array(shape=shape, dtype=dtype, chunks=chunks)
        z[:] = 0
        expect = np.zeros(shape, dtype=dtype)
        actual = z[:]
        assert_array_equal(expect, actual)

    def test_array_2d_partial(self):
        z = self.create_array(shape=(1000, 10), chunks=(100, 2), dtype='i4',
                              fill_value=0)

        # check partial assignment, single row
        c = np.arange(z.shape[1])
        z[0, :] = c
        with pytest.raises(ValueError):
            # N.B., NumPy allows this, but we'll be strict for now
            z[2:3] = c
        with pytest.raises(ValueError):
            # N.B., NumPy allows this, but we'll be strict for now
            z[-1:] = c
        z[2:3] = c[None, :]
        z[-1:] = c[None, :]
        assert_array_equal(c, z[0, :])
        assert_array_equal(c, z[2, :])
        assert_array_equal(c, z[-1, :])

        # check partial assignment, single column
        d = np.arange(z.shape[0])
        z[:, 0] = d
        with pytest.raises(ValueError):
            z[:, 2:3] = d
        with pytest.raises(ValueError):
            z[:, -1:] = d
        z[:, 2:3] = d[:, None]
        z[:, -1:] = d[:, None]
        assert_array_equal(d, z[:, 0])
        assert_array_equal(d, z[:, 2])
        assert_array_equal(d, z[:, -1])

        # check single item assignment
        z[0, 0] = -1
        z[2, 2] = -1
        z[-1, -1] = -1
        assert -1 == z[0, 0]
        assert -1 == z[2, 2]
        assert -1 == z[-1, -1]

    def test_array_order(self):

        # 1D
        a = np.arange(1050)
        for order in 'C', 'F':
            z = self.create_array(shape=a.shape, chunks=100, dtype=a.dtype,
                                  order=order)
            assert order == z.order
            if order == 'F':
                assert z[:].flags.f_contiguous
            else:
                assert z[:].flags.c_contiguous
            z[:] = a
            assert_array_equal(a, z[:])

        # 2D
        a = np.arange(10000).reshape((100, 100))
        for order in 'C', 'F':
            z = self.create_array(shape=a.shape, chunks=(10, 10),
                                  dtype=a.dtype, order=order)
            assert order == z.order
            if order == 'F':
                assert z[:].flags.f_contiguous
            else:
                assert z[:].flags.c_contiguous
            z[:] = a
            actual = z[:]
            assert_array_equal(a, actual)

    def test_setitem_data_not_shared(self):
        # check that data don't end up being shared with another array
        # https://github.com/alimanfoo/zarr/issues/79
        z = self.create_array(shape=20, chunks=10, dtype='i4')
        a = np.arange(20, dtype='i4')
        z[:] = a
        assert_array_equal(z[:], np.arange(20, dtype='i4'))
        a[:] = 0
        assert_array_equal(z[:], np.arange(20, dtype='i4'))

    def test_hexdigest(self):
        # Check basic 1-D array
        z = self.create_array(shape=(1050,), chunks=100, dtype='i4')
        assert '063b02ff8d9d3bab6da932ad5828b506ef0a6578' == z.hexdigest()

        # Check basic 1-D array with different type
        z = self.create_array(shape=(1050,), chunks=100, dtype='f4')
        assert 'f97b84dc9ffac807415f750100108764e837bb82' == z.hexdigest()

        # Check basic 2-D array
        z = self.create_array(shape=(20, 35,), chunks=10, dtype='i4')
        assert '4f797d7bdad0fa1c9fa8c80832efb891a68de104' == z.hexdigest()

        # Check basic 1-D array with some data
        z = self.create_array(shape=(1050,), chunks=100, dtype='i4')
        z[200:400] = np.arange(200, 400, dtype='i4')
        assert '14470724dca6c1837edddedc490571b6a7f270bc' == z.hexdigest()

        # Check basic 1-D array with attributes
        z = self.create_array(shape=(1050,), chunks=100, dtype='i4')
        z.attrs['foo'] = 'bar'
        assert '2a1046dd99b914459b3e86be9dde05027a07d209' == z.hexdigest()

    def test_resize_1d(self):

        z = self.create_array(shape=105, chunks=10, dtype='i4',
                              fill_value=0)
        a = np.arange(105, dtype='i4')
        z[:] = a
        assert (105,) == z.shape
        assert (105,) == z[:].shape
        assert np.dtype('i4') == z.dtype
        assert np.dtype('i4') == z[:].dtype
        assert (10,) == z.chunks
        assert_array_equal(a, z[:])

        z.resize(205)
        assert (205,) == z.shape
        assert (205,) == z[:].shape
        assert np.dtype('i4') == z.dtype
        assert np.dtype('i4') == z[:].dtype
        assert (10,) == z.chunks
        assert_array_equal(a, z[:105])
        assert_array_equal(np.zeros(100, dtype='i4'), z[105:])

        z.resize(55)
        assert (55,) == z.shape
        assert (55,) == z[:].shape
        assert np.dtype('i4') == z.dtype
        assert np.dtype('i4') == z[:].dtype
        assert (10,) == z.chunks
        assert_array_equal(a[:55], z[:])

        # via shape setter
        z.shape = (105,)
        assert (105,) == z.shape
        assert (105,) == z[:].shape

    def test_resize_2d(self):

        z = self.create_array(shape=(105, 105), chunks=(10, 10), dtype='i4',
                              fill_value=0)
        a = np.arange(105*105, dtype='i4').reshape((105, 105))
        z[:] = a
        assert (105, 105) == z.shape
        assert (105, 105) == z[:].shape
        assert np.dtype('i4') == z.dtype
        assert np.dtype('i4') == z[:].dtype
        assert (10, 10) == z.chunks
        assert_array_equal(a, z[:])

        z.resize((205, 205))
        assert (205, 205) == z.shape
        assert (205, 205) == z[:].shape
        assert np.dtype('i4') == z.dtype
        assert np.dtype('i4') == z[:].dtype
        assert (10, 10) == z.chunks
        assert_array_equal(a, z[:105, :105])
        assert_array_equal(np.zeros((100, 205), dtype='i4'), z[105:, :])
        assert_array_equal(np.zeros((205, 100), dtype='i4'), z[:, 105:])

        z.resize((55, 55))
        assert (55, 55) == z.shape
        assert (55, 55) == z[:].shape
        assert np.dtype('i4') == z.dtype
        assert np.dtype('i4') == z[:].dtype
        assert (10, 10) == z.chunks
        assert_array_equal(a[:55, :55], z[:])

        z.resize((55, 1))
        assert (55, 1) == z.shape
        assert (55, 1) == z[:].shape
        assert np.dtype('i4') == z.dtype
        assert np.dtype('i4') == z[:].dtype
        assert (10, 10) == z.chunks
        assert_array_equal(a[:55, :1], z[:])

        # via shape setter
        z.shape = (105, 105)
        assert (105, 105) == z.shape
        assert (105, 105) == z[:].shape

    def test_append_1d(self):

        a = np.arange(105)
        z = self.create_array(shape=a.shape, chunks=10, dtype=a.dtype)
        z[:] = a
        assert a.shape == z.shape
        assert a.dtype == z.dtype
        assert (10,) == z.chunks
        assert_array_equal(a, z[:])

        b = np.arange(105, 205)
        e = np.append(a, b)
        z.append(b)
        assert e.shape == z.shape
        assert e.dtype == z.dtype
        assert (10,) == z.chunks
        assert_array_equal(e, z[:])

        # check append handles array-like
        c = [1, 2, 3]
        f = np.append(e, c)
        z.append(c)
        assert f.shape == z.shape
        assert f.dtype == z.dtype
        assert (10,) == z.chunks
        assert_array_equal(f, z[:])

    def test_append_2d(self):

        a = np.arange(105*105, dtype='i4').reshape((105, 105))
        z = self.create_array(shape=a.shape, chunks=(10, 10), dtype=a.dtype)
        z[:] = a
        assert a.shape == z.shape
        assert a.dtype == z.dtype
        assert (10, 10) == z.chunks
        actual = z[:]
        assert_array_equal(a, actual)

        b = np.arange(105*105, 2*105*105, dtype='i4').reshape((105, 105))
        e = np.append(a, b, axis=0)
        z.append(b)
        assert e.shape == z.shape
        assert e.dtype == z.dtype
        assert (10, 10) == z.chunks
        actual = z[:]
        assert_array_equal(e, actual)

    def test_append_2d_axis(self):

        a = np.arange(105*105, dtype='i4').reshape((105, 105))
        z = self.create_array(shape=a.shape, chunks=(10, 10), dtype=a.dtype)
        z[:] = a
        assert a.shape == z.shape
        assert a.dtype == z.dtype
        assert (10, 10) == z.chunks
        assert_array_equal(a, z[:])

        b = np.arange(105*105, 2*105*105, dtype='i4').reshape((105, 105))
        e = np.append(a, b, axis=1)
        z.append(b, axis=1)
        assert e.shape == z.shape
        assert e.dtype == z.dtype
        assert (10, 10) == z.chunks
        assert_array_equal(e, z[:])

    def test_append_bad_shape(self):
        a = np.arange(100)
        z = self.create_array(shape=a.shape, chunks=10, dtype=a.dtype)
        z[:] = a
        b = a.reshape(10, 10)
        with pytest.raises(ValueError):
            z.append(b)

    def test_read_only(self):

        z = self.create_array(shape=1000, chunks=100)
        assert not z.read_only

        z = self.create_array(shape=1000, chunks=100, read_only=True)
        assert z.read_only
        with pytest.raises(PermissionError):
            z[:] = 42
        with pytest.raises(PermissionError):
            z.resize(2000)
        with pytest.raises(PermissionError):
            z.append(np.arange(1000))
        with pytest.raises(PermissionError):
            z.set_basic_selection(Ellipsis, 42)
        with pytest.raises(PermissionError):
            z.set_orthogonal_selection([0, 1, 2], 42)
        with pytest.raises(PermissionError):
            z.oindex[[0, 1, 2]] = 42
        with pytest.raises(PermissionError):
            z.set_coordinate_selection([0, 1, 2], 42)
        with pytest.raises(PermissionError):
            z.vindex[[0, 1, 2]] = 42
        with pytest.raises(PermissionError):
            z.set_mask_selection(np.ones(z.shape, dtype=bool), 42)

    def test_pickle(self):

        # setup array
        z = self.create_array(shape=1000, chunks=100, dtype=int, cache_metadata=False,
                              cache_attrs=False)
        shape = z.shape
        chunks = z.chunks
        dtype = z.dtype
        compressor_config = None
        if z.compressor:
            compressor_config = z.compressor.get_config()
        fill_value = z.fill_value
        cache_metadata = z._cache_metadata
        attrs_cache = z.attrs.cache
        a = np.random.randint(0, 1000, 1000)
        z[:] = a

        # round trip through pickle
        dump = pickle.dumps(z)
        # some stores cannot be opened twice at the same time, need to close
        # store before can round-trip through pickle
        if hasattr(z.store, 'close'):
            z.store.close()
        z2 = pickle.loads(dump)

        # verify
        assert shape == z2.shape
        assert chunks == z2.chunks
        assert dtype == z2.dtype
        if z2.compressor:
            assert compressor_config == z2.compressor.get_config()
        assert fill_value == z2.fill_value
        assert cache_metadata == z2._cache_metadata
        assert attrs_cache == z2.attrs.cache
        assert_array_equal(a, z2[:])

    def test_np_ufuncs(self):
        z = self.create_array(shape=(100, 100), chunks=(10, 10))
        a = np.arange(10000).reshape(100, 100)
        z[:] = a

        assert np.sum(a) == np.sum(z)
        assert_array_equal(np.sum(a, axis=0), np.sum(z, axis=0))
        assert np.mean(a) == np.mean(z)
        assert_array_equal(np.mean(a, axis=1), np.mean(z, axis=1))
        condition = np.random.randint(0, 2, size=100, dtype=bool)
        assert_array_equal(np.compress(condition, a, axis=0),
                           np.compress(condition, z, axis=0))
        indices = np.random.choice(100, size=50, replace=True)
        assert_array_equal(np.take(a, indices, axis=1),
                           np.take(z, indices, axis=1))

        # use zarr array as indices or condition
        zc = self.create_array(shape=condition.shape, dtype=condition.dtype,
                               chunks=10, filters=None)
        zc[:] = condition
        assert_array_equal(np.compress(condition, a, axis=0),
                           np.compress(zc, a, axis=0))
        zi = self.create_array(shape=indices.shape, dtype=indices.dtype,
                               chunks=10, filters=None)
        zi[:] = indices
        # this triggers __array__() call with dtype argument
        assert_array_equal(np.take(a, indices, axis=1),
                           np.take(a, zi, axis=1))

    # noinspection PyStatementEffect
    def test_0len_dim_1d(self):
        # Test behaviour for 1D array with zero-length dimension.

        z = self.create_array(shape=0, fill_value=0)
        a = np.zeros(0)
        assert a.ndim == z.ndim
        assert a.shape == z.shape
        assert a.dtype == z.dtype
        assert a.size == z.size
        assert 0 == z.nchunks

        # cannot make a good decision when auto-chunking if a dimension has zero length,
        # fall back to 1 for now
        assert (1,) == z.chunks

        # check __getitem__
        assert isinstance(z[:], np.ndarray)
        assert_array_equal(a, np.array(z))
        assert_array_equal(a, z[:])
        assert_array_equal(a, z[...])
        assert_array_equal(a[0:0], z[0:0])
        with pytest.raises(IndexError):
            z[0]

        # check __setitem__
        # these should succeed but do nothing
        z[:] = 42
        z[...] = 42
        # this should error
        with pytest.raises(IndexError):
            z[0] = 42

    # noinspection PyStatementEffect
    def test_0len_dim_2d(self):
        # Test behavioud for 2D array with a zero-length dimension.

        z = self.create_array(shape=(10, 0), fill_value=0)
        a = np.zeros((10, 0))
        assert a.ndim == z.ndim
        assert a.shape == z.shape
        assert a.dtype == z.dtype
        assert a.size == z.size
        assert 0 == z.nchunks

        # cannot make a good decision when auto-chunking if a dimension has zero length,
        # fall back to 1 for now
        assert (10, 1) == z.chunks

        # check __getitem__
        assert isinstance(z[:], np.ndarray)
        assert_array_equal(a, np.array(z))
        assert_array_equal(a, z[:])
        assert_array_equal(a, z[...])
        assert_array_equal(a[0], z[0])
        assert_array_equal(a[0, 0:0], z[0, 0:0])
        assert_array_equal(a[0, :], z[0, :])
        assert_array_equal(a[0, 0:0], z[0, 0:0])
        with pytest.raises(IndexError):
            z[:, 0]

        # check __setitem__
        # these should succeed but do nothing
        z[:] = 42
        z[...] = 42
        z[0, :] = 42
        # this should error
        with pytest.raises(IndexError):
            z[:, 0] = 42

    # noinspection PyStatementEffect
    def test_array_0d(self):
        # test behaviour for array with 0 dimensions

        # setup
        a = np.zeros(())
        z = self.create_array(shape=(), dtype=a.dtype, fill_value=0)

        # check properties
        assert a.ndim == z.ndim
        assert a.shape == z.shape
        assert a.size == z.size
        assert a.dtype == z.dtype
        assert a.nbytes == z.nbytes
        with pytest.raises(TypeError):
            len(z)
        assert () == z.chunks
        assert 1 == z.nchunks
        assert (1,) == z.cdata_shape
        # compressor always None - no point in compressing a single value
        assert z.compressor is None

        # check __getitem__
        b = z[...]
        assert isinstance(b, np.ndarray)
        assert a.shape == b.shape
        assert a.dtype == b.dtype
        assert_array_equal(a, np.array(z))
        assert_array_equal(a, z[...])
        assert a[()] == z[()]
        with pytest.raises(IndexError):
            z[0]
        with pytest.raises(IndexError):
            z[:]

        # check __setitem__
        z[...] = 42
        assert 42 == z[()]
        z[()] = 43
        assert 43 == z[()]
        with pytest.raises(IndexError):
            z[0] = 42
        with pytest.raises(IndexError):
            z[:] = 42
        with pytest.raises(ValueError):
            z[...] = np.array([1, 2, 3])

    def test_nchunks_initialized(self):

        z = self.create_array(shape=100, chunks=10)
        assert 0 == z.nchunks_initialized
        # manually put something into the store to confuse matters
        z.store['foo'] = b'bar'
        assert 0 == z.nchunks_initialized
        z[:] = 42
        assert 10 == z.nchunks_initialized

    def test_array_dtype_shape(self):

        dt = "(2, 2)f4"
        # setup some data
        d = np.array([((0, 1),
                       (1, 2)),
                      ((1, 2),
                       (2, 3)),
                      ((2, 3),
                       (3, 4))],
                     dtype=dt)

        for a in (d, d[:0]):
            for fill_value in None, 0:
                z = self.create_array(shape=a.shape[:-2], chunks=2, dtype=dt, fill_value=fill_value)
                assert len(a) == len(z)
                if fill_value is not None:
                    assert fill_value == z.fill_value
                z[...] = a
                assert_array_equal(a, z[...])

    def check_structured_array(self, d, fill_values):
        for a in (d, d[:0]):
            for fill_value in fill_values:
                z = self.create_array(shape=a.shape, chunks=2, dtype=a.dtype, fill_value=fill_value)
                assert len(a) == len(z)
                assert a.shape == z.shape
                assert a.dtype == z.dtype

                # check use of fill value before array is initialised with data
                if fill_value is not None:
                    if fill_value == b'':
                        # numpy 1.14 compatibility
                        np_fill_value = np.array(fill_value, dtype=a.dtype.str).view(a.dtype)[()]
                    else:
                        np_fill_value = np.array(fill_value, dtype=a.dtype)[()]
                    assert np_fill_value == z.fill_value
                    if len(a):
                        assert np_fill_value == z[0]
                        assert np_fill_value == z[-1]
                        empty = np.empty_like(a)
                        empty[:] = np_fill_value
                        assert empty[0] == z[0]
                        assert_array_equal(empty[0:2], z[0:2])
                        assert_array_equal(empty, z[...])
                        for f in a.dtype.names:
                            assert_array_equal(empty[f], z[f])

                # store data in array
                z[...] = a

                # check stored data
                if len(a):
                    assert a[0] == z[0]
                    assert a[-1] == z[-1]
                    assert_array_equal(a[0:2], z[0:2])
                    assert_array_equal(a, z[...])
                    for f in a.dtype.names:
                        assert_array_equal(a[f], z[f])

    def test_structured_array(self):
        d = np.array([(b'aaa', 1, 4.2),
                      (b'bbb', 2, 8.4),
                      (b'ccc', 3, 12.6)],
                     dtype=[('foo', 'S3'), ('bar', 'i4'), ('baz', 'f8')])
        fill_values = None, b'', (b'zzz', 42, 16.8)
        self.check_structured_array(d, fill_values)

    def test_structured_array_subshapes(self):
        d = np.array([(0, ((0, 1, 2), (1, 2, 3)), b'aaa'),
                      (1, ((1, 2, 3), (2, 3, 4)), b'bbb'),
                      (2, ((2, 3, 4), (3, 4, 5)), b'ccc')],
                     dtype=[('foo', 'i8'), ('bar', '(2, 3)f4'), ('baz', 'S3')])
        fill_values = None, b'', (0, ((0, 0, 0), (1, 1, 1)), b'zzz')
        self.check_structured_array(d, fill_values)

    def test_structured_array_nested(self):
        d = np.array([(0, (0, ((0, 1), (1, 2), (2, 3)), 0), b'aaa'),
                      (1, (1, ((1, 2), (2, 3), (3, 4)), 1), b'bbb'),
                      (2, (2, ((2, 3), (3, 4), (4, 5)), 2), b'ccc')],
                     dtype=[('foo', 'i8'), ('bar', [('foo', 'i4'), ('bar', '(3, 2)f4'),
                            ('baz', 'u1')]), ('baz', 'S3')])
        fill_values = None, b'', (0, (0, ((0, 0), (1, 1), (2, 2)), 0), b'zzz')
        self.check_structured_array(d, fill_values)

    def test_dtypes(self):

        # integers
        for dtype in 'u1', 'u2', 'u4', 'u8', 'i1', 'i2', 'i4', 'i8':
            z = self.create_array(shape=10, chunks=3, dtype=dtype)
            assert z.dtype == np.dtype(dtype)
            a = np.arange(z.shape[0], dtype=dtype)
            z[:] = a
            assert_array_equal(a, z[:])

        # floats
        for dtype in 'f2', 'f4', 'f8':
            z = self.create_array(shape=10, chunks=3, dtype=dtype)
            assert z.dtype == np.dtype(dtype)
            a = np.linspace(0, 1, z.shape[0], dtype=dtype)
            z[:] = a
            assert_array_almost_equal(a, z[:])

        # datetime, timedelta
        for base_type in 'Mm':
            for resolution in 'D', 'us', 'ns':
                dtype = '{}8[{}]'.format(base_type, resolution)
                z = self.create_array(shape=100, dtype=dtype, fill_value=0)
                assert z.dtype == np.dtype(dtype)
                a = np.random.randint(np.iinfo('i8').min, np.iinfo('i8').max,
                                      size=z.shape[0],
                                      dtype='i8').view(dtype)
                z[:] = a
                assert_array_equal(a, z[:])

        # check that datetime generic units are not allowed
        with pytest.raises(ValueError):
            self.create_array(shape=100, dtype='M8')
        with pytest.raises(ValueError):
            self.create_array(shape=100, dtype='m8')

    def test_object_arrays(self):

        # an object_codec is required for object arrays
        with pytest.raises(ValueError):
            self.create_array(shape=10, chunks=3, dtype=object)

        # an object_codec is required for object arrays, but allow to be provided via
        # filters to maintain API backwards compatibility
        with pytest.warns(FutureWarning):
            self.create_array(shape=10, chunks=3, dtype=object, filters=[MsgPack()])

        # create an object array using msgpack
        z = self.create_array(shape=10, chunks=3, dtype=object, object_codec=MsgPack())
        z[0] = 'foo'
        assert z[0] == 'foo'
        z[1] = b'bar'
        assert z[1] == b'bar'
        z[2] = 1
        assert z[2] == 1
        z[3] = [2, 4, 6, 'baz']
        assert z[3] == [2, 4, 6, 'baz']
        z[4] = {'a': 'b', 'c': 'd'}
        assert z[4] == {'a': 'b', 'c': 'd'}
        a = z[:]
        assert a.dtype == object

        # create an object array using pickle
        z = self.create_array(shape=10, chunks=3, dtype=object, object_codec=Pickle())
        z[0] = 'foo'
        assert z[0] == 'foo'
        z[1] = b'bar'
        assert z[1] == b'bar'
        z[2] = 1
        assert z[2] == 1
        z[3] = [2, 4, 6, 'baz']
        assert z[3] == [2, 4, 6, 'baz']
        z[4] = {'a': 'b', 'c': 'd'}
        assert z[4] == {'a': 'b', 'c': 'd'}
        a = z[:]
        assert a.dtype == object

        # create an object array using JSON
        z = self.create_array(shape=10, chunks=3, dtype=object, object_codec=JSON())
        z[0] = 'foo'
        assert z[0] == 'foo'
        # z[1] = b'bar'
        # assert z[1] == b'bar'  # not supported for JSON
        z[2] = 1
        assert z[2] == 1
        z[3] = [2, 4, 6, 'baz']
        assert z[3] == [2, 4, 6, 'baz']
        z[4] = {'a': 'b', 'c': 'd'}
        assert z[4] == {'a': 'b', 'c': 'd'}
        a = z[:]
        assert a.dtype == object

    def test_object_arrays_vlen_text(self):

        data = np.array(greetings * 1000, dtype=object)

        z = self.create_array(shape=data.shape, dtype=object, object_codec=VLenUTF8())
        z[0] = u'foo'
        assert z[0] == u'foo'
        z[1] = u'bar'
        assert z[1] == u'bar'
        z[2] = u'baz'
        assert z[2] == u'baz'
        z[:] = data
        a = z[:]
        assert a.dtype == object
        assert_array_equal(data, a)

        # convenience API
        z = self.create_array(shape=data.shape, dtype=text_type)
        assert z.dtype == object
        assert isinstance(z.filters[0], VLenUTF8)
        z[:] = data
        assert_array_equal(data, z[:])

        z = self.create_array(shape=data.shape, dtype=object, object_codec=MsgPack())
        z[:] = data
        assert_array_equal(data, z[:])

        z = self.create_array(shape=data.shape, dtype=object, object_codec=JSON())
        z[:] = data
        assert_array_equal(data, z[:])

        z = self.create_array(shape=data.shape, dtype=object, object_codec=Pickle())
        z[:] = data
        assert_array_equal(data, z[:])

        z = self.create_array(shape=data.shape, dtype=object,
                              object_codec=Categorize(greetings, dtype=object))
        z[:] = data
        assert_array_equal(data, z[:])

    def test_object_arrays_vlen_bytes(self):

        greetings_bytes = [g.encode('utf8') for g in greetings]
        data = np.array(greetings_bytes * 1000, dtype=object)

        z = self.create_array(shape=data.shape, dtype=object, object_codec=VLenBytes())
        z[0] = b'foo'
        assert z[0] == b'foo'
        z[1] = b'bar'
        assert z[1] == b'bar'
        z[2] = b'baz'
        assert z[2] == b'baz'
        z[:] = data
        a = z[:]
        assert a.dtype == object
        assert_array_equal(data, a)

        # convenience API
        z = self.create_array(shape=data.shape, dtype=binary_type)
        assert z.dtype == object
        assert isinstance(z.filters[0], VLenBytes)
        z[:] = data
        assert_array_equal(data, z[:])

        z = self.create_array(shape=data.shape, dtype=object, object_codec=Pickle())
        z[:] = data
        assert_array_equal(data, z[:])

    def test_object_arrays_vlen_array(self):

        data = np.array([np.array([1, 3, 7]),
                         np.array([5]),
                         np.array([2, 8, 12])] * 1000, dtype=object)

        def compare_arrays(expected, actual, item_dtype):
            assert isinstance(actual, np.ndarray)
            assert actual.dtype == object
            assert actual.shape == expected.shape
            for ev, av in zip(expected.flat, actual.flat):
                assert isinstance(av, np.ndarray)
                assert_array_equal(ev, av)
                assert av.dtype == item_dtype

        codecs = VLenArray(int), VLenArray('<u4')
        for codec in codecs:
            z = self.create_array(shape=data.shape, dtype=object, object_codec=codec)
            z[0] = np.array([4, 7])
            assert_array_equal(np.array([4, 7]), z[0])
            z[:] = data
            a = z[:]
            assert a.dtype == object
            compare_arrays(data, a, codec.dtype)

        # convenience API
        for item_type in 'int', '<u4':
            z = self.create_array(shape=data.shape, dtype='array:{}'.format(item_type))
            assert z.dtype == object
            assert isinstance(z.filters[0], VLenArray)
            assert z.filters[0].dtype == np.dtype(item_type)
            z[:] = data
            compare_arrays(data, z[:], np.dtype(item_type))

    def test_object_arrays_danger(self):

        # do something dangerous - manually force an object array with no object codec
        z = self.create_array(shape=5, chunks=2, dtype=object, fill_value=0,
                              object_codec=MsgPack())
        z._filters = None  # wipe filters
        with pytest.raises(RuntimeError):
            z[0] = 'foo'
        with pytest.raises(RuntimeError):
            z[:] = 42

        # do something else dangerous
        data = greetings * 10
        for compressor in Zlib(1), Blosc():
            z = self.create_array(shape=len(data), chunks=30, dtype=object,
                                  object_codec=Categorize(greetings,
                                                          dtype=object),
                                  compressor=compressor)
            z[:] = data
            v = z.view(filters=[])
            with pytest.raises(RuntimeError):
                # noinspection PyStatementEffect
                v[:]

    def test_object_codec_warnings(self):

        with pytest.warns(UserWarning):
            # provide object_codec, but not object dtype
            self.create_array(shape=10, chunks=5, dtype='i4', object_codec=JSON())

    def test_zero_d_iter(self):
        a = np.array(1, dtype=int)
        z = self.create_array(shape=a.shape, dtype=int)
        z[...] = a
        with pytest.raises(TypeError):
            # noinspection PyStatementEffect
            list(a)
        with pytest.raises(TypeError):
            # noinspection PyStatementEffect
            list(z)

    def test_iter(self):
        params = (
            ((1,), (1,)),
            ((2,), (1,)),
            ((1,), (2,)),
            ((3,), (3,)),
            ((1000,), (100,)),
            ((100,), (1000,)),
            ((1, 100), (1, 1)),
            ((1, 0), (1, 1)),
            ((0, 1), (1, 1)),
            ((0, 1), (2, 1)),
            ((100, 1), (3, 1)),
            ((100, 100), (10, 10)),
            ((10, 10, 10), (3, 3, 3)),
        )
        for shape, chunks in params:
            z = self.create_array(shape=shape, chunks=chunks, dtype=int)
            a = np.arange(np.product(shape)).reshape(shape)
            z[:] = a
            for expect, actual in zip_longest(a, z):
                assert_array_equal(expect, actual)

    def test_compressors(self):
        compressors = [
            None, BZ2(), Blosc(), LZ4(), Zlib(), GZip()
        ]
        if LZMA:
            compressors.append(LZMA())
        for compressor in compressors:
            a = self.create_array(shape=1000, chunks=100, compressor=compressor)
            a[0:100] = 1
            assert np.all(a[0:100] == 1)
            a[:] = 1
            assert np.all(a[:] == 1)

    def test_endian(self):
        dtype = np.dtype('float32')
        a1 = self.create_array(shape=1000, chunks=100, dtype=dtype.newbyteorder('<'))
        a1[:] = 1
        x1 = a1[:]
        a2 = self.create_array(shape=1000, chunks=100, dtype=dtype.newbyteorder('>'))
        a2[:] = 1
        x2 = a2[:]
        assert_array_equal(x1, x2)

    def test_attributes(self):
        a = self.create_array(shape=10, chunks=10, dtype='i8')
        a.attrs['foo'] = 'bar'
        attrs = json.loads(ensure_str(a.store[a.attrs.key]))
        assert 'foo' in attrs and attrs['foo'] == 'bar'
        a.attrs['bar'] = 'foo'
        attrs = json.loads(ensure_str(a.store[a.attrs.key]))
        assert 'foo' in attrs and attrs['foo'] == 'bar'
        assert 'bar' in attrs and attrs['bar'] == 'foo'


class TestArrayWithPath(TestArray):

    @staticmethod
    def create_array(read_only=False, **kwargs):
        store = dict()
        cache_metadata = kwargs.pop('cache_metadata', True)
        cache_attrs = kwargs.pop('cache_attrs', True)
        init_array(store, path='foo/bar', **kwargs)
        return Array(store, path='foo/bar', read_only=read_only,
                     cache_metadata=cache_metadata, cache_attrs=cache_attrs)

    def test_hexdigest(self):
        # Check basic 1-D array
        z = self.create_array(shape=(1050,), chunks=100, dtype='i4')
        assert 'f710da18d45d38d4aaf2afd7fb822fdd73d02957' == z.hexdigest()

        # Check basic 1-D array with different type
        z = self.create_array(shape=(1050,), chunks=100, dtype='f4')
        assert '1437428e69754b1e1a38bd7fc9e43669577620db' == z.hexdigest()

        # Check basic 2-D array
        z = self.create_array(shape=(20, 35,), chunks=10, dtype='i4')
        assert 'dde44c72cc530bd6aae39b629eb15a2da627e5f9' == z.hexdigest()

        # Check basic 1-D array with some data
        z = self.create_array(shape=(1050,), chunks=100, dtype='i4')
        z[200:400] = np.arange(200, 400, dtype='i4')
        assert '4c0a76fb1222498e09dcd92f7f9221d6cea8b40e' == z.hexdigest()

        # Check basic 1-D array with attributes
        z = self.create_array(shape=(1050,), chunks=100, dtype='i4')
        z.attrs['foo'] = 'bar'
        assert '05b0663ffe1785f38d3a459dec17e57a18f254af' == z.hexdigest()

    def test_nbytes_stored(self):

        # dict as store
        z = self.create_array(shape=1000, chunks=100)
        expect_nbytes_stored = sum(buffer_size(v)
                                   for k, v in z.store.items()
                                   if k.startswith('foo/bar/'))
        assert expect_nbytes_stored == z.nbytes_stored
        z[:] = 42
        expect_nbytes_stored = sum(buffer_size(v)
                                   for k, v in z.store.items()
                                   if k.startswith('foo/bar/'))
        assert expect_nbytes_stored == z.nbytes_stored

        # mess with store
        z.store[z._key_prefix + 'foo'] = list(range(10))
        assert -1 == z.nbytes_stored


class TestArrayWithChunkStore(TestArray):

    @staticmethod
    def create_array(read_only=False, **kwargs):
        store = dict()
        # separate chunk store
        chunk_store = dict()
        cache_metadata = kwargs.pop('cache_metadata', True)
        cache_attrs = kwargs.pop('cache_attrs', True)
        init_array(store, chunk_store=chunk_store, **kwargs)
        return Array(store, read_only=read_only, chunk_store=chunk_store,
                     cache_metadata=cache_metadata, cache_attrs=cache_attrs)

    def test_hexdigest(self):
        # Check basic 1-D array
        z = self.create_array(shape=(1050,), chunks=100, dtype='i4')
        assert 'f710da18d45d38d4aaf2afd7fb822fdd73d02957' == z.hexdigest()

        # Check basic 1-D array with different type
        z = self.create_array(shape=(1050,), chunks=100, dtype='f4')
        assert '1437428e69754b1e1a38bd7fc9e43669577620db' == z.hexdigest()

        # Check basic 2-D array
        z = self.create_array(shape=(20, 35,), chunks=10, dtype='i4')
        assert 'dde44c72cc530bd6aae39b629eb15a2da627e5f9' == z.hexdigest()

        # Check basic 1-D array with some data
        z = self.create_array(shape=(1050,), chunks=100, dtype='i4')
        z[200:400] = np.arange(200, 400, dtype='i4')
        assert '4c0a76fb1222498e09dcd92f7f9221d6cea8b40e' == z.hexdigest()

        # Check basic 1-D array with attributes
        z = self.create_array(shape=(1050,), chunks=100, dtype='i4')
        z.attrs['foo'] = 'bar'
        assert '05b0663ffe1785f38d3a459dec17e57a18f254af' == z.hexdigest()

    def test_nbytes_stored(self):

        z = self.create_array(shape=1000, chunks=100)
        expect_nbytes_stored = sum(buffer_size(v) for v in z.store.values())
        expect_nbytes_stored += sum(buffer_size(v)
                                    for v in z.chunk_store.values())
        assert expect_nbytes_stored == z.nbytes_stored
        z[:] = 42
        expect_nbytes_stored = sum(buffer_size(v) for v in z.store.values())
        expect_nbytes_stored += sum(buffer_size(v)
                                    for v in z.chunk_store.values())
        assert expect_nbytes_stored == z.nbytes_stored

        # mess with store
        z.chunk_store[z._key_prefix + 'foo'] = list(range(10))
        assert -1 == z.nbytes_stored


class TestArrayWithDirectoryStore(TestArray):

    @staticmethod
    def create_array(read_only=False, **kwargs):
        path = mkdtemp()
        atexit.register(shutil.rmtree, path)
        store = DirectoryStore(path)
        cache_metadata = kwargs.pop('cache_metadata', True)
        cache_attrs = kwargs.pop('cache_attrs', True)
        kwargs.setdefault('compressor', Zlib(1))
        init_array(store, **kwargs)
        return Array(store, read_only=read_only, cache_metadata=cache_metadata,
                     cache_attrs=cache_attrs)

    def test_nbytes_stored(self):

        # dict as store
        z = self.create_array(shape=1000, chunks=100)
        expect_nbytes_stored = sum(buffer_size(v) for v in z.store.values())
        assert expect_nbytes_stored == z.nbytes_stored
        z[:] = 42
        expect_nbytes_stored = sum(buffer_size(v) for v in z.store.values())
        assert expect_nbytes_stored == z.nbytes_stored


class TestArrayWithNestedDirectoryStore(TestArrayWithDirectoryStore):

    @staticmethod
    def create_array(read_only=False, **kwargs):
        path = mkdtemp()
        atexit.register(shutil.rmtree, path)
        store = NestedDirectoryStore(path)
        cache_metadata = kwargs.pop('cache_metadata', True)
        cache_attrs = kwargs.pop('cache_attrs', True)
        kwargs.setdefault('compressor', Zlib(1))
        init_array(store, **kwargs)
        return Array(store, read_only=read_only, cache_metadata=cache_metadata,
                     cache_attrs=cache_attrs)


class TestArrayWithN5Store(TestArrayWithDirectoryStore):

    @staticmethod
    def create_array(read_only=False, **kwargs):
        path = mkdtemp()
        atexit.register(shutil.rmtree, path)
        store = N5Store(path)
        cache_metadata = kwargs.pop('cache_metadata', True)
        cache_attrs = kwargs.pop('cache_attrs', True)
        kwargs.setdefault('compressor', Zlib(1))
        init_array(store, **kwargs)
        return Array(store, read_only=read_only, cache_metadata=cache_metadata,
                     cache_attrs=cache_attrs)

    def test_array_0d(self):
        # test behaviour for array with 0 dimensions

        # setup
        a = np.zeros(())
        z = self.create_array(shape=(), dtype=a.dtype, fill_value=0)

        # check properties
        assert a.ndim == z.ndim
        assert a.shape == z.shape
        assert a.size == z.size
        assert a.dtype == z.dtype
        assert a.nbytes == z.nbytes
        with pytest.raises(TypeError):
            len(z)
        assert () == z.chunks
        assert 1 == z.nchunks
        assert (1,) == z.cdata_shape
        # compressor always None - no point in compressing a single value
        assert z.compressor.compressor_config is None

        # check __getitem__
        b = z[...]
        assert isinstance(b, np.ndarray)
        assert a.shape == b.shape
        assert a.dtype == b.dtype
        assert_array_equal(a, np.array(z))
        assert_array_equal(a, z[...])
        assert a[()] == z[()]
        with pytest.raises(IndexError):
            z[0]
        with pytest.raises(IndexError):
            z[:]

        # check __setitem__
        z[...] = 42
        assert 42 == z[()]
        z[()] = 43
        assert 43 == z[()]
        with pytest.raises(IndexError):
            z[0] = 42
        with pytest.raises(IndexError):
            z[:] = 42
        with pytest.raises(ValueError):
            z[...] = np.array([1, 2, 3])

    def test_array_1d_fill_value(self):
        # N5 does not support fill values != 0
        pass

    def test_array_order(self):

        # N5 only supports 'C' at the moment
        with pytest.raises(AssertionError):
            self.create_array(shape=(10, 11), chunks=(10, 11), dtype='i8',
                              order='F')

        # 1D
        a = np.arange(1050)
        z = self.create_array(shape=a.shape, chunks=100, dtype=a.dtype,
                              order='C')
        assert z.order == 'C'
        assert z[:].flags.c_contiguous
        z[:] = a
        assert_array_equal(a, z[:])

        # 2D
        a = np.arange(10000).reshape((100, 100))
        z = self.create_array(shape=a.shape, chunks=(10, 10),
                              dtype=a.dtype, order='C')

        assert z.order == 'C'
        assert z[:].flags.c_contiguous
        z[:] = a
        actual = z[:]
        assert_array_equal(a, actual)

    def test_structured_array(self):
        d = np.array([(b'aaa', 1, 4.2),
                      (b'bbb', 2, 8.4),
                      (b'ccc', 3, 12.6)],
                     dtype=[('foo', 'S3'), ('bar', 'i4'), ('baz', 'f8')])
        fill_values = None, b'', (b'zzz', 42, 16.8)
        with pytest.raises(TypeError):
            self.check_structured_array(d, fill_values)

    def test_structured_array_subshapes(self):
        d = np.array([(0, ((0, 1, 2), (1, 2, 3)), b'aaa'),
                      (1, ((1, 2, 3), (2, 3, 4)), b'bbb'),
                      (2, ((2, 3, 4), (3, 4, 5)), b'ccc')],
                     dtype=[('foo', 'i8'), ('bar', '(2, 3)f4'), ('baz', 'S3')])
        fill_values = None, b'', (0, ((0, 0, 0), (1, 1, 1)), b'zzz')
        with pytest.raises(TypeError):
            self.check_structured_array(d, fill_values)

    def test_structured_array_nested(self):
        d = np.array([(0, (0, ((0, 1), (1, 2), (2, 3)), 0), b'aaa'),
                      (1, (1, ((1, 2), (2, 3), (3, 4)), 1), b'bbb'),
                      (2, (2, ((2, 3), (3, 4), (4, 5)), 2), b'ccc')],
                     dtype=[('foo', 'i8'), ('bar', [('foo', 'i4'), ('bar', '(3, 2)f4'),
                            ('baz', 'u1')]), ('baz', 'S3')])
        fill_values = None, b'', (0, (0, ((0, 0), (1, 1), (2, 2)), 0), b'zzz')
        with pytest.raises(TypeError):
            self.check_structured_array(d, fill_values)

    def test_object_arrays(self):

        # an object_codec is required for object arrays
        with pytest.raises(ValueError):
            self.create_array(shape=10, chunks=3, dtype=object)

        # an object_codec is required for object arrays, but allow to be provided via
        # filters to maintain API backwards compatibility
        with pytest.raises(AssertionError):
            with pytest.warns(FutureWarning):
                self.create_array(shape=10, chunks=3, dtype=object, filters=[MsgPack()])

        # create an object array using an object codec
        with pytest.raises(AssertionError):
            self.create_array(shape=10, chunks=3, dtype=object, object_codec=MsgPack())

    def test_object_arrays_vlen_text(self):

        data = np.array(greetings * 1000, dtype=object)

        with pytest.raises(AssertionError):
            self.create_array(shape=data.shape, dtype=object, object_codec=VLenUTF8())

        # convenience API
        with pytest.raises(AssertionError):
            self.create_array(shape=data.shape, dtype=text_type)

    def test_object_arrays_vlen_bytes(self):

        greetings_bytes = [g.encode('utf8') for g in greetings]
        data = np.array(greetings_bytes * 1000, dtype=object)

        with pytest.raises(AssertionError):
            self.create_array(shape=data.shape, dtype=object, object_codec=VLenBytes())

        # convenience API
        with pytest.raises(AssertionError):
            self.create_array(shape=data.shape, dtype=binary_type)

    def test_object_arrays_vlen_array(self):

        data = np.array([np.array([1, 3, 7]),
                         np.array([5]),
                         np.array([2, 8, 12])] * 1000, dtype=object)

        codecs = VLenArray(int), VLenArray('<u4')
        for codec in codecs:
            with pytest.raises(AssertionError):
                self.create_array(shape=data.shape, dtype=object, object_codec=codec)

        # convenience API
        for item_type in 'int', '<u4':
            with pytest.raises(AssertionError):
                self.create_array(shape=data.shape, dtype='array:{}'.format(item_type))

    def test_object_arrays_danger(self):
        # Cannot hacking out object codec as N5 doesn't allow object codecs
        pass

    def test_hexdigest(self):
        # Check basic 1-D array
        z = self.create_array(shape=(1050,), chunks=100, dtype='i4')
        assert 'c6b83adfad999fbd865057531d749d87cf138f58' == z.hexdigest()

        # Check basic 1-D array with different type
        z = self.create_array(shape=(1050,), chunks=100, dtype='f4')
        assert 'a3d6d187536ecc3a9dd6897df55d258e2f52f9c5' == z.hexdigest()

        # Check basic 2-D array
        z = self.create_array(shape=(20, 35,), chunks=10, dtype='i4')
        assert '189690c5701d33a41cd7ce9aa0ac8dac49a69c51' == z.hexdigest()

        # Check basic 1-D array with some data
        z = self.create_array(shape=(1050,), chunks=100, dtype='i4')
        z[200:400] = np.arange(200, 400, dtype='i4')
        assert 'b63f031031dcd5248785616edcb2d6fe68203c28' == z.hexdigest()

        # Check basic 1-D array with attributes
        z = self.create_array(shape=(1050,), chunks=100, dtype='i4')
        z.attrs['foo'] = 'bar'
        assert '0cfc673215a8292a87f3c505e2402ce75243c601' == z.hexdigest()


class TestArrayWithDBMStore(TestArray):

    @staticmethod
    def create_array(read_only=False, **kwargs):
        path = mktemp(suffix='.anydbm')
        atexit.register(atexit_rmglob, path + '*')
        store = DBMStore(path, flag='n')
        cache_metadata = kwargs.pop('cache_metadata', True)
        cache_attrs = kwargs.pop('cache_attrs', True)
        kwargs.setdefault('compressor', Zlib(1))
        init_array(store, **kwargs)
        return Array(store, read_only=read_only, cache_attrs=cache_attrs,
                     cache_metadata=cache_metadata)

    def test_nbytes_stored(self):
        pass  # not implemented


try:
    import bsddb3
except ImportError:  # pragma: no cover
    bsddb3 = None


@unittest.skipIf(bsddb3 is None, 'bsddb3 is not installed')
class TestArrayWithDBMStoreBerkeleyDB(TestArray):

    @staticmethod
    def create_array(read_only=False, **kwargs):
        path = mktemp(suffix='.dbm')
        atexit.register(os.remove, path)
        store = DBMStore(path, flag='n', open=bsddb3.btopen)
        cache_metadata = kwargs.pop('cache_metadata', True)
        cache_attrs = kwargs.pop('cache_attrs', True)
        kwargs.setdefault('compressor', Zlib(1))
        init_array(store, **kwargs)
        return Array(store, read_only=read_only, cache_metadata=cache_metadata,
                     cache_attrs=cache_attrs)

    def test_nbytes_stored(self):
        pass  # not implemented


try:
    import lmdb
except ImportError:  # pragma: no cover
    lmdb = None


@unittest.skipIf(lmdb is None, 'lmdb is not installed')
class TestArrayWithLMDBStore(TestArray):

    @staticmethod
    def create_array(read_only=False, **kwargs):
        path = mktemp(suffix='.lmdb')
        atexit.register(atexit_rmtree, path)
        store = LMDBStore(path, buffers=True)
        cache_metadata = kwargs.pop('cache_metadata', True)
        cache_attrs = kwargs.pop('cache_attrs', True)
        kwargs.setdefault('compressor', Zlib(1))
        init_array(store, **kwargs)
        return Array(store, read_only=read_only, cache_metadata=cache_metadata,
                     cache_attrs=cache_attrs)

    def test_store_has_bytes_values(self):
        pass  # returns values as memoryviews/buffers instead of bytes

    def test_nbytes_stored(self):
        pass  # not implemented


@unittest.skipIf(lmdb is None, 'lmdb is not installed')
class TestArrayWithLMDBStoreNoBuffers(TestArray):

    @staticmethod
    def create_array(read_only=False, **kwargs):
        path = mktemp(suffix='.lmdb')
        atexit.register(atexit_rmtree, path)
        store = LMDBStore(path, buffers=False)
        cache_metadata = kwargs.pop('cache_metadata', True)
        cache_attrs = kwargs.pop('cache_attrs', True)
        kwargs.setdefault('compressor', Zlib(1))
        init_array(store, **kwargs)
        return Array(store, read_only=read_only, cache_metadata=cache_metadata,
                     cache_attrs=cache_attrs)

    def test_nbytes_stored(self):
        pass  # not implemented


try:
    import sqlite3
except ImportError:  # pragma: no cover
    sqlite3 = None


@unittest.skipIf(sqlite3 is None, 'python built without sqlite')
class TestArrayWithSQLiteStore(TestArray):

    @staticmethod
    def create_array(read_only=False, **kwargs):
        path = mktemp(suffix='.db')
        atexit.register(atexit_rmtree, path)
        store = SQLiteStore(path)
        cache_metadata = kwargs.pop('cache_metadata', True)
        cache_attrs = kwargs.pop('cache_attrs', True)
        kwargs.setdefault('compressor', Zlib(1))
        init_array(store, **kwargs)
        return Array(store, read_only=read_only, cache_metadata=cache_metadata,
                     cache_attrs=cache_attrs)

    def test_nbytes_stored(self):
        pass  # not implemented


class TestArrayWithNoCompressor(TestArray):

    def create_array(self, read_only=False, **kwargs):
        store = dict()
        kwargs.setdefault('compressor', None)
        cache_metadata = kwargs.pop('cache_metadata', True)
        cache_attrs = kwargs.pop('cache_attrs', True)
        init_array(store, **kwargs)
        return Array(store, read_only=read_only, cache_metadata=cache_metadata,
                     cache_attrs=cache_attrs)

    def test_hexdigest(self):
        # Check basic 1-D array
        z = self.create_array(shape=(1050,), chunks=100, dtype='i4')
        assert 'd3da3d485de4a5fcc6d91f9dfc6a7cba9720c561' == z.hexdigest()

        # Check basic 1-D array with different type
        z = self.create_array(shape=(1050,), chunks=100, dtype='f4')
        assert '443b8dee512e42946cb63ff01d28e9bee8105a5f' == z.hexdigest()

        # Check basic 2-D array
        z = self.create_array(shape=(20, 35,), chunks=10, dtype='i4')
        assert 'de841ca276042993da53985de1e7769f5d0fc54d' == z.hexdigest()

        # Check basic 1-D array with some data
        z = self.create_array(shape=(1050,), chunks=100, dtype='i4')
        z[200:400] = np.arange(200, 400, dtype='i4')
        assert '42b6ae0d50ec361628736ab7e68fe5fefca22136' == z.hexdigest()

        # Check basic 1-D array with attributes
        z = self.create_array(shape=(1050,), chunks=100, dtype='i4')
        z.attrs['foo'] = 'bar'
        assert 'a0535f31c130f5e5ac66ba0713d1c1ceaebd089b' == z.hexdigest()


class TestArrayWithBZ2Compressor(TestArray):

    def create_array(self, read_only=False, **kwargs):
        store = dict()
        compressor = BZ2(level=1)
        kwargs.setdefault('compressor', compressor)
        cache_metadata = kwargs.pop('cache_metadata', True)
        cache_attrs = kwargs.pop('cache_attrs', True)
        init_array(store, **kwargs)
        return Array(store, read_only=read_only, cache_metadata=cache_metadata,
                     cache_attrs=cache_attrs)

    def test_hexdigest(self):
        # Check basic 1-D array
        z = self.create_array(shape=(1050,), chunks=100, dtype='i4')
        assert '33141032439fb1df5e24ad9891a7d845b6c668c8' == z.hexdigest()

        # Check basic 1-D array with different type
        z = self.create_array(shape=(1050,), chunks=100, dtype='f4')
        assert '44d719da065c88a412d609a5500ff41e07b331d6' == z.hexdigest()

        # Check basic 2-D array
        z = self.create_array(shape=(20, 35,), chunks=10, dtype='i4')
        assert 'f57a9a73a4004490fe1b871688651b8a298a5db7' == z.hexdigest()

        # Check basic 1-D array with some data
        z = self.create_array(shape=(1050,), chunks=100, dtype='i4')
        z[200:400] = np.arange(200, 400, dtype='i4')
        assert '1e1bcaac63e4ef3c4a68f11672537131c627f168' == z.hexdigest()

        # Check basic 1-D array with attributes
        z = self.create_array(shape=(1050,), chunks=100, dtype='i4')
        z.attrs['foo'] = 'bar'
        assert '86d7b9bf22dccbeaa22f340f38be506b55e76ff2' == z.hexdigest()


class TestArrayWithBloscCompressor(TestArray):

    def create_array(self, read_only=False, **kwargs):
        store = dict()
        compressor = Blosc(cname='zstd', clevel=1, shuffle=1)
        kwargs.setdefault('compressor', compressor)
        cache_metadata = kwargs.pop('cache_metadata', True)
        cache_attrs = kwargs.pop('cache_attrs', True)
        init_array(store, **kwargs)
        return Array(store, read_only=read_only, cache_metadata=cache_metadata,
                     cache_attrs=cache_attrs)

    def test_hexdigest(self):
        # Check basic 1-D array
        z = self.create_array(shape=(1050,), chunks=100, dtype='i4')
        assert '7ff2ae8511eac915fad311647c168ccfe943e788' == z.hexdigest()

        # Check basic 1-D array with different type
        z = self.create_array(shape=(1050,), chunks=100, dtype='f4')
        assert '962705c861863495e9ccb7be7735907aa15e85b5' == z.hexdigest()

        # Check basic 2-D array
        z = self.create_array(shape=(20, 35,), chunks=10, dtype='i4')
        assert 'deb675ff91dd26dba11b65aab5f19a1f21a5645b' == z.hexdigest()

        # Check basic 1-D array with some data
        z = self.create_array(shape=(1050,), chunks=100, dtype='i4')
        z[200:400] = np.arange(200, 400, dtype='i4')
        assert '90e30bdab745a9641cd0eb605356f531bc8ec1c3' == z.hexdigest()

        # Check basic 1-D array with attributes
        z = self.create_array(shape=(1050,), chunks=100, dtype='i4')
        z.attrs['foo'] = 'bar'
        assert '95d40c391f167db8b1290e3c39d9bf741edacdf6' == z.hexdigest()


try:
    from numcodecs import LZMA
except ImportError:  # pragma: no cover
    LZMA = None


@unittest.skipIf(LZMA is None, 'LZMA codec not available')
class TestArrayWithLZMACompressor(TestArray):

    def create_array(self, read_only=False, **kwargs):
        store = dict()
        compressor = LZMA(preset=1)
        kwargs.setdefault('compressor', compressor)
        cache_metadata = kwargs.pop('cache_metadata', True)
        cache_attrs = kwargs.pop('cache_attrs', True)
        init_array(store, **kwargs)
        return Array(store, read_only=read_only, cache_metadata=cache_metadata,
                     cache_attrs=cache_attrs)

    def test_hexdigest(self):
        # Check basic 1-D array
        z = self.create_array(shape=(1050,), chunks=100, dtype='i4')
        assert '93ecaa530a1162a9d48a3c1dcee4586ccfc59bae' == z.hexdigest()

        # Check basic 1-D array with different type
        z = self.create_array(shape=(1050,), chunks=100, dtype='f4')
        assert '04a9755a0cd638683531b7816c7fa4fbb6f577f2' == z.hexdigest()

        # Check basic 2-D array
        z = self.create_array(shape=(20, 35,), chunks=10, dtype='i4')
        assert 'b93b163a21e8500519250a6defb821d03eb5d9e0' == z.hexdigest()

        # Check basic 1-D array with some data
        z = self.create_array(shape=(1050,), chunks=100, dtype='i4')
        z[200:400] = np.arange(200, 400, dtype='i4')
        assert 'cde499f3dc945b4e97197ff8e3cf8188a1262c35' == z.hexdigest()

        # Check basic 1-D array with attributes
        z = self.create_array(shape=(1050,), chunks=100, dtype='i4')
        z.attrs['foo'] = 'bar'
        assert 'e2cf3afbf66ad0e28a2b6b68b1b07817c69aaee2' == z.hexdigest()


class TestArrayWithFilters(TestArray):

    @staticmethod
    def create_array(read_only=False, **kwargs):
        store = dict()
        dtype = kwargs.get('dtype', None)
        filters = [
            Delta(dtype=dtype),
            FixedScaleOffset(dtype=dtype, scale=1, offset=0),
        ]
        kwargs.setdefault('filters', filters)
        compressor = Zlib(1)
        kwargs.setdefault('compressor', compressor)
        cache_metadata = kwargs.pop('cache_metadata', True)
        cache_attrs = kwargs.pop('cache_attrs', True)
        init_array(store, **kwargs)
        return Array(store, read_only=read_only, cache_attrs=cache_attrs,
                     cache_metadata=cache_metadata)

    def test_hexdigest(self):
        # Check basic 1-D array
        z = self.create_array(shape=(1050,), chunks=100, dtype='i4')
        assert 'b80367c5599d47110d42bd8886240c2f46620dba' == z.hexdigest()

        # Check basic 1-D array with different type
        z = self.create_array(shape=(1050,), chunks=100, dtype='f4')
        assert '95a7b2471225e73199c9716d21e8d3dd6e5f6f2a' == z.hexdigest()

        # Check basic 2-D array
        z = self.create_array(shape=(20, 35,), chunks=10, dtype='i4')
        assert '9abf3ad54413ab11855d88a5e0087cd416657e02' == z.hexdigest()

        # Check basic 1-D array with some data
        z = self.create_array(shape=(1050,), chunks=100, dtype='i4')
        z[200:400] = np.arange(200, 400, dtype='i4')
        assert 'c649ad229bc5720258b934ea958570c2f354c2eb' == z.hexdigest()

        # Check basic 1-D array with attributes
        z = self.create_array(shape=(1050,), chunks=100, dtype='i4')
        z.attrs['foo'] = 'bar'
        assert '62fc9236d78af18a5ec26c12eea1d33bce52501e' == z.hexdigest()

    def test_astype_no_filters(self):
        shape = (100,)
        dtype = np.dtype(np.int8)
        astype = np.dtype(np.float32)

        store = dict()
        init_array(store, shape=shape, chunks=10, dtype=dtype)

        data = np.arange(np.prod(shape), dtype=dtype).reshape(shape)

        z1 = Array(store)
        z1[...] = data
        z2 = z1.astype(astype)

        expected = data.astype(astype)
        assert_array_equal(expected, z2)
        assert z2.read_only

    def test_astype(self):
        shape = (100,)
        chunks = (10,)

        dtype = np.dtype(np.int8)
        astype = np.dtype(np.float32)

        data = np.arange(np.prod(shape), dtype=dtype).reshape(shape)

        z1 = self.create_array(shape=shape, chunks=chunks, dtype=dtype)
        z1[...] = data
        z2 = z1.astype(astype)

        expected = data.astype(astype)
        assert_array_equal(expected, z2)

    def test_array_dtype_shape(self):
        # skip this one, cannot do delta on unstructured array
        pass

    def test_structured_array(self):
        # skip this one, cannot do delta on structured array
        pass

    def test_structured_array_subshapes(self):
        # skip this one, cannot do delta on structured array
        pass

    def test_structured_array_nested(self):
        # skip this one, cannot do delta on structured array
        pass

    def test_dtypes(self):
        # skip this one, delta messes up floats
        pass

    def test_object_arrays(self):
        # skip this one, cannot use delta with objects
        pass

    def test_object_arrays_vlen_text(self):
        # skip this one, cannot use delta with objects
        pass

    def test_object_arrays_vlen_bytes(self):
        # skip this one, cannot use delta with objects
        pass

    def test_object_arrays_vlen_array(self):
        # skip this one, cannot use delta with objects
        pass

    def test_object_arrays_danger(self):
        # skip this one, cannot use delta with objects
        pass


# custom store, does not support getsize()
class CustomMapping(object):

    def __init__(self):
        self.inner = dict()

    def keys(self):
        return self.inner.keys()

    def values(self):
        return self.inner.values()

    def get(self, item, default=None):
        try:
            return self.inner[item]
        except KeyError:
            return default

    def __getitem__(self, item):
        return self.inner[item]

    def __setitem__(self, item, value):
        self.inner[item] = ensure_bytes(value)

    def __delitem__(self, key):
        del self.inner[key]

    def __contains__(self, item):
        return item in self.inner


class TestArrayWithCustomMapping(TestArray):

    @staticmethod
    def create_array(read_only=False, **kwargs):
        store = CustomMapping()
        kwargs.setdefault('compressor', Zlib(1))
        cache_metadata = kwargs.pop('cache_metadata', True)
        cache_attrs = kwargs.pop('cache_attrs', True)
        init_array(store, **kwargs)
        return Array(store, read_only=read_only, cache_metadata=cache_metadata,
                     cache_attrs=cache_attrs)

    def test_nbytes_stored(self):
        z = self.create_array(shape=1000, chunks=100)
        assert -1 == z.nbytes_stored
        z[:] = 42
        assert -1 == z.nbytes_stored


class TestArrayNoCache(TestArray):

    @staticmethod
    def create_array(read_only=False, **kwargs):
        store = dict()
        kwargs.setdefault('compressor', Zlib(level=1))
        cache_metadata = kwargs.pop('cache_metadata', True)
        cache_attrs = kwargs.pop('cache_attrs', True)
        init_array(store, **kwargs)
        return Array(store, read_only=read_only, cache_metadata=cache_metadata,
                     cache_attrs=cache_attrs)

    def test_cache_metadata(self):
        a1 = self.create_array(shape=100, chunks=10, dtype='i1', cache_metadata=False)
        a2 = Array(a1.store, cache_metadata=True)
        assert a1.shape == a2.shape
        assert a1.size == a2.size
        assert a1.nbytes == a2.nbytes
        assert a1.nchunks == a2.nchunks

        # a1 is not caching so *will* see updates made via other objects
        a2.resize(200)
        assert (200,) == a2.shape
        assert 200 == a2.size
        assert 200 == a2.nbytes
        assert 20 == a2.nchunks
        assert a1.shape == a2.shape
        assert a1.size == a2.size
        assert a1.nbytes == a2.nbytes
        assert a1.nchunks == a2.nchunks

        a2.append(np.zeros(100))
        assert (300,) == a2.shape
        assert 300 == a2.size
        assert 300 == a2.nbytes
        assert 30 == a2.nchunks
        assert a1.shape == a2.shape
        assert a1.size == a2.size
        assert a1.nbytes == a2.nbytes
        assert a1.nchunks == a2.nchunks

        # a2 is caching so *will not* see updates made via other objects
        a1.resize(400)
        assert (400,) == a1.shape
        assert 400 == a1.size
        assert 400 == a1.nbytes
        assert 40 == a1.nchunks
        assert (300,) == a2.shape
        assert 300 == a2.size
        assert 300 == a2.nbytes
        assert 30 == a2.nchunks

    def test_cache_attrs(self):
        a1 = self.create_array(shape=100, chunks=10, dtype='i1', cache_attrs=False)
        a2 = Array(a1.store, cache_attrs=True)
        assert a1.attrs.asdict() == a2.attrs.asdict()

        # a1 is not caching so *will* see updates made via other objects
        a2.attrs['foo'] = 'xxx'
        a2.attrs['bar'] = 42
        assert a1.attrs.asdict() == a2.attrs.asdict()

        # a2 is caching so *will not* see updates made via other objects
        a1.attrs['foo'] = 'yyy'
        assert 'yyy' == a1.attrs['foo']
        assert 'xxx' == a2.attrs['foo']

    def test_object_arrays_danger(self):
        # skip this one as it only works if metadata are cached
        pass


class TestArrayWithStoreCache(TestArray):

    @staticmethod
    def create_array(read_only=False, **kwargs):
        store = LRUStoreCache(dict(), max_size=None)
        kwargs.setdefault('compressor', Zlib(level=1))
        cache_metadata = kwargs.pop('cache_metadata', True)
        cache_attrs = kwargs.pop('cache_attrs', True)
        init_array(store, **kwargs)
        return Array(store, read_only=read_only, cache_metadata=cache_metadata,
                     cache_attrs=cache_attrs)

    def test_store_has_bytes_values(self):
        # skip as the cache has no control over how the store provides values
        pass<|MERGE_RESOLUTION|>--- conflicted
+++ resolved
@@ -23,12 +23,8 @@
 from zarr.compat import PY2, text_type, binary_type, zip_longest
 from zarr.meta import ensure_str
 from zarr.util import buffer_size
-<<<<<<< HEAD
 from zarr.n5 import N5Store
-from numcodecs import (Delta, FixedScaleOffset, Zlib, Blosc, BZ2, MsgPack, Pickle,
-=======
 from numcodecs import (Delta, FixedScaleOffset, LZ4, GZip, Zlib, Blosc, BZ2, MsgPack, Pickle,
->>>>>>> 4f006465
                        Categorize, JSON, VLenUTF8, VLenBytes, VLenArray)
 from numcodecs.compat import ensure_bytes, ensure_ndarray
 from numcodecs.tests.common import greetings
