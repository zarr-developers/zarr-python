import atexit
import os
import pickle
import shutil
import unittest
from itertools import zip_longest
from tempfile import mkdtemp, mktemp

import numpy as np
import pytest
from numcodecs import (BZ2, JSON, LZ4, Blosc, Categorize, Delta,
                       FixedScaleOffset, GZip, MsgPack, Pickle, VLenArray,
                       VLenBytes, VLenUTF8, Zlib)
from numcodecs.compat import ensure_bytes, ensure_ndarray
from numcodecs.tests.common import greetings
from numpy.testing import assert_array_almost_equal, assert_array_equal

from zarr.core import Array
from zarr.meta import json_loads
from zarr.n5 import N5Store, n5_keywords
<<<<<<< HEAD
from zarr.storage import (ABSStore, DBMStore, DirectoryStore, LMDBStore,
                          LRUStoreCache, NestedDirectoryStore, SQLiteStore,
                          LRUChunkCache, atexit_rmglob, atexit_rmtree,
                          init_array, init_group)
=======
from zarr.storage import (
    ABSStore,
    DBMStore,
    DirectoryStore,
    LMDBStore,
    LRUStoreCache,
    NestedDirectoryStore,
    SQLiteStore,
    FSStore,
    atexit_rmglob,
    atexit_rmtree,
    init_array,
    init_group,
)
>>>>>>> 0c530c3f
from zarr.util import buffer_size
from zarr.tests.util import skip_test_env_var, have_fsspec


# noinspection PyMethodMayBeStatic
class TestArray(unittest.TestCase):

    def test_array_init(self):

        # normal initialization
        store = dict()
        init_array(store, shape=100, chunks=10, dtype='<f8')
        a = Array(store)
        assert isinstance(a, Array)
        assert (100,) == a.shape
        assert (10,) == a.chunks
        assert '' == a.path
        assert a.name is None
        assert a.basename is None
        assert store is a.store
        assert "8fecb7a17ea1493d9c1430d04437b4f5b0b34985" == a.hexdigest()

        # initialize at path
        store = dict()
        init_array(store, shape=100, chunks=10, path='foo/bar', dtype='<f8')
        a = Array(store, path='foo/bar')
        assert isinstance(a, Array)
        assert (100,) == a.shape
        assert (10,) == a.chunks
        assert 'foo/bar' == a.path
        assert '/foo/bar' == a.name
        assert 'bar' == a.basename
        assert store is a.store
        assert "8fecb7a17ea1493d9c1430d04437b4f5b0b34985" == a.hexdigest()

        # store not initialized
        store = dict()
        with pytest.raises(ValueError):
            Array(store)

        # group is in the way
        store = dict()
        init_group(store, path='baz')
        with pytest.raises(ValueError):
            Array(store, path='baz')

    def create_array(self, read_only=False, **kwargs):
        store = dict()
        kwargs.setdefault('compressor', Zlib(level=1))
        cache_metadata = kwargs.pop('cache_metadata', True)
        cache_attrs = kwargs.pop('cache_attrs', True)
        init_array(store, **kwargs)
        return Array(store, read_only=read_only, cache_metadata=cache_metadata,
                     cache_attrs=cache_attrs)

    def test_store_has_text_keys(self):
        # Initialize array
        np.random.seed(42)
        z = self.create_array(shape=(1050,), chunks=100, dtype='f8', compressor=[])
        z[:] = np.random.random(z.shape)

        expected_type = str

        for k in z.chunk_store.keys():
            if not isinstance(k, expected_type):  # pragma: no cover
                pytest.fail("Non-text key: %s" % repr(k))

        if hasattr(z.store, 'close'):
            z.store.close()

    def test_store_has_binary_values(self):
        # Initialize array
        np.random.seed(42)
        z = self.create_array(shape=(1050,), chunks=100, dtype='f8', compressor=[])
        z[:] = np.random.random(z.shape)

        for v in z.chunk_store.values():
            try:
                ensure_ndarray(v)
            except TypeError:  # pragma: no cover
                pytest.fail("Non-bytes-like value: %s" % repr(v))

        if hasattr(z.store, 'close'):
            z.store.close()

    def test_store_has_bytes_values(self):
        # Test that many stores do hold bytes values.
        # Though this is not a strict requirement.
        # Should be disabled by any stores that fail this as needed.

        # Initialize array
        np.random.seed(42)
        z = self.create_array(shape=(1050,), chunks=100, dtype='f8', compressor=[])
        z[:] = np.random.random(z.shape)

        # Check in-memory array only contains `bytes`
        assert all([isinstance(v, bytes) for v in z.chunk_store.values()])

        if hasattr(z.store, 'close'):
            z.store.close()

    def test_nbytes_stored(self):

        # dict as store
        z = self.create_array(shape=1000, chunks=100)
        expect_nbytes_stored = sum(buffer_size(v) for v in z.store.values())
        assert expect_nbytes_stored == z.nbytes_stored
        z[:] = 42
        expect_nbytes_stored = sum(buffer_size(v) for v in z.store.values())
        assert expect_nbytes_stored == z.nbytes_stored

        # mess with store
        try:
            z.store[z._key_prefix + 'foo'] = list(range(10))
            assert -1 == z.nbytes_stored
        except TypeError:
            pass

    # noinspection PyStatementEffect
    def test_array_1d(self):
        a = np.arange(1050)
        z = self.create_array(shape=a.shape, chunks=100, dtype=a.dtype)

        # check properties
        assert len(a) == len(z)
        assert a.ndim == z.ndim
        assert a.shape == z.shape
        assert a.dtype == z.dtype
        assert (100,) == z.chunks
        assert a.nbytes == z.nbytes
        assert 11 == z.nchunks
        assert 0 == z.nchunks_initialized
        assert (11,) == z.cdata_shape

        # check empty
        b = z[:]
        assert isinstance(b, np.ndarray)
        assert a.shape == b.shape
        assert a.dtype == b.dtype

        # check attributes
        z.attrs['foo'] = 'bar'
        assert 'bar' == z.attrs['foo']

        # set data
        z[:] = a

        # check properties
        assert a.nbytes == z.nbytes
        assert 11 == z.nchunks
        assert 11 == z.nchunks_initialized

        # check slicing
        assert_array_equal(a, np.array(z))
        assert_array_equal(a, z[:])
        assert_array_equal(a, z[...])
        # noinspection PyTypeChecker
        assert_array_equal(a, z[slice(None)])
        assert_array_equal(a[:10], z[:10])
        assert_array_equal(a[10:20], z[10:20])
        assert_array_equal(a[-10:], z[-10:])
        assert_array_equal(a[:10, ...], z[:10, ...])
        assert_array_equal(a[10:20, ...], z[10:20, ...])
        assert_array_equal(a[-10:, ...], z[-10:, ...])
        assert_array_equal(a[..., :10], z[..., :10])
        assert_array_equal(a[..., 10:20], z[..., 10:20])
        assert_array_equal(a[..., -10:], z[..., -10:])
        # ...across chunk boundaries...
        assert_array_equal(a[:110], z[:110])
        assert_array_equal(a[190:310], z[190:310])
        assert_array_equal(a[-110:], z[-110:])
        # single item
        assert a[0] == z[0]
        assert a[-1] == z[-1]
        # unusual integer items
        assert a[42] == z[np.int64(42)]
        assert a[42] == z[np.int32(42)]
        assert a[42] == z[np.uint64(42)]
        assert a[42] == z[np.uint32(42)]
        # too many indices
        with pytest.raises(IndexError):
            z[:, :]
        with pytest.raises(IndexError):
            z[0, :]
        with pytest.raises(IndexError):
            z[:, 0]
        with pytest.raises(IndexError):
            z[0, 0]
        # only single ellipsis allowed
        with pytest.raises(IndexError):
            z[..., ...]

        # check partial assignment
        b = np.arange(1e5, 2e5)
        z[190:310] = b[190:310]
        assert_array_equal(a[:190], z[:190])
        assert_array_equal(b[190:310], z[190:310])
        assert_array_equal(a[310:], z[310:])

        if hasattr(z.store, 'close'):
            z.store.close()

    def test_array_1d_fill_value(self):
        for fill_value in -1, 0, 1, 10:

            a = np.arange(1050)
            f = np.empty_like(a)
            f.fill(fill_value)
            z = self.create_array(shape=a.shape, chunks=100, dtype=a.dtype,
                                  fill_value=fill_value)
            z[190:310] = a[190:310]

            assert_array_equal(f[:190], z[:190])
            assert_array_equal(a[190:310], z[190:310])
            assert_array_equal(f[310:], z[310:])

            if hasattr(z.store, 'close'):
                z.store.close()

    def test_array_1d_set_scalar(self):
        # test setting the contents of an array with a scalar value

        # setup
        a = np.zeros(100)
        z = self.create_array(shape=a.shape, chunks=10, dtype=a.dtype)
        z[:] = a
        assert_array_equal(a, z[:])

        for value in -1, 0, 1, 10:
            a[15:35] = value
            z[15:35] = value
            assert_array_equal(a, z[:])
            a[:] = value
            z[:] = value
            assert_array_equal(a, z[:])

        if hasattr(z.store, 'close'):
            z.store.close()

    def test_array_1d_selections(self):
        # light test here, full tests in test_indexing

        # setup
        a = np.arange(1050)
        z = self.create_array(shape=a.shape, chunks=100, dtype=a.dtype)
        z[:] = a

        # get
        assert_array_equal(a[50:150], z.get_orthogonal_selection(slice(50, 150)))
        assert_array_equal(a[50:150], z.oindex[50: 150])
        ix = [99, 100, 101]
        bix = np.zeros_like(a, dtype=bool)
        bix[ix] = True
        assert_array_equal(a[ix], z.get_orthogonal_selection(ix))
        assert_array_equal(a[ix], z.oindex[ix])
        assert_array_equal(a[ix], z.get_coordinate_selection(ix))
        assert_array_equal(a[ix], z.vindex[ix])
        assert_array_equal(a[bix], z.get_mask_selection(bix))
        assert_array_equal(a[bix], z.oindex[bix])
        assert_array_equal(a[bix], z.vindex[bix])

        # set
        z.set_orthogonal_selection(slice(50, 150), 1)
        assert_array_equal(1, z[50:150])
        z.oindex[50:150] = 2
        assert_array_equal(2, z[50:150])
        z.set_orthogonal_selection(ix, 3)
        assert_array_equal(3, z.get_coordinate_selection(ix))
        z.oindex[ix] = 4
        assert_array_equal(4, z.oindex[ix])
        z.set_coordinate_selection(ix, 5)
        assert_array_equal(5, z.get_coordinate_selection(ix))
        z.vindex[ix] = 6
        assert_array_equal(6, z.vindex[ix])
        z.set_mask_selection(bix, 7)
        assert_array_equal(7, z.get_mask_selection(bix))
        z.vindex[bix] = 8
        assert_array_equal(8, z.vindex[bix])
        z.oindex[bix] = 9
        assert_array_equal(9, z.oindex[bix])

        if hasattr(z.store, 'close'):
            z.store.close()

    # noinspection PyStatementEffect
    def test_array_2d(self):
        a = np.arange(10000).reshape((1000, 10))
        z = self.create_array(shape=a.shape, chunks=(100, 2), dtype=a.dtype)

        # check properties
        assert len(a) == len(z)
        assert a.ndim == z.ndim
        assert a.shape == z.shape
        assert a.dtype == z.dtype
        assert (100, 2) == z.chunks
        assert 0 == z.nchunks_initialized
        assert (10, 5) == z.cdata_shape

        # set data
        z[:] = a

        # check properties
        assert a.nbytes == z.nbytes
        assert 50 == z.nchunks_initialized

        # check array-like
        assert_array_equal(a, np.array(z))

        # check slicing

        # total slice
        assert_array_equal(a, z[:])
        assert_array_equal(a, z[...])
        # noinspection PyTypeChecker
        assert_array_equal(a, z[slice(None)])

        # slice first dimension
        assert_array_equal(a[:10], z[:10])
        assert_array_equal(a[10:20], z[10:20])
        assert_array_equal(a[-10:], z[-10:])
        assert_array_equal(a[:10, :], z[:10, :])
        assert_array_equal(a[10:20, :], z[10:20, :])
        assert_array_equal(a[-10:, :], z[-10:, :])
        assert_array_equal(a[:10, ...], z[:10, ...])
        assert_array_equal(a[10:20, ...], z[10:20, ...])
        assert_array_equal(a[-10:, ...], z[-10:, ...])
        assert_array_equal(a[:10, :, ...], z[:10, :, ...])
        assert_array_equal(a[10:20, :, ...], z[10:20, :, ...])
        assert_array_equal(a[-10:, :, ...], z[-10:, :, ...])

        # slice second dimension
        assert_array_equal(a[:, :2], z[:, :2])
        assert_array_equal(a[:, 2:4], z[:, 2:4])
        assert_array_equal(a[:, -2:], z[:, -2:])
        assert_array_equal(a[..., :2], z[..., :2])
        assert_array_equal(a[..., 2:4], z[..., 2:4])
        assert_array_equal(a[..., -2:], z[..., -2:])
        assert_array_equal(a[:, ..., :2], z[:, ..., :2])
        assert_array_equal(a[:, ..., 2:4], z[:, ..., 2:4])
        assert_array_equal(a[:, ..., -2:], z[:, ..., -2:])

        # slice both dimensions
        assert_array_equal(a[:10, :2], z[:10, :2])
        assert_array_equal(a[10:20, 2:4], z[10:20, 2:4])
        assert_array_equal(a[-10:, -2:], z[-10:, -2:])

        # slicing across chunk boundaries
        assert_array_equal(a[:110], z[:110])
        assert_array_equal(a[190:310], z[190:310])
        assert_array_equal(a[-110:], z[-110:])
        assert_array_equal(a[:110, :], z[:110, :])
        assert_array_equal(a[190:310, :], z[190:310, :])
        assert_array_equal(a[-110:, :], z[-110:, :])
        assert_array_equal(a[:, :3], z[:, :3])
        assert_array_equal(a[:, 3:7], z[:, 3:7])
        assert_array_equal(a[:, -3:], z[:, -3:])
        assert_array_equal(a[:110, :3], z[:110, :3])
        assert_array_equal(a[190:310, 3:7], z[190:310, 3:7])
        assert_array_equal(a[-110:, -3:], z[-110:, -3:])

        # single row/col/item
        assert_array_equal(a[0], z[0])
        assert_array_equal(a[-1], z[-1])
        assert_array_equal(a[:, 0], z[:, 0])
        assert_array_equal(a[:, -1], z[:, -1])
        assert a[0, 0] == z[0, 0]
        assert a[-1, -1] == z[-1, -1]

        # too many indices
        with pytest.raises(IndexError):
            z[:, :, :]
        with pytest.raises(IndexError):
            z[0, :, :]
        with pytest.raises(IndexError):
            z[:, 0, :]
        with pytest.raises(IndexError):
            z[:, :, 0]
        with pytest.raises(IndexError):
            z[0, 0, 0]
        # only single ellipsis allowed
        with pytest.raises(IndexError):
            z[..., ...]

        # check partial assignment
        b = np.arange(10000, 20000).reshape((1000, 10))
        z[190:310, 3:7] = b[190:310, 3:7]
        assert_array_equal(a[:190], z[:190])
        assert_array_equal(a[:, :3], z[:, :3])
        assert_array_equal(b[190:310, 3:7], z[190:310, 3:7])
        assert_array_equal(a[310:], z[310:])
        assert_array_equal(a[:, 7:], z[:, 7:])

        if hasattr(z.store, 'close'):
            z.store.close()

    def test_array_2d_edge_case(self):
        # this fails with filters - chunks extend beyond edge of array, messes with delta
        # filter if no fill value?
        shape = 1000, 10
        chunks = 300, 30
        dtype = 'i8'
        z = self.create_array(shape=shape, dtype=dtype, chunks=chunks)
        z[:] = 0
        expect = np.zeros(shape, dtype=dtype)
        actual = z[:]
        assert_array_equal(expect, actual)

        if hasattr(z.store, 'close'):
            z.store.close()

    def test_array_2d_partial(self):
        z = self.create_array(shape=(1000, 10), chunks=(100, 2), dtype='i4',
                              fill_value=0)

        # check partial assignment, single row
        c = np.arange(z.shape[1])
        z[0, :] = c
        with pytest.raises(ValueError):
            # N.B., NumPy allows this, but we'll be strict for now
            z[2:3] = c
        with pytest.raises(ValueError):
            # N.B., NumPy allows this, but we'll be strict for now
            z[-1:] = c
        z[2:3] = c[None, :]
        z[-1:] = c[None, :]
        assert_array_equal(c, z[0, :])
        assert_array_equal(c, z[2, :])
        assert_array_equal(c, z[-1, :])

        # check partial assignment, single column
        d = np.arange(z.shape[0])
        z[:, 0] = d
        with pytest.raises(ValueError):
            z[:, 2:3] = d
        with pytest.raises(ValueError):
            z[:, -1:] = d
        z[:, 2:3] = d[:, None]
        z[:, -1:] = d[:, None]
        assert_array_equal(d, z[:, 0])
        assert_array_equal(d, z[:, 2])
        assert_array_equal(d, z[:, -1])

        # check single item assignment
        z[0, 0] = -1
        z[2, 2] = -1
        z[-1, -1] = -1
        assert -1 == z[0, 0]
        assert -1 == z[2, 2]
        assert -1 == z[-1, -1]

        if hasattr(z.store, 'close'):
            z.store.close()

    def test_array_order(self):

        # 1D
        a = np.arange(1050)
        for order in 'C', 'F':
            z = self.create_array(shape=a.shape, chunks=100, dtype=a.dtype,
                                  order=order)
            assert order == z.order
            if order == 'F':
                assert z[:].flags.f_contiguous
            else:
                assert z[:].flags.c_contiguous
            z[:] = a
            assert_array_equal(a, z[:])

            if hasattr(z.store, 'close'):
                z.store.close()

        # 2D
        a = np.arange(10000).reshape((100, 100))
        for order in 'C', 'F':
            z = self.create_array(shape=a.shape, chunks=(10, 10),
                                  dtype=a.dtype, order=order)
            assert order == z.order
            if order == 'F':
                assert z[:].flags.f_contiguous
            else:
                assert z[:].flags.c_contiguous
            z[:] = a
            actual = z[:]
            assert_array_equal(a, actual)

            if hasattr(z.store, 'close'):
                z.store.close()

    def test_setitem_data_not_shared(self):
        # check that data don't end up being shared with another array
        # https://github.com/alimanfoo/zarr/issues/79
        z = self.create_array(shape=20, chunks=10, dtype='i4')
        a = np.arange(20, dtype='i4')
        z[:] = a
        assert_array_equal(z[:], np.arange(20, dtype='i4'))
        a[:] = 0
        assert_array_equal(z[:], np.arange(20, dtype='i4'))
        if hasattr(z.store, 'close'):
            z.store.close()

    def test_hexdigest(self):
        # Check basic 1-D array
        z = self.create_array(shape=(1050,), chunks=100, dtype='<i4')
        assert '063b02ff8d9d3bab6da932ad5828b506ef0a6578' == z.hexdigest()
        if hasattr(z.store, 'close'):
            z.store.close()

        # Check basic 1-D array with different type
        z = self.create_array(shape=(1050,), chunks=100, dtype='<f4')
        assert 'f97b84dc9ffac807415f750100108764e837bb82' == z.hexdigest()
        if hasattr(z.store, 'close'):
            z.store.close()

        # Check basic 2-D array
        z = self.create_array(shape=(20, 35,), chunks=10, dtype='<i4')
        assert 'c7190ad2bea1e9d2e73eaa2d3ca9187be1ead261' == z.hexdigest()
        if hasattr(z.store, 'close'):
            z.store.close()

        # Check basic 1-D array with some data
        z = self.create_array(shape=(1050,), chunks=100, dtype='<i4')
        z[200:400] = np.arange(200, 400, dtype='i4')
        assert '14470724dca6c1837edddedc490571b6a7f270bc' == z.hexdigest()
        if hasattr(z.store, 'close'):
            z.store.close()

        # Check basic 1-D array with attributes
        z = self.create_array(shape=(1050,), chunks=100, dtype='<i4')
        z.attrs['foo'] = 'bar'
        assert '2a1046dd99b914459b3e86be9dde05027a07d209' == z.hexdigest()
        if hasattr(z.store, 'close'):
            z.store.close()

    def test_resize_1d(self):

        z = self.create_array(shape=105, chunks=10, dtype='i4',
                              fill_value=0)
        a = np.arange(105, dtype='i4')
        z[:] = a
        assert (105,) == z.shape
        assert (105,) == z[:].shape
        assert np.dtype('i4') == z.dtype
        assert np.dtype('i4') == z[:].dtype
        assert (10,) == z.chunks
        assert_array_equal(a, z[:])

        z.resize(205)
        assert (205,) == z.shape
        assert (205,) == z[:].shape
        assert np.dtype('i4') == z.dtype
        assert np.dtype('i4') == z[:].dtype
        assert (10,) == z.chunks
        assert_array_equal(a, z[:105])
        assert_array_equal(np.zeros(100, dtype='i4'), z[105:])

        z.resize(55)
        assert (55,) == z.shape
        assert (55,) == z[:].shape
        assert np.dtype('i4') == z.dtype
        assert np.dtype('i4') == z[:].dtype
        assert (10,) == z.chunks
        assert_array_equal(a[:55], z[:])

        # via shape setter
        z.shape = (105,)
        assert (105,) == z.shape
        assert (105,) == z[:].shape

        if hasattr(z.store, 'close'):
            z.store.close()

    def test_resize_2d(self):

        z = self.create_array(shape=(105, 105), chunks=(10, 10), dtype='i4',
                              fill_value=0)
        a = np.arange(105*105, dtype='i4').reshape((105, 105))
        z[:] = a
        assert (105, 105) == z.shape
        assert (105, 105) == z[:].shape
        assert np.dtype('i4') == z.dtype
        assert np.dtype('i4') == z[:].dtype
        assert (10, 10) == z.chunks
        assert_array_equal(a, z[:])

        z.resize((205, 205))
        assert (205, 205) == z.shape
        assert (205, 205) == z[:].shape
        assert np.dtype('i4') == z.dtype
        assert np.dtype('i4') == z[:].dtype
        assert (10, 10) == z.chunks
        assert_array_equal(a, z[:105, :105])
        assert_array_equal(np.zeros((100, 205), dtype='i4'), z[105:, :])
        assert_array_equal(np.zeros((205, 100), dtype='i4'), z[:, 105:])

        z.resize((55, 55))
        assert (55, 55) == z.shape
        assert (55, 55) == z[:].shape
        assert np.dtype('i4') == z.dtype
        assert np.dtype('i4') == z[:].dtype
        assert (10, 10) == z.chunks
        assert_array_equal(a[:55, :55], z[:])

        z.resize((55, 1))
        assert (55, 1) == z.shape
        assert (55, 1) == z[:].shape
        assert np.dtype('i4') == z.dtype
        assert np.dtype('i4') == z[:].dtype
        assert (10, 10) == z.chunks
        assert_array_equal(a[:55, :1], z[:])

        # via shape setter
        z.shape = (105, 105)
        assert (105, 105) == z.shape
        assert (105, 105) == z[:].shape

        if hasattr(z.store, 'close'):
            z.store.close()

    def test_append_1d(self):

        a = np.arange(105)
        z = self.create_array(shape=a.shape, chunks=10, dtype=a.dtype)
        z[:] = a
        assert a.shape == z.shape
        assert a.dtype == z.dtype
        assert (10,) == z.chunks
        assert_array_equal(a, z[:])

        b = np.arange(105, 205)
        e = np.append(a, b)
        z.append(b)
        assert e.shape == z.shape
        assert e.dtype == z.dtype
        assert (10,) == z.chunks
        assert_array_equal(e, z[:])

        # check append handles array-like
        c = [1, 2, 3]
        f = np.append(e, c)
        z.append(c)
        assert f.shape == z.shape
        assert f.dtype == z.dtype
        assert (10,) == z.chunks
        assert_array_equal(f, z[:])

        if hasattr(z.store, 'close'):
            z.store.close()

    def test_append_2d(self):

        a = np.arange(105*105, dtype='i4').reshape((105, 105))
        z = self.create_array(shape=a.shape, chunks=(10, 10), dtype=a.dtype)
        z[:] = a
        assert a.shape == z.shape
        assert a.dtype == z.dtype
        assert (10, 10) == z.chunks
        actual = z[:]
        assert_array_equal(a, actual)

        b = np.arange(105*105, 2*105*105, dtype='i4').reshape((105, 105))
        e = np.append(a, b, axis=0)
        z.append(b)
        assert e.shape == z.shape
        assert e.dtype == z.dtype
        assert (10, 10) == z.chunks
        actual = z[:]
        assert_array_equal(e, actual)

        if hasattr(z.store, 'close'):
            z.store.close()

    def test_append_2d_axis(self):

        a = np.arange(105*105, dtype='i4').reshape((105, 105))
        z = self.create_array(shape=a.shape, chunks=(10, 10), dtype=a.dtype)
        z[:] = a
        assert a.shape == z.shape
        assert a.dtype == z.dtype
        assert (10, 10) == z.chunks
        assert_array_equal(a, z[:])

        b = np.arange(105*105, 2*105*105, dtype='i4').reshape((105, 105))
        e = np.append(a, b, axis=1)
        z.append(b, axis=1)
        assert e.shape == z.shape
        assert e.dtype == z.dtype
        assert (10, 10) == z.chunks
        assert_array_equal(e, z[:])

        if hasattr(z.store, 'close'):
            z.store.close()

    def test_append_bad_shape(self):
        a = np.arange(100)
        z = self.create_array(shape=a.shape, chunks=10, dtype=a.dtype)
        z[:] = a
        b = a.reshape(10, 10)
        with pytest.raises(ValueError):
            z.append(b)
        if hasattr(z.store, 'close'):
            z.store.close()

    def test_read_only(self):

        z = self.create_array(shape=1000, chunks=100)
        assert not z.read_only
        if hasattr(z.store, 'close'):
            z.store.close()

        z = self.create_array(shape=1000, chunks=100, read_only=True)
        assert z.read_only
        with pytest.raises(PermissionError):
            z[:] = 42
        with pytest.raises(PermissionError):
            z.resize(2000)
        with pytest.raises(PermissionError):
            z.append(np.arange(1000))
        with pytest.raises(PermissionError):
            z.set_basic_selection(Ellipsis, 42)
        with pytest.raises(PermissionError):
            z.set_orthogonal_selection([0, 1, 2], 42)
        with pytest.raises(PermissionError):
            z.oindex[[0, 1, 2]] = 42
        with pytest.raises(PermissionError):
            z.set_coordinate_selection([0, 1, 2], 42)
        with pytest.raises(PermissionError):
            z.vindex[[0, 1, 2]] = 42
        with pytest.raises(PermissionError):
            z.set_mask_selection(np.ones(z.shape, dtype=bool), 42)

        if hasattr(z.store, 'close'):
            z.store.close()

    def test_pickle(self):

        # setup array
        z = self.create_array(shape=1000, chunks=100, dtype=int, cache_metadata=False,
                              cache_attrs=False)
        shape = z.shape
        chunks = z.chunks
        dtype = z.dtype
        compressor_config = None
        if z.compressor:
            compressor_config = z.compressor.get_config()
        fill_value = z.fill_value
        cache_metadata = z._cache_metadata
        attrs_cache = z.attrs.cache
        a = np.random.randint(0, 1000, 1000)
        z[:] = a

        # round trip through pickle
        dump = pickle.dumps(z)
        # some stores cannot be opened twice at the same time, need to close
        # store before can round-trip through pickle
        if hasattr(z.store, 'close'):
            z.store.close()
        z2 = pickle.loads(dump)

        # verify
        assert shape == z2.shape
        assert chunks == z2.chunks
        assert dtype == z2.dtype
        if z2.compressor:
            assert compressor_config == z2.compressor.get_config()
        assert fill_value == z2.fill_value
        assert cache_metadata == z2._cache_metadata
        assert attrs_cache == z2.attrs.cache
        assert_array_equal(a, z2[:])

        if hasattr(z2.store, 'close'):
            z2.store.close()

    def test_np_ufuncs(self):
        z = self.create_array(shape=(100, 100), chunks=(10, 10))
        a = np.arange(10000).reshape(100, 100)
        z[:] = a

        assert np.sum(a) == np.sum(z)
        assert_array_equal(np.sum(a, axis=0), np.sum(z, axis=0))
        assert np.mean(a) == np.mean(z)
        assert_array_equal(np.mean(a, axis=1), np.mean(z, axis=1))
        condition = np.random.randint(0, 2, size=100, dtype=bool)
        assert_array_equal(np.compress(condition, a, axis=0),
                           np.compress(condition, z, axis=0))
        indices = np.random.choice(100, size=50, replace=True)
        assert_array_equal(np.take(a, indices, axis=1),
                           np.take(z, indices, axis=1))

        if hasattr(z.store, 'close'):
            z.store.close()

        # use zarr array as indices or condition
        zc = self.create_array(shape=condition.shape, dtype=condition.dtype,
                               chunks=10, filters=None)
        zc[:] = condition
        assert_array_equal(np.compress(condition, a, axis=0),
                           np.compress(zc, a, axis=0))
        if hasattr(zc.store, 'close'):
            zc.store.close()

        zi = self.create_array(shape=indices.shape, dtype=indices.dtype,
                               chunks=10, filters=None)
        zi[:] = indices
        # this triggers __array__() call with dtype argument
        assert_array_equal(np.take(a, indices, axis=1),
                           np.take(a, zi, axis=1))
        if hasattr(zi.store, 'close'):
            zi.store.close()

    # noinspection PyStatementEffect
    def test_0len_dim_1d(self):
        # Test behaviour for 1D array with zero-length dimension.

        z = self.create_array(shape=0, fill_value=0)
        a = np.zeros(0)
        assert a.ndim == z.ndim
        assert a.shape == z.shape
        assert a.dtype == z.dtype
        assert a.size == z.size
        assert 0 == z.nchunks

        # cannot make a good decision when auto-chunking if a dimension has zero length,
        # fall back to 1 for now
        assert (1,) == z.chunks

        # check __getitem__
        assert isinstance(z[:], np.ndarray)
        assert_array_equal(a, np.array(z))
        assert_array_equal(a, z[:])
        assert_array_equal(a, z[...])
        assert_array_equal(a[0:0], z[0:0])
        with pytest.raises(IndexError):
            z[0]

        # check __setitem__
        # these should succeed but do nothing
        z[:] = 42
        z[...] = 42
        # this should error
        with pytest.raises(IndexError):
            z[0] = 42

        if hasattr(z.store, 'close'):
            z.store.close()

    # noinspection PyStatementEffect
    def test_0len_dim_2d(self):
        # Test behavioud for 2D array with a zero-length dimension.

        z = self.create_array(shape=(10, 0), fill_value=0)
        a = np.zeros((10, 0))
        assert a.ndim == z.ndim
        assert a.shape == z.shape
        assert a.dtype == z.dtype
        assert a.size == z.size
        assert 0 == z.nchunks

        # cannot make a good decision when auto-chunking if a dimension has zero length,
        # fall back to 1 for now
        assert (10, 1) == z.chunks

        # check __getitem__
        assert isinstance(z[:], np.ndarray)
        assert_array_equal(a, np.array(z))
        assert_array_equal(a, z[:])
        assert_array_equal(a, z[...])
        assert_array_equal(a[0], z[0])
        assert_array_equal(a[0, 0:0], z[0, 0:0])
        assert_array_equal(a[0, :], z[0, :])
        assert_array_equal(a[0, 0:0], z[0, 0:0])
        with pytest.raises(IndexError):
            z[:, 0]

        # check __setitem__
        # these should succeed but do nothing
        z[:] = 42
        z[...] = 42
        z[0, :] = 42
        # this should error
        with pytest.raises(IndexError):
            z[:, 0] = 42

        if hasattr(z.store, 'close'):
            z.store.close()

    # noinspection PyStatementEffect
    def test_array_0d(self):
        # test behaviour for array with 0 dimensions

        # setup
        a = np.zeros(())
        z = self.create_array(shape=(), dtype=a.dtype, fill_value=0)

        # check properties
        assert a.ndim == z.ndim
        assert a.shape == z.shape
        assert a.size == z.size
        assert a.dtype == z.dtype
        assert a.nbytes == z.nbytes
        with pytest.raises(TypeError):
            len(z)
        assert () == z.chunks
        assert 1 == z.nchunks
        assert (1,) == z.cdata_shape
        # compressor always None - no point in compressing a single value
        assert z.compressor is None

        # check __getitem__
        b = z[...]
        assert isinstance(b, np.ndarray)
        assert a.shape == b.shape
        assert a.dtype == b.dtype
        assert_array_equal(a, np.array(z))
        assert_array_equal(a, z[...])
        assert a[()] == z[()]
        with pytest.raises(IndexError):
            z[0]
        with pytest.raises(IndexError):
            z[:]

        # check __setitem__
        z[...] = 42
        assert 42 == z[()]
        z[()] = 43
        assert 43 == z[()]
        with pytest.raises(IndexError):
            z[0] = 42
        with pytest.raises(IndexError):
            z[:] = 42
        with pytest.raises(ValueError):
            z[...] = np.array([1, 2, 3])

        if hasattr(z.store, 'close'):
            z.store.close()

    def test_nchunks_initialized(self):

        z = self.create_array(shape=100, chunks=10)
        assert 0 == z.nchunks_initialized
        # manually put something into the store to confuse matters
        z.store['foo'] = b'bar'
        assert 0 == z.nchunks_initialized
        z[:] = 42
        assert 10 == z.nchunks_initialized

        if hasattr(z.store, 'close'):
            z.store.close()

    def test_array_dtype_shape(self):

        dt = "(2, 2)f4"
        # setup some data
        d = np.array([((0, 1),
                       (1, 2)),
                      ((1, 2),
                       (2, 3)),
                      ((2, 3),
                       (3, 4))],
                     dtype=dt)

        for a in (d, d[:0]):
            for fill_value in None, 0:
                z = self.create_array(shape=a.shape[:-2], chunks=2, dtype=dt, fill_value=fill_value)
                assert len(a) == len(z)
                if fill_value is not None:
                    assert fill_value == z.fill_value
                z[...] = a
                assert_array_equal(a, z[...])
                if hasattr(z.store, 'close'):
                    z.store.close()

    def check_structured_array(self, d, fill_values):
        for a in (d, d[:0]):
            for fill_value in fill_values:
                z = self.create_array(shape=a.shape, chunks=2, dtype=a.dtype, fill_value=fill_value)
                assert len(a) == len(z)
                assert a.shape == z.shape
                assert a.dtype == z.dtype

                # check use of fill value before array is initialised with data
                if fill_value is not None:
                    if fill_value == b'':
                        # numpy 1.14 compatibility
                        np_fill_value = np.array(fill_value, dtype=a.dtype.str).view(a.dtype)[()]
                    else:
                        np_fill_value = np.array(fill_value, dtype=a.dtype)[()]
                    assert np_fill_value == z.fill_value
                    if len(a):
                        assert np_fill_value == z[0]
                        assert np_fill_value == z[-1]
                        empty = np.empty_like(a)
                        empty[:] = np_fill_value
                        assert empty[0] == z[0]
                        assert_array_equal(empty[0:2], z[0:2])
                        assert_array_equal(empty, z[...])
                        for f in a.dtype.names:
                            assert_array_equal(empty[f], z[f])

                # store data in array
                z[...] = a

                # check stored data
                if len(a):
                    assert a[0] == z[0]
                    assert a[-1] == z[-1]
                    assert_array_equal(a[0:2], z[0:2])
                    assert_array_equal(a, z[...])
                    for f in a.dtype.names:
                        assert_array_equal(a[f], z[f])

                if hasattr(z.store, 'close'):
                    z.store.close()

    def test_structured_array(self):
        d = np.array([(b'aaa', 1, 4.2),
                      (b'bbb', 2, 8.4),
                      (b'ccc', 3, 12.6)],
                     dtype=[('foo', 'S3'), ('bar', 'i4'), ('baz', 'f8')])
        fill_values = None, b'', (b'zzz', 42, 16.8)
        self.check_structured_array(d, fill_values)

    def test_structured_array_subshapes(self):
        d = np.array([(0, ((0, 1, 2), (1, 2, 3)), b'aaa'),
                      (1, ((1, 2, 3), (2, 3, 4)), b'bbb'),
                      (2, ((2, 3, 4), (3, 4, 5)), b'ccc')],
                     dtype=[('foo', 'i8'), ('bar', '(2, 3)f4'), ('baz', 'S3')])
        fill_values = None, b'', (0, ((0, 0, 0), (1, 1, 1)), b'zzz')
        self.check_structured_array(d, fill_values)

    def test_structured_array_nested(self):
        d = np.array([(0, (0, ((0, 1), (1, 2), (2, 3)), 0), b'aaa'),
                      (1, (1, ((1, 2), (2, 3), (3, 4)), 1), b'bbb'),
                      (2, (2, ((2, 3), (3, 4), (4, 5)), 2), b'ccc')],
                     dtype=[('foo', 'i8'), ('bar', [('foo', 'i4'), ('bar', '(3, 2)f4'),
                            ('baz', 'u1')]), ('baz', 'S3')])
        fill_values = None, b'', (0, (0, ((0, 0), (1, 1), (2, 2)), 0), b'zzz')
        self.check_structured_array(d, fill_values)

    def test_dtypes(self):

        # integers
        for dtype in 'u1', 'u2', 'u4', 'u8', 'i1', 'i2', 'i4', 'i8':
            z = self.create_array(shape=10, chunks=3, dtype=dtype)
            assert z.dtype == np.dtype(dtype)
            a = np.arange(z.shape[0], dtype=dtype)
            z[:] = a
            assert_array_equal(a, z[:])
            if hasattr(z.store, 'close'):
                z.store.close()

        # floats
        for dtype in 'f2', 'f4', 'f8':
            z = self.create_array(shape=10, chunks=3, dtype=dtype)
            assert z.dtype == np.dtype(dtype)
            a = np.linspace(0, 1, z.shape[0], dtype=dtype)
            z[:] = a
            assert_array_almost_equal(a, z[:])
            if hasattr(z.store, 'close'):
                z.store.close()

        # complex
        for dtype in 'c8', 'c16':
            z = self.create_array(shape=10, chunks=3, dtype=dtype)
            assert z.dtype == np.dtype(dtype)
            a = np.linspace(0, 1, z.shape[0], dtype=dtype)
            a -= 1j * a
            z[:] = a
            assert_array_almost_equal(a, z[:])
            if hasattr(z.store, 'close'):
                z.store.close()

        # datetime, timedelta
        for base_type in 'Mm':
            for resolution in 'D', 'us', 'ns':
                dtype = '{}8[{}]'.format(base_type, resolution)
                z = self.create_array(shape=100, dtype=dtype, fill_value=0)
                assert z.dtype == np.dtype(dtype)
                a = np.random.randint(np.iinfo('i8').min, np.iinfo('i8').max,
                                      size=z.shape[0],
                                      dtype='i8').view(dtype)
                z[:] = a
                assert_array_equal(a, z[:])
                if hasattr(z.store, 'close'):
                    z.store.close()

        # check that datetime generic units are not allowed
        with pytest.raises(ValueError):
            self.create_array(shape=100, dtype='M8')
        with pytest.raises(ValueError):
            self.create_array(shape=100, dtype='m8')

    def test_object_arrays(self):

        # an object_codec is required for object arrays
        with pytest.raises(ValueError):
            self.create_array(shape=10, chunks=3, dtype=object)

        # an object_codec is required for object arrays, but allow to be provided via
        # filters to maintain API backwards compatibility
        with pytest.warns(FutureWarning):
            z = self.create_array(shape=10, chunks=3, dtype=object, filters=[MsgPack()])
        if hasattr(z.store, 'close'):
            z.store.close()

        # create an object array using msgpack
        z = self.create_array(shape=10, chunks=3, dtype=object, object_codec=MsgPack())
        z[0] = 'foo'
        assert z[0] == 'foo'
        z[1] = b'bar'
        assert z[1] == b'bar'
        z[2] = 1
        assert z[2] == 1
        z[3] = [2, 4, 6, 'baz']
        assert z[3] == [2, 4, 6, 'baz']
        z[4] = {'a': 'b', 'c': 'd'}
        assert z[4] == {'a': 'b', 'c': 'd'}
        a = z[:]
        assert a.dtype == object
        if hasattr(z.store, 'close'):
            z.store.close()

        # create an object array using pickle
        z = self.create_array(shape=10, chunks=3, dtype=object, object_codec=Pickle())
        z[0] = 'foo'
        assert z[0] == 'foo'
        z[1] = b'bar'
        assert z[1] == b'bar'
        z[2] = 1
        assert z[2] == 1
        z[3] = [2, 4, 6, 'baz']
        assert z[3] == [2, 4, 6, 'baz']
        z[4] = {'a': 'b', 'c': 'd'}
        assert z[4] == {'a': 'b', 'c': 'd'}
        a = z[:]
        assert a.dtype == object
        if hasattr(z.store, 'close'):
            z.store.close()

        # create an object array using JSON
        z = self.create_array(shape=10, chunks=3, dtype=object, object_codec=JSON())
        z[0] = 'foo'
        assert z[0] == 'foo'
        # z[1] = b'bar'
        # assert z[1] == b'bar'  # not supported for JSON
        z[2] = 1
        assert z[2] == 1
        z[3] = [2, 4, 6, 'baz']
        assert z[3] == [2, 4, 6, 'baz']
        z[4] = {'a': 'b', 'c': 'd'}
        assert z[4] == {'a': 'b', 'c': 'd'}
        a = z[:]
        assert a.dtype == object
        if hasattr(z.store, 'close'):
            z.store.close()

    def test_object_arrays_vlen_text(self):

        data = np.array(greetings * 1000, dtype=object)

        z = self.create_array(shape=data.shape, dtype=object, object_codec=VLenUTF8())
        z[0] = 'foo'
        assert z[0] == 'foo'
        z[1] = 'bar'
        assert z[1] == 'bar'
        z[2] = 'baz'
        assert z[2] == 'baz'
        z[:] = data
        a = z[:]
        assert a.dtype == object
        assert_array_equal(data, a)
        if hasattr(z.store, 'close'):
            z.store.close()

        # convenience API
        z = self.create_array(shape=data.shape, dtype=str)
        assert z.dtype == object
        assert isinstance(z.filters[0], VLenUTF8)
        z[:] = data
        assert_array_equal(data, z[:])
        if hasattr(z.store, 'close'):
            z.store.close()

        z = self.create_array(shape=data.shape, dtype=object, object_codec=MsgPack())
        z[:] = data
        assert_array_equal(data, z[:])
        if hasattr(z.store, 'close'):
            z.store.close()

        z = self.create_array(shape=data.shape, dtype=object, object_codec=JSON())
        z[:] = data
        assert_array_equal(data, z[:])
        if hasattr(z.store, 'close'):
            z.store.close()

        z = self.create_array(shape=data.shape, dtype=object, object_codec=Pickle())
        z[:] = data
        assert_array_equal(data, z[:])
        if hasattr(z.store, 'close'):
            z.store.close()

        z = self.create_array(shape=data.shape, dtype=object,
                              object_codec=Categorize(greetings, dtype=object))
        z[:] = data
        assert_array_equal(data, z[:])
        if hasattr(z.store, 'close'):
            z.store.close()

    def test_object_arrays_vlen_bytes(self):

        greetings_bytes = [g.encode('utf8') for g in greetings]
        data = np.array(greetings_bytes * 1000, dtype=object)

        z = self.create_array(shape=data.shape, dtype=object, object_codec=VLenBytes())
        z[0] = b'foo'
        assert z[0] == b'foo'
        z[1] = b'bar'
        assert z[1] == b'bar'
        z[2] = b'baz'
        assert z[2] == b'baz'
        z[:] = data
        a = z[:]
        assert a.dtype == object
        assert_array_equal(data, a)
        if hasattr(z.store, 'close'):
            z.store.close()

        # convenience API
        z = self.create_array(shape=data.shape, dtype=bytes)
        assert z.dtype == object
        assert isinstance(z.filters[0], VLenBytes)
        z[:] = data
        assert_array_equal(data, z[:])
        if hasattr(z.store, 'close'):
            z.store.close()

        z = self.create_array(shape=data.shape, dtype=object, object_codec=Pickle())
        z[:] = data
        assert_array_equal(data, z[:])
        if hasattr(z.store, 'close'):
            z.store.close()

    def test_object_arrays_vlen_array(self):

        data = np.array([np.array([1, 3, 7]),
                         np.array([5]),
                         np.array([2, 8, 12])] * 1000, dtype=object)

        def compare_arrays(expected, actual, item_dtype):
            assert isinstance(actual, np.ndarray)
            assert actual.dtype == object
            assert actual.shape == expected.shape
            for ev, av in zip(expected.flat, actual.flat):
                assert isinstance(av, np.ndarray)
                assert_array_equal(ev, av)
                assert av.dtype == item_dtype

        codecs = VLenArray(int), VLenArray('<u4')
        for codec in codecs:
            z = self.create_array(shape=data.shape, dtype=object, object_codec=codec)
            z[0] = np.array([4, 7])
            assert_array_equal(np.array([4, 7]), z[0])
            z[:] = data
            a = z[:]
            assert a.dtype == object
            compare_arrays(data, a, codec.dtype)
            if hasattr(z.store, 'close'):
                z.store.close()

        # convenience API
        for item_type in 'int', '<u4':
            z = self.create_array(shape=data.shape, dtype='array:{}'.format(item_type))
            assert z.dtype == object
            assert isinstance(z.filters[0], VLenArray)
            assert z.filters[0].dtype == np.dtype(item_type)
            z[:] = data
            compare_arrays(data, z[:], np.dtype(item_type))
            if hasattr(z.store, 'close'):
                z.store.close()

    def test_object_arrays_danger(self):

        # do something dangerous - manually force an object array with no object codec
        z = self.create_array(shape=5, chunks=2, dtype=object, fill_value=0,
                              object_codec=MsgPack())
        z._filters = None  # wipe filters
        with pytest.raises(RuntimeError):
            z[0] = 'foo'
        with pytest.raises(RuntimeError):
            z[:] = 42
        if hasattr(z.store, 'close'):
            z.store.close()

        # do something else dangerous
        data = greetings * 10
        for compressor in Zlib(1), Blosc():
            z = self.create_array(shape=len(data), chunks=30, dtype=object,
                                  object_codec=Categorize(greetings,
                                                          dtype=object),
                                  compressor=compressor)
            z[:] = data
            v = z.view(filters=[])
            with pytest.raises(RuntimeError):
                # noinspection PyStatementEffect
                v[:]
            if hasattr(z.store, 'close'):
                z.store.close()

    def test_object_codec_warnings(self):

        with pytest.warns(UserWarning):
            # provide object_codec, but not object dtype
            z = self.create_array(shape=10, chunks=5, dtype='i4', object_codec=JSON())
        if hasattr(z.store, 'close'):
            z.store.close()

    def test_zero_d_iter(self):
        a = np.array(1, dtype=int)
        z = self.create_array(shape=a.shape, dtype=int)
        z[...] = a
        with pytest.raises(TypeError):
            # noinspection PyStatementEffect
            list(a)
        with pytest.raises(TypeError):
            # noinspection PyStatementEffect
            list(z)
        if hasattr(z.store, 'close'):
            z.store.close()

    def test_iter(self):
        params = (
            ((1,), (1,)),
            ((2,), (1,)),
            ((1,), (2,)),
            ((3,), (3,)),
            ((1000,), (100,)),
            ((100,), (1000,)),
            ((1, 100), (1, 1)),
            ((1, 0), (1, 1)),
            ((0, 1), (1, 1)),
            ((0, 1), (2, 1)),
            ((100, 1), (3, 1)),
            ((100, 100), (10, 10)),
            ((10, 10, 10), (3, 3, 3)),
        )
        for shape, chunks in params:
            z = self.create_array(shape=shape, chunks=chunks, dtype=int)
            a = np.arange(np.product(shape)).reshape(shape)
            z[:] = a
            for expect, actual in zip_longest(a, z):
                assert_array_equal(expect, actual)
            if hasattr(z.store, 'close'):
                z.store.close()

    def test_compressors(self):
        compressors = [
            None, BZ2(), Blosc(), LZ4(), Zlib(), GZip()
        ]
        if LZMA:
            compressors.append(LZMA())
        for compressor in compressors:
            a = self.create_array(shape=1000, chunks=100, compressor=compressor)
            a[0:100] = 1
            assert np.all(a[0:100] == 1)
            a[:] = 1
            assert np.all(a[:] == 1)
            if hasattr(a.store, 'close'):
                a.store.close()

    def test_endian(self):
        dtype = np.dtype('float32')
        a1 = self.create_array(shape=1000, chunks=100, dtype=dtype.newbyteorder('<'))
        a1[:] = 1
        x1 = a1[:]
        a2 = self.create_array(shape=1000, chunks=100, dtype=dtype.newbyteorder('>'))
        a2[:] = 1
        x2 = a2[:]
        assert_array_equal(x1, x2)
        if hasattr(a1.store, 'close'):
            a1.store.close()
        if hasattr(a2.store, 'close'):
            a2.store.close()

    def test_attributes(self):
        a = self.create_array(shape=10, chunks=10, dtype='i8')
        a.attrs['foo'] = 'bar'
        assert a.attrs.key in a.store
        attrs = json_loads(a.store[a.attrs.key])
        assert 'foo' in attrs and attrs['foo'] == 'bar'

        a.attrs['bar'] = 'foo'
        assert a.attrs.key in a.store
        attrs = json_loads(a.store[a.attrs.key])
        assert 'foo' in attrs and attrs['foo'] == 'bar'
        assert 'bar' in attrs and attrs['bar'] == 'foo'
        if hasattr(a.store, 'close'):
            a.store.close()


class TestArrayWithPath(TestArray):

    @staticmethod
    def create_array(read_only=False, **kwargs):
        store = dict()
        cache_metadata = kwargs.pop('cache_metadata', True)
        cache_attrs = kwargs.pop('cache_attrs', True)
        init_array(store, path='foo/bar', **kwargs)
        return Array(store, path='foo/bar', read_only=read_only,
                     cache_metadata=cache_metadata, cache_attrs=cache_attrs)

    def test_hexdigest(self):
        # Check basic 1-D array
        z = self.create_array(shape=(1050,), chunks=100, dtype='<i4')
        assert 'f710da18d45d38d4aaf2afd7fb822fdd73d02957' == z.hexdigest()

        # Check basic 1-D array with different type
        z = self.create_array(shape=(1050,), chunks=100, dtype='<f4')
        assert '1437428e69754b1e1a38bd7fc9e43669577620db' == z.hexdigest()

        # Check basic 2-D array
        z = self.create_array(shape=(20, 35,), chunks=10, dtype='<i4')
        assert '6c530b6b9d73e108cc5ee7b6be3d552cc994bdbe' == z.hexdigest()

        # Check basic 1-D array with some data
        z = self.create_array(shape=(1050,), chunks=100, dtype='<i4')
        z[200:400] = np.arange(200, 400, dtype='i4')
        assert '4c0a76fb1222498e09dcd92f7f9221d6cea8b40e' == z.hexdigest()

        # Check basic 1-D array with attributes
        z = self.create_array(shape=(1050,), chunks=100, dtype='<i4')
        z.attrs['foo'] = 'bar'
        assert '05b0663ffe1785f38d3a459dec17e57a18f254af' == z.hexdigest()

    def test_nbytes_stored(self):

        # dict as store
        z = self.create_array(shape=1000, chunks=100)
        expect_nbytes_stored = sum(buffer_size(v)
                                   for k, v in z.store.items()
                                   if k.startswith('foo/bar/'))
        assert expect_nbytes_stored == z.nbytes_stored
        z[:] = 42
        expect_nbytes_stored = sum(buffer_size(v)
                                   for k, v in z.store.items()
                                   if k.startswith('foo/bar/'))
        assert expect_nbytes_stored == z.nbytes_stored

        # mess with store
        z.store[z._key_prefix + 'foo'] = list(range(10))
        assert -1 == z.nbytes_stored


class TestArrayWithChunkStore(TestArray):

    @staticmethod
    def create_array(read_only=False, **kwargs):
        store = dict()
        # separate chunk store
        chunk_store = dict()
        cache_metadata = kwargs.pop('cache_metadata', True)
        cache_attrs = kwargs.pop('cache_attrs', True)
        init_array(store, chunk_store=chunk_store, **kwargs)
        return Array(store, read_only=read_only, chunk_store=chunk_store,
                     cache_metadata=cache_metadata, cache_attrs=cache_attrs)

    def test_hexdigest(self):
        # Check basic 1-D array
        z = self.create_array(shape=(1050,), chunks=100, dtype='<i4')
        assert 'f710da18d45d38d4aaf2afd7fb822fdd73d02957' == z.hexdigest()

        # Check basic 1-D array with different type
        z = self.create_array(shape=(1050,), chunks=100, dtype='<f4')
        assert '1437428e69754b1e1a38bd7fc9e43669577620db' == z.hexdigest()

        # Check basic 2-D array
        z = self.create_array(shape=(20, 35,), chunks=10, dtype='<i4')
        assert '6c530b6b9d73e108cc5ee7b6be3d552cc994bdbe' == z.hexdigest()

        # Check basic 1-D array with some data
        z = self.create_array(shape=(1050,), chunks=100, dtype='<i4')
        z[200:400] = np.arange(200, 400, dtype='i4')
        assert '4c0a76fb1222498e09dcd92f7f9221d6cea8b40e' == z.hexdigest()

        # Check basic 1-D array with attributes
        z = self.create_array(shape=(1050,), chunks=100, dtype='<i4')
        z.attrs['foo'] = 'bar'
        assert '05b0663ffe1785f38d3a459dec17e57a18f254af' == z.hexdigest()

    def test_nbytes_stored(self):

        z = self.create_array(shape=1000, chunks=100)
        expect_nbytes_stored = sum(buffer_size(v) for v in z.store.values())
        expect_nbytes_stored += sum(buffer_size(v)
                                    for v in z.chunk_store.values())
        assert expect_nbytes_stored == z.nbytes_stored
        z[:] = 42
        expect_nbytes_stored = sum(buffer_size(v) for v in z.store.values())
        expect_nbytes_stored += sum(buffer_size(v)
                                    for v in z.chunk_store.values())
        assert expect_nbytes_stored == z.nbytes_stored

        # mess with store
        z.chunk_store[z._key_prefix + 'foo'] = list(range(10))
        assert -1 == z.nbytes_stored


class TestArrayWithDirectoryStore(TestArray):

    @staticmethod
    def create_array(read_only=False, **kwargs):
        path = mkdtemp()
        atexit.register(shutil.rmtree, path)
        store = DirectoryStore(path)
        cache_metadata = kwargs.pop('cache_metadata', True)
        cache_attrs = kwargs.pop('cache_attrs', True)
        kwargs.setdefault('compressor', Zlib(1))
        init_array(store, **kwargs)
        return Array(store, read_only=read_only, cache_metadata=cache_metadata,
                     cache_attrs=cache_attrs)

    def test_nbytes_stored(self):

        # dict as store
        z = self.create_array(shape=1000, chunks=100)
        expect_nbytes_stored = sum(buffer_size(v) for v in z.store.values())
        assert expect_nbytes_stored == z.nbytes_stored
        z[:] = 42
        expect_nbytes_stored = sum(buffer_size(v) for v in z.store.values())
        assert expect_nbytes_stored == z.nbytes_stored


@skip_test_env_var("ZARR_TEST_ABS")
class TestArrayWithABSStore(TestArray):

    @staticmethod
    def absstore():
        asb = pytest.importorskip("azure.storage.blob")
        blob_client = asb.BlockBlobService(is_emulated=True)
        blob_client.delete_container('test')
        blob_client.create_container('test')
        store = ABSStore(container='test', account_name='foo', account_key='bar',
                         blob_service_kwargs={'is_emulated': True})
        store.rmdir()
        return store

    def create_array(self, read_only=False, **kwargs):
        store = self.absstore()
        kwargs.setdefault('compressor', Zlib(1))
        cache_metadata = kwargs.pop('cache_metadata', True)
        cache_attrs = kwargs.pop('cache_attrs', True)
        init_array(store, **kwargs)
        return Array(store, read_only=read_only, cache_metadata=cache_metadata,
                     cache_attrs=cache_attrs)

    @pytest.mark.xfail
    def test_nbytes_stored(self):
        return super().test_nbytes_stored()


class TestArrayWithNestedDirectoryStore(TestArrayWithDirectoryStore):

    @staticmethod
    def create_array(read_only=False, **kwargs):
        path = mkdtemp()
        atexit.register(shutil.rmtree, path)
        store = NestedDirectoryStore(path)
        cache_metadata = kwargs.pop('cache_metadata', True)
        cache_attrs = kwargs.pop('cache_attrs', True)
        kwargs.setdefault('compressor', Zlib(1))
        init_array(store, **kwargs)
        return Array(store, read_only=read_only, cache_metadata=cache_metadata,
                     cache_attrs=cache_attrs)


class TestArrayWithN5Store(TestArrayWithDirectoryStore):

    @staticmethod
    def create_array(read_only=False, **kwargs):
        path = mkdtemp()
        atexit.register(shutil.rmtree, path)
        store = N5Store(path)
        cache_metadata = kwargs.pop('cache_metadata', True)
        cache_attrs = kwargs.pop('cache_attrs', True)
        kwargs.setdefault('compressor', Zlib(1))
        init_array(store, **kwargs)
        return Array(store, read_only=read_only, cache_metadata=cache_metadata,
                     cache_attrs=cache_attrs)

    def test_array_0d(self):
        # test behaviour for array with 0 dimensions

        # setup
        a = np.zeros(())
        z = self.create_array(shape=(), dtype=a.dtype, fill_value=0)

        # check properties
        assert a.ndim == z.ndim
        assert a.shape == z.shape
        assert a.size == z.size
        assert a.dtype == z.dtype
        assert a.nbytes == z.nbytes
        with pytest.raises(TypeError):
            len(z)
        assert () == z.chunks
        assert 1 == z.nchunks
        assert (1,) == z.cdata_shape
        # compressor always None - no point in compressing a single value
        assert z.compressor.compressor_config is None

        # check __getitem__
        b = z[...]
        assert isinstance(b, np.ndarray)
        assert a.shape == b.shape
        assert a.dtype == b.dtype
        assert_array_equal(a, np.array(z))
        assert_array_equal(a, z[...])
        assert a[()] == z[()]
        with pytest.raises(IndexError):
            z[0]
        with pytest.raises(IndexError):
            z[:]

        # check __setitem__
        z[...] = 42
        assert 42 == z[()]
        z[()] = 43
        assert 43 == z[()]
        with pytest.raises(IndexError):
            z[0] = 42
        with pytest.raises(IndexError):
            z[:] = 42
        with pytest.raises(ValueError):
            z[...] = np.array([1, 2, 3])

    def test_array_1d_fill_value(self):
        nvalues = 1050
        dtype = np.int32
        for fill_value in 0, None:
            a = np.arange(nvalues, dtype=dtype)
            f = np.empty_like(a)
            f.fill(fill_value or 0)
            z = self.create_array(shape=a.shape, chunks=100, dtype=a.dtype,
                                  fill_value=fill_value)
            z[190:310] = a[190:310]

            assert_array_equal(f[:190], z[:190])
            assert_array_equal(a[190:310], z[190:310])
            assert_array_equal(f[310:], z[310:])

        with pytest.raises(ValueError):
            z = self.create_array(shape=(nvalues,), chunks=100, dtype=dtype,
                                  fill_value=1)

    def test_array_order(self):

        # N5 only supports 'C' at the moment
        with pytest.raises(ValueError):
            self.create_array(shape=(10, 11), chunks=(10, 11), dtype='i8',
                              order='F')

        # 1D
        a = np.arange(1050)
        z = self.create_array(shape=a.shape, chunks=100, dtype=a.dtype,
                              order='C')
        assert z.order == 'C'
        assert z[:].flags.c_contiguous
        z[:] = a
        assert_array_equal(a, z[:])

        # 2D
        a = np.arange(10000).reshape((100, 100))
        z = self.create_array(shape=a.shape, chunks=(10, 10),
                              dtype=a.dtype, order='C')

        assert z.order == 'C'
        assert z[:].flags.c_contiguous
        z[:] = a
        actual = z[:]
        assert_array_equal(a, actual)

    def test_structured_array(self):
        d = np.array([(b'aaa', 1, 4.2),
                      (b'bbb', 2, 8.4),
                      (b'ccc', 3, 12.6)],
                     dtype=[('foo', 'S3'), ('bar', 'i4'), ('baz', 'f8')])
        fill_values = None, b'', (b'zzz', 42, 16.8)
        with pytest.raises(TypeError):
            self.check_structured_array(d, fill_values)

    def test_structured_array_subshapes(self):
        d = np.array([(0, ((0, 1, 2), (1, 2, 3)), b'aaa'),
                      (1, ((1, 2, 3), (2, 3, 4)), b'bbb'),
                      (2, ((2, 3, 4), (3, 4, 5)), b'ccc')],
                     dtype=[('foo', 'i8'), ('bar', '(2, 3)f4'), ('baz', 'S3')])
        fill_values = None, b'', (0, ((0, 0, 0), (1, 1, 1)), b'zzz')
        with pytest.raises(TypeError):
            self.check_structured_array(d, fill_values)

    def test_structured_array_nested(self):
        d = np.array([(0, (0, ((0, 1), (1, 2), (2, 3)), 0), b'aaa'),
                      (1, (1, ((1, 2), (2, 3), (3, 4)), 1), b'bbb'),
                      (2, (2, ((2, 3), (3, 4), (4, 5)), 2), b'ccc')],
                     dtype=[('foo', 'i8'), ('bar', [('foo', 'i4'), ('bar', '(3, 2)f4'),
                            ('baz', 'u1')]), ('baz', 'S3')])
        fill_values = None, b'', (0, (0, ((0, 0), (1, 1), (2, 2)), 0), b'zzz')
        with pytest.raises(TypeError):
            self.check_structured_array(d, fill_values)

    def test_dtypes(self):

        # integers
        for dtype in 'u1', 'u2', 'u4', 'u8', 'i1', 'i2', 'i4', 'i8':
            z = self.create_array(shape=10, chunks=3, dtype=dtype)
            assert z.dtype == np.dtype(dtype)
            a = np.arange(z.shape[0], dtype=dtype)
            z[:] = a
            assert_array_equal(a, z[:])

        # floats
        for dtype in 'f2', 'f4', 'f8':
            z = self.create_array(shape=10, chunks=3, dtype=dtype)
            assert z.dtype == np.dtype(dtype)
            a = np.linspace(0, 1, z.shape[0], dtype=dtype)
            z[:] = a
            assert_array_almost_equal(a, z[:])

        # check that datetime generic units are not allowed
        with pytest.raises(ValueError):
            self.create_array(shape=100, dtype='M8')
        with pytest.raises(ValueError):
            self.create_array(shape=100, dtype='m8')

    def test_object_arrays(self):

        # an object_codec is required for object arrays
        with pytest.raises(ValueError):
            self.create_array(shape=10, chunks=3, dtype=object)

        # an object_codec is required for object arrays, but allow to be provided via
        # filters to maintain API backwards compatibility
        with pytest.raises(ValueError):
            with pytest.warns(FutureWarning):
                self.create_array(shape=10, chunks=3, dtype=object, filters=[MsgPack()])

        # create an object array using an object codec
        with pytest.raises(ValueError):
            self.create_array(shape=10, chunks=3, dtype=object, object_codec=MsgPack())

    def test_object_arrays_vlen_text(self):

        data = np.array(greetings * 1000, dtype=object)

        with pytest.raises(ValueError):
            self.create_array(shape=data.shape, dtype=object, object_codec=VLenUTF8())

        # convenience API
        with pytest.raises(ValueError):
            self.create_array(shape=data.shape, dtype=str)

    def test_object_arrays_vlen_bytes(self):

        greetings_bytes = [g.encode('utf8') for g in greetings]
        data = np.array(greetings_bytes * 1000, dtype=object)

        with pytest.raises(ValueError):
            self.create_array(shape=data.shape, dtype=object, object_codec=VLenBytes())

        # convenience API
        with pytest.raises(ValueError):
            self.create_array(shape=data.shape, dtype=bytes)

    def test_object_arrays_vlen_array(self):

        data = np.array([np.array([1, 3, 7]),
                         np.array([5]),
                         np.array([2, 8, 12])] * 1000, dtype=object)

        codecs = VLenArray(int), VLenArray('<u4')
        for codec in codecs:
            with pytest.raises(ValueError):
                self.create_array(shape=data.shape, dtype=object, object_codec=codec)

        # convenience API
        for item_type in 'int', '<u4':
            with pytest.raises(ValueError):
                self.create_array(shape=data.shape, dtype='array:{}'.format(item_type))

    def test_object_arrays_danger(self):
        # Cannot hacking out object codec as N5 doesn't allow object codecs
        pass

    def test_attrs_n5_keywords(self):
        z = self.create_array(shape=(1050,), chunks=100, dtype='i4')
        for k in n5_keywords:
            with pytest.raises(ValueError):
                z.attrs[k] = ""

    def test_compressors(self):
        compressors = [
            None, BZ2(), Zlib(), GZip()
        ]
        if LZMA:
            compressors.append(LZMA())
            compressors.append(LZMA(preset=1))
            compressors.append(LZMA(preset=6))
        for compressor in compressors:
            a1 = self.create_array(shape=1000, chunks=100, compressor=compressor)
            a1[0:100] = 1
            assert np.all(a1[0:100] == 1)
            a1[:] = 1
            assert np.all(a1[:] == 1)

        compressors_warn = [
            Blosc()
        ]
        if LZMA:
            compressors_warn.append(LZMA(2))  # Try lzma.FORMAT_ALONE, which N5 doesn't support.
        for compressor in compressors_warn:
            with pytest.warns(RuntimeWarning):
                a2 = self.create_array(shape=1000, chunks=100, compressor=compressor)
            a2[0:100] = 1
            assert np.all(a2[0:100] == 1)
            a2[:] = 1
            assert np.all(a2[:] == 1)

    def test_hexdigest(self):
        # Check basic 1-D array
        z = self.create_array(shape=(1050,), chunks=100, dtype='<i4')
        assert 'c6b83adfad999fbd865057531d749d87cf138f58' == z.hexdigest()

        # Check basic 1-D array with different type
        z = self.create_array(shape=(1050,), chunks=100, dtype='<f4')
        assert 'a3d6d187536ecc3a9dd6897df55d258e2f52f9c5' == z.hexdigest()

        # Check basic 2-D array
        z = self.create_array(shape=(20, 35,), chunks=10, dtype='<i4')
        assert 'ec2e008525ae09616dbc1d2408cbdb42532005c8' == z.hexdigest()

        # Check basic 1-D array with some data
        z = self.create_array(shape=(1050,), chunks=100, dtype='<i4')
        z[200:400] = np.arange(200, 400, dtype='i4')
        assert 'b63f031031dcd5248785616edcb2d6fe68203c28' == z.hexdigest()

        # Check basic 1-D array with attributes
        z = self.create_array(shape=(1050,), chunks=100, dtype='<i4')
        z.attrs['foo'] = 'bar'
        assert '0cfc673215a8292a87f3c505e2402ce75243c601' == z.hexdigest()


class TestArrayWithDBMStore(TestArray):

    @staticmethod
    def create_array(read_only=False, **kwargs):
        path = mktemp(suffix='.anydbm')
        atexit.register(atexit_rmglob, path + '*')
        store = DBMStore(path, flag='n')
        cache_metadata = kwargs.pop('cache_metadata', True)
        cache_attrs = kwargs.pop('cache_attrs', True)
        kwargs.setdefault('compressor', Zlib(1))
        init_array(store, **kwargs)
        return Array(store, read_only=read_only, cache_attrs=cache_attrs,
                     cache_metadata=cache_metadata)

    def test_nbytes_stored(self):
        pass  # not implemented


class TestArrayWithDBMStoreBerkeleyDB(TestArray):

    @staticmethod
    def create_array(read_only=False, **kwargs):
        bsddb3 = pytest.importorskip("bsddb3")
        path = mktemp(suffix='.dbm')
        atexit.register(os.remove, path)
        store = DBMStore(path, flag='n', open=bsddb3.btopen)
        cache_metadata = kwargs.pop('cache_metadata', True)
        cache_attrs = kwargs.pop('cache_attrs', True)
        kwargs.setdefault('compressor', Zlib(1))
        init_array(store, **kwargs)
        return Array(store, read_only=read_only, cache_metadata=cache_metadata,
                     cache_attrs=cache_attrs)

    def test_nbytes_stored(self):
        pass  # not implemented


class TestArrayWithLMDBStore(TestArray):

    @staticmethod
    def create_array(read_only=False, **kwargs):
        pytest.importorskip("lmdb")
        path = mktemp(suffix='.lmdb')
        atexit.register(atexit_rmtree, path)
        store = LMDBStore(path, buffers=True)
        cache_metadata = kwargs.pop('cache_metadata', True)
        cache_attrs = kwargs.pop('cache_attrs', True)
        kwargs.setdefault('compressor', Zlib(1))
        init_array(store, **kwargs)
        return Array(store, read_only=read_only, cache_metadata=cache_metadata,
                     cache_attrs=cache_attrs)

    def test_store_has_bytes_values(self):
        pass  # returns values as memoryviews/buffers instead of bytes

    def test_nbytes_stored(self):
        pass  # not implemented


class TestArrayWithLMDBStoreNoBuffers(TestArray):

    @staticmethod
    def create_array(read_only=False, **kwargs):
        pytest.importorskip("lmdb")
        path = mktemp(suffix='.lmdb')
        atexit.register(atexit_rmtree, path)
        store = LMDBStore(path, buffers=False)
        cache_metadata = kwargs.pop('cache_metadata', True)
        cache_attrs = kwargs.pop('cache_attrs', True)
        kwargs.setdefault('compressor', Zlib(1))
        init_array(store, **kwargs)
        return Array(store, read_only=read_only, cache_metadata=cache_metadata,
                     cache_attrs=cache_attrs)

    def test_nbytes_stored(self):
        pass  # not implemented


class TestArrayWithSQLiteStore(TestArray):

    @staticmethod
    def create_array(read_only=False, **kwargs):
        pytest.importorskip("sqlite3")
        path = mktemp(suffix='.db')
        atexit.register(atexit_rmtree, path)
        store = SQLiteStore(path)
        cache_metadata = kwargs.pop('cache_metadata', True)
        cache_attrs = kwargs.pop('cache_attrs', True)
        kwargs.setdefault('compressor', Zlib(1))
        init_array(store, **kwargs)
        return Array(store, read_only=read_only, cache_metadata=cache_metadata,
                     cache_attrs=cache_attrs)

    def test_nbytes_stored(self):
        pass  # not implemented


class TestArrayWithNoCompressor(TestArray):

    def create_array(self, read_only=False, **kwargs):
        store = dict()
        kwargs.setdefault('compressor', None)
        cache_metadata = kwargs.pop('cache_metadata', True)
        cache_attrs = kwargs.pop('cache_attrs', True)
        init_array(store, **kwargs)
        return Array(store, read_only=read_only, cache_metadata=cache_metadata,
                     cache_attrs=cache_attrs)

    def test_hexdigest(self):
        # Check basic 1-D array
        z = self.create_array(shape=(1050,), chunks=100, dtype='<i4')
        assert 'd3da3d485de4a5fcc6d91f9dfc6a7cba9720c561' == z.hexdigest()

        # Check basic 1-D array with different type
        z = self.create_array(shape=(1050,), chunks=100, dtype='<f4')
        assert '443b8dee512e42946cb63ff01d28e9bee8105a5f' == z.hexdigest()

        # Check basic 2-D array
        z = self.create_array(shape=(20, 35,), chunks=10, dtype='<i4')
        assert 'b75eb90f68aa8ee1e29f2c542e851d3945066c54' == z.hexdigest()

        # Check basic 1-D array with some data
        z = self.create_array(shape=(1050,), chunks=100, dtype='<i4')
        z[200:400] = np.arange(200, 400, dtype='i4')
        assert '42b6ae0d50ec361628736ab7e68fe5fefca22136' == z.hexdigest()

        # Check basic 1-D array with attributes
        z = self.create_array(shape=(1050,), chunks=100, dtype='<i4')
        z.attrs['foo'] = 'bar'
        assert 'a0535f31c130f5e5ac66ba0713d1c1ceaebd089b' == z.hexdigest()


class TestArrayWithBZ2Compressor(TestArray):

    def create_array(self, read_only=False, **kwargs):
        store = dict()
        compressor = BZ2(level=1)
        kwargs.setdefault('compressor', compressor)
        cache_metadata = kwargs.pop('cache_metadata', True)
        cache_attrs = kwargs.pop('cache_attrs', True)
        init_array(store, **kwargs)
        return Array(store, read_only=read_only, cache_metadata=cache_metadata,
                     cache_attrs=cache_attrs)

    def test_hexdigest(self):
        # Check basic 1-D array
        z = self.create_array(shape=(1050,), chunks=100, dtype='<i4')
        assert '33141032439fb1df5e24ad9891a7d845b6c668c8' == z.hexdigest()

        # Check basic 1-D array with different type
        z = self.create_array(shape=(1050,), chunks=100, dtype='<f4')
        assert '44d719da065c88a412d609a5500ff41e07b331d6' == z.hexdigest()

        # Check basic 2-D array
        z = self.create_array(shape=(20, 35,), chunks=10, dtype='<i4')
        assert '37c7c46e5730bba37da5e518c9d75f0d774c5098' == z.hexdigest()

        # Check basic 1-D array with some data
        z = self.create_array(shape=(1050,), chunks=100, dtype='<i4')
        z[200:400] = np.arange(200, 400, dtype='i4')
        assert '1e1bcaac63e4ef3c4a68f11672537131c627f168' == z.hexdigest()

        # Check basic 1-D array with attributes
        z = self.create_array(shape=(1050,), chunks=100, dtype='<i4')
        z.attrs['foo'] = 'bar'
        assert '86d7b9bf22dccbeaa22f340f38be506b55e76ff2' == z.hexdigest()


class TestArrayWithBloscCompressor(TestArray):

    def create_array(self, read_only=False, **kwargs):
        store = dict()
        compressor = Blosc(cname='zstd', clevel=1, shuffle=1)
        kwargs.setdefault('compressor', compressor)
        cache_metadata = kwargs.pop('cache_metadata', True)
        cache_attrs = kwargs.pop('cache_attrs', True)
        init_array(store, **kwargs)
        return Array(store, read_only=read_only, cache_metadata=cache_metadata,
                     cache_attrs=cache_attrs)

    def test_hexdigest(self):
        # Check basic 1-D array
        z = self.create_array(shape=(1050,), chunks=100, dtype='<i4')
        assert '7ff2ae8511eac915fad311647c168ccfe943e788' == z.hexdigest()

        # Check basic 1-D array with different type
        z = self.create_array(shape=(1050,), chunks=100, dtype='<f4')
        assert '962705c861863495e9ccb7be7735907aa15e85b5' == z.hexdigest()

        # Check basic 2-D array
        z = self.create_array(shape=(20, 35,), chunks=10, dtype='<i4')
        assert '74ed339cfe84d544ac023d085ea0cd6a63f56c4b' == z.hexdigest()

        # Check basic 1-D array with some data
        z = self.create_array(shape=(1050,), chunks=100, dtype='<i4')
        z[200:400] = np.arange(200, 400, dtype='i4')
        assert '90e30bdab745a9641cd0eb605356f531bc8ec1c3' == z.hexdigest()

        # Check basic 1-D array with attributes
        z = self.create_array(shape=(1050,), chunks=100, dtype='<i4')
        z.attrs['foo'] = 'bar'
        assert '95d40c391f167db8b1290e3c39d9bf741edacdf6' == z.hexdigest()


try:
    from numcodecs import LZMA
except ImportError:  # pragma: no cover
    LZMA = None


@unittest.skipIf(LZMA is None, 'LZMA codec not available')
class TestArrayWithLZMACompressor(TestArray):

    def create_array(self, read_only=False, **kwargs):
        store = dict()
        compressor = LZMA(preset=1)
        kwargs.setdefault('compressor', compressor)
        cache_metadata = kwargs.pop('cache_metadata', True)
        cache_attrs = kwargs.pop('cache_attrs', True)
        init_array(store, **kwargs)
        return Array(store, read_only=read_only, cache_metadata=cache_metadata,
                     cache_attrs=cache_attrs)

    def test_hexdigest(self):
        # Check basic 1-D array
        z = self.create_array(shape=(1050,), chunks=100, dtype='<i4')
        assert '93ecaa530a1162a9d48a3c1dcee4586ccfc59bae' == z.hexdigest()

        # Check basic 1-D array with different type
        z = self.create_array(shape=(1050,), chunks=100, dtype='<f4')
        assert '04a9755a0cd638683531b7816c7fa4fbb6f577f2' == z.hexdigest()

        # Check basic 2-D array
        z = self.create_array(shape=(20, 35,), chunks=10, dtype='<i4')
        assert '9de97b5c49b38e68583ed701d7e8f4c94b6a8406' == z.hexdigest()

        # Check basic 1-D array with some data
        z = self.create_array(shape=(1050,), chunks=100, dtype='<i4')
        z[200:400] = np.arange(200, 400, dtype='i4')
        assert 'cde499f3dc945b4e97197ff8e3cf8188a1262c35' == z.hexdigest()

        # Check basic 1-D array with attributes
        z = self.create_array(shape=(1050,), chunks=100, dtype='<i4')
        z.attrs['foo'] = 'bar'
        assert 'e2cf3afbf66ad0e28a2b6b68b1b07817c69aaee2' == z.hexdigest()


class TestArrayWithFilters(TestArray):

    @staticmethod
    def create_array(read_only=False, **kwargs):
        store = dict()
        dtype = kwargs.get('dtype', None)
        filters = [
            Delta(dtype=dtype),
            FixedScaleOffset(dtype=dtype, scale=1, offset=0),
        ]
        kwargs.setdefault('filters', filters)
        compressor = Zlib(1)
        kwargs.setdefault('compressor', compressor)
        cache_metadata = kwargs.pop('cache_metadata', True)
        cache_attrs = kwargs.pop('cache_attrs', True)
        init_array(store, **kwargs)
        return Array(store, read_only=read_only, cache_attrs=cache_attrs,
                     cache_metadata=cache_metadata)

    def test_hexdigest(self):
        # Check basic 1-D array
        z = self.create_array(shape=(1050,), chunks=100, dtype='<i4')
        assert 'b80367c5599d47110d42bd8886240c2f46620dba' == z.hexdigest()

        # Check basic 1-D array with different type
        z = self.create_array(shape=(1050,), chunks=100, dtype='<f4')
        assert '95a7b2471225e73199c9716d21e8d3dd6e5f6f2a' == z.hexdigest()

        # Check basic 2-D array
        z = self.create_array(shape=(20, 35,), chunks=10, dtype='<i4')
        assert '7300f1eb130cff5891630038fd99c28ef23d3a01' == z.hexdigest()

        # Check basic 1-D array with some data
        z = self.create_array(shape=(1050,), chunks=100, dtype='<i4')
        z[200:400] = np.arange(200, 400, dtype='i4')
        assert 'c649ad229bc5720258b934ea958570c2f354c2eb' == z.hexdigest()

        # Check basic 1-D array with attributes
        z = self.create_array(shape=(1050,), chunks=100, dtype='<i4')
        z.attrs['foo'] = 'bar'
        assert '62fc9236d78af18a5ec26c12eea1d33bce52501e' == z.hexdigest()

    def test_astype_no_filters(self):
        shape = (100,)
        dtype = np.dtype(np.int8)
        astype = np.dtype(np.float32)

        store = dict()
        init_array(store, shape=shape, chunks=10, dtype=dtype)

        data = np.arange(np.prod(shape), dtype=dtype).reshape(shape)

        z1 = Array(store)
        z1[...] = data
        z2 = z1.astype(astype)

        expected = data.astype(astype)
        assert_array_equal(expected, z2)
        assert z2.read_only

    def test_astype(self):
        shape = (100,)
        chunks = (10,)

        dtype = np.dtype(np.int8)
        astype = np.dtype(np.float32)

        data = np.arange(np.prod(shape), dtype=dtype).reshape(shape)

        z1 = self.create_array(shape=shape, chunks=chunks, dtype=dtype)
        z1[...] = data
        z2 = z1.astype(astype)

        expected = data.astype(astype)
        assert_array_equal(expected, z2)

    def test_array_dtype_shape(self):
        # skip this one, cannot do delta on unstructured array
        pass

    def test_structured_array(self):
        # skip this one, cannot do delta on structured array
        pass

    def test_structured_array_subshapes(self):
        # skip this one, cannot do delta on structured array
        pass

    def test_structured_array_nested(self):
        # skip this one, cannot do delta on structured array
        pass

    def test_dtypes(self):
        # skip this one, delta messes up floats
        pass

    def test_object_arrays(self):
        # skip this one, cannot use delta with objects
        pass

    def test_object_arrays_vlen_text(self):
        # skip this one, cannot use delta with objects
        pass

    def test_object_arrays_vlen_bytes(self):
        # skip this one, cannot use delta with objects
        pass

    def test_object_arrays_vlen_array(self):
        # skip this one, cannot use delta with objects
        pass

    def test_object_arrays_danger(self):
        # skip this one, cannot use delta with objects
        pass


# custom store, does not support getsize()
class CustomMapping(object):

    def __init__(self):
        self.inner = dict()

    def keys(self):
        return self.inner.keys()

    def values(self):
        return self.inner.values()

    def get(self, item, default=None):
        try:
            return self.inner[item]
        except KeyError:
            return default

    def __getitem__(self, item):
        return self.inner[item]

    def __setitem__(self, item, value):
        self.inner[item] = ensure_bytes(value)

    def __delitem__(self, key):
        del self.inner[key]

    def __contains__(self, item):
        return item in self.inner


class TestArrayWithCustomMapping(TestArray):

    @staticmethod
    def create_array(read_only=False, **kwargs):
        store = CustomMapping()
        kwargs.setdefault('compressor', Zlib(1))
        cache_metadata = kwargs.pop('cache_metadata', True)
        cache_attrs = kwargs.pop('cache_attrs', True)
        init_array(store, **kwargs)
        return Array(store, read_only=read_only, cache_metadata=cache_metadata,
                     cache_attrs=cache_attrs)

    def test_nbytes_stored(self):
        z = self.create_array(shape=1000, chunks=100)
        assert -1 == z.nbytes_stored
        z[:] = 42
        assert -1 == z.nbytes_stored


class TestArrayNoCache(TestArray):

    @staticmethod
    def create_array(read_only=False, **kwargs):
        store = dict()
        kwargs.setdefault('compressor', Zlib(level=1))
        cache_metadata = kwargs.pop('cache_metadata', True)
        cache_attrs = kwargs.pop('cache_attrs', True)
        init_array(store, **kwargs)
        return Array(store, read_only=read_only, cache_metadata=cache_metadata,
                     cache_attrs=cache_attrs)

    def test_cache_metadata(self):
        a1 = self.create_array(shape=100, chunks=10, dtype='i1', cache_metadata=False)
        a2 = Array(a1.store, cache_metadata=True)
        assert a1.shape == a2.shape
        assert a1.size == a2.size
        assert a1.nbytes == a2.nbytes
        assert a1.nchunks == a2.nchunks

        # a1 is not caching so *will* see updates made via other objects
        a2.resize(200)
        assert (200,) == a2.shape
        assert 200 == a2.size
        assert 200 == a2.nbytes
        assert 20 == a2.nchunks
        assert a1.shape == a2.shape
        assert a1.size == a2.size
        assert a1.nbytes == a2.nbytes
        assert a1.nchunks == a2.nchunks

        a2.append(np.zeros(100))
        assert (300,) == a2.shape
        assert 300 == a2.size
        assert 300 == a2.nbytes
        assert 30 == a2.nchunks
        assert a1.shape == a2.shape
        assert a1.size == a2.size
        assert a1.nbytes == a2.nbytes
        assert a1.nchunks == a2.nchunks

        # a2 is caching so *will not* see updates made via other objects
        a1.resize(400)
        assert (400,) == a1.shape
        assert 400 == a1.size
        assert 400 == a1.nbytes
        assert 40 == a1.nchunks
        assert (300,) == a2.shape
        assert 300 == a2.size
        assert 300 == a2.nbytes
        assert 30 == a2.nchunks

    def test_cache_attrs(self):
        a1 = self.create_array(shape=100, chunks=10, dtype='i1', cache_attrs=False)
        a2 = Array(a1.store, cache_attrs=True)
        assert a1.attrs.asdict() == a2.attrs.asdict()

        # a1 is not caching so *will* see updates made via other objects
        a2.attrs['foo'] = 'xxx'
        a2.attrs['bar'] = 42
        assert a1.attrs.asdict() == a2.attrs.asdict()

        # a2 is caching so *will not* see updates made via other objects
        a1.attrs['foo'] = 'yyy'
        assert 'yyy' == a1.attrs['foo']
        assert 'xxx' == a2.attrs['foo']

    def test_object_arrays_danger(self):
        # skip this one as it only works if metadata are cached
        pass


class TestArrayWithStoreCache(TestArray):

    @staticmethod
    def create_array(read_only=False, **kwargs):
        store = LRUStoreCache(dict(), max_size=None)
        kwargs.setdefault('compressor', Zlib(level=1))
        cache_metadata = kwargs.pop('cache_metadata', True)
        cache_attrs = kwargs.pop('cache_attrs', True)
        init_array(store, **kwargs)
        return Array(store, read_only=read_only, cache_metadata=cache_metadata,
                     cache_attrs=cache_attrs)

    def test_store_has_bytes_values(self):
        # skip as the cache has no control over how the store provides values
        pass


<<<<<<< HEAD
class TestArrayWithLRUChunkCache(TestArray):

    @staticmethod
    def create_array(read_only=False, **kwargs):
        store = dict()
        kwargs.setdefault('compressor', Zlib(level=1))
        cache_metadata = kwargs.pop('cache_metadata', True)
        cache_attrs = kwargs.pop('cache_attrs', True)
        init_array(store, **kwargs)
        return Array(store, read_only=read_only, cache_metadata=cache_metadata,
                     cache_attrs=cache_attrs, chunk_cache=LRUChunkCache(max_size=None))

    @staticmethod
    def create_array_with_cache(read_only=False, **kwargs):
        store = dict()
        kwargs.setdefault('compressor', Zlib(level=1))
        cache_metadata = kwargs.pop('cache_metadata', True)
        cache_attrs = kwargs.pop('cache_attrs', True)
        init_array(store, **kwargs)
        cache = LRUChunkCache(max_size=None)
        return Array(store, read_only=read_only, cache_metadata=cache_metadata,
                     cache_attrs=cache_attrs, chunk_cache=cache), cache

    def test_hit_miss(self):
        a = np.arange(100).reshape((10, 10))
        z, cache = self.create_array_with_cache(shape=a.shape, chunks=(10, 1), dtype=a.dtype)

        # test write cache
        z[:] = a
        assert cache.misses == 0 and cache.hits == 0
        z[:]
        assert cache.misses == 0 and cache.hits == 10

        cache.clear()
        cache.misses = 0
        cache.hits = 0

        # test read cache
        assert cache.misses == 0 and cache.hits == 0
        z[:]
        assert cache.misses == 10 and cache.hits == 0
        z[:]
        assert cache.misses == 10 and cache.hits == 10

    # noinspection PyStatementEffect
    def test_array_0d_with_object_arrays(self):
        # test behaviour for array with 0 dimensions

        # setup
        a = np.zeros((), dtype=object)
        z = self.create_array(shape=(), dtype=a.dtype, fill_value=0, object_codec=Pickle())

        # check properties
        assert a.ndim == z.ndim
        assert a.shape == z.shape
        assert a.size == z.size
        assert a.dtype == z.dtype
        assert a.nbytes == z.nbytes
        with pytest.raises(TypeError):
            len(z)
        assert () == z.chunks
        assert 1 == z.nchunks
        assert (1,) == z.cdata_shape
        # compressor always None - no point in compressing a single value
        assert z.compressor is None

        # check __getitem__
        b = z[...]
        assert isinstance(b, np.ndarray)
        assert a.shape == b.shape
        assert a.dtype == b.dtype
        assert_array_equal(a, np.array(z))
        assert_array_equal(a, z[...])
        assert a[()] == z[()]
        with pytest.raises(IndexError):
            z[0]
        with pytest.raises(IndexError):
            z[:]

        # check __setitem__
        z[...] = 42
        assert 42 == z[()]
        z[()] = 43
        assert 43 == z[()]
        with pytest.raises(IndexError):
            z[0] = 42
        with pytest.raises(IndexError):
            z[:] = 42
        with pytest.raises(ValueError):
            z[...] = np.array([1, 2, 3])
=======
@pytest.mark.skipif(have_fsspec is False, reason="needs fsspec")
class TestArrayWithFSStore(TestArray):
    @staticmethod
    def create_array(read_only=False, **kwargs):
        path = mkdtemp()
        atexit.register(shutil.rmtree, path)
        store = FSStore(path)
        cache_metadata = kwargs.pop('cache_metadata', True)
        cache_attrs = kwargs.pop('cache_attrs', True)
        kwargs.setdefault('compressor', Blosc())
        init_array(store, **kwargs)
        return Array(store, read_only=read_only, cache_metadata=cache_metadata,
                     cache_attrs=cache_attrs)

    def test_hexdigest(self):
        # Check basic 1-D array
        z = self.create_array(shape=(1050,), chunks=100, dtype='<i4')
        assert 'f710da18d45d38d4aaf2afd7fb822fdd73d02957' == z.hexdigest()

        # Check basic 1-D array with different type
        z = self.create_array(shape=(1050,), chunks=100, dtype='<f4')
        assert '1437428e69754b1e1a38bd7fc9e43669577620db' == z.hexdigest()

        # Check basic 2-D array
        z = self.create_array(shape=(20, 35,), chunks=10, dtype='<i4')
        assert '6c530b6b9d73e108cc5ee7b6be3d552cc994bdbe' == z.hexdigest()

        # Check basic 1-D array with some data
        z = self.create_array(shape=(1050,), chunks=100, dtype='<i4')
        z[200:400] = np.arange(200, 400, dtype='i4')
        assert '4c0a76fb1222498e09dcd92f7f9221d6cea8b40e' == z.hexdigest()

        # Check basic 1-D array with attributes
        z = self.create_array(shape=(1050,), chunks=100, dtype='<i4')
        z.attrs['foo'] = 'bar'
        assert '05b0663ffe1785f38d3a459dec17e57a18f254af' == z.hexdigest()


@pytest.mark.skipif(have_fsspec is False, reason="needs fsspec")
class TestArrayWithFSStorePartialRead(TestArray):
    @staticmethod
    def create_array(read_only=False, **kwargs):
        path = mkdtemp()
        atexit.register(shutil.rmtree, path)
        store = FSStore(path)
        cache_metadata = kwargs.pop("cache_metadata", True)
        cache_attrs = kwargs.pop("cache_attrs", True)
        kwargs.setdefault("compressor", Blosc())
        init_array(store, **kwargs)
        return Array(
            store,
            read_only=read_only,
            cache_metadata=cache_metadata,
            cache_attrs=cache_attrs,
            partial_decompress=True,
        )

    def test_hexdigest(self):
        # Check basic 1-D array
        z = self.create_array(shape=(1050,), chunks=100, dtype="<i4")
        assert "f710da18d45d38d4aaf2afd7fb822fdd73d02957" == z.hexdigest()

        # Check basic 1-D array with different type
        z = self.create_array(shape=(1050,), chunks=100, dtype="<f4")
        assert "1437428e69754b1e1a38bd7fc9e43669577620db" == z.hexdigest()

        # Check basic 2-D array
        z = self.create_array(
            shape=(
                20,
                35,
            ),
            chunks=10,
            dtype="<i4",
        )
        assert "6c530b6b9d73e108cc5ee7b6be3d552cc994bdbe" == z.hexdigest()

        # Check basic 1-D array with some data
        z = self.create_array(shape=(1050,), chunks=100, dtype="<i4")
        z[200:400] = np.arange(200, 400, dtype="i4")
        assert "4c0a76fb1222498e09dcd92f7f9221d6cea8b40e" == z.hexdigest()

        # Check basic 1-D array with attributes
        z = self.create_array(shape=(1050,), chunks=100, dtype="<i4")
        z.attrs["foo"] = "bar"
        assert "05b0663ffe1785f38d3a459dec17e57a18f254af" == z.hexdigest()

    def test_non_cont(self):
        z = self.create_array(shape=(500, 500, 500), chunks=(50, 50, 50), dtype="<i4")
        z[:, :, :] = 1
        # actually go through the partial read by accessing a single item
        assert z[0, :, 0].any()

    def test_read_nitems_less_than_blocksize_from_multiple_chunks(self):
        '''Tests to make sure decompression doesn't fail when `nitems` is
        less than a compressed block size, but covers multiple blocks
        '''
        z = self.create_array(shape=1000000, chunks=100_000)
        z[40_000:80_000] = 1
        b = Array(z.store, read_only=True, partial_decompress=True)
        assert (b[40_000:80_000] == 1).all()

    def test_read_from_all_blocks(self):
        '''Tests to make sure `PartialReadBuffer.read_part` doesn't fail when
        stop isn't in the `start_points` array
        '''
        z = self.create_array(shape=1000000, chunks=100_000)
        z[2:99_000] = 1
        b = Array(z.store, read_only=True, partial_decompress=True)
        assert (b[2:99_000] == 1).all()
>>>>>>> 0c530c3f
<|MERGE_RESOLUTION|>--- conflicted
+++ resolved
@@ -18,17 +18,12 @@
 from zarr.core import Array
 from zarr.meta import json_loads
 from zarr.n5 import N5Store, n5_keywords
-<<<<<<< HEAD
-from zarr.storage import (ABSStore, DBMStore, DirectoryStore, LMDBStore,
-                          LRUStoreCache, NestedDirectoryStore, SQLiteStore,
-                          LRUChunkCache, atexit_rmglob, atexit_rmtree,
-                          init_array, init_group)
-=======
 from zarr.storage import (
     ABSStore,
     DBMStore,
     DirectoryStore,
     LMDBStore,
+    LRUChunkCache,
     LRUStoreCache,
     NestedDirectoryStore,
     SQLiteStore,
@@ -38,7 +33,6 @@
     init_array,
     init_group,
 )
->>>>>>> 0c530c3f
 from zarr.util import buffer_size
 from zarr.tests.util import skip_test_env_var, have_fsspec
 
@@ -2390,7 +2384,6 @@
         pass
 
 
-<<<<<<< HEAD
 class TestArrayWithLRUChunkCache(TestArray):
 
     @staticmethod
@@ -2481,7 +2474,8 @@
             z[:] = 42
         with pytest.raises(ValueError):
             z[...] = np.array([1, 2, 3])
-=======
+
+
 @pytest.mark.skipif(have_fsspec is False, reason="needs fsspec")
 class TestArrayWithFSStore(TestArray):
     @staticmethod
@@ -2591,5 +2585,4 @@
         z = self.create_array(shape=1000000, chunks=100_000)
         z[2:99_000] = 1
         b = Array(z.store, read_only=True, partial_decompress=True)
-        assert (b[2:99_000] == 1).all()
->>>>>>> 0c530c3f
+        assert (b[2:99_000] == 1).all()