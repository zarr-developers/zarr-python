--- conflicted
+++ resolved
@@ -2060,11 +2060,7 @@
             a1[:] = 1
             assert np.all(a1[:] == 1)
 
-<<<<<<< HEAD
-        compressors_warn = [Blosc()]
-=======
         compressors_warn = []
->>>>>>> 4dc6f1f5
         if LZMA:
             compressors_warn.append(LZMA(2))  # Try lzma.FORMAT_ALONE, which N5 doesn't support.
         for compressor in compressors_warn:
@@ -3482,19 +3478,18 @@
 class TestArrayWithFSStoreV3PartialReadUncompressedSharded(
     TestArrayWithPathV3, TestArrayWithFSStorePartialRead
 ):
-
-    @staticmethod
-    def create_array(array_path='arr1', read_only=False, **kwargs):
+    @staticmethod
+    def create_array(array_path="arr1", read_only=False, **kwargs):
         path = mkdtemp()
         atexit.register(shutil.rmtree, path)
         store = FSStoreV3(path)
         cache_metadata = kwargs.pop("cache_metadata", True)
         cache_attrs = kwargs.pop("cache_attrs", True)
-        write_empty_chunks = kwargs.pop('write_empty_chunks', True)
-        kwargs.setdefault('compressor', None)
+        write_empty_chunks = kwargs.pop("write_empty_chunks", True)
+        kwargs.setdefault("compressor", None)
         num_dims = 1 if isinstance(kwargs["shape"], int) else len(kwargs["shape"])
         sharding_transformer = ShardingStorageTransformer(
-            "indexed", chunks_per_shard=(2, ) * num_dims
+            "indexed", chunks_per_shard=(2,) * num_dims
         )
         init_array(store, path=array_path, storage_transformers=[sharding_transformer], **kwargs)
         return Array(
@@ -3509,10 +3504,10 @@
 
     def test_nbytes_stored(self):
         z = self.create_array(shape=1000, chunks=100)
-        expect_nbytes_stored = sum(buffer_size(v) for k, v in z._store.items() if k != 'zarr.json')
+        expect_nbytes_stored = sum(buffer_size(v) for k, v in z._store.items() if k != "zarr.json")
         assert expect_nbytes_stored == z.nbytes_stored
         z[:] = 42
-        expect_nbytes_stored = sum(buffer_size(v) for k, v in z._store.items() if k != 'zarr.json')
+        expect_nbytes_stored = sum(buffer_size(v) for k, v in z._store.items() if k != "zarr.json")
         assert expect_nbytes_stored == z.nbytes_stored
 
     def test_supports_efficient_get_set_partial_values(self):
@@ -3642,33 +3637,37 @@
 @pytest.mark.skipif(not v3_api_available, reason="V3 is disabled")
 @pytest.mark.skipif(not v3_sharding_available, reason="sharding is disabled")
 class TestArrayWithShardingStorageTransformerV3(TestArrayWithPathV3):
-
-    @staticmethod
-    def create_array(array_path='arr1', read_only=False, **kwargs):
+    @staticmethod
+    def create_array(array_path="arr1", read_only=False, **kwargs):
         store = KVStoreV3(dict())
-        cache_metadata = kwargs.pop('cache_metadata', True)
-        cache_attrs = kwargs.pop('cache_attrs', True)
-        write_empty_chunks = kwargs.pop('write_empty_chunks', True)
-        kwargs.setdefault('compressor', None)
+        cache_metadata = kwargs.pop("cache_metadata", True)
+        cache_attrs = kwargs.pop("cache_attrs", True)
+        write_empty_chunks = kwargs.pop("write_empty_chunks", True)
+        kwargs.setdefault("compressor", None)
         num_dims = 1 if isinstance(kwargs["shape"], int) else len(kwargs["shape"])
         sharding_transformer = ShardingStorageTransformer(
-            "indexed", chunks_per_shard=(2, ) * num_dims
+            "indexed", chunks_per_shard=(2,) * num_dims
         )
         init_array(store, path=array_path, storage_transformers=[sharding_transformer], **kwargs)
-        return Array(store, path=array_path, read_only=read_only,
-                     cache_metadata=cache_metadata,
-                     cache_attrs=cache_attrs, write_empty_chunks=write_empty_chunks)
+        return Array(
+            store,
+            path=array_path,
+            read_only=read_only,
+            cache_metadata=cache_metadata,
+            cache_attrs=cache_attrs,
+            write_empty_chunks=write_empty_chunks,
+        )
 
     def test_nbytes_stored(self):
         z = self.create_array(shape=1000, chunks=100)
-        expect_nbytes_stored = sum(buffer_size(v) for k, v in z._store.items() if k != 'zarr.json')
+        expect_nbytes_stored = sum(buffer_size(v) for k, v in z._store.items() if k != "zarr.json")
         assert expect_nbytes_stored == z.nbytes_stored
         z[:] = 42
-        expect_nbytes_stored = sum(buffer_size(v) for k, v in z._store.items() if k != 'zarr.json')
+        expect_nbytes_stored = sum(buffer_size(v) for k, v in z._store.items() if k != "zarr.json")
         assert expect_nbytes_stored == z.nbytes_stored
 
         # mess with store
-        z.store[data_root + z._key_prefix + 'foo'] = list(range(10))
+        z.store[data_root + z._key_prefix + "foo"] = list(range(10))
         assert -1 == z.nbytes_stored
 
     def test_keys_inner_store(self):
@@ -3688,11 +3687,11 @@
 
     def expected(self):
         return [
-            '90109fc2a4e17efbcb447003ea1c08828b91f71e',
-            '2b73519f7260dba3ddce0d2b70041888856fec6b',
-            'bca5798be2ed71d444f3045b05432d937682b7dd',
-            '9ff1084501e28520e577662a6e3073f1116c76a2',
-            '882a97cad42417f90f111d0cb916a21579650467',
+            "90109fc2a4e17efbcb447003ea1c08828b91f71e",
+            "2b73519f7260dba3ddce0d2b70041888856fec6b",
+            "bca5798be2ed71d444f3045b05432d937682b7dd",
+            "9ff1084501e28520e577662a6e3073f1116c76a2",
+            "882a97cad42417f90f111d0cb916a21579650467",
         ]
 
 
