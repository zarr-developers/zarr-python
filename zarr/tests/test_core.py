# -*- coding: utf-8 -*-
import atexit
import os
import pickle
import shutil
import unittest
from itertools import zip_longest
from tempfile import mkdtemp, mktemp

import numpy as np
import pytest
from numcodecs import (BZ2, JSON, LZ4, Blosc, Categorize, Delta,
                       FixedScaleOffset, GZip, MsgPack, Pickle, VLenArray,
                       VLenBytes, VLenUTF8, Zlib)
from numcodecs.compat import ensure_bytes, ensure_ndarray
from numcodecs.tests.common import greetings
from numpy.testing import assert_array_almost_equal, assert_array_equal

from zarr.core import Array
from zarr.meta import json_loads
from zarr.n5 import N5Store, n5_keywords
from zarr.storage import (ABSStore, DBMStore, DirectoryStore, LMDBStore,
                          LRUStoreCache, NestedDirectoryStore, SQLiteStore,
                          atexit_rmglob, atexit_rmtree, init_array, init_group)
from zarr.util import buffer_size

try:
    import azure.storage.blob as asb
except ImportError:  # pragma: no cover
    asb = None


<<<<<<< HEAD
from zarr.storage import (DirectoryStore, init_array, init_group, NestedDirectoryStore,
                          DBMStore, LMDBStore, SQLiteStore, ABSStore, atexit_rmtree,
                          atexit_rmglob, LRUStoreCache, LRUChunkCache)
from zarr.core import Array
from zarr.errors import PermissionError
from zarr.compat import PY2, text_type, binary_type, zip_longest
from zarr.meta import json_loads
from zarr.util import buffer_size
from zarr.n5 import n5_keywords, N5Store
from numcodecs import (Delta, FixedScaleOffset, LZ4, GZip, Zlib, Blosc, BZ2, MsgPack, Pickle,
                       Categorize, JSON, VLenUTF8, VLenBytes, VLenArray)
from numcodecs.compat import ensure_bytes, ensure_ndarray
from numcodecs.tests.common import greetings


=======
>>>>>>> 55ae9eb9
# also check for environment variables indicating whether tests requiring
# services should be run
ZARR_TEST_ABS = os.environ.get('ZARR_TEST_ABS', '0')


# noinspection PyMethodMayBeStatic
class TestArray(unittest.TestCase):

    def test_array_init(self):

        # normal initialization
        store = dict()
        init_array(store, shape=100, chunks=10, dtype='<f8')
        a = Array(store)
        assert isinstance(a, Array)
        assert (100,) == a.shape
        assert (10,) == a.chunks
        assert '' == a.path
        assert a.name is None
        assert a.basename is None
        assert store is a.store
        assert "8fecb7a17ea1493d9c1430d04437b4f5b0b34985" == a.hexdigest()

        # initialize at path
        store = dict()
        init_array(store, shape=100, chunks=10, path='foo/bar', dtype='<f8')
        a = Array(store, path='foo/bar')
        assert isinstance(a, Array)
        assert (100,) == a.shape
        assert (10,) == a.chunks
        assert 'foo/bar' == a.path
        assert '/foo/bar' == a.name
        assert 'bar' == a.basename
        assert store is a.store
        assert "8fecb7a17ea1493d9c1430d04437b4f5b0b34985" == a.hexdigest()

        # store not initialized
        store = dict()
        with pytest.raises(ValueError):
            Array(store)

        # group is in the way
        store = dict()
        init_group(store, path='baz')
        with pytest.raises(ValueError):
            Array(store, path='baz')

    def create_array(self, read_only=False, **kwargs):
        store = dict()
        kwargs.setdefault('compressor', Zlib(level=1))
        cache_metadata = kwargs.pop('cache_metadata', True)
        cache_attrs = kwargs.pop('cache_attrs', True)
        init_array(store, **kwargs)
        return Array(store, read_only=read_only, cache_metadata=cache_metadata,
                     cache_attrs=cache_attrs)

    def test_store_has_text_keys(self):
        # Initialize array
        np.random.seed(42)
        z = self.create_array(shape=(1050,), chunks=100, dtype='f8', compressor=[])
        z[:] = np.random.random(z.shape)

        expected_type = str

        for k in z.chunk_store.keys():
            if not isinstance(k, expected_type):  # pragma: no cover
                pytest.fail("Non-text key: %s" % repr(k))

    def test_store_has_binary_values(self):
        # Initialize array
        np.random.seed(42)
        z = self.create_array(shape=(1050,), chunks=100, dtype='f8', compressor=[])
        z[:] = np.random.random(z.shape)

        for v in z.chunk_store.values():
            try:
                ensure_ndarray(v)
            except TypeError:  # pragma: no cover
                pytest.fail("Non-bytes-like value: %s" % repr(v))

    def test_store_has_bytes_values(self):
        # Test that many stores do hold bytes values.
        # Though this is not a strict requirement.
        # Should be disabled by any stores that fail this as needed.

        # Initialize array
        np.random.seed(42)
        z = self.create_array(shape=(1050,), chunks=100, dtype='f8', compressor=[])
        z[:] = np.random.random(z.shape)

        # Check in-memory array only contains `bytes`
        assert all([isinstance(v, bytes) for v in z.chunk_store.values()])

    def test_nbytes_stored(self):

        # dict as store
        z = self.create_array(shape=1000, chunks=100)
        expect_nbytes_stored = sum(buffer_size(v) for v in z.store.values())
        assert expect_nbytes_stored == z.nbytes_stored
        z[:] = 42
        expect_nbytes_stored = sum(buffer_size(v) for v in z.store.values())
        assert expect_nbytes_stored == z.nbytes_stored

        # mess with store
        try:
            z.store[z._key_prefix + 'foo'] = list(range(10))
            assert -1 == z.nbytes_stored
        except TypeError:
            pass

    # noinspection PyStatementEffect
    def test_array_1d(self):
        a = np.arange(1050)
        z = self.create_array(shape=a.shape, chunks=100, dtype=a.dtype)

        # check properties
        assert len(a) == len(z)
        assert a.ndim == z.ndim
        assert a.shape == z.shape
        assert a.dtype == z.dtype
        assert (100,) == z.chunks
        assert a.nbytes == z.nbytes
        assert 11 == z.nchunks
        assert 0 == z.nchunks_initialized
        assert (11,) == z.cdata_shape

        # check empty
        b = z[:]
        assert isinstance(b, np.ndarray)
        assert a.shape == b.shape
        assert a.dtype == b.dtype

        # check attributes
        z.attrs['foo'] = 'bar'
        assert 'bar' == z.attrs['foo']

        # set data
        z[:] = a

        # check properties
        assert a.nbytes == z.nbytes
        assert 11 == z.nchunks
        assert 11 == z.nchunks_initialized

        # check slicing
        assert_array_equal(a, np.array(z))
        assert_array_equal(a, z[:])
        assert_array_equal(a, z[...])
        # noinspection PyTypeChecker
        assert_array_equal(a, z[slice(None)])
        assert_array_equal(a[:10], z[:10])
        assert_array_equal(a[10:20], z[10:20])
        assert_array_equal(a[-10:], z[-10:])
        assert_array_equal(a[:10, ...], z[:10, ...])
        assert_array_equal(a[10:20, ...], z[10:20, ...])
        assert_array_equal(a[-10:, ...], z[-10:, ...])
        assert_array_equal(a[..., :10], z[..., :10])
        assert_array_equal(a[..., 10:20], z[..., 10:20])
        assert_array_equal(a[..., -10:], z[..., -10:])
        # ...across chunk boundaries...
        assert_array_equal(a[:110], z[:110])
        assert_array_equal(a[190:310], z[190:310])
        assert_array_equal(a[-110:], z[-110:])
        # single item
        assert a[0] == z[0]
        assert a[-1] == z[-1]
        # unusual integer items
        assert a[42] == z[np.int64(42)]
        assert a[42] == z[np.int32(42)]
        assert a[42] == z[np.uint64(42)]
        assert a[42] == z[np.uint32(42)]
        # too many indices
        with pytest.raises(IndexError):
            z[:, :]
        with pytest.raises(IndexError):
            z[0, :]
        with pytest.raises(IndexError):
            z[:, 0]
        with pytest.raises(IndexError):
            z[0, 0]
        # only single ellipsis allowed
        with pytest.raises(IndexError):
            z[..., ...]

        # check partial assignment
        b = np.arange(1e5, 2e5)
        z[190:310] = b[190:310]
        assert_array_equal(a[:190], z[:190])
        assert_array_equal(b[190:310], z[190:310])
        assert_array_equal(a[310:], z[310:])

    def test_array_1d_fill_value(self):
        for fill_value in -1, 0, 1, 10:

            a = np.arange(1050)
            f = np.empty_like(a)
            f.fill(fill_value)
            z = self.create_array(shape=a.shape, chunks=100, dtype=a.dtype,
                                  fill_value=fill_value)
            z[190:310] = a[190:310]

            assert_array_equal(f[:190], z[:190])
            assert_array_equal(a[190:310], z[190:310])
            assert_array_equal(f[310:], z[310:])

    def test_array_1d_set_scalar(self):
        # test setting the contents of an array with a scalar value

        # setup
        a = np.zeros(100)
        z = self.create_array(shape=a.shape, chunks=10, dtype=a.dtype)
        z[:] = a
        assert_array_equal(a, z[:])

        for value in -1, 0, 1, 10:
            a[15:35] = value
            z[15:35] = value
            assert_array_equal(a, z[:])
            a[:] = value
            z[:] = value
            assert_array_equal(a, z[:])

    def test_array_1d_selections(self):
        # light test here, full tests in test_indexing

        # setup
        a = np.arange(1050)
        z = self.create_array(shape=a.shape, chunks=100, dtype=a.dtype)
        z[:] = a

        # get
        assert_array_equal(a[50:150], z.get_orthogonal_selection(slice(50, 150)))
        assert_array_equal(a[50:150], z.oindex[50: 150])
        ix = [99, 100, 101]
        bix = np.zeros_like(a, dtype=bool)
        bix[ix] = True
        assert_array_equal(a[ix], z.get_orthogonal_selection(ix))
        assert_array_equal(a[ix], z.oindex[ix])
        assert_array_equal(a[ix], z.get_coordinate_selection(ix))
        assert_array_equal(a[ix], z.vindex[ix])
        assert_array_equal(a[bix], z.get_mask_selection(bix))
        assert_array_equal(a[bix], z.oindex[bix])
        assert_array_equal(a[bix], z.vindex[bix])

        # set
        z.set_orthogonal_selection(slice(50, 150), 1)
        assert_array_equal(1, z[50:150])
        z.oindex[50:150] = 2
        assert_array_equal(2, z[50:150])
        z.set_orthogonal_selection(ix, 3)
        assert_array_equal(3, z.get_coordinate_selection(ix))
        z.oindex[ix] = 4
        assert_array_equal(4, z.oindex[ix])
        z.set_coordinate_selection(ix, 5)
        assert_array_equal(5, z.get_coordinate_selection(ix))
        z.vindex[ix] = 6
        assert_array_equal(6, z.vindex[ix])
        z.set_mask_selection(bix, 7)
        assert_array_equal(7, z.get_mask_selection(bix))
        z.vindex[bix] = 8
        assert_array_equal(8, z.vindex[bix])
        z.oindex[bix] = 9
        assert_array_equal(9, z.oindex[bix])

    # noinspection PyStatementEffect
    def test_array_2d(self):
        a = np.arange(10000).reshape((1000, 10))
        z = self.create_array(shape=a.shape, chunks=(100, 2), dtype=a.dtype)

        # check properties
        assert len(a) == len(z)
        assert a.ndim == z.ndim
        assert a.shape == z.shape
        assert a.dtype == z.dtype
        assert (100, 2) == z.chunks
        assert 0 == z.nchunks_initialized
        assert (10, 5) == z.cdata_shape

        # set data
        z[:] = a

        # check properties
        assert a.nbytes == z.nbytes
        assert 50 == z.nchunks_initialized

        # check array-like
        assert_array_equal(a, np.array(z))

        # check slicing

        # total slice
        assert_array_equal(a, z[:])
        assert_array_equal(a, z[...])
        # noinspection PyTypeChecker
        assert_array_equal(a, z[slice(None)])

        # slice first dimension
        assert_array_equal(a[:10], z[:10])
        assert_array_equal(a[10:20], z[10:20])
        assert_array_equal(a[-10:], z[-10:])
        assert_array_equal(a[:10, :], z[:10, :])
        assert_array_equal(a[10:20, :], z[10:20, :])
        assert_array_equal(a[-10:, :], z[-10:, :])
        assert_array_equal(a[:10, ...], z[:10, ...])
        assert_array_equal(a[10:20, ...], z[10:20, ...])
        assert_array_equal(a[-10:, ...], z[-10:, ...])
        assert_array_equal(a[:10, :, ...], z[:10, :, ...])
        assert_array_equal(a[10:20, :, ...], z[10:20, :, ...])
        assert_array_equal(a[-10:, :, ...], z[-10:, :, ...])

        # slice second dimension
        assert_array_equal(a[:, :2], z[:, :2])
        assert_array_equal(a[:, 2:4], z[:, 2:4])
        assert_array_equal(a[:, -2:], z[:, -2:])
        assert_array_equal(a[..., :2], z[..., :2])
        assert_array_equal(a[..., 2:4], z[..., 2:4])
        assert_array_equal(a[..., -2:], z[..., -2:])
        assert_array_equal(a[:, ..., :2], z[:, ..., :2])
        assert_array_equal(a[:, ..., 2:4], z[:, ..., 2:4])
        assert_array_equal(a[:, ..., -2:], z[:, ..., -2:])

        # slice both dimensions
        assert_array_equal(a[:10, :2], z[:10, :2])
        assert_array_equal(a[10:20, 2:4], z[10:20, 2:4])
        assert_array_equal(a[-10:, -2:], z[-10:, -2:])

        # slicing across chunk boundaries
        assert_array_equal(a[:110], z[:110])
        assert_array_equal(a[190:310], z[190:310])
        assert_array_equal(a[-110:], z[-110:])
        assert_array_equal(a[:110, :], z[:110, :])
        assert_array_equal(a[190:310, :], z[190:310, :])
        assert_array_equal(a[-110:, :], z[-110:, :])
        assert_array_equal(a[:, :3], z[:, :3])
        assert_array_equal(a[:, 3:7], z[:, 3:7])
        assert_array_equal(a[:, -3:], z[:, -3:])
        assert_array_equal(a[:110, :3], z[:110, :3])
        assert_array_equal(a[190:310, 3:7], z[190:310, 3:7])
        assert_array_equal(a[-110:, -3:], z[-110:, -3:])

        # single row/col/item
        assert_array_equal(a[0], z[0])
        assert_array_equal(a[-1], z[-1])
        assert_array_equal(a[:, 0], z[:, 0])
        assert_array_equal(a[:, -1], z[:, -1])
        assert a[0, 0] == z[0, 0]
        assert a[-1, -1] == z[-1, -1]

        # too many indices
        with pytest.raises(IndexError):
            z[:, :, :]
        with pytest.raises(IndexError):
            z[0, :, :]
        with pytest.raises(IndexError):
            z[:, 0, :]
        with pytest.raises(IndexError):
            z[:, :, 0]
        with pytest.raises(IndexError):
            z[0, 0, 0]
        # only single ellipsis allowed
        with pytest.raises(IndexError):
            z[..., ...]

        # check partial assignment
        b = np.arange(10000, 20000).reshape((1000, 10))
        z[190:310, 3:7] = b[190:310, 3:7]
        assert_array_equal(a[:190], z[:190])
        assert_array_equal(a[:, :3], z[:, :3])
        assert_array_equal(b[190:310, 3:7], z[190:310, 3:7])
        assert_array_equal(a[310:], z[310:])
        assert_array_equal(a[:, 7:], z[:, 7:])

    def test_array_2d_edge_case(self):
        # this fails with filters - chunks extend beyond edge of array, messes with delta
        # filter if no fill value?
        shape = 1000, 10
        chunks = 300, 30
        dtype = 'i8'
        z = self.create_array(shape=shape, dtype=dtype, chunks=chunks)
        z[:] = 0
        expect = np.zeros(shape, dtype=dtype)
        actual = z[:]
        assert_array_equal(expect, actual)

    def test_array_2d_partial(self):
        z = self.create_array(shape=(1000, 10), chunks=(100, 2), dtype='i4',
                              fill_value=0)

        # check partial assignment, single row
        c = np.arange(z.shape[1])
        z[0, :] = c
        with pytest.raises(ValueError):
            # N.B., NumPy allows this, but we'll be strict for now
            z[2:3] = c
        with pytest.raises(ValueError):
            # N.B., NumPy allows this, but we'll be strict for now
            z[-1:] = c
        z[2:3] = c[None, :]
        z[-1:] = c[None, :]
        assert_array_equal(c, z[0, :])
        assert_array_equal(c, z[2, :])
        assert_array_equal(c, z[-1, :])

        # check partial assignment, single column
        d = np.arange(z.shape[0])
        z[:, 0] = d
        with pytest.raises(ValueError):
            z[:, 2:3] = d
        with pytest.raises(ValueError):
            z[:, -1:] = d
        z[:, 2:3] = d[:, None]
        z[:, -1:] = d[:, None]
        assert_array_equal(d, z[:, 0])
        assert_array_equal(d, z[:, 2])
        assert_array_equal(d, z[:, -1])

        # check single item assignment
        z[0, 0] = -1
        z[2, 2] = -1
        z[-1, -1] = -1
        assert -1 == z[0, 0]
        assert -1 == z[2, 2]
        assert -1 == z[-1, -1]

    def test_array_order(self):

        # 1D
        a = np.arange(1050)
        for order in 'C', 'F':
            z = self.create_array(shape=a.shape, chunks=100, dtype=a.dtype,
                                  order=order)
            assert order == z.order
            if order == 'F':
                assert z[:].flags.f_contiguous
            else:
                assert z[:].flags.c_contiguous
            z[:] = a
            assert_array_equal(a, z[:])

        # 2D
        a = np.arange(10000).reshape((100, 100))
        for order in 'C', 'F':
            z = self.create_array(shape=a.shape, chunks=(10, 10),
                                  dtype=a.dtype, order=order)
            assert order == z.order
            if order == 'F':
                assert z[:].flags.f_contiguous
            else:
                assert z[:].flags.c_contiguous
            z[:] = a
            actual = z[:]
            assert_array_equal(a, actual)

    def test_setitem_data_not_shared(self):
        # check that data don't end up being shared with another array
        # https://github.com/alimanfoo/zarr/issues/79
        z = self.create_array(shape=20, chunks=10, dtype='i4')
        a = np.arange(20, dtype='i4')
        z[:] = a
        assert_array_equal(z[:], np.arange(20, dtype='i4'))
        a[:] = 0
        assert_array_equal(z[:], np.arange(20, dtype='i4'))

    def test_hexdigest(self):
        # Check basic 1-D array
        z = self.create_array(shape=(1050,), chunks=100, dtype='<i4')
        assert '063b02ff8d9d3bab6da932ad5828b506ef0a6578' == z.hexdigest()

        # Check basic 1-D array with different type
        z = self.create_array(shape=(1050,), chunks=100, dtype='<f4')
        assert 'f97b84dc9ffac807415f750100108764e837bb82' == z.hexdigest()

        # Check basic 2-D array
        z = self.create_array(shape=(20, 35,), chunks=10, dtype='<i4')
        assert 'c7190ad2bea1e9d2e73eaa2d3ca9187be1ead261' == z.hexdigest()

        # Check basic 1-D array with some data
        z = self.create_array(shape=(1050,), chunks=100, dtype='<i4')
        z[200:400] = np.arange(200, 400, dtype='i4')
        assert '14470724dca6c1837edddedc490571b6a7f270bc' == z.hexdigest()

        # Check basic 1-D array with attributes
        z = self.create_array(shape=(1050,), chunks=100, dtype='<i4')
        z.attrs['foo'] = 'bar'
        assert '2a1046dd99b914459b3e86be9dde05027a07d209' == z.hexdigest()

    def test_resize_1d(self):

        z = self.create_array(shape=105, chunks=10, dtype='i4',
                              fill_value=0)
        a = np.arange(105, dtype='i4')
        z[:] = a
        assert (105,) == z.shape
        assert (105,) == z[:].shape
        assert np.dtype('i4') == z.dtype
        assert np.dtype('i4') == z[:].dtype
        assert (10,) == z.chunks
        assert_array_equal(a, z[:])

        z.resize(205)
        assert (205,) == z.shape
        assert (205,) == z[:].shape
        assert np.dtype('i4') == z.dtype
        assert np.dtype('i4') == z[:].dtype
        assert (10,) == z.chunks
        assert_array_equal(a, z[:105])
        assert_array_equal(np.zeros(100, dtype='i4'), z[105:])

        z.resize(55)
        assert (55,) == z.shape
        assert (55,) == z[:].shape
        assert np.dtype('i4') == z.dtype
        assert np.dtype('i4') == z[:].dtype
        assert (10,) == z.chunks
        assert_array_equal(a[:55], z[:])

        # via shape setter
        z.shape = (105,)
        assert (105,) == z.shape
        assert (105,) == z[:].shape

    def test_resize_2d(self):

        z = self.create_array(shape=(105, 105), chunks=(10, 10), dtype='i4',
                              fill_value=0)
        a = np.arange(105*105, dtype='i4').reshape((105, 105))
        z[:] = a
        assert (105, 105) == z.shape
        assert (105, 105) == z[:].shape
        assert np.dtype('i4') == z.dtype
        assert np.dtype('i4') == z[:].dtype
        assert (10, 10) == z.chunks
        assert_array_equal(a, z[:])

        z.resize((205, 205))
        assert (205, 205) == z.shape
        assert (205, 205) == z[:].shape
        assert np.dtype('i4') == z.dtype
        assert np.dtype('i4') == z[:].dtype
        assert (10, 10) == z.chunks
        assert_array_equal(a, z[:105, :105])
        assert_array_equal(np.zeros((100, 205), dtype='i4'), z[105:, :])
        assert_array_equal(np.zeros((205, 100), dtype='i4'), z[:, 105:])

        z.resize((55, 55))
        assert (55, 55) == z.shape
        assert (55, 55) == z[:].shape
        assert np.dtype('i4') == z.dtype
        assert np.dtype('i4') == z[:].dtype
        assert (10, 10) == z.chunks
        assert_array_equal(a[:55, :55], z[:])

        z.resize((55, 1))
        assert (55, 1) == z.shape
        assert (55, 1) == z[:].shape
        assert np.dtype('i4') == z.dtype
        assert np.dtype('i4') == z[:].dtype
        assert (10, 10) == z.chunks
        assert_array_equal(a[:55, :1], z[:])

        # via shape setter
        z.shape = (105, 105)
        assert (105, 105) == z.shape
        assert (105, 105) == z[:].shape

    def test_append_1d(self):

        a = np.arange(105)
        z = self.create_array(shape=a.shape, chunks=10, dtype=a.dtype)
        z[:] = a
        assert a.shape == z.shape
        assert a.dtype == z.dtype
        assert (10,) == z.chunks
        assert_array_equal(a, z[:])

        b = np.arange(105, 205)
        e = np.append(a, b)
        z.append(b)
        assert e.shape == z.shape
        assert e.dtype == z.dtype
        assert (10,) == z.chunks
        assert_array_equal(e, z[:])

        # check append handles array-like
        c = [1, 2, 3]
        f = np.append(e, c)
        z.append(c)
        assert f.shape == z.shape
        assert f.dtype == z.dtype
        assert (10,) == z.chunks
        assert_array_equal(f, z[:])

    def test_append_2d(self):

        a = np.arange(105*105, dtype='i4').reshape((105, 105))
        z = self.create_array(shape=a.shape, chunks=(10, 10), dtype=a.dtype)
        z[:] = a
        assert a.shape == z.shape
        assert a.dtype == z.dtype
        assert (10, 10) == z.chunks
        actual = z[:]
        assert_array_equal(a, actual)

        b = np.arange(105*105, 2*105*105, dtype='i4').reshape((105, 105))
        e = np.append(a, b, axis=0)
        z.append(b)
        assert e.shape == z.shape
        assert e.dtype == z.dtype
        assert (10, 10) == z.chunks
        actual = z[:]
        assert_array_equal(e, actual)

    def test_append_2d_axis(self):

        a = np.arange(105*105, dtype='i4').reshape((105, 105))
        z = self.create_array(shape=a.shape, chunks=(10, 10), dtype=a.dtype)
        z[:] = a
        assert a.shape == z.shape
        assert a.dtype == z.dtype
        assert (10, 10) == z.chunks
        assert_array_equal(a, z[:])

        b = np.arange(105*105, 2*105*105, dtype='i4').reshape((105, 105))
        e = np.append(a, b, axis=1)
        z.append(b, axis=1)
        assert e.shape == z.shape
        assert e.dtype == z.dtype
        assert (10, 10) == z.chunks
        assert_array_equal(e, z[:])

    def test_append_bad_shape(self):
        a = np.arange(100)
        z = self.create_array(shape=a.shape, chunks=10, dtype=a.dtype)
        z[:] = a
        b = a.reshape(10, 10)
        with pytest.raises(ValueError):
            z.append(b)

    def test_read_only(self):

        z = self.create_array(shape=1000, chunks=100)
        assert not z.read_only

        z = self.create_array(shape=1000, chunks=100, read_only=True)
        assert z.read_only
        with pytest.raises(PermissionError):
            z[:] = 42
        with pytest.raises(PermissionError):
            z.resize(2000)
        with pytest.raises(PermissionError):
            z.append(np.arange(1000))
        with pytest.raises(PermissionError):
            z.set_basic_selection(Ellipsis, 42)
        with pytest.raises(PermissionError):
            z.set_orthogonal_selection([0, 1, 2], 42)
        with pytest.raises(PermissionError):
            z.oindex[[0, 1, 2]] = 42
        with pytest.raises(PermissionError):
            z.set_coordinate_selection([0, 1, 2], 42)
        with pytest.raises(PermissionError):
            z.vindex[[0, 1, 2]] = 42
        with pytest.raises(PermissionError):
            z.set_mask_selection(np.ones(z.shape, dtype=bool), 42)

    def test_pickle(self):

        # setup array
        z = self.create_array(shape=1000, chunks=100, dtype=int, cache_metadata=False,
                              cache_attrs=False)
        shape = z.shape
        chunks = z.chunks
        dtype = z.dtype
        compressor_config = None
        if z.compressor:
            compressor_config = z.compressor.get_config()
        fill_value = z.fill_value
        cache_metadata = z._cache_metadata
        attrs_cache = z.attrs.cache
        a = np.random.randint(0, 1000, 1000)
        z[:] = a

        # round trip through pickle
        dump = pickle.dumps(z)
        # some stores cannot be opened twice at the same time, need to close
        # store before can round-trip through pickle
        if hasattr(z.store, 'close'):
            z.store.close()
        z2 = pickle.loads(dump)

        # verify
        assert shape == z2.shape
        assert chunks == z2.chunks
        assert dtype == z2.dtype
        if z2.compressor:
            assert compressor_config == z2.compressor.get_config()
        assert fill_value == z2.fill_value
        assert cache_metadata == z2._cache_metadata
        assert attrs_cache == z2.attrs.cache
        assert_array_equal(a, z2[:])

    def test_np_ufuncs(self):
        z = self.create_array(shape=(100, 100), chunks=(10, 10))
        a = np.arange(10000).reshape(100, 100)
        z[:] = a

        assert np.sum(a) == np.sum(z)
        assert_array_equal(np.sum(a, axis=0), np.sum(z, axis=0))
        assert np.mean(a) == np.mean(z)
        assert_array_equal(np.mean(a, axis=1), np.mean(z, axis=1))
        condition = np.random.randint(0, 2, size=100, dtype=bool)
        assert_array_equal(np.compress(condition, a, axis=0),
                           np.compress(condition, z, axis=0))
        indices = np.random.choice(100, size=50, replace=True)
        assert_array_equal(np.take(a, indices, axis=1),
                           np.take(z, indices, axis=1))

        # use zarr array as indices or condition
        zc = self.create_array(shape=condition.shape, dtype=condition.dtype,
                               chunks=10, filters=None)
        zc[:] = condition
        assert_array_equal(np.compress(condition, a, axis=0),
                           np.compress(zc, a, axis=0))
        zi = self.create_array(shape=indices.shape, dtype=indices.dtype,
                               chunks=10, filters=None)
        zi[:] = indices
        # this triggers __array__() call with dtype argument
        assert_array_equal(np.take(a, indices, axis=1),
                           np.take(a, zi, axis=1))

    # noinspection PyStatementEffect
    def test_0len_dim_1d(self):
        # Test behaviour for 1D array with zero-length dimension.

        z = self.create_array(shape=0, fill_value=0)
        a = np.zeros(0)
        assert a.ndim == z.ndim
        assert a.shape == z.shape
        assert a.dtype == z.dtype
        assert a.size == z.size
        assert 0 == z.nchunks

        # cannot make a good decision when auto-chunking if a dimension has zero length,
        # fall back to 1 for now
        assert (1,) == z.chunks

        # check __getitem__
        assert isinstance(z[:], np.ndarray)
        assert_array_equal(a, np.array(z))
        assert_array_equal(a, z[:])
        assert_array_equal(a, z[...])
        assert_array_equal(a[0:0], z[0:0])
        with pytest.raises(IndexError):
            z[0]

        # check __setitem__
        # these should succeed but do nothing
        z[:] = 42
        z[...] = 42
        # this should error
        with pytest.raises(IndexError):
            z[0] = 42

    # noinspection PyStatementEffect
    def test_0len_dim_2d(self):
        # Test behavioud for 2D array with a zero-length dimension.

        z = self.create_array(shape=(10, 0), fill_value=0)
        a = np.zeros((10, 0))
        assert a.ndim == z.ndim
        assert a.shape == z.shape
        assert a.dtype == z.dtype
        assert a.size == z.size
        assert 0 == z.nchunks

        # cannot make a good decision when auto-chunking if a dimension has zero length,
        # fall back to 1 for now
        assert (10, 1) == z.chunks

        # check __getitem__
        assert isinstance(z[:], np.ndarray)
        assert_array_equal(a, np.array(z))
        assert_array_equal(a, z[:])
        assert_array_equal(a, z[...])
        assert_array_equal(a[0], z[0])
        assert_array_equal(a[0, 0:0], z[0, 0:0])
        assert_array_equal(a[0, :], z[0, :])
        assert_array_equal(a[0, 0:0], z[0, 0:0])
        with pytest.raises(IndexError):
            z[:, 0]

        # check __setitem__
        # these should succeed but do nothing
        z[:] = 42
        z[...] = 42
        z[0, :] = 42
        # this should error
        with pytest.raises(IndexError):
            z[:, 0] = 42

    # noinspection PyStatementEffect
    def test_array_0d(self):
        # test behaviour for array with 0 dimensions

        # setup
        a = np.zeros(())
        z = self.create_array(shape=(), dtype=a.dtype, fill_value=0)

        # check properties
        assert a.ndim == z.ndim
        assert a.shape == z.shape
        assert a.size == z.size
        assert a.dtype == z.dtype
        assert a.nbytes == z.nbytes
        with pytest.raises(TypeError):
            len(z)
        assert () == z.chunks
        assert 1 == z.nchunks
        assert (1,) == z.cdata_shape
        # compressor always None - no point in compressing a single value
        assert z.compressor is None

        # check __getitem__
        b = z[...]
        assert isinstance(b, np.ndarray)
        assert a.shape == b.shape
        assert a.dtype == b.dtype
        assert_array_equal(a, np.array(z))
        assert_array_equal(a, z[...])
        assert a[()] == z[()]
        with pytest.raises(IndexError):
            z[0]
        with pytest.raises(IndexError):
            z[:]

        # check __setitem__
        z[...] = 42
        assert 42 == z[()]
        z[()] = 43
        assert 43 == z[()]
        with pytest.raises(IndexError):
            z[0] = 42
        with pytest.raises(IndexError):
            z[:] = 42
        with pytest.raises(ValueError):
            z[...] = np.array([1, 2, 3])

    def test_nchunks_initialized(self):

        z = self.create_array(shape=100, chunks=10)
        assert 0 == z.nchunks_initialized
        # manually put something into the store to confuse matters
        z.store['foo'] = b'bar'
        assert 0 == z.nchunks_initialized
        z[:] = 42
        assert 10 == z.nchunks_initialized

    def test_array_dtype_shape(self):

        dt = "(2, 2)f4"
        # setup some data
        d = np.array([((0, 1),
                       (1, 2)),
                      ((1, 2),
                       (2, 3)),
                      ((2, 3),
                       (3, 4))],
                     dtype=dt)

        for a in (d, d[:0]):
            for fill_value in None, 0:
                z = self.create_array(shape=a.shape[:-2], chunks=2, dtype=dt, fill_value=fill_value)
                assert len(a) == len(z)
                if fill_value is not None:
                    assert fill_value == z.fill_value
                z[...] = a
                assert_array_equal(a, z[...])

    def check_structured_array(self, d, fill_values):
        for a in (d, d[:0]):
            for fill_value in fill_values:
                z = self.create_array(shape=a.shape, chunks=2, dtype=a.dtype, fill_value=fill_value)
                assert len(a) == len(z)
                assert a.shape == z.shape
                assert a.dtype == z.dtype

                # check use of fill value before array is initialised with data
                if fill_value is not None:
                    if fill_value == b'':
                        # numpy 1.14 compatibility
                        np_fill_value = np.array(fill_value, dtype=a.dtype.str).view(a.dtype)[()]
                    else:
                        np_fill_value = np.array(fill_value, dtype=a.dtype)[()]
                    assert np_fill_value == z.fill_value
                    if len(a):
                        assert np_fill_value == z[0]
                        assert np_fill_value == z[-1]
                        empty = np.empty_like(a)
                        empty[:] = np_fill_value
                        assert empty[0] == z[0]
                        assert_array_equal(empty[0:2], z[0:2])
                        assert_array_equal(empty, z[...])
                        for f in a.dtype.names:
                            assert_array_equal(empty[f], z[f])

                # store data in array
                z[...] = a

                # check stored data
                if len(a):
                    assert a[0] == z[0]
                    assert a[-1] == z[-1]
                    assert_array_equal(a[0:2], z[0:2])
                    assert_array_equal(a, z[...])
                    for f in a.dtype.names:
                        assert_array_equal(a[f], z[f])

    def test_structured_array(self):
        d = np.array([(b'aaa', 1, 4.2),
                      (b'bbb', 2, 8.4),
                      (b'ccc', 3, 12.6)],
                     dtype=[('foo', 'S3'), ('bar', 'i4'), ('baz', 'f8')])
        fill_values = None, b'', (b'zzz', 42, 16.8)
        self.check_structured_array(d, fill_values)

    def test_structured_array_subshapes(self):
        d = np.array([(0, ((0, 1, 2), (1, 2, 3)), b'aaa'),
                      (1, ((1, 2, 3), (2, 3, 4)), b'bbb'),
                      (2, ((2, 3, 4), (3, 4, 5)), b'ccc')],
                     dtype=[('foo', 'i8'), ('bar', '(2, 3)f4'), ('baz', 'S3')])
        fill_values = None, b'', (0, ((0, 0, 0), (1, 1, 1)), b'zzz')
        self.check_structured_array(d, fill_values)

    def test_structured_array_nested(self):
        d = np.array([(0, (0, ((0, 1), (1, 2), (2, 3)), 0), b'aaa'),
                      (1, (1, ((1, 2), (2, 3), (3, 4)), 1), b'bbb'),
                      (2, (2, ((2, 3), (3, 4), (4, 5)), 2), b'ccc')],
                     dtype=[('foo', 'i8'), ('bar', [('foo', 'i4'), ('bar', '(3, 2)f4'),
                            ('baz', 'u1')]), ('baz', 'S3')])
        fill_values = None, b'', (0, (0, ((0, 0), (1, 1), (2, 2)), 0), b'zzz')
        self.check_structured_array(d, fill_values)

    def test_dtypes(self):

        # integers
        for dtype in 'u1', 'u2', 'u4', 'u8', 'i1', 'i2', 'i4', 'i8':
            z = self.create_array(shape=10, chunks=3, dtype=dtype)
            assert z.dtype == np.dtype(dtype)
            a = np.arange(z.shape[0], dtype=dtype)
            z[:] = a
            assert_array_equal(a, z[:])

        # floats
        for dtype in 'f2', 'f4', 'f8':
            z = self.create_array(shape=10, chunks=3, dtype=dtype)
            assert z.dtype == np.dtype(dtype)
            a = np.linspace(0, 1, z.shape[0], dtype=dtype)
            z[:] = a
            assert_array_almost_equal(a, z[:])

        # complex
        for dtype in 'c8', 'c16':
            z = self.create_array(shape=10, chunks=3, dtype=dtype)
            assert z.dtype == np.dtype(dtype)
            a = np.linspace(0, 1, z.shape[0], dtype=dtype)
            a -= 1j * a
            z[:] = a
            assert_array_almost_equal(a, z[:])

        # datetime, timedelta
        for base_type in 'Mm':
            for resolution in 'D', 'us', 'ns':
                dtype = '{}8[{}]'.format(base_type, resolution)
                z = self.create_array(shape=100, dtype=dtype, fill_value=0)
                assert z.dtype == np.dtype(dtype)
                a = np.random.randint(np.iinfo('i8').min, np.iinfo('i8').max,
                                      size=z.shape[0],
                                      dtype='i8').view(dtype)
                z[:] = a
                assert_array_equal(a, z[:])

        # check that datetime generic units are not allowed
        with pytest.raises(ValueError):
            self.create_array(shape=100, dtype='M8')
        with pytest.raises(ValueError):
            self.create_array(shape=100, dtype='m8')

    def test_object_arrays(self):

        # an object_codec is required for object arrays
        with pytest.raises(ValueError):
            self.create_array(shape=10, chunks=3, dtype=object)

        # an object_codec is required for object arrays, but allow to be provided via
        # filters to maintain API backwards compatibility
        with pytest.warns(FutureWarning):
            self.create_array(shape=10, chunks=3, dtype=object, filters=[MsgPack()])

        # create an object array using msgpack
        z = self.create_array(shape=10, chunks=3, dtype=object, object_codec=MsgPack())
        z[0] = 'foo'
        assert z[0] == 'foo'
        z[1] = b'bar'
        assert z[1] == b'bar'
        z[2] = 1
        assert z[2] == 1
        z[3] = [2, 4, 6, 'baz']
        assert z[3] == [2, 4, 6, 'baz']
        z[4] = {'a': 'b', 'c': 'd'}
        assert z[4] == {'a': 'b', 'c': 'd'}
        a = z[:]
        assert a.dtype == object

        # create an object array using pickle
        z = self.create_array(shape=10, chunks=3, dtype=object, object_codec=Pickle())
        z[0] = 'foo'
        assert z[0] == 'foo'
        z[1] = b'bar'
        assert z[1] == b'bar'
        z[2] = 1
        assert z[2] == 1
        z[3] = [2, 4, 6, 'baz']
        assert z[3] == [2, 4, 6, 'baz']
        z[4] = {'a': 'b', 'c': 'd'}
        assert z[4] == {'a': 'b', 'c': 'd'}
        a = z[:]
        assert a.dtype == object

        # create an object array using JSON
        z = self.create_array(shape=10, chunks=3, dtype=object, object_codec=JSON())
        z[0] = 'foo'
        assert z[0] == 'foo'
        # z[1] = b'bar'
        # assert z[1] == b'bar'  # not supported for JSON
        z[2] = 1
        assert z[2] == 1
        z[3] = [2, 4, 6, 'baz']
        assert z[3] == [2, 4, 6, 'baz']
        z[4] = {'a': 'b', 'c': 'd'}
        assert z[4] == {'a': 'b', 'c': 'd'}
        a = z[:]
        assert a.dtype == object

    def test_object_arrays_vlen_text(self):

        data = np.array(greetings * 1000, dtype=object)

        z = self.create_array(shape=data.shape, dtype=object, object_codec=VLenUTF8())
        z[0] = u'foo'
        assert z[0] == u'foo'
        z[1] = u'bar'
        assert z[1] == u'bar'
        z[2] = u'baz'
        assert z[2] == u'baz'
        z[:] = data
        a = z[:]
        assert a.dtype == object
        assert_array_equal(data, a)

        # convenience API
        z = self.create_array(shape=data.shape, dtype=str)
        assert z.dtype == object
        assert isinstance(z.filters[0], VLenUTF8)
        z[:] = data
        assert_array_equal(data, z[:])

        z = self.create_array(shape=data.shape, dtype=object, object_codec=MsgPack())
        z[:] = data
        assert_array_equal(data, z[:])

        z = self.create_array(shape=data.shape, dtype=object, object_codec=JSON())
        z[:] = data
        assert_array_equal(data, z[:])

        z = self.create_array(shape=data.shape, dtype=object, object_codec=Pickle())
        z[:] = data
        assert_array_equal(data, z[:])

        z = self.create_array(shape=data.shape, dtype=object,
                              object_codec=Categorize(greetings, dtype=object))
        z[:] = data
        assert_array_equal(data, z[:])

    def test_object_arrays_vlen_bytes(self):

        greetings_bytes = [g.encode('utf8') for g in greetings]
        data = np.array(greetings_bytes * 1000, dtype=object)

        z = self.create_array(shape=data.shape, dtype=object, object_codec=VLenBytes())
        z[0] = b'foo'
        assert z[0] == b'foo'
        z[1] = b'bar'
        assert z[1] == b'bar'
        z[2] = b'baz'
        assert z[2] == b'baz'
        z[:] = data
        a = z[:]
        assert a.dtype == object
        assert_array_equal(data, a)

        # convenience API
        z = self.create_array(shape=data.shape, dtype=bytes)
        assert z.dtype == object
        assert isinstance(z.filters[0], VLenBytes)
        z[:] = data
        assert_array_equal(data, z[:])

        z = self.create_array(shape=data.shape, dtype=object, object_codec=Pickle())
        z[:] = data
        assert_array_equal(data, z[:])

    def test_object_arrays_vlen_array(self):

        data = np.array([np.array([1, 3, 7]),
                         np.array([5]),
                         np.array([2, 8, 12])] * 1000, dtype=object)

        def compare_arrays(expected, actual, item_dtype):
            assert isinstance(actual, np.ndarray)
            assert actual.dtype == object
            assert actual.shape == expected.shape
            for ev, av in zip(expected.flat, actual.flat):
                assert isinstance(av, np.ndarray)
                assert_array_equal(ev, av)
                assert av.dtype == item_dtype

        codecs = VLenArray(int), VLenArray('<u4')
        for codec in codecs:
            z = self.create_array(shape=data.shape, dtype=object, object_codec=codec)
            z[0] = np.array([4, 7])
            assert_array_equal(np.array([4, 7]), z[0])
            z[:] = data
            a = z[:]
            assert a.dtype == object
            compare_arrays(data, a, codec.dtype)

        # convenience API
        for item_type in 'int', '<u4':
            z = self.create_array(shape=data.shape, dtype='array:{}'.format(item_type))
            assert z.dtype == object
            assert isinstance(z.filters[0], VLenArray)
            assert z.filters[0].dtype == np.dtype(item_type)
            z[:] = data
            compare_arrays(data, z[:], np.dtype(item_type))

    def test_object_arrays_danger(self):

        # do something dangerous - manually force an object array with no object codec
        z = self.create_array(shape=5, chunks=2, dtype=object, fill_value=0,
                              object_codec=MsgPack())
        z._filters = None  # wipe filters
        with pytest.raises(RuntimeError):
            z[0] = 'foo'
        with pytest.raises(RuntimeError):
            z[:] = 42

        # do something else dangerous
        data = greetings * 10
        for compressor in Zlib(1), Blosc():
            z = self.create_array(shape=len(data), chunks=30, dtype=object,
                                  object_codec=Categorize(greetings,
                                                          dtype=object),
                                  compressor=compressor)
            z[:] = data
            v = z.view(filters=[])
            with pytest.raises(RuntimeError):
                # noinspection PyStatementEffect
                v[:]

    def test_object_codec_warnings(self):

        with pytest.warns(UserWarning):
            # provide object_codec, but not object dtype
            self.create_array(shape=10, chunks=5, dtype='i4', object_codec=JSON())

    def test_zero_d_iter(self):
        a = np.array(1, dtype=int)
        z = self.create_array(shape=a.shape, dtype=int)
        z[...] = a
        with pytest.raises(TypeError):
            # noinspection PyStatementEffect
            list(a)
        with pytest.raises(TypeError):
            # noinspection PyStatementEffect
            list(z)

    def test_iter(self):
        params = (
            ((1,), (1,)),
            ((2,), (1,)),
            ((1,), (2,)),
            ((3,), (3,)),
            ((1000,), (100,)),
            ((100,), (1000,)),
            ((1, 100), (1, 1)),
            ((1, 0), (1, 1)),
            ((0, 1), (1, 1)),
            ((0, 1), (2, 1)),
            ((100, 1), (3, 1)),
            ((100, 100), (10, 10)),
            ((10, 10, 10), (3, 3, 3)),
        )
        for shape, chunks in params:
            z = self.create_array(shape=shape, chunks=chunks, dtype=int)
            a = np.arange(np.product(shape)).reshape(shape)
            z[:] = a
            for expect, actual in zip_longest(a, z):
                assert_array_equal(expect, actual)

    def test_compressors(self):
        compressors = [
            None, BZ2(), Blosc(), LZ4(), Zlib(), GZip()
        ]
        if LZMA:
            compressors.append(LZMA())
        for compressor in compressors:
            a = self.create_array(shape=1000, chunks=100, compressor=compressor)
            a[0:100] = 1
            assert np.all(a[0:100] == 1)
            a[:] = 1
            assert np.all(a[:] == 1)

    def test_endian(self):
        dtype = np.dtype('float32')
        a1 = self.create_array(shape=1000, chunks=100, dtype=dtype.newbyteorder('<'))
        a1[:] = 1
        x1 = a1[:]
        a2 = self.create_array(shape=1000, chunks=100, dtype=dtype.newbyteorder('>'))
        a2[:] = 1
        x2 = a2[:]
        assert_array_equal(x1, x2)

    def test_attributes(self):
        a = self.create_array(shape=10, chunks=10, dtype='i8')
        a.attrs['foo'] = 'bar'
        attrs = json_loads(a.store[a.attrs.key])
        assert 'foo' in attrs and attrs['foo'] == 'bar'
        a.attrs['bar'] = 'foo'
        attrs = json_loads(a.store[a.attrs.key])
        assert 'foo' in attrs and attrs['foo'] == 'bar'
        assert 'bar' in attrs and attrs['bar'] == 'foo'


class TestArrayWithPath(TestArray):

    @staticmethod
    def create_array(read_only=False, **kwargs):
        store = dict()
        cache_metadata = kwargs.pop('cache_metadata', True)
        cache_attrs = kwargs.pop('cache_attrs', True)
        init_array(store, path='foo/bar', **kwargs)
        return Array(store, path='foo/bar', read_only=read_only,
                     cache_metadata=cache_metadata, cache_attrs=cache_attrs)

    def test_hexdigest(self):
        # Check basic 1-D array
        z = self.create_array(shape=(1050,), chunks=100, dtype='<i4')
        assert 'f710da18d45d38d4aaf2afd7fb822fdd73d02957' == z.hexdigest()

        # Check basic 1-D array with different type
        z = self.create_array(shape=(1050,), chunks=100, dtype='<f4')
        assert '1437428e69754b1e1a38bd7fc9e43669577620db' == z.hexdigest()

        # Check basic 2-D array
        z = self.create_array(shape=(20, 35,), chunks=10, dtype='<i4')
        assert '6c530b6b9d73e108cc5ee7b6be3d552cc994bdbe' == z.hexdigest()

        # Check basic 1-D array with some data
        z = self.create_array(shape=(1050,), chunks=100, dtype='<i4')
        z[200:400] = np.arange(200, 400, dtype='i4')
        assert '4c0a76fb1222498e09dcd92f7f9221d6cea8b40e' == z.hexdigest()

        # Check basic 1-D array with attributes
        z = self.create_array(shape=(1050,), chunks=100, dtype='<i4')
        z.attrs['foo'] = 'bar'
        assert '05b0663ffe1785f38d3a459dec17e57a18f254af' == z.hexdigest()

    def test_nbytes_stored(self):

        # dict as store
        z = self.create_array(shape=1000, chunks=100)
        expect_nbytes_stored = sum(buffer_size(v)
                                   for k, v in z.store.items()
                                   if k.startswith('foo/bar/'))
        assert expect_nbytes_stored == z.nbytes_stored
        z[:] = 42
        expect_nbytes_stored = sum(buffer_size(v)
                                   for k, v in z.store.items()
                                   if k.startswith('foo/bar/'))
        assert expect_nbytes_stored == z.nbytes_stored

        # mess with store
        z.store[z._key_prefix + 'foo'] = list(range(10))
        assert -1 == z.nbytes_stored


class TestArrayWithChunkStore(TestArray):

    @staticmethod
    def create_array(read_only=False, **kwargs):
        store = dict()
        # separate chunk store
        chunk_store = dict()
        cache_metadata = kwargs.pop('cache_metadata', True)
        cache_attrs = kwargs.pop('cache_attrs', True)
        init_array(store, chunk_store=chunk_store, **kwargs)
        return Array(store, read_only=read_only, chunk_store=chunk_store,
                     cache_metadata=cache_metadata, cache_attrs=cache_attrs)

    def test_hexdigest(self):
        # Check basic 1-D array
        z = self.create_array(shape=(1050,), chunks=100, dtype='<i4')
        assert 'f710da18d45d38d4aaf2afd7fb822fdd73d02957' == z.hexdigest()

        # Check basic 1-D array with different type
        z = self.create_array(shape=(1050,), chunks=100, dtype='<f4')
        assert '1437428e69754b1e1a38bd7fc9e43669577620db' == z.hexdigest()

        # Check basic 2-D array
        z = self.create_array(shape=(20, 35,), chunks=10, dtype='<i4')
        assert '6c530b6b9d73e108cc5ee7b6be3d552cc994bdbe' == z.hexdigest()

        # Check basic 1-D array with some data
        z = self.create_array(shape=(1050,), chunks=100, dtype='<i4')
        z[200:400] = np.arange(200, 400, dtype='i4')
        assert '4c0a76fb1222498e09dcd92f7f9221d6cea8b40e' == z.hexdigest()

        # Check basic 1-D array with attributes
        z = self.create_array(shape=(1050,), chunks=100, dtype='<i4')
        z.attrs['foo'] = 'bar'
        assert '05b0663ffe1785f38d3a459dec17e57a18f254af' == z.hexdigest()

    def test_nbytes_stored(self):

        z = self.create_array(shape=1000, chunks=100)
        expect_nbytes_stored = sum(buffer_size(v) for v in z.store.values())
        expect_nbytes_stored += sum(buffer_size(v)
                                    for v in z.chunk_store.values())
        assert expect_nbytes_stored == z.nbytes_stored
        z[:] = 42
        expect_nbytes_stored = sum(buffer_size(v) for v in z.store.values())
        expect_nbytes_stored += sum(buffer_size(v)
                                    for v in z.chunk_store.values())
        assert expect_nbytes_stored == z.nbytes_stored

        # mess with store
        z.chunk_store[z._key_prefix + 'foo'] = list(range(10))
        assert -1 == z.nbytes_stored


class TestArrayWithDirectoryStore(TestArray):

    @staticmethod
    def create_array(read_only=False, **kwargs):
        path = mkdtemp()
        atexit.register(shutil.rmtree, path)
        store = DirectoryStore(path)
        cache_metadata = kwargs.pop('cache_metadata', True)
        cache_attrs = kwargs.pop('cache_attrs', True)
        kwargs.setdefault('compressor', Zlib(1))
        init_array(store, **kwargs)
        return Array(store, read_only=read_only, cache_metadata=cache_metadata,
                     cache_attrs=cache_attrs)

    def test_nbytes_stored(self):

        # dict as store
        z = self.create_array(shape=1000, chunks=100)
        expect_nbytes_stored = sum(buffer_size(v) for v in z.store.values())
        assert expect_nbytes_stored == z.nbytes_stored
        z[:] = 42
        expect_nbytes_stored = sum(buffer_size(v) for v in z.store.values())
        assert expect_nbytes_stored == z.nbytes_stored


@pytest.mark.skipif(asb is None or ZARR_TEST_ABS == '0',
                    reason="azure-blob-storage could not be imported or tests not"
                           "enabled via environment variable")
class TestArrayWithABSStore(TestArray):

    @staticmethod
    def absstore():
        blob_client = asb.BlockBlobService(is_emulated=True)
        blob_client.delete_container('test')
        blob_client.create_container('test')
        store = ABSStore(container='test', prefix='zarrtesting/', account_name='foo',
                         account_key='bar', blob_service_kwargs={'is_emulated': True})
        store.rmdir()
        return store

    def create_array(self, read_only=False, **kwargs):
        store = self.absstore()
        kwargs.setdefault('compressor', Zlib(1))
        cache_metadata = kwargs.pop('cache_metadata', True)
        cache_attrs = kwargs.pop('cache_attrs', True)
        init_array(store, **kwargs)
        return Array(store, read_only=read_only, cache_metadata=cache_metadata,
                     cache_attrs=cache_attrs)


class TestArrayWithNestedDirectoryStore(TestArrayWithDirectoryStore):

    @staticmethod
    def create_array(read_only=False, **kwargs):
        path = mkdtemp()
        atexit.register(shutil.rmtree, path)
        store = NestedDirectoryStore(path)
        cache_metadata = kwargs.pop('cache_metadata', True)
        cache_attrs = kwargs.pop('cache_attrs', True)
        kwargs.setdefault('compressor', Zlib(1))
        init_array(store, **kwargs)
        return Array(store, read_only=read_only, cache_metadata=cache_metadata,
                     cache_attrs=cache_attrs)


class TestArrayWithN5Store(TestArrayWithDirectoryStore):

    @staticmethod
    def create_array(read_only=False, **kwargs):
        path = mkdtemp()
        atexit.register(shutil.rmtree, path)
        store = N5Store(path)
        cache_metadata = kwargs.pop('cache_metadata', True)
        cache_attrs = kwargs.pop('cache_attrs', True)
        kwargs.setdefault('compressor', Zlib(1))
        init_array(store, **kwargs)
        return Array(store, read_only=read_only, cache_metadata=cache_metadata,
                     cache_attrs=cache_attrs)

    def test_array_0d(self):
        # test behaviour for array with 0 dimensions

        # setup
        a = np.zeros(())
        z = self.create_array(shape=(), dtype=a.dtype, fill_value=0)

        # check properties
        assert a.ndim == z.ndim
        assert a.shape == z.shape
        assert a.size == z.size
        assert a.dtype == z.dtype
        assert a.nbytes == z.nbytes
        with pytest.raises(TypeError):
            len(z)
        assert () == z.chunks
        assert 1 == z.nchunks
        assert (1,) == z.cdata_shape
        # compressor always None - no point in compressing a single value
        assert z.compressor.compressor_config is None

        # check __getitem__
        b = z[...]
        assert isinstance(b, np.ndarray)
        assert a.shape == b.shape
        assert a.dtype == b.dtype
        assert_array_equal(a, np.array(z))
        assert_array_equal(a, z[...])
        assert a[()] == z[()]
        with pytest.raises(IndexError):
            z[0]
        with pytest.raises(IndexError):
            z[:]

        # check __setitem__
        z[...] = 42
        assert 42 == z[()]
        z[()] = 43
        assert 43 == z[()]
        with pytest.raises(IndexError):
            z[0] = 42
        with pytest.raises(IndexError):
            z[:] = 42
        with pytest.raises(ValueError):
            z[...] = np.array([1, 2, 3])

    def test_array_1d_fill_value(self):
        nvalues = 1050
        dtype = np.int32
        for fill_value in 0, None:
            a = np.arange(nvalues, dtype=dtype)
            f = np.empty_like(a)
            f.fill(fill_value or 0)
            z = self.create_array(shape=a.shape, chunks=100, dtype=a.dtype,
                                  fill_value=fill_value)
            z[190:310] = a[190:310]

            assert_array_equal(f[:190], z[:190])
            assert_array_equal(a[190:310], z[190:310])
            assert_array_equal(f[310:], z[310:])

        with pytest.raises(ValueError):
            z = self.create_array(shape=(nvalues,), chunks=100, dtype=dtype,
                                  fill_value=1)

    def test_array_order(self):

        # N5 only supports 'C' at the moment
        with pytest.raises(ValueError):
            self.create_array(shape=(10, 11), chunks=(10, 11), dtype='i8',
                              order='F')

        # 1D
        a = np.arange(1050)
        z = self.create_array(shape=a.shape, chunks=100, dtype=a.dtype,
                              order='C')
        assert z.order == 'C'
        assert z[:].flags.c_contiguous
        z[:] = a
        assert_array_equal(a, z[:])

        # 2D
        a = np.arange(10000).reshape((100, 100))
        z = self.create_array(shape=a.shape, chunks=(10, 10),
                              dtype=a.dtype, order='C')

        assert z.order == 'C'
        assert z[:].flags.c_contiguous
        z[:] = a
        actual = z[:]
        assert_array_equal(a, actual)

    def test_structured_array(self):
        d = np.array([(b'aaa', 1, 4.2),
                      (b'bbb', 2, 8.4),
                      (b'ccc', 3, 12.6)],
                     dtype=[('foo', 'S3'), ('bar', 'i4'), ('baz', 'f8')])
        fill_values = None, b'', (b'zzz', 42, 16.8)
        with pytest.raises(TypeError):
            self.check_structured_array(d, fill_values)

    def test_structured_array_subshapes(self):
        d = np.array([(0, ((0, 1, 2), (1, 2, 3)), b'aaa'),
                      (1, ((1, 2, 3), (2, 3, 4)), b'bbb'),
                      (2, ((2, 3, 4), (3, 4, 5)), b'ccc')],
                     dtype=[('foo', 'i8'), ('bar', '(2, 3)f4'), ('baz', 'S3')])
        fill_values = None, b'', (0, ((0, 0, 0), (1, 1, 1)), b'zzz')
        with pytest.raises(TypeError):
            self.check_structured_array(d, fill_values)

    def test_structured_array_nested(self):
        d = np.array([(0, (0, ((0, 1), (1, 2), (2, 3)), 0), b'aaa'),
                      (1, (1, ((1, 2), (2, 3), (3, 4)), 1), b'bbb'),
                      (2, (2, ((2, 3), (3, 4), (4, 5)), 2), b'ccc')],
                     dtype=[('foo', 'i8'), ('bar', [('foo', 'i4'), ('bar', '(3, 2)f4'),
                            ('baz', 'u1')]), ('baz', 'S3')])
        fill_values = None, b'', (0, (0, ((0, 0), (1, 1), (2, 2)), 0), b'zzz')
        with pytest.raises(TypeError):
            self.check_structured_array(d, fill_values)

    def test_dtypes(self):

        # integers
        for dtype in 'u1', 'u2', 'u4', 'u8', 'i1', 'i2', 'i4', 'i8':
            z = self.create_array(shape=10, chunks=3, dtype=dtype)
            assert z.dtype == np.dtype(dtype)
            a = np.arange(z.shape[0], dtype=dtype)
            z[:] = a
            assert_array_equal(a, z[:])

        # floats
        for dtype in 'f2', 'f4', 'f8':
            z = self.create_array(shape=10, chunks=3, dtype=dtype)
            assert z.dtype == np.dtype(dtype)
            a = np.linspace(0, 1, z.shape[0], dtype=dtype)
            z[:] = a
            assert_array_almost_equal(a, z[:])

        # check that datetime generic units are not allowed
        with pytest.raises(ValueError):
            self.create_array(shape=100, dtype='M8')
        with pytest.raises(ValueError):
            self.create_array(shape=100, dtype='m8')

    def test_object_arrays(self):

        # an object_codec is required for object arrays
        with pytest.raises(ValueError):
            self.create_array(shape=10, chunks=3, dtype=object)

        # an object_codec is required for object arrays, but allow to be provided via
        # filters to maintain API backwards compatibility
        with pytest.raises(ValueError):
            with pytest.warns(FutureWarning):
                self.create_array(shape=10, chunks=3, dtype=object, filters=[MsgPack()])

        # create an object array using an object codec
        with pytest.raises(ValueError):
            self.create_array(shape=10, chunks=3, dtype=object, object_codec=MsgPack())

    def test_object_arrays_vlen_text(self):

        data = np.array(greetings * 1000, dtype=object)

        with pytest.raises(ValueError):
            self.create_array(shape=data.shape, dtype=object, object_codec=VLenUTF8())

        # convenience API
        with pytest.raises(ValueError):
            self.create_array(shape=data.shape, dtype=str)

    def test_object_arrays_vlen_bytes(self):

        greetings_bytes = [g.encode('utf8') for g in greetings]
        data = np.array(greetings_bytes * 1000, dtype=object)

        with pytest.raises(ValueError):
            self.create_array(shape=data.shape, dtype=object, object_codec=VLenBytes())

        # convenience API
        with pytest.raises(ValueError):
            self.create_array(shape=data.shape, dtype=bytes)

    def test_object_arrays_vlen_array(self):

        data = np.array([np.array([1, 3, 7]),
                         np.array([5]),
                         np.array([2, 8, 12])] * 1000, dtype=object)

        codecs = VLenArray(int), VLenArray('<u4')
        for codec in codecs:
            with pytest.raises(ValueError):
                self.create_array(shape=data.shape, dtype=object, object_codec=codec)

        # convenience API
        for item_type in 'int', '<u4':
            with pytest.raises(ValueError):
                self.create_array(shape=data.shape, dtype='array:{}'.format(item_type))

    def test_object_arrays_danger(self):
        # Cannot hacking out object codec as N5 doesn't allow object codecs
        pass

    def test_attrs_n5_keywords(self):
        z = self.create_array(shape=(1050,), chunks=100, dtype='i4')
        for k in n5_keywords:
            with pytest.raises(ValueError):
                z.attrs[k] = u""

    def test_compressors(self):
        compressors = [
            None, BZ2(), Zlib(), GZip()
        ]
        if LZMA:
            compressors.append(LZMA())
            compressors.append(LZMA(preset=1))
            compressors.append(LZMA(preset=6))
        for compressor in compressors:
            a1 = self.create_array(shape=1000, chunks=100, compressor=compressor)
            a1[0:100] = 1
            assert np.all(a1[0:100] == 1)
            a1[:] = 1
            assert np.all(a1[:] == 1)

        compressors_warn = [
            Blosc()
        ]
        if LZMA:
            compressors_warn.append(LZMA(2))  # Try lzma.FORMAT_ALONE, which N5 doesn't support.
        for compressor in compressors_warn:
            with pytest.warns(RuntimeWarning):
                a2 = self.create_array(shape=1000, chunks=100, compressor=compressor)
            a2[0:100] = 1
            assert np.all(a2[0:100] == 1)
            a2[:] = 1
            assert np.all(a2[:] == 1)

    def test_hexdigest(self):
        # Check basic 1-D array
        z = self.create_array(shape=(1050,), chunks=100, dtype='<i4')
        assert 'c6b83adfad999fbd865057531d749d87cf138f58' == z.hexdigest()

        # Check basic 1-D array with different type
        z = self.create_array(shape=(1050,), chunks=100, dtype='<f4')
        assert 'a3d6d187536ecc3a9dd6897df55d258e2f52f9c5' == z.hexdigest()

        # Check basic 2-D array
        z = self.create_array(shape=(20, 35,), chunks=10, dtype='<i4')
        assert 'ec2e008525ae09616dbc1d2408cbdb42532005c8' == z.hexdigest()

        # Check basic 1-D array with some data
        z = self.create_array(shape=(1050,), chunks=100, dtype='<i4')
        z[200:400] = np.arange(200, 400, dtype='i4')
        assert 'b63f031031dcd5248785616edcb2d6fe68203c28' == z.hexdigest()

        # Check basic 1-D array with attributes
        z = self.create_array(shape=(1050,), chunks=100, dtype='<i4')
        z.attrs['foo'] = 'bar'
        assert '0cfc673215a8292a87f3c505e2402ce75243c601' == z.hexdigest()


class TestArrayWithDBMStore(TestArray):

    @staticmethod
    def create_array(read_only=False, **kwargs):
        path = mktemp(suffix='.anydbm')
        atexit.register(atexit_rmglob, path + '*')
        store = DBMStore(path, flag='n')
        cache_metadata = kwargs.pop('cache_metadata', True)
        cache_attrs = kwargs.pop('cache_attrs', True)
        kwargs.setdefault('compressor', Zlib(1))
        init_array(store, **kwargs)
        return Array(store, read_only=read_only, cache_attrs=cache_attrs,
                     cache_metadata=cache_metadata)

    def test_nbytes_stored(self):
        pass  # not implemented


try:
    import bsddb3
except ImportError:  # pragma: no cover
    bsddb3 = None


@unittest.skipIf(bsddb3 is None, 'bsddb3 is not installed')
class TestArrayWithDBMStoreBerkeleyDB(TestArray):

    @staticmethod
    def create_array(read_only=False, **kwargs):
        path = mktemp(suffix='.dbm')
        atexit.register(os.remove, path)
        store = DBMStore(path, flag='n', open=bsddb3.btopen)
        cache_metadata = kwargs.pop('cache_metadata', True)
        cache_attrs = kwargs.pop('cache_attrs', True)
        kwargs.setdefault('compressor', Zlib(1))
        init_array(store, **kwargs)
        return Array(store, read_only=read_only, cache_metadata=cache_metadata,
                     cache_attrs=cache_attrs)

    def test_nbytes_stored(self):
        pass  # not implemented


try:
    import lmdb
except ImportError:  # pragma: no cover
    lmdb = None


@unittest.skipIf(lmdb is None, 'lmdb is not installed')
class TestArrayWithLMDBStore(TestArray):

    @staticmethod
    def create_array(read_only=False, **kwargs):
        path = mktemp(suffix='.lmdb')
        atexit.register(atexit_rmtree, path)
        store = LMDBStore(path, buffers=True)
        cache_metadata = kwargs.pop('cache_metadata', True)
        cache_attrs = kwargs.pop('cache_attrs', True)
        kwargs.setdefault('compressor', Zlib(1))
        init_array(store, **kwargs)
        return Array(store, read_only=read_only, cache_metadata=cache_metadata,
                     cache_attrs=cache_attrs)

    def test_store_has_bytes_values(self):
        pass  # returns values as memoryviews/buffers instead of bytes

    def test_nbytes_stored(self):
        pass  # not implemented


@unittest.skipIf(lmdb is None, 'lmdb is not installed')
class TestArrayWithLMDBStoreNoBuffers(TestArray):

    @staticmethod
    def create_array(read_only=False, **kwargs):
        path = mktemp(suffix='.lmdb')
        atexit.register(atexit_rmtree, path)
        store = LMDBStore(path, buffers=False)
        cache_metadata = kwargs.pop('cache_metadata', True)
        cache_attrs = kwargs.pop('cache_attrs', True)
        kwargs.setdefault('compressor', Zlib(1))
        init_array(store, **kwargs)
        return Array(store, read_only=read_only, cache_metadata=cache_metadata,
                     cache_attrs=cache_attrs)

    def test_nbytes_stored(self):
        pass  # not implemented


try:
    import sqlite3
except ImportError:  # pragma: no cover
    sqlite3 = None


@unittest.skipIf(sqlite3 is None, 'python built without sqlite')
class TestArrayWithSQLiteStore(TestArray):

    @staticmethod
    def create_array(read_only=False, **kwargs):
        path = mktemp(suffix='.db')
        atexit.register(atexit_rmtree, path)
        store = SQLiteStore(path)
        cache_metadata = kwargs.pop('cache_metadata', True)
        cache_attrs = kwargs.pop('cache_attrs', True)
        kwargs.setdefault('compressor', Zlib(1))
        init_array(store, **kwargs)
        return Array(store, read_only=read_only, cache_metadata=cache_metadata,
                     cache_attrs=cache_attrs)

    def test_nbytes_stored(self):
        pass  # not implemented


class TestArrayWithNoCompressor(TestArray):

    def create_array(self, read_only=False, **kwargs):
        store = dict()
        kwargs.setdefault('compressor', None)
        cache_metadata = kwargs.pop('cache_metadata', True)
        cache_attrs = kwargs.pop('cache_attrs', True)
        init_array(store, **kwargs)
        return Array(store, read_only=read_only, cache_metadata=cache_metadata,
                     cache_attrs=cache_attrs)

    def test_hexdigest(self):
        # Check basic 1-D array
        z = self.create_array(shape=(1050,), chunks=100, dtype='<i4')
        assert 'd3da3d485de4a5fcc6d91f9dfc6a7cba9720c561' == z.hexdigest()

        # Check basic 1-D array with different type
        z = self.create_array(shape=(1050,), chunks=100, dtype='<f4')
        assert '443b8dee512e42946cb63ff01d28e9bee8105a5f' == z.hexdigest()

        # Check basic 2-D array
        z = self.create_array(shape=(20, 35,), chunks=10, dtype='<i4')
        assert 'b75eb90f68aa8ee1e29f2c542e851d3945066c54' == z.hexdigest()

        # Check basic 1-D array with some data
        z = self.create_array(shape=(1050,), chunks=100, dtype='<i4')
        z[200:400] = np.arange(200, 400, dtype='i4')
        assert '42b6ae0d50ec361628736ab7e68fe5fefca22136' == z.hexdigest()

        # Check basic 1-D array with attributes
        z = self.create_array(shape=(1050,), chunks=100, dtype='<i4')
        z.attrs['foo'] = 'bar'
        assert 'a0535f31c130f5e5ac66ba0713d1c1ceaebd089b' == z.hexdigest()


class TestArrayWithBZ2Compressor(TestArray):

    def create_array(self, read_only=False, **kwargs):
        store = dict()
        compressor = BZ2(level=1)
        kwargs.setdefault('compressor', compressor)
        cache_metadata = kwargs.pop('cache_metadata', True)
        cache_attrs = kwargs.pop('cache_attrs', True)
        init_array(store, **kwargs)
        return Array(store, read_only=read_only, cache_metadata=cache_metadata,
                     cache_attrs=cache_attrs)

    def test_hexdigest(self):
        # Check basic 1-D array
        z = self.create_array(shape=(1050,), chunks=100, dtype='<i4')
        assert '33141032439fb1df5e24ad9891a7d845b6c668c8' == z.hexdigest()

        # Check basic 1-D array with different type
        z = self.create_array(shape=(1050,), chunks=100, dtype='<f4')
        assert '44d719da065c88a412d609a5500ff41e07b331d6' == z.hexdigest()

        # Check basic 2-D array
        z = self.create_array(shape=(20, 35,), chunks=10, dtype='<i4')
        assert '37c7c46e5730bba37da5e518c9d75f0d774c5098' == z.hexdigest()

        # Check basic 1-D array with some data
        z = self.create_array(shape=(1050,), chunks=100, dtype='<i4')
        z[200:400] = np.arange(200, 400, dtype='i4')
        assert '1e1bcaac63e4ef3c4a68f11672537131c627f168' == z.hexdigest()

        # Check basic 1-D array with attributes
        z = self.create_array(shape=(1050,), chunks=100, dtype='<i4')
        z.attrs['foo'] = 'bar'
        assert '86d7b9bf22dccbeaa22f340f38be506b55e76ff2' == z.hexdigest()


class TestArrayWithBloscCompressor(TestArray):

    def create_array(self, read_only=False, **kwargs):
        store = dict()
        compressor = Blosc(cname='zstd', clevel=1, shuffle=1)
        kwargs.setdefault('compressor', compressor)
        cache_metadata = kwargs.pop('cache_metadata', True)
        cache_attrs = kwargs.pop('cache_attrs', True)
        init_array(store, **kwargs)
        return Array(store, read_only=read_only, cache_metadata=cache_metadata,
                     cache_attrs=cache_attrs)

    def test_hexdigest(self):
        # Check basic 1-D array
        z = self.create_array(shape=(1050,), chunks=100, dtype='<i4')
        assert '7ff2ae8511eac915fad311647c168ccfe943e788' == z.hexdigest()

        # Check basic 1-D array with different type
        z = self.create_array(shape=(1050,), chunks=100, dtype='<f4')
        assert '962705c861863495e9ccb7be7735907aa15e85b5' == z.hexdigest()

        # Check basic 2-D array
        z = self.create_array(shape=(20, 35,), chunks=10, dtype='<i4')
        assert '74ed339cfe84d544ac023d085ea0cd6a63f56c4b' == z.hexdigest()

        # Check basic 1-D array with some data
        z = self.create_array(shape=(1050,), chunks=100, dtype='<i4')
        z[200:400] = np.arange(200, 400, dtype='i4')
        assert '90e30bdab745a9641cd0eb605356f531bc8ec1c3' == z.hexdigest()

        # Check basic 1-D array with attributes
        z = self.create_array(shape=(1050,), chunks=100, dtype='<i4')
        z.attrs['foo'] = 'bar'
        assert '95d40c391f167db8b1290e3c39d9bf741edacdf6' == z.hexdigest()


try:
    from numcodecs import LZMA
except ImportError:  # pragma: no cover
    LZMA = None


@unittest.skipIf(LZMA is None, 'LZMA codec not available')
class TestArrayWithLZMACompressor(TestArray):

    def create_array(self, read_only=False, **kwargs):
        store = dict()
        compressor = LZMA(preset=1)
        kwargs.setdefault('compressor', compressor)
        cache_metadata = kwargs.pop('cache_metadata', True)
        cache_attrs = kwargs.pop('cache_attrs', True)
        init_array(store, **kwargs)
        return Array(store, read_only=read_only, cache_metadata=cache_metadata,
                     cache_attrs=cache_attrs)

    def test_hexdigest(self):
        # Check basic 1-D array
        z = self.create_array(shape=(1050,), chunks=100, dtype='<i4')
        assert '93ecaa530a1162a9d48a3c1dcee4586ccfc59bae' == z.hexdigest()

        # Check basic 1-D array with different type
        z = self.create_array(shape=(1050,), chunks=100, dtype='<f4')
        assert '04a9755a0cd638683531b7816c7fa4fbb6f577f2' == z.hexdigest()

        # Check basic 2-D array
        z = self.create_array(shape=(20, 35,), chunks=10, dtype='<i4')
        assert '9de97b5c49b38e68583ed701d7e8f4c94b6a8406' == z.hexdigest()

        # Check basic 1-D array with some data
        z = self.create_array(shape=(1050,), chunks=100, dtype='<i4')
        z[200:400] = np.arange(200, 400, dtype='i4')
        assert 'cde499f3dc945b4e97197ff8e3cf8188a1262c35' == z.hexdigest()

        # Check basic 1-D array with attributes
        z = self.create_array(shape=(1050,), chunks=100, dtype='<i4')
        z.attrs['foo'] = 'bar'
        assert 'e2cf3afbf66ad0e28a2b6b68b1b07817c69aaee2' == z.hexdigest()


class TestArrayWithFilters(TestArray):

    @staticmethod
    def create_array(read_only=False, **kwargs):
        store = dict()
        dtype = kwargs.get('dtype', None)
        filters = [
            Delta(dtype=dtype),
            FixedScaleOffset(dtype=dtype, scale=1, offset=0),
        ]
        kwargs.setdefault('filters', filters)
        compressor = Zlib(1)
        kwargs.setdefault('compressor', compressor)
        cache_metadata = kwargs.pop('cache_metadata', True)
        cache_attrs = kwargs.pop('cache_attrs', True)
        init_array(store, **kwargs)
        return Array(store, read_only=read_only, cache_attrs=cache_attrs,
                     cache_metadata=cache_metadata)

    def test_hexdigest(self):
        # Check basic 1-D array
        z = self.create_array(shape=(1050,), chunks=100, dtype='<i4')
        assert 'b80367c5599d47110d42bd8886240c2f46620dba' == z.hexdigest()

        # Check basic 1-D array with different type
        z = self.create_array(shape=(1050,), chunks=100, dtype='<f4')
        assert '95a7b2471225e73199c9716d21e8d3dd6e5f6f2a' == z.hexdigest()

        # Check basic 2-D array
        z = self.create_array(shape=(20, 35,), chunks=10, dtype='<i4')
        assert '7300f1eb130cff5891630038fd99c28ef23d3a01' == z.hexdigest()

        # Check basic 1-D array with some data
        z = self.create_array(shape=(1050,), chunks=100, dtype='<i4')
        z[200:400] = np.arange(200, 400, dtype='i4')
        assert 'c649ad229bc5720258b934ea958570c2f354c2eb' == z.hexdigest()

        # Check basic 1-D array with attributes
        z = self.create_array(shape=(1050,), chunks=100, dtype='<i4')
        z.attrs['foo'] = 'bar'
        assert '62fc9236d78af18a5ec26c12eea1d33bce52501e' == z.hexdigest()

    def test_astype_no_filters(self):
        shape = (100,)
        dtype = np.dtype(np.int8)
        astype = np.dtype(np.float32)

        store = dict()
        init_array(store, shape=shape, chunks=10, dtype=dtype)

        data = np.arange(np.prod(shape), dtype=dtype).reshape(shape)

        z1 = Array(store)
        z1[...] = data
        z2 = z1.astype(astype)

        expected = data.astype(astype)
        assert_array_equal(expected, z2)
        assert z2.read_only

    def test_astype(self):
        shape = (100,)
        chunks = (10,)

        dtype = np.dtype(np.int8)
        astype = np.dtype(np.float32)

        data = np.arange(np.prod(shape), dtype=dtype).reshape(shape)

        z1 = self.create_array(shape=shape, chunks=chunks, dtype=dtype)
        z1[...] = data
        z2 = z1.astype(astype)

        expected = data.astype(astype)
        assert_array_equal(expected, z2)

    def test_array_dtype_shape(self):
        # skip this one, cannot do delta on unstructured array
        pass

    def test_structured_array(self):
        # skip this one, cannot do delta on structured array
        pass

    def test_structured_array_subshapes(self):
        # skip this one, cannot do delta on structured array
        pass

    def test_structured_array_nested(self):
        # skip this one, cannot do delta on structured array
        pass

    def test_dtypes(self):
        # skip this one, delta messes up floats
        pass

    def test_object_arrays(self):
        # skip this one, cannot use delta with objects
        pass

    def test_object_arrays_vlen_text(self):
        # skip this one, cannot use delta with objects
        pass

    def test_object_arrays_vlen_bytes(self):
        # skip this one, cannot use delta with objects
        pass

    def test_object_arrays_vlen_array(self):
        # skip this one, cannot use delta with objects
        pass

    def test_object_arrays_danger(self):
        # skip this one, cannot use delta with objects
        pass


# custom store, does not support getsize()
class CustomMapping(object):

    def __init__(self):
        self.inner = dict()

    def keys(self):
        return self.inner.keys()

    def values(self):
        return self.inner.values()

    def get(self, item, default=None):
        try:
            return self.inner[item]
        except KeyError:
            return default

    def __getitem__(self, item):
        return self.inner[item]

    def __setitem__(self, item, value):
        self.inner[item] = ensure_bytes(value)

    def __delitem__(self, key):
        del self.inner[key]

    def __contains__(self, item):
        return item in self.inner


class TestArrayWithCustomMapping(TestArray):

    @staticmethod
    def create_array(read_only=False, **kwargs):
        store = CustomMapping()
        kwargs.setdefault('compressor', Zlib(1))
        cache_metadata = kwargs.pop('cache_metadata', True)
        cache_attrs = kwargs.pop('cache_attrs', True)
        init_array(store, **kwargs)
        return Array(store, read_only=read_only, cache_metadata=cache_metadata,
                     cache_attrs=cache_attrs)

    def test_nbytes_stored(self):
        z = self.create_array(shape=1000, chunks=100)
        assert -1 == z.nbytes_stored
        z[:] = 42
        assert -1 == z.nbytes_stored


class TestArrayNoCache(TestArray):

    @staticmethod
    def create_array(read_only=False, **kwargs):
        store = dict()
        kwargs.setdefault('compressor', Zlib(level=1))
        cache_metadata = kwargs.pop('cache_metadata', True)
        cache_attrs = kwargs.pop('cache_attrs', True)
        init_array(store, **kwargs)
        return Array(store, read_only=read_only, cache_metadata=cache_metadata,
                     cache_attrs=cache_attrs)

    def test_cache_metadata(self):
        a1 = self.create_array(shape=100, chunks=10, dtype='i1', cache_metadata=False)
        a2 = Array(a1.store, cache_metadata=True)
        assert a1.shape == a2.shape
        assert a1.size == a2.size
        assert a1.nbytes == a2.nbytes
        assert a1.nchunks == a2.nchunks

        # a1 is not caching so *will* see updates made via other objects
        a2.resize(200)
        assert (200,) == a2.shape
        assert 200 == a2.size
        assert 200 == a2.nbytes
        assert 20 == a2.nchunks
        assert a1.shape == a2.shape
        assert a1.size == a2.size
        assert a1.nbytes == a2.nbytes
        assert a1.nchunks == a2.nchunks

        a2.append(np.zeros(100))
        assert (300,) == a2.shape
        assert 300 == a2.size
        assert 300 == a2.nbytes
        assert 30 == a2.nchunks
        assert a1.shape == a2.shape
        assert a1.size == a2.size
        assert a1.nbytes == a2.nbytes
        assert a1.nchunks == a2.nchunks

        # a2 is caching so *will not* see updates made via other objects
        a1.resize(400)
        assert (400,) == a1.shape
        assert 400 == a1.size
        assert 400 == a1.nbytes
        assert 40 == a1.nchunks
        assert (300,) == a2.shape
        assert 300 == a2.size
        assert 300 == a2.nbytes
        assert 30 == a2.nchunks

    def test_cache_attrs(self):
        a1 = self.create_array(shape=100, chunks=10, dtype='i1', cache_attrs=False)
        a2 = Array(a1.store, cache_attrs=True)
        assert a1.attrs.asdict() == a2.attrs.asdict()

        # a1 is not caching so *will* see updates made via other objects
        a2.attrs['foo'] = 'xxx'
        a2.attrs['bar'] = 42
        assert a1.attrs.asdict() == a2.attrs.asdict()

        # a2 is caching so *will not* see updates made via other objects
        a1.attrs['foo'] = 'yyy'
        assert 'yyy' == a1.attrs['foo']
        assert 'xxx' == a2.attrs['foo']

    def test_object_arrays_danger(self):
        # skip this one as it only works if metadata are cached
        pass


class TestArrayWithStoreCache(TestArray):

    @staticmethod
    def create_array(read_only=False, **kwargs):
        store = LRUStoreCache(dict(), max_size=None)
        kwargs.setdefault('compressor', Zlib(level=1))
        cache_metadata = kwargs.pop('cache_metadata', True)
        cache_attrs = kwargs.pop('cache_attrs', True)
        init_array(store, **kwargs)
        return Array(store, read_only=read_only, cache_metadata=cache_metadata,
                     cache_attrs=cache_attrs)

    def test_store_has_bytes_values(self):
        # skip as the cache has no control over how the store provides values
        pass


class TestArrayWithLRUChunkCache(TestArray):

    @staticmethod
    def create_array(read_only=False, **kwargs):
        store = dict()
        kwargs.setdefault('compressor', Zlib(level=1))
        cache_metadata = kwargs.pop('cache_metadata', True)
        cache_attrs = kwargs.pop('cache_attrs', True)
        init_array(store, **kwargs)
        return Array(store, read_only=read_only, cache_metadata=cache_metadata,
                     cache_attrs=cache_attrs, chunk_cache=LRUChunkCache(max_size=None))

    @staticmethod
    def create_array_with_cache(read_only=False, **kwargs):
        store = dict()
        kwargs.setdefault('compressor', Zlib(level=1))
        cache_metadata = kwargs.pop('cache_metadata', True)
        cache_attrs = kwargs.pop('cache_attrs', True)
        init_array(store, **kwargs)
        cache = LRUChunkCache(max_size=None)
        return Array(store, read_only=read_only, cache_metadata=cache_metadata,
                     cache_attrs=cache_attrs, chunk_cache=cache), cache

    def test_hit_miss(self):
        a = np.arange(100).reshape((10, 10))
        z, cache = self.create_array_with_cache(shape=a.shape, chunks=(10, 1), dtype=a.dtype)

        # test write cache
        z[:] = a
        assert cache.misses == 0 and cache.hits == 0
        z[:]
        assert cache.misses == 0 and cache.hits == 10

        cache.clear()
        cache.misses = 0
        cache.hits = 0

        # test read cache
        assert cache.misses == 0 and cache.hits == 0
        z[:]
        assert cache.misses == 10 and cache.hits == 0
        z[:]
        assert cache.misses == 10 and cache.hits == 10

    # noinspection PyStatementEffect
    def test_array_0d_with_object_arrays(self):
        # test behaviour for array with 0 dimensions

        # setup
        a = np.zeros((), dtype=object)
        z = self.create_array(shape=(), dtype=a.dtype, fill_value=0, object_codec=Pickle())

        # check properties
        assert a.ndim == z.ndim
        assert a.shape == z.shape
        assert a.size == z.size
        assert a.dtype == z.dtype
        assert a.nbytes == z.nbytes
        with pytest.raises(TypeError):
            len(z)
        assert () == z.chunks
        assert 1 == z.nchunks
        assert (1,) == z.cdata_shape
        # compressor always None - no point in compressing a single value
        assert z.compressor is None

        # check __getitem__
        b = z[...]
        assert isinstance(b, np.ndarray)
        assert a.shape == b.shape
        assert a.dtype == b.dtype
        assert_array_equal(a, np.array(z))
        assert_array_equal(a, z[...])
        assert a[()] == z[()]
        with pytest.raises(IndexError):
            z[0]
        with pytest.raises(IndexError):
            z[:]

        # check __setitem__
        z[...] = 42
        assert 42 == z[()]
        z[()] = 43
        assert 43 == z[()]
        with pytest.raises(IndexError):
            z[0] = 42
        with pytest.raises(IndexError):
            z[:] = 42
        with pytest.raises(ValueError):
            z[...] = np.array([1, 2, 3])<|MERGE_RESOLUTION|>--- conflicted
+++ resolved
@@ -21,7 +21,8 @@
 from zarr.n5 import N5Store, n5_keywords
 from zarr.storage import (ABSStore, DBMStore, DirectoryStore, LMDBStore,
                           LRUStoreCache, NestedDirectoryStore, SQLiteStore,
-                          atexit_rmglob, atexit_rmtree, init_array, init_group)
+                          LRUChunkCache, atexit_rmglob, atexit_rmtree,
+                          init_array, init_group)
 from zarr.util import buffer_size
 
 try:
@@ -29,25 +30,6 @@
 except ImportError:  # pragma: no cover
     asb = None
 
-
-<<<<<<< HEAD
-from zarr.storage import (DirectoryStore, init_array, init_group, NestedDirectoryStore,
-                          DBMStore, LMDBStore, SQLiteStore, ABSStore, atexit_rmtree,
-                          atexit_rmglob, LRUStoreCache, LRUChunkCache)
-from zarr.core import Array
-from zarr.errors import PermissionError
-from zarr.compat import PY2, text_type, binary_type, zip_longest
-from zarr.meta import json_loads
-from zarr.util import buffer_size
-from zarr.n5 import n5_keywords, N5Store
-from numcodecs import (Delta, FixedScaleOffset, LZ4, GZip, Zlib, Blosc, BZ2, MsgPack, Pickle,
-                       Categorize, JSON, VLenUTF8, VLenBytes, VLenArray)
-from numcodecs.compat import ensure_bytes, ensure_ndarray
-from numcodecs.tests.common import greetings
-
-
-=======
->>>>>>> 55ae9eb9
 # also check for environment variables indicating whether tests requiring
 # services should be run
 ZARR_TEST_ABS = os.environ.get('ZARR_TEST_ABS', '0')
