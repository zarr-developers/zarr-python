--- conflicted
+++ resolved
@@ -935,11 +935,7 @@
 
 
 @unittest.skipIf(sqlite3 is None, 'python built without sqlite')
-<<<<<<< HEAD
-class TestSQLiteStore(TestGroup):
-=======
 class TestGroupWithSQLiteStore(TestGroup):
->>>>>>> 43f7faef
 
     def create_store(self):
         path = tempfile.mktemp(suffix='.db')
