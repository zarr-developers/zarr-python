# -*- coding: utf-8 -*-
import atexit
import os
import pickle
import shutil
import sys
import tempfile
import textwrap
import unittest

import numpy as np
import pytest
from numcodecs import Zlib
from numpy.testing import assert_array_equal

<<<<<<< HEAD
try:
    import azure.storage.blob as asb
except ImportError:  # pragma: no cover
    asb = None

try:
    import ipytree
except ImportError:  # pragma: no cover
    ipytree = None


from zarr.storage import (DictStore, DirectoryStore, ZipStore, init_group, init_array,
                          array_meta_key, group_meta_key, atexit_rmtree,
                          NestedDirectoryStore, DBMStore, LMDBStore, SQLiteStore,
                          ABSStore, atexit_rmglob, LRUStoreCache)
from zarr.core import Array
from zarr.compat import PY2, text_type
from zarr.hierarchy import Group, group, open_group
=======
>>>>>>> 11eed3eb
from zarr.attrs import Attributes
from zarr.core import Array
from zarr.creation import open_array
from zarr.hierarchy import Group, group, open_group
from zarr.storage import (ABSStore, DBMStore, DirectoryStore, LMDBStore,
                          LRUStoreCache, MemoryStore, NestedDirectoryStore,
                          SQLiteStore, ZipStore, array_meta_key, atexit_rmglob,
                          atexit_rmtree, group_meta_key, init_array,
                          init_group)
from zarr.util import InfoReporter
from zarr.tests.util import skip_test_env_var


# noinspection PyStatementEffect
class TestGroup(unittest.TestCase):

    @staticmethod
    def create_store():
        # can be overridden in sub-classes
        return dict(), None

    def create_group(self, store=None, path=None, read_only=False,
                     chunk_store=None, synchronizer=None):
        # can be overridden in sub-classes
        if store is None:
            store, chunk_store = self.create_store()
        init_group(store, path=path, chunk_store=chunk_store)
        g = Group(store, path=path, read_only=read_only,
                  chunk_store=chunk_store, synchronizer=synchronizer)
        return g

    def test_group_init_1(self):
        store, chunk_store = self.create_store()
        g = self.create_group(store, chunk_store=chunk_store)
        assert store is g.store
        if chunk_store is None:
            assert store is g.chunk_store
        else:
            assert chunk_store is g.chunk_store
        assert not g.read_only
        assert '' == g.path
        assert '/' == g.name
        assert '' == g.basename
        assert isinstance(g.attrs, Attributes)
        g.attrs['foo'] = 'bar'
        assert g.attrs['foo'] == 'bar'
        assert isinstance(g.info, InfoReporter)
        assert isinstance(repr(g.info), str)
        assert isinstance(g.info._repr_html_(), str)

    def test_group_init_2(self):
        store, chunk_store = self.create_store()
        g = self.create_group(store, chunk_store=chunk_store,
                              path='/foo/bar/', read_only=True)
        assert store is g.store
        assert g.read_only
        assert 'foo/bar' == g.path
        assert '/foo/bar' == g.name
        assert 'bar' == g.basename
        assert isinstance(g.attrs, Attributes)

    def test_group_init_errors_1(self):
        store, chunk_store = self.create_store()
        # group metadata not initialized
        with pytest.raises(ValueError):
            Group(store, chunk_store=chunk_store)

    def test_group_init_errors_2(self):
        store, chunk_store = self.create_store()
        init_array(store, shape=1000, chunks=100, chunk_store=chunk_store)
        # array blocks group
        with pytest.raises(ValueError):
            Group(store, chunk_store=chunk_store)

    def test_create_group(self):
        g1 = self.create_group()

        # check root group
        assert '' == g1.path
        assert '/' == g1.name

        # create level 1 child group
        g2 = g1.create_group('foo')
        assert isinstance(g2, Group)
        assert 'foo' == g2.path
        assert '/foo' == g2.name

        # create level 2 child group
        g3 = g2.create_group('bar')
        assert isinstance(g3, Group)
        assert 'foo/bar' == g3.path
        assert '/foo/bar' == g3.name

        # create level 3 child group
        g4 = g1.create_group('foo/bar/baz')
        assert isinstance(g4, Group)
        assert 'foo/bar/baz' == g4.path
        assert '/foo/bar/baz' == g4.name

        # create level 3 group via root
        g5 = g4.create_group('/a/b/c/')
        assert isinstance(g5, Group)
        assert 'a/b/c' == g5.path
        assert '/a/b/c' == g5.name

        # test non-str keys
        class Foo(object):

            def __init__(self, s):
                self.s = s

            def __str__(self):
                return self.s

        o = Foo('test/object')
        go = g1.create_group(o)
        assert isinstance(go, Group)
        assert 'test/object' == go.path
        go = g1.create_group(b'test/bytes')
        assert isinstance(go, Group)
        assert 'test/bytes' == go.path

        # test bad keys
        with pytest.raises(ValueError):
            g1.create_group('foo')  # already exists
        with pytest.raises(ValueError):
            g1.create_group('a/b/c')  # already exists
        with pytest.raises(ValueError):
            g4.create_group('/a/b/c')  # already exists
        with pytest.raises(ValueError):
            g1.create_group('')
        with pytest.raises(ValueError):
            g1.create_group('/')
        with pytest.raises(ValueError):
            g1.create_group('//')

        # multi
        g6, g7 = g1.create_groups('y', 'z')
        assert isinstance(g6, Group)
        assert g6.path == 'y'
        assert isinstance(g7, Group)
        assert g7.path == 'z'

    def test_require_group(self):
        g1 = self.create_group()

        # test creation
        g2 = g1.require_group('foo')
        assert isinstance(g2, Group)
        assert 'foo' == g2.path
        g3 = g2.require_group('bar')
        assert isinstance(g3, Group)
        assert 'foo/bar' == g3.path
        g4 = g1.require_group('foo/bar/baz')
        assert isinstance(g4, Group)
        assert 'foo/bar/baz' == g4.path
        g5 = g4.require_group('/a/b/c/')
        assert isinstance(g5, Group)
        assert 'a/b/c' == g5.path

        # test when already created
        g2a = g1.require_group('foo')
        assert g2 == g2a
        assert g2.store is g2a.store
        g3a = g2a.require_group('bar')
        assert g3 == g3a
        assert g3.store is g3a.store
        g4a = g1.require_group('foo/bar/baz')
        assert g4 == g4a
        assert g4.store is g4a.store
        g5a = g4a.require_group('/a/b/c/')
        assert g5 == g5a
        assert g5.store is g5a.store

        # test path normalization
        assert g1.require_group('quux') == g1.require_group('/quux/')

        # multi
        g6, g7 = g1.require_groups('y', 'z')
        assert isinstance(g6, Group)
        assert g6.path == 'y'
        assert isinstance(g7, Group)
        assert g7.path == 'z'

    def test_create_dataset(self):
        g = self.create_group()

        # create as immediate child
        d1 = g.create_dataset('foo', shape=1000, chunks=100)
        assert isinstance(d1, Array)
        assert (1000,) == d1.shape
        assert (100,) == d1.chunks
        assert 'foo' == d1.path
        assert '/foo' == d1.name
        assert g.store is d1.store

        # create as descendant
        d2 = g.create_dataset('/a/b/c/', shape=2000, chunks=200, dtype='i1',
                              compression='zlib', compression_opts=9,
                              fill_value=42, order='F')
        assert isinstance(d2, Array)
        assert (2000,) == d2.shape
        assert (200,) == d2.chunks
        assert np.dtype('i1') == d2.dtype
        assert 'zlib' == d2.compressor.codec_id
        assert 9 == d2.compressor.level
        assert 42 == d2.fill_value
        assert 'F' == d2.order
        assert 'a/b/c' == d2.path
        assert '/a/b/c' == d2.name
        assert g.store is d2.store

        # create with data
        data = np.arange(3000, dtype='u2')
        d3 = g.create_dataset('bar', data=data, chunks=300)
        assert isinstance(d3, Array)
        assert (3000,) == d3.shape
        assert (300,) == d3.chunks
        assert np.dtype('u2') == d3.dtype
        assert_array_equal(data, d3[:])
        assert 'bar' == d3.path
        assert '/bar' == d3.name
        assert g.store is d3.store

        # compression arguments handling follows...

        # compression_opts as dict
        d = g.create_dataset('aaa', shape=1000, dtype='u1',
                             compression='blosc',
                             compression_opts=dict(cname='zstd', clevel=1, shuffle=2))
        assert d.compressor.codec_id == 'blosc'
        assert 'zstd' == d.compressor.cname
        assert 1 == d.compressor.clevel
        assert 2 == d.compressor.shuffle

        # compression_opts as sequence
        d = g.create_dataset('bbb', shape=1000, dtype='u1',
                             compression='blosc',
                             compression_opts=('zstd', 1, 2))
        assert d.compressor.codec_id == 'blosc'
        assert 'zstd' == d.compressor.cname
        assert 1 == d.compressor.clevel
        assert 2 == d.compressor.shuffle

        # None compression_opts
        d = g.create_dataset('ccc', shape=1000, dtype='u1', compression='zlib')
        assert d.compressor.codec_id == 'zlib'
        assert 1 == d.compressor.level

        # None compression
        d = g.create_dataset('ddd', shape=1000, dtype='u1', compression=None)
        assert d.compressor is None

        # compressor as compression
        d = g.create_dataset('eee', shape=1000, dtype='u1', compression=Zlib(1))
        assert d.compressor.codec_id == 'zlib'
        assert 1 == d.compressor.level

    def test_require_dataset(self):
        g = self.create_group()

        # create
        d1 = g.require_dataset('foo', shape=1000, chunks=100, dtype='f4')
        d1[:] = np.arange(1000)
        assert isinstance(d1, Array)
        assert (1000,) == d1.shape
        assert (100,) == d1.chunks
        assert np.dtype('f4') == d1.dtype
        assert 'foo' == d1.path
        assert '/foo' == d1.name
        assert g.store is d1.store
        assert_array_equal(np.arange(1000), d1[:])

        # require
        d2 = g.require_dataset('foo', shape=1000, chunks=100, dtype='f4')
        assert isinstance(d2, Array)
        assert (1000,) == d2.shape
        assert (100,) == d2.chunks
        assert np.dtype('f4') == d2.dtype
        assert 'foo' == d2.path
        assert '/foo' == d2.name
        assert g.store is d2.store
        assert_array_equal(np.arange(1000), d2[:])
        assert d1 == d2

        # bad shape - use TypeError for h5py compatibility
        with pytest.raises(TypeError):
            g.require_dataset('foo', shape=2000, chunks=100, dtype='f4')

        # dtype matching
        # can cast
        d3 = g.require_dataset('foo', shape=1000, chunks=100, dtype='i2')
        assert np.dtype('f4') == d3.dtype
        assert d1 == d3
        with pytest.raises(TypeError):
            # cannot cast
            g.require_dataset('foo', shape=1000, chunks=100, dtype='i4')
        with pytest.raises(TypeError):
            # can cast but not exact match
            g.require_dataset('foo', shape=1000, chunks=100, dtype='i2',
                              exact=True)

    def test_create_errors(self):
        g = self.create_group()

        # array obstructs group, array
        g.create_dataset('foo', shape=100, chunks=10)
        with pytest.raises(ValueError):
            g.create_group('foo/bar')
        with pytest.raises(ValueError):
            g.require_group('foo/bar')
        with pytest.raises(ValueError):
            g.create_dataset('foo/bar', shape=100, chunks=10)
        with pytest.raises(ValueError):
            g.require_dataset('foo/bar', shape=100, chunks=10)

        # array obstructs group, array
        g.create_dataset('a/b', shape=100, chunks=10)
        with pytest.raises(ValueError):
            g.create_group('a/b')
        with pytest.raises(ValueError):
            g.require_group('a/b')
        with pytest.raises(ValueError):
            g.create_dataset('a/b', shape=100, chunks=10)

        # group obstructs array
        g.create_group('c/d')
        with pytest.raises(ValueError):
            g.create_dataset('c', shape=100, chunks=10)
        with pytest.raises(ValueError):
            g.require_dataset('c', shape=100, chunks=10)
        with pytest.raises(ValueError):
            g.create_dataset('c/d', shape=100, chunks=10)
        with pytest.raises(ValueError):
            g.require_dataset('c/d', shape=100, chunks=10)

        # h5py compatibility, accept 'fillvalue'
        d = g.create_dataset('x', shape=100, chunks=10, fillvalue=42)
        assert 42 == d.fill_value

        # h5py compatibility, ignore 'shuffle'
        with pytest.warns(UserWarning, match="ignoring keyword argument 'shuffle'"):
            g.create_dataset('y', shape=100, chunks=10, shuffle=True)

        # read-only
        g = self.create_group(read_only=True)
        with pytest.raises(PermissionError):
            g.create_group('zzz')
        with pytest.raises(PermissionError):
            g.require_group('zzz')
        with pytest.raises(PermissionError):
            g.create_dataset('zzz', shape=100, chunks=10)
        with pytest.raises(PermissionError):
            g.require_dataset('zzz', shape=100, chunks=10)

    def test_create_overwrite(self):
        try:
            for method_name in 'create_dataset', 'create', 'empty', 'zeros', \
                               'ones':
                g = self.create_group()
                getattr(g, method_name)('foo', shape=100, chunks=10)

                # overwrite array with array
                d = getattr(g, method_name)('foo', shape=200, chunks=20,
                                            overwrite=True)
                assert (200,) == d.shape
                # overwrite array with group
                g2 = g.create_group('foo', overwrite=True)
                assert 0 == len(g2)
                # overwrite group with array
                d = getattr(g, method_name)('foo', shape=300, chunks=30,
                                            overwrite=True)
                assert (300,) == d.shape
                # overwrite array with group
                d = getattr(g, method_name)('foo/bar', shape=400, chunks=40,
                                            overwrite=True)
                assert (400,) == d.shape
                assert isinstance(g['foo'], Group)
        except NotImplementedError:
            pass

    def test_getitem_contains_iterators(self):
        # setup
        g1 = self.create_group()
        g2 = g1.create_group('foo/bar')
        d1 = g2.create_dataset('/a/b/c', shape=1000, chunks=100)
        d1[:] = np.arange(1000)
        d2 = g1.create_dataset('foo/baz', shape=3000, chunks=300)
        d2[:] = np.arange(3000)

        # test __getitem__
        assert isinstance(g1['foo'], Group)
        assert isinstance(g1['foo']['bar'], Group)
        assert isinstance(g1['foo/bar'], Group)
        assert isinstance(g1['/foo/bar/'], Group)
        assert isinstance(g1['foo/baz'], Array)
        assert g2 == g1['foo/bar']
        assert g1['foo']['bar'] == g1['foo/bar']
        assert d2 == g1['foo/baz']
        assert_array_equal(d2[:], g1['foo/baz'])
        assert isinstance(g1['a'], Group)
        assert isinstance(g1['a']['b'], Group)
        assert isinstance(g1['a/b'], Group)
        assert isinstance(g1['a']['b']['c'], Array)
        assert isinstance(g1['a/b/c'], Array)
        assert d1 == g1['a/b/c']
        assert g1['a']['b']['c'] == g1['a/b/c']
        assert_array_equal(d1[:], g1['a/b/c'][:])

        # test __contains__
        assert 'foo' in g1
        assert 'foo/bar' in g1
        assert 'foo/baz' in g1
        assert 'bar' in g1['foo']
        assert 'a' in g1
        assert 'a/b' in g1
        assert 'a/b/c' in g1
        assert 'baz' not in g1
        assert 'a/b/c/d' not in g1
        assert 'a/z' not in g1
        assert 'quux' not in g1['foo']

        # test key errors
        with pytest.raises(KeyError):
            g1['baz']
        with pytest.raises(KeyError):
            g1['x/y/z']

        # test __len__
        assert 2 == len(g1)
        assert 2 == len(g1['foo'])
        assert 0 == len(g1['foo/bar'])
        assert 1 == len(g1['a'])
        assert 1 == len(g1['a/b'])

        # test __iter__, keys()
        # currently assumes sorted by key

        assert ['a', 'foo'] == list(g1)
        assert ['a', 'foo'] == list(g1.keys())
        assert ['bar', 'baz'] == list(g1['foo'])
        assert ['bar', 'baz'] == list(g1['foo'].keys())
        assert [] == sorted(g1['foo/bar'])
        assert [] == sorted(g1['foo/bar'].keys())

        # test items(), values()
        # currently assumes sorted by key

        items = list(g1.items())
        values = list(g1.values())
        assert 'a' == items[0][0]
        assert g1['a'] == items[0][1]
        assert g1['a'] == values[0]
        assert 'foo' == items[1][0]
        assert g1['foo'] == items[1][1]
        assert g1['foo'] == values[1]

        items = list(g1['foo'].items())
        values = list(g1['foo'].values())
        assert 'bar' == items[0][0]
        assert g1['foo']['bar'] == items[0][1]
        assert g1['foo']['bar'] == values[0]
        assert 'baz' == items[1][0]
        assert g1['foo']['baz'] == items[1][1]
        assert g1['foo']['baz'] == values[1]

        # test array_keys(), arrays(), group_keys(), groups()
        # currently assumes sorted by key

        assert ['a', 'foo'] == list(g1.group_keys())
        groups = list(g1.groups())
        arrays = list(g1.arrays())
        assert 'a' == groups[0][0]
        assert g1['a'] == groups[0][1]
        assert 'foo' == groups[1][0]
        assert g1['foo'] == groups[1][1]
        assert [] == list(g1.array_keys())
        assert [] == arrays

        assert ['bar'] == list(g1['foo'].group_keys())
        assert ['baz'] == list(g1['foo'].array_keys())
        groups = list(g1['foo'].groups())
        arrays = list(g1['foo'].arrays())
        assert 'bar' == groups[0][0]
        assert g1['foo']['bar'] == groups[0][1]
        assert 'baz' == arrays[0][0]
        assert g1['foo']['baz'] == arrays[0][1]

        # visitor collection tests
        items = []

        def visitor2(obj):
            items.append(obj.path)

        # noinspection PyUnusedLocal
        def visitor3(name, obj=None):
            items.append(name)

        def visitor4(name, obj):
            items.append((name, obj))

        del items[:]
        g1.visitvalues(visitor2)
        assert [
            "a",
            "a/b",
            "a/b/c",
            "foo",
            "foo/bar",
            "foo/baz",
        ] == items

        del items[:]
        g1["foo"].visitvalues(visitor2)
        assert [
            "foo/bar",
            "foo/baz",
        ] == items

        del items[:]
        g1.visit(visitor3)
        assert [
            "a",
            "a/b",
            "a/b/c",
            "foo",
            "foo/bar",
            "foo/baz",
        ] == items

        del items[:]
        g1["foo"].visit(visitor3)
        assert [
            "bar",
            "baz",
        ] == items

        del items[:]
        g1.visitkeys(visitor3)
        assert [
            "a",
            "a/b",
            "a/b/c",
            "foo",
            "foo/bar",
            "foo/baz",
        ] == items

        del items[:]
        g1["foo"].visitkeys(visitor3)
        assert [
            "bar",
            "baz",
        ] == items

        del items[:]
        g1.visititems(visitor3)
        assert [
            "a",
            "a/b",
            "a/b/c",
            "foo",
            "foo/bar",
            "foo/baz",
        ] == items

        del items[:]
        g1["foo"].visititems(visitor3)
        assert [
            "bar",
            "baz",
        ] == items

        del items[:]
        g1.visititems(visitor4)
        for n, o in items:
            assert g1[n] == o

        del items[:]
        g1["foo"].visititems(visitor4)
        for n, o in items:
            assert g1["foo"][n] == o

        # visitor filter tests
        # noinspection PyUnusedLocal
        def visitor0(val, *args):
            name = getattr(val, "path", val)
            if name == "a/b/c/d":
                return True  # pragma: no cover

        # noinspection PyUnusedLocal
        def visitor1(val, *args):
            name = getattr(val, "path", val)
            if name == "a/b/c":
                return True

        assert g1.visit(visitor0) is None
        assert g1.visitkeys(visitor0) is None
        assert g1.visitvalues(visitor0) is None
        assert g1.visititems(visitor0) is None
        assert g1.visit(visitor1) is True
        assert g1.visitkeys(visitor1) is True
        assert g1.visitvalues(visitor1) is True
        assert g1.visititems(visitor1) is True

    def test_empty_getitem_contains_iterators(self):
        # setup
        g = self.create_group()

        # test
        assert [] == list(g)
        assert [] == list(g.keys())
        assert 0 == len(g)
        assert 'foo' not in g

    def test_iterators_recurse(self):
        # setup
        g1 = self.create_group()
        g2 = g1.create_group('foo/bar')
        d1 = g2.create_dataset('/a/b/c', shape=1000, chunks=100)
        d1[:] = np.arange(1000)
        d2 = g1.create_dataset('foo/baz', shape=3000, chunks=300)
        d2[:] = np.arange(3000)
        d3 = g2.create_dataset('zab', shape=2000, chunks=200)
        d3[:] = np.arange(2000)

        # test recursive array_keys
        array_keys = list(g1['foo'].array_keys(recurse=False))
        array_keys_recurse = list(g1['foo'].array_keys(recurse=True))
        assert len(array_keys_recurse) > len(array_keys)
        assert sorted(array_keys_recurse) == ['baz', 'zab']

        # test recursive arrays
        arrays = list(g1['foo'].arrays(recurse=False))
        arrays_recurse = list(g1['foo'].arrays(recurse=True))
        assert len(arrays_recurse) > len(arrays)
        assert 'zab' == arrays_recurse[0][0]
        assert g1['foo']['bar']['zab'] == arrays_recurse[0][1]

    def test_getattr(self):
        # setup
        g1 = self.create_group()
        g2 = g1.create_group('foo')
        g2.create_dataset('bar', shape=100)

        # test
        assert g1['foo'] == g1.foo
        assert g2['bar'] == g2.bar
        # test that hasattr returns False instead of an exception (issue #88)
        assert not hasattr(g1, 'unexistingattribute')

    def test_setitem(self):
        g = self.create_group()
        try:
            data = np.arange(100)
            g['foo'] = data
            assert_array_equal(data, g['foo'])
            data = np.arange(200)
            g['foo'] = data
            assert_array_equal(data, g['foo'])
            # 0d array
            g['foo'] = 42
            assert () == g['foo'].shape
            assert 42 == g['foo'][()]
        except NotImplementedError:
            pass

    def test_delitem(self):
        g = self.create_group()
        g.create_group('foo')
        g.create_dataset('bar/baz', shape=100, chunks=10)
        assert 'foo' in g
        assert 'bar' in g
        assert 'bar/baz' in g
        try:
            del g['bar']
            with pytest.raises(KeyError):
                del g['xxx']
        except NotImplementedError:
            pass
        else:
            assert 'foo' in g
            assert 'bar' not in g
            assert 'bar/baz' not in g

    def test_move(self):
        g = self.create_group()

        data = np.arange(100)
        g['boo'] = data

        data = np.arange(100)
        g['foo'] = data

        try:
            g.move('foo', 'bar')
            assert 'foo' not in g
            assert 'bar' in g
            assert_array_equal(data, g['bar'])

            g.move('bar', 'foo/bar')
            assert 'bar' not in g
            assert 'foo' in g
            assert 'foo/bar' in g
            assert isinstance(g['foo'], Group)
            assert_array_equal(data, g['foo/bar'])

            g.move('foo', 'foo2')
            assert 'foo' not in g
            assert 'foo/bar' not in g
            assert 'foo2' in g
            assert 'foo2/bar' in g
            assert isinstance(g['foo2'], Group)
            assert_array_equal(data, g['foo2/bar'])

            g2 = g['foo2']
            g2.move('bar', '/bar')
            assert 'foo2' in g
            assert 'foo2/bar' not in g
            assert 'bar' in g
            assert isinstance(g['foo2'], Group)
            assert_array_equal(data, g['bar'])

            with pytest.raises(ValueError):
                g2.move('bar', 'bar2')

            with pytest.raises(ValueError):
                g.move('bar', 'boo')
        except NotImplementedError:
            pass

    def test_array_creation(self):
        grp = self.create_group()

        a = grp.create('a', shape=100, chunks=10)
        assert isinstance(a, Array)
        b = grp.empty('b', shape=100, chunks=10)
        assert isinstance(b, Array)
        assert b.fill_value is None
        c = grp.zeros('c', shape=100, chunks=10)
        assert isinstance(c, Array)
        assert 0 == c.fill_value
        d = grp.ones('d', shape=100, chunks=10)
        assert isinstance(d, Array)
        assert 1 == d.fill_value
        e = grp.full('e', shape=100, chunks=10, fill_value=42)
        assert isinstance(e, Array)
        assert 42 == e.fill_value

        f = grp.empty_like('f', a)
        assert isinstance(f, Array)
        assert f.fill_value is None
        g = grp.zeros_like('g', a)
        assert isinstance(g, Array)
        assert 0 == g.fill_value
        h = grp.ones_like('h', a)
        assert isinstance(h, Array)
        assert 1 == h.fill_value
        i = grp.full_like('i', e)
        assert isinstance(i, Array)
        assert 42 == i.fill_value

        j = grp.array('j', data=np.arange(100), chunks=10)
        assert isinstance(j, Array)
        assert_array_equal(np.arange(100), j[:])

        grp = self.create_group(read_only=True)
        with pytest.raises(PermissionError):
            grp.create('aa', shape=100, chunks=10)
        with pytest.raises(PermissionError):
            grp.empty('aa', shape=100, chunks=10)
        with pytest.raises(PermissionError):
            grp.zeros('aa', shape=100, chunks=10)
        with pytest.raises(PermissionError):
            grp.ones('aa', shape=100, chunks=10)
        with pytest.raises(PermissionError):
            grp.full('aa', shape=100, chunks=10, fill_value=42)
        with pytest.raises(PermissionError):
            grp.array('aa', data=np.arange(100), chunks=10)
        with pytest.raises(PermissionError):
            grp.create('aa', shape=100, chunks=10)
        with pytest.raises(PermissionError):
            grp.empty_like('aa', a)
        with pytest.raises(PermissionError):
            grp.zeros_like('aa', a)
        with pytest.raises(PermissionError):
            grp.ones_like('aa', a)
        with pytest.raises(PermissionError):
            grp.full_like('aa', a)

    def test_paths(self):
        g1 = self.create_group()
        g2 = g1.create_group('foo/bar')

        assert g1 == g1['/']
        assert g1 == g1['//']
        assert g1 == g1['///']
        assert g1 == g2['/']
        assert g1 == g2['//']
        assert g1 == g2['///']
        assert g2 == g1['foo/bar']
        assert g2 == g1['/foo/bar']
        assert g2 == g1['foo/bar/']
        assert g2 == g1['//foo/bar']
        assert g2 == g1['//foo//bar//']
        assert g2 == g1['///foo///bar///']
        assert g2 == g2['/foo/bar']

        with pytest.raises(ValueError):
            g1['.']
        with pytest.raises(ValueError):
            g1['..']
        with pytest.raises(ValueError):
            g1['foo/.']
        with pytest.raises(ValueError):
            g1['foo/..']
        with pytest.raises(ValueError):
            g1['foo/./bar']
        with pytest.raises(ValueError):
            g1['foo/../bar']

    def test_pickle(self):

        # setup group
        g = self.create_group()
        d = g.create_dataset('foo/bar', shape=100, chunks=10)
        d[:] = np.arange(100)
        path = g.path
        name = g.name
        n = len(g)
        keys = list(g)

        # round-trip through pickle
        dump = pickle.dumps(g)
        # some stores cannot be opened twice at the same time, need to close
        # store before can round-trip through pickle
        if hasattr(g.store, 'close'):
            g.store.close()
        g2 = pickle.loads(dump)

        # verify
        assert path == g2.path
        assert name == g2.name
        assert n == len(g2)
        assert keys == list(g2)
        assert isinstance(g2['foo'], Group)
        assert isinstance(g2['foo/bar'], Array)

    def test_context_manager(self):

        with self.create_group() as g:
            d = g.create_dataset('foo/bar', shape=100, chunks=10)
            d[:] = np.arange(100)


class TestGroupWithMemoryStore(TestGroup):

    @staticmethod
    def create_store():
        return MemoryStore(), None


class TestGroupWithDirectoryStore(TestGroup):

    @staticmethod
    def create_store():
        path = tempfile.mkdtemp()
        atexit.register(atexit_rmtree, path)
        store = DirectoryStore(path)
        return store, None


@skip_test_env_var("ZARR_TEST_ABS")
class TestGroupWithABSStore(TestGroup):

    @staticmethod
    def create_store():
        asb = pytest.importorskip("azure.storage.blob")
        blob_client = asb.BlockBlobService(is_emulated=True)
        blob_client.delete_container('test')
        blob_client.create_container('test')
        store = ABSStore(container='test', account_name='foo', account_key='bar',
                         blob_service_kwargs={'is_emulated': True})
        store.rmdir()
        return store, None


class TestGroupWithNestedDirectoryStore(TestGroup):

    @staticmethod
    def create_store():
        path = tempfile.mkdtemp()
        atexit.register(atexit_rmtree, path)
        store = NestedDirectoryStore(path)
        return store, None


class TestGroupWithZipStore(TestGroup):

    @staticmethod
    def create_store():
        path = tempfile.mktemp(suffix='.zip')
        atexit.register(os.remove, path)
        store = ZipStore(path)
        return store, None

    def test_context_manager(self):

        with self.create_group() as g:
            store = g.store
            d = g.create_dataset('foo/bar', shape=100, chunks=10)
            d[:] = np.arange(100)

        # Check that exiting the context manager closes the store,
        # and therefore the underlying ZipFile.
        error = ValueError if sys.version_info >= (3, 6) else RuntimeError
        with pytest.raises(error):
            store.zf.extractall()


class TestGroupWithDBMStore(TestGroup):

    @staticmethod
    def create_store():
        path = tempfile.mktemp(suffix='.anydbm')
        atexit.register(atexit_rmglob, path + '*')
        store = DBMStore(path, flag='n')
        return store, None


class TestGroupWithDBMStoreBerkeleyDB(TestGroup):

    @staticmethod
    def create_store():
        bsddb3 = pytest.importorskip("bsddb3")
        path = tempfile.mktemp(suffix='.dbm')
        atexit.register(os.remove, path)
        store = DBMStore(path, flag='n', open=bsddb3.btopen)
        return store, None


class TestGroupWithLMDBStore(TestGroup):

    @staticmethod
    def create_store():
        pytest.importorskip("lmdb")
        path = tempfile.mktemp(suffix='.lmdb')
        atexit.register(atexit_rmtree, path)
        store = LMDBStore(path)
        return store, None


class TestGroupWithSQLiteStore(TestGroup):

    def create_store(self):
        pytest.importorskip("sqlite3")
        path = tempfile.mktemp(suffix='.db')
        atexit.register(atexit_rmtree, path)
        store = SQLiteStore(path)
        return store, None


class TestGroupWithChunkStore(TestGroup):

    @staticmethod
    def create_store():
        return dict(), dict()

    def test_chunk_store(self):
        # setup
        store, chunk_store = self.create_store()
        g = self.create_group(store, chunk_store=chunk_store)

        # check attributes
        assert store is g.store
        assert chunk_store is g.chunk_store

        # create array
        a = g.zeros('foo', shape=100, chunks=10)
        assert store is a.store
        assert chunk_store is a.chunk_store
        a[:] = np.arange(100)
        assert_array_equal(np.arange(100), a[:])

        # check store keys
        expect = sorted([group_meta_key, 'foo/' + array_meta_key])
        actual = sorted(store.keys())
        assert expect == actual
        expect = ['foo/' + str(i) for i in range(10)]
        actual = sorted(chunk_store.keys())
        assert expect == actual


class TestGroupWithStoreCache(TestGroup):

    @staticmethod
    def create_store():
        store = LRUStoreCache(dict(), max_size=None)
        return store, None


def test_group():
    # test the group() convenience function

    # basic usage
    g = group()
    assert isinstance(g, Group)
    assert '' == g.path
    assert '/' == g.name

    # usage with custom store
    store = dict()
    g = group(store=store)
    assert isinstance(g, Group)
    assert store is g.store

    # overwrite behaviour
    store = dict()
    init_array(store, shape=100, chunks=10)
    with pytest.raises(ValueError):
        group(store)
    g = group(store, overwrite=True)
    assert isinstance(g, Group)
    assert store is g.store


def test_open_group():
    # test the open_group() convenience function

    store = 'data/group.zarr'

    # mode == 'w'
    g = open_group(store, mode='w')
    assert isinstance(g, Group)
    assert isinstance(g.store, DirectoryStore)
    assert 0 == len(g)
    g.create_groups('foo', 'bar')
    assert 2 == len(g)

    # mode in 'r', 'r+'
    open_array('data/array.zarr', shape=100, chunks=10, mode='w')
    for mode in 'r', 'r+':
        with pytest.raises(ValueError):
            open_group('doesnotexist', mode=mode)
        with pytest.raises(ValueError):
            open_group('data/array.zarr', mode=mode)
    g = open_group(store, mode='r')
    assert isinstance(g, Group)
    assert 2 == len(g)
    with pytest.raises(PermissionError):
        g.create_group('baz')
    g = open_group(store, mode='r+')
    assert isinstance(g, Group)
    assert 2 == len(g)
    g.create_groups('baz', 'quux')
    assert 4 == len(g)

    # mode == 'a'
    shutil.rmtree(store)
    g = open_group(store, mode='a')
    assert isinstance(g, Group)
    assert isinstance(g.store, DirectoryStore)
    assert 0 == len(g)
    g.create_groups('foo', 'bar')
    assert 2 == len(g)
    with pytest.raises(ValueError):
        open_group('data/array.zarr', mode='a')

    # mode in 'w-', 'x'
    for mode in 'w-', 'x':
        shutil.rmtree(store)
        g = open_group(store, mode=mode)
        assert isinstance(g, Group)
        assert isinstance(g.store, DirectoryStore)
        assert 0 == len(g)
        g.create_groups('foo', 'bar')
        assert 2 == len(g)
        with pytest.raises(ValueError):
            open_group(store, mode=mode)
        with pytest.raises(ValueError):
            open_group('data/array.zarr', mode=mode)

    # open with path
    g = open_group(store, path='foo/bar')
    assert isinstance(g, Group)
    assert 'foo/bar' == g.path


def test_group_completions():
    g = group()
    d = dir(g)
    assert 'foo' not in d
    assert 'bar' not in d
    assert 'baz' not in d
    assert 'qux' not in d
    assert 'xxx' not in d
    assert 'yyy' not in d
    assert 'zzz' not in d
    assert '123' not in d
    assert '456' not in d
    g.create_groups('foo', 'bar', 'baz/qux', '123')
    g.zeros('xxx', shape=100)
    g.zeros('yyy', shape=100)
    g.zeros('zzz', shape=100)
    g.zeros('456', shape=100)
    d = dir(g)
    assert 'foo' in d
    assert 'bar' in d
    assert 'baz' in d
    assert 'qux' not in d
    assert 'xxx' in d
    assert 'yyy' in d
    assert 'zzz' in d
    assert '123' not in d  # not valid identifier
    assert '456' not in d  # not valid identifier


def test_group_key_completions():
    g = group()
    d = dir(g)
    # noinspection PyProtectedMember
    k = g._ipython_key_completions_()

    # none of these names should be an attribute
    assert 'foo' not in d
    assert 'bar' not in d
    assert 'baz' not in d
    assert 'qux' not in d
    assert 'xxx' not in d
    assert 'yyy' not in d
    assert 'zzz' not in d
    assert '123' not in d
    assert '456' not in d
    assert 'asdf;' not in d

    # none of these names should be an item
    assert 'foo' not in k
    assert 'bar' not in k
    assert 'baz' not in k
    assert 'qux' not in k
    assert 'xxx' not in k
    assert 'yyy' not in k
    assert 'zzz' not in k
    assert '123' not in k
    assert '456' not in k
    assert 'asdf;' not in k

    g.create_groups('foo', 'bar', 'baz/qux', '123')
    g.zeros('xxx', shape=100)
    g.zeros('yyy', shape=100)
    g.zeros('zzz', shape=100)
    g.zeros('456', shape=100)
    g.zeros('asdf;', shape=100)

    d = dir(g)
    # noinspection PyProtectedMember
    k = g._ipython_key_completions_()

    assert 'foo' in d
    assert 'bar' in d
    assert 'baz' in d
    assert 'qux' not in d
    assert 'xxx' in d
    assert 'yyy' in d
    assert 'zzz' in d
    assert '123' not in d  # not valid identifier
    assert '456' not in d  # not valid identifier
    assert 'asdf;' not in d  # not valid identifier

    assert 'foo' in k
    assert 'bar' in k
    assert 'baz' in k
    assert 'qux' not in k
    assert 'xxx' in k
    assert 'yyy' in k
    assert 'zzz' in k
    assert '123' in k
    assert '456' in k
    assert 'asdf;' in k


def _check_tree(g, expect_bytes, expect_text):
    assert expect_bytes == bytes(g.tree())
    assert expect_text == str(g.tree())
    expect_repr = expect_text
    assert expect_repr == repr(g.tree())
    if ipytree:
        # noinspection PyProtectedMember
        widget = g.tree()._ipython_display_()
        isinstance(widget, ipytree.Tree)


def test_tree():
    # setup
    g1 = group()
    g2 = g1.create_group('foo')
    g3 = g1.create_group('bar')
    g3.create_group('baz')
    g5 = g3.create_group('quux')
    g5.create_dataset('baz', shape=100, chunks=10)

    # test root group
    expect_bytes = textwrap.dedent(u"""\
    /
     +-- bar
     |   +-- baz
     |   +-- quux
     |       +-- baz (100,) float64
     +-- foo""").encode()
    expect_text = textwrap.dedent(u"""\
    /
     ├── bar
     │   ├── baz
     │   └── quux
     │       └── baz (100,) float64
     └── foo""")
    _check_tree(g1, expect_bytes, expect_text)

    # test different group
    expect_bytes = textwrap.dedent(u"""\
    foo""").encode()
    expect_text = textwrap.dedent(u"""\
    foo""")
    _check_tree(g2, expect_bytes, expect_text)

    # test different group
    expect_bytes = textwrap.dedent(u"""\
    bar
     +-- baz
     +-- quux
         +-- baz (100,) float64""").encode()
    expect_text = textwrap.dedent(u"""\
    bar
     ├── baz
     └── quux
         └── baz (100,) float64""")
    _check_tree(g3, expect_bytes, expect_text)<|MERGE_RESOLUTION|>--- conflicted
+++ resolved
@@ -10,30 +10,15 @@
 
 import numpy as np
 import pytest
-from numcodecs import Zlib
-from numpy.testing import assert_array_equal
-
-<<<<<<< HEAD
-try:
-    import azure.storage.blob as asb
-except ImportError:  # pragma: no cover
-    asb = None
 
 try:
     import ipytree
 except ImportError:  # pragma: no cover
     ipytree = None
 
-
-from zarr.storage import (DictStore, DirectoryStore, ZipStore, init_group, init_array,
-                          array_meta_key, group_meta_key, atexit_rmtree,
-                          NestedDirectoryStore, DBMStore, LMDBStore, SQLiteStore,
-                          ABSStore, atexit_rmglob, LRUStoreCache)
-from zarr.core import Array
-from zarr.compat import PY2, text_type
-from zarr.hierarchy import Group, group, open_group
-=======
->>>>>>> 11eed3eb
+from numcodecs import Zlib
+from numpy.testing import assert_array_equal
+
 from zarr.attrs import Attributes
 from zarr.core import Array
 from zarr.creation import open_array
