--- conflicted
+++ resolved
@@ -731,23 +731,10 @@
 
     elif codec_id == "blosc":
 
-<<<<<<< HEAD
-        warnings.warn(
-            "Not all N5 implementations support blosc compression (yet). You "
-            "might not be able to open the dataset with another N5 library.",
-            RuntimeWarning,
-        )
-
         n5_config["cname"] = _compressor_config["cname"]
         n5_config["clevel"] = _compressor_config["clevel"]
         n5_config["shuffle"] = _compressor_config["shuffle"]
         n5_config["blocksize"] = _compressor_config["blocksize"]
-=======
-        n5_config['cname'] = _compressor_config['cname']
-        n5_config['clevel'] = _compressor_config['clevel']
-        n5_config['shuffle'] = _compressor_config['shuffle']
-        n5_config['blocksize'] = _compressor_config['blocksize']
->>>>>>> 4dc6f1f5
 
     elif codec_id == "lzma":
 
