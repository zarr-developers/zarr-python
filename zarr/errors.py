--- conflicted
+++ resolved
@@ -8,17 +8,13 @@
     pass
 
 
-<<<<<<< HEAD
 class ArrayIndexError(IndexError):
     pass
 
 
-def err_contains_group(path):
-    raise ValueError('path %r contains a group' % path)
-=======
 class _BaseZarrError(ValueError):
     _msg = ""
->>>>>>> 06c3b40d
+
 
     def __init__(self, *args):
         super().__init__(self._msg.format(*args))
