--- conflicted
+++ resolved
@@ -4,11 +4,7 @@
 from collections.abc import MutableMapping
 from copy import copy
 from string import ascii_letters, digits
-<<<<<<< HEAD
-from typing import Any, Sequence, List, Mapping, Optional, Union
-=======
 from typing import Any, Dict, List, Mapping, Optional, Sequence, Tuple, Union
->>>>>>> 6e63fe93
 
 from zarr.meta import Metadata2, Metadata3
 from zarr.util import normalize_storage_path
