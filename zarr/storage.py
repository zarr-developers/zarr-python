--- conflicted
+++ resolved
@@ -48,7 +48,6 @@
     ReadOnlyError,
 )
 from zarr.meta import encode_array_metadata, encode_group_metadata
-<<<<<<< HEAD
 from zarr.util import (
     buffer_size,
     json_loads,
@@ -61,14 +60,8 @@
     normalize_shape,
     normalize_storage_path,
     retry_call,
+    ensure_contiguous_ndarray_or_bytes,
 )
-=======
-from zarr.util import (buffer_size, json_loads, nolock, normalize_chunks,
-                       normalize_dimension_separator,
-                       normalize_dtype, normalize_fill_value, normalize_order,
-                       normalize_shape, normalize_storage_path, retry_call,
-                       ensure_contiguous_ndarray_or_bytes)
->>>>>>> b9e9f5aa
 
 from zarr._storage.absstore import ABSStore  # noqa: F401
 from zarr._storage.store import (  # noqa: F401
