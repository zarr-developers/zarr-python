--- conflicted
+++ resolved
@@ -1197,14 +1197,9 @@
                         if _prog_number.match(entry) and self.fs.isdir(entry_path):
                             for file_name in self.fs.find(entry_path):
                                 file_path = os.path.join(dir_path, file_name)
-<<<<<<< HEAD
-                                rel_path = file_path.split(root_path)[1].strip(os.path.sep)
-                                new_children.append(rel_path.replace(os.path.sep, '.'))
-=======
                                 rel_path = file_path.split(root_path)[1]
                                 rel_path = rel_path.lstrip('/')
                                 new_children.append(rel_path.replace('/', '.'))
->>>>>>> 9ae20164
                         else:
                             new_children.append(entry)
                     return sorted(new_children)
