--- conflicted
+++ resolved
@@ -1035,29 +1035,16 @@
     exceptions : list of Exception subclasses
         When accessing data, any of these exceptions will be treated
         as a missing key
-<<<<<<< HEAD
     meta_keys : list or tuple of str
         Defaults to the zarr meta keys, i.e. (".zarray", ".zgroup", ".zattrs").
+    dimension_separator : {'.', '/'}, optional
+        Separator placed between the dimensions of a chunk.
     storage_options : passed to the fsspec implementation
-    """
-
     def __init__(self, url, normalize_keys=True, key_separator='.',
                  mode='w',
                  exceptions=(KeyError, PermissionError, IOError),
                  meta_keys=(array_meta_key, group_meta_key, attrs_key),
-=======
-    dimension_separator : {'.', '/'}, optional
-        Separator placed between the dimensions of a chunk.
-    storage_options : passed to the fsspec implementation
-    """
-
-    _META_KEYS = (attrs_key, group_meta_key, array_meta_key)
-
-    def __init__(self, url, normalize_keys=False, key_separator=None,
-                 mode='w',
-                 exceptions=(KeyError, PermissionError, IOError),
                  dimension_separator=None,
->>>>>>> 53c03e26
                  **storage_options):
         import fsspec
         self.normalize_keys = normalize_keys
@@ -1066,9 +1053,7 @@
         self.path = self.fs._strip_protocol(url)
         self.mode = mode
         self.exceptions = exceptions
-<<<<<<< HEAD
         self._META_KEYS = meta_keys
-=======
 
         # For backwards compatibility. Guaranteed to be non-None
         if key_separator is not None:
@@ -1081,7 +1066,6 @@
         # Pass attributes to array creation
         self._dimension_separator = dimension_separator
 
->>>>>>> 53c03e26
         if self.fs.exists(self.path) and not self.fs.isdir(self.path):
             raise FSPathExistNotDir(url)
 
@@ -1097,16 +1081,11 @@
         return key.lower() if self.normalize_keys else key
 
     def getitems(self, keys, **kwargs):
-<<<<<<< HEAD
-        keys = [self._normalize_key(key) for key in keys]
-        return self.map.getitems(keys, **kwargs)
-=======
         keys_transformed = [self._normalize_key(key) for key in keys]
         results = self.map.getitems(keys_transformed, on_error="omit")
         # The function calling this method may not recognize the transformed keys
         # So we send the values returned by self.map.getitems back into the original key space.
         return {keys[keys_transformed.index(rk)]: rv for rk, rv in results.items()}
->>>>>>> 53c03e26
 
     def __getitem__(self, key):
         key = self._normalize_key(key)
