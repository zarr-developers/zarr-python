"""This module contains storage classes for use with Zarr arrays and groups.

Note that any object implementing the :class:`MutableMapping` interface from the
:mod:`collections` module in the Python standard library can be used as a Zarr
array store, as long as it accepts string (str) keys and bytes values.

In addition to the :class:`MutableMapping` interface, store classes may also implement
optional methods `listdir` (list members of a "directory") and `rmdir` (remove all
members of a "directory"). These methods should be implemented if the store class is
aware of the hierarchical organisation of resources within the store and can provide
efficient implementations. If these methods are not available, Zarr will fall back to
slower implementations that work via the :class:`MutableMapping` interface. Store
classes may also optionally implement a `rename` method (rename all members under a given
path) and a `getsize` method (return the size in bytes of a given value).

"""
import atexit
import errno
import glob
import multiprocessing
import operator
import os
import re
import shutil
import sys
import tempfile
import warnings
import zipfile
from collections import OrderedDict
from collections.abc import MutableMapping
from os import scandir
from pickle import PicklingError
from threading import Lock, RLock
from typing import Optional, Union, List, Tuple, Dict, Any
import uuid
import time

from numcodecs.abc import Codec
from numcodecs.compat import (
    ensure_bytes,
    ensure_text,
    ensure_contiguous_ndarray
)
from numcodecs.registry import codec_registry

from zarr.errors import (
    MetadataError,
    BadCompressorError,
    ContainsArrayError,
    ContainsGroupError,
    FSPathExistNotDir,
    ReadOnlyError,
)
from zarr.meta import encode_array_metadata, encode_group_metadata
from zarr.util import (buffer_size, json_loads, nolock, normalize_chunks,
                       normalize_dimension_separator,
                       normalize_dtype, normalize_fill_value, normalize_order,
                       normalize_shape, normalize_storage_path, retry_call)

from zarr._storage.absstore import ABSStore, ABSStoreV3  # noqa: F401
from zarr._storage.store import (_get_hierarchy_metadata,
                                 _listdir_from_keys,
                                 _rename_from_keys,
                                 _rename_metadata_v3,
                                 _rmdir_from_keys,
                                 _rmdir_from_keys_v3,
                                 _path_to_prefix,
                                 _prefix_to_array_key,
                                 _prefix_to_group_key,
                                 array_meta_key,
                                 group_meta_key,
                                 attrs_key,
                                 BaseStore,
                                 Store,
                                 StoreV3)

__doctest_requires__ = {
    ('RedisStore', 'RedisStore.*'): ['redis'],
    ('MongoDBStore', 'MongoDBStore.*'): ['pymongo'],
    ('LRUStoreCache', 'LRUStoreCache.*'): ['s3fs'],
}


try:
    # noinspection PyUnresolvedReferences
    from zarr.codecs import Blosc
    default_compressor = Blosc()
except ImportError:  # pragma: no cover
    from zarr.codecs import Zlib
    default_compressor = Zlib()


Path = Union[str, bytes, None]
# allow MutableMapping for backwards compatibility
StoreLike = Union[BaseStore, MutableMapping]


def contains_array(store: StoreLike, path: Path = None) -> bool:
    """Return True if the store contains an array at the given logical path."""
    path = normalize_storage_path(path)
    prefix = _path_to_prefix(path)
    key = _prefix_to_array_key(store, prefix)
    return key in store


def contains_group(store: StoreLike, path: Path = None, explicit_only=True) -> bool:
    """Return True if the store contains a group at the given logical path."""
    path = normalize_storage_path(path)
    prefix = _path_to_prefix(path)
    key = _prefix_to_group_key(store, prefix)
    store_version = getattr(store, '_store_version', 2)
    if store_version == 2 or explicit_only:
        return key in store
    else:
        if key in store:
            return True
        # for v3, need to also handle implicit groups
        sfx = _get_hierarchy_metadata(store)['metadata_key_suffix']
        implicit_prefix = key.replace('.group' + sfx, '')
        if not implicit_prefix.endswith('/'):
            implicit_prefix += '/'
        if store.list_prefix(implicit_prefix):  # type: ignore
            return True
        return False


<<<<<<< HEAD
def normalize_store_arg(store, clobber=False, storage_options=None, mode="w",
                        *, zarr_version=None) -> Store:
    if zarr_version is None:
        # default to v2 store for backward compatibility
        zarr_version = getattr(store, '_store_version', 2)
    if zarr_version not in [2, 3]:
        raise ValueError("zarr_version must be 2 or 3")
=======
def normalize_store_arg(store: Any, storage_options=None, mode="r") -> BaseStore:
>>>>>>> 99959396
    if store is None:
        if zarr_version == 2:
            store = KVStore(dict())
        else:
            store = KVStoreV3(dict())
            # add default zarr.json metadata
            store['zarr.json'] = store._metadata_class.encode_hierarchy_metadata(None)
        return store
    elif hasattr(store, '_store_version') and store._store_version != zarr_version:
        raise ValueError(
            f"store is a zarr v{store._store_version} store which conflicts "
            f"with the specified zarr_version ({zarr_version})."
        )

    if isinstance(store, os.PathLike):
        store = os.fspath(store)
    if isinstance(store, str):
<<<<<<< HEAD
        mode = mode if clobber else "r"
        if zarr_version == 2:
            if "://" in store or "::" in store:
                return FSStore(store, mode=mode, **(storage_options or {}))
            elif storage_options:
                raise ValueError("storage_options passed with non-fsspec path")
            if store.endswith('.zip'):
                return ZipStore(store, mode=mode)
            elif store.endswith('.n5'):
                from zarr.n5 import N5Store
                return N5Store(store)
            else:
                return DirectoryStore(store)
        elif zarr_version == 3:
            if "://" in store or "::" in store:
                store = FSStoreV3(store, mode=mode, **(storage_options or {}))
            elif storage_options:
                raise ValueError("storage_options passed with non-fsspec path")
            elif store.endswith('.zip'):
                store = ZipStoreV3(store, mode=mode)
            elif store.endswith('.n5'):
                raise NotImplementedError("N5Store not yet implemented for V3")
                # return N5StoreV3(store)
            else:
                store = DirectoryStoreV3(store)
            # add default zarr.json metadata
            store['zarr.json'] = store._metadata_class.encode_hierarchy_metadata(None)
            return store
    elif zarr_version == 2:
        store = Store._ensure_store(store)
    elif zarr_version == 3:
        store = StoreV3._ensure_store(store)
        if 'zarr.json' not in store:
            # add default zarr.json metadata
            store['zarr.json'] = store._metadata_class.encode_hierarchy_metadata(None)
    return store
=======
        if "://" in store or "::" in store:
            return FSStore(store, mode=mode, **(storage_options or {}))
        elif storage_options:
            raise ValueError("storage_options passed with non-fsspec path")
        if store.endswith('.zip'):
            return ZipStore(store, mode=mode)
        elif store.endswith('.n5'):
            from zarr.n5 import N5Store
            return N5Store(store)
        else:
            return DirectoryStore(store)
    else:
        if not isinstance(store, BaseStore) and isinstance(store, MutableMapping):
            store = BaseStore._ensure_store(store)
        return store
>>>>>>> 99959396


def rmdir(store: StoreLike, path: Path = None):
    """Remove all items under the given path. If `store` provides a `rmdir` method,
    this will be called, otherwise will fall back to implementation via the
    `Store` interface."""
    path = normalize_storage_path(path)
    store_version = getattr(store, '_store_version', 2)
    if hasattr(store, "rmdir") and store.is_erasable():  # type: ignore
        # pass through
        store.rmdir(path)  # type: ignore
    else:
        # slow version, delete one key at a time
        if store_version == 2:
            _rmdir_from_keys(store, path)
        else:
            _rmdir_from_keys_v3(store, path)  # type: ignore


def rename(store: Store, src_path: Path, dst_path: Path):
    """Rename all items under the given path. If `store` provides a `rename` method,
    this will be called, otherwise will fall back to implementation via the
    `Store` interface."""
    src_path = normalize_storage_path(src_path)
    dst_path = normalize_storage_path(dst_path)
    if hasattr(store, 'rename'):
        # pass through
        store.rename(src_path, dst_path)
    else:
        # slow version, delete one key at a time
        _rename_from_keys(store, src_path, dst_path)


def listdir(store: BaseStore, path: Path = None):
    """Obtain a directory listing for the given path. If `store` provides a `listdir`
    method, this will be called, otherwise will fall back to implementation via the
    `MutableMapping` interface."""
    path = normalize_storage_path(path)
    if hasattr(store, 'listdir'):
        # pass through
        return store.listdir(path)  # type: ignore
    else:
        # slow version, iterate through all keys
        warnings.warn(
            f"Store {store} has no `listdir` method. From zarr 2.9 onwards "
            "may want to inherit from `Store`.",
            stacklevel=2,
        )
        return _listdir_from_keys(store, path)


def _getsize(store: BaseStore, path: Path = None) -> int:
    # compute from size of values
    if path and path in store:
        v = store[path]
        size = buffer_size(v)
    else:
        path = '' if path is None else normalize_storage_path(path)
        size = 0
        store_version = getattr(store, '_store_version', 2)
        if store_version == 3:
            members = store.list_prefix('data/root/' + path)  # type: ignore
            members += store.list_prefix('meta/root/' + path)  # type: ignore
            # members += ['zarr.json']
        else:
            members = listdir(store, path)
            prefix = _path_to_prefix(path)
            members = [prefix + k for k in members]
        for k in members:
            try:
                v = store[k]
            except KeyError:
                pass
            else:
                try:
                    size += buffer_size(v)
                except TypeError:
                    return -1
    return size


def getsize(store: BaseStore, path: Path = None) -> int:
    """Compute size of stored items for a given path. If `store` provides a `getsize`
    method, this will be called, otherwise will return -1."""
    if hasattr(store, 'getsize'):
        # pass through
        path = normalize_storage_path(path)
        return store.getsize(path)  # type: ignore
    elif isinstance(store, MutableMapping):
        return _getsize(store, path)
    else:
        return -1


def _require_parent_group(
    path: Optional[str],
    store: StoreLike,
    chunk_store: Optional[StoreLike],
    overwrite: bool,
):
    # assume path is normalized
    if path:
        segments = path.split('/')
        for i in range(len(segments)):
            p = '/'.join(segments[:i])
            if contains_array(store, p):
                _init_group_metadata(store, path=p, chunk_store=chunk_store,
                                     overwrite=overwrite)
            elif not contains_group(store, p):
                _init_group_metadata(store, path=p, chunk_store=chunk_store)


def init_array(
    store: StoreLike,
    shape: Tuple[int, ...],
    chunks: Union[bool, int, Tuple[int, ...]] = True,
    dtype=None,
    compressor="default",
    fill_value=None,
    order: str = "C",
    overwrite: bool = False,
    path: Optional[Path] = None,
    chunk_store: Optional[StoreLike] = None,
    filters=None,
    object_codec=None,
    dimension_separator=None,
):
    """Initialize an array store with the given configuration. Note that this is a low-level
    function and there should be no need to call this directly from user code.

    Parameters
    ----------
    store : Store
        A mapping that supports string keys and bytes-like values.
    shape : int or tuple of ints
        Array shape.
    chunks : bool, int or tuple of ints, optional
        Chunk shape. If True, will be guessed from `shape` and `dtype`. If
        False, will be set to `shape`, i.e., single chunk for the whole array.
    dtype : string or dtype, optional
        NumPy dtype.
    compressor : Codec, optional
        Primary compressor.
    fill_value : object
        Default value to use for uninitialized portions of the array.
    order : {'C', 'F'}, optional
        Memory layout to be used within each chunk.
    overwrite : bool, optional
        If True, erase all data in `store` prior to initialisation.
    path : string, bytes, optional
        Path under which array is stored.
    chunk_store : Store, optional
        Separate storage for chunks. If not provided, `store` will be used
        for storage of both chunks and metadata.
    filters : sequence, optional
        Sequence of filters to use to encode chunk data prior to compression.
    object_codec : Codec, optional
        A codec to encode object arrays, only needed if dtype=object.
    dimension_separator : {'.', '/'}, optional
        Separator placed between the dimensions of a chunk.

    Examples
    --------
    Initialize an array store::

        >>> from zarr.storage import init_array, KVStore
        >>> store = KVStore(dict())
        >>> init_array(store, shape=(10000, 10000), chunks=(1000, 1000))
        >>> sorted(store.keys())
        ['.zarray']

    Array metadata is stored as JSON::

        >>> print(store['.zarray'].decode())
        {
            "chunks": [
                1000,
                1000
            ],
            "compressor": {
                "blocksize": 0,
                "clevel": 5,
                "cname": "lz4",
                "id": "blosc",
                "shuffle": 1
            },
            "dtype": "<f8",
            "fill_value": null,
            "filters": null,
            "order": "C",
            "shape": [
                10000,
                10000
            ],
            "zarr_format": 2
        }

    Initialize an array using a storage path::

        >>> store = KVStore(dict())
        >>> init_array(store, shape=100000000, chunks=1000000, dtype='i1', path='foo')
        >>> sorted(store.keys())
        ['.zgroup', 'foo/.zarray']
        >>> print(store['foo/.zarray'].decode())
        {
            "chunks": [
                1000000
            ],
            "compressor": {
                "blocksize": 0,
                "clevel": 5,
                "cname": "lz4",
                "id": "blosc",
                "shuffle": 1
            },
            "dtype": "|i1",
            "fill_value": null,
            "filters": null,
            "order": "C",
            "shape": [
                100000000
            ],
            "zarr_format": 2
        }

    Notes
    -----
    The initialisation process involves normalising all array metadata, encoding
    as JSON and storing under the '.zarray' key.

    """

    # normalize path
    path = normalize_storage_path(path)

    # ensure parent group initialized
    store_version = getattr(store, "_store_version", 2)
    if store_version < 3:
        _require_parent_group(path, store=store, chunk_store=chunk_store,
                              overwrite=overwrite)

    if store_version == 3 and 'zarr.json' not in store:
        # initialize with default zarr.json entry level metadata
        store['zarr.json'] = store._metadata_class.encode_hierarchy_metadata(None)  # type: ignore

    if not compressor:
        # compatibility with legacy tests using compressor=[]
        compressor = None
    _init_array_metadata(store, shape=shape, chunks=chunks, dtype=dtype,
                         compressor=compressor, fill_value=fill_value,
                         order=order, overwrite=overwrite, path=path,
                         chunk_store=chunk_store, filters=filters,
                         object_codec=object_codec,
                         dimension_separator=dimension_separator)


def _init_array_metadata(
    store: StoreLike,
    shape,
    chunks=None,
    dtype=None,
    compressor="default",
    fill_value=None,
    order="C",
    overwrite=False,
    path: Optional[str] = None,
    chunk_store: Optional[StoreLike] = None,
    filters=None,
    object_codec=None,
    dimension_separator=None,
):

    store_version = getattr(store, '_store_version', 2)

    path = normalize_storage_path(path)

    # guard conditions
    if overwrite:
        if store_version == 2:
            # attempt to delete any pre-existing array in store
            rmdir(store, path)
            if chunk_store is not None:
                rmdir(chunk_store, path)
        else:
            group_meta_key = _prefix_to_group_key(store, _path_to_prefix(path))
            array_meta_key = _prefix_to_array_key(store, _path_to_prefix(path))
            data_prefix = 'data/root/' + _path_to_prefix(path)

            # attempt to delete any pre-existing array in store
            if array_meta_key in store:
                store.erase(array_meta_key)  # type: ignore
            if group_meta_key in store:
                store.erase(group_meta_key)  # type: ignore
            store.erase_prefix(data_prefix)  # type: ignore
            if chunk_store is not None:
                chunk_store.erase_prefix(data_prefix)  # type: ignore

            if '/' in path:
                # path is a subfolder of an existing array, remove that array
                parent_path = '/'.join(path.split('/')[:-1])
                sfx = _get_hierarchy_metadata(store)['metadata_key_suffix']
                array_key = 'meta/root/' + parent_path + '.array' + sfx
                if array_key in store:
                    store.erase(array_key)  # type: ignore

    if not overwrite:
        if contains_array(store, path):
            raise ContainsArrayError(path)
        elif contains_group(store, path, explicit_only=False):
            raise ContainsGroupError(path)
        elif store_version == 3:
            if '/' in path:
                # cannot create an array within an existing array path
                parent_path = '/'.join(path.split('/')[:-1])
                if contains_array(store, parent_path):
                    raise ContainsArrayError(path)

    # normalize metadata
    dtype, object_codec = normalize_dtype(dtype, object_codec)
    shape = normalize_shape(shape) + dtype.shape
    dtype = dtype.base
    chunks = normalize_chunks(chunks, shape, dtype.itemsize)
    order = normalize_order(order)
    fill_value = normalize_fill_value(fill_value, dtype)

    # optional array metadata
    if dimension_separator is None and store_version == 2:
        dimension_separator = getattr(store, "_dimension_separator", None)
    dimension_separator = normalize_dimension_separator(dimension_separator)

    # compressor prep
    if shape == ():
        # no point in compressing a 0-dimensional array, only a single value
        compressor = None
    elif compressor == 'none':
        # compatibility
        compressor = None
    elif compressor == 'default':
        compressor = default_compressor

    # obtain compressor config
    compressor_config = None
    if compressor:
        if store_version == 2:
            try:
                compressor_config = compressor.get_config()
            except AttributeError as e:
                raise BadCompressorError(compressor) from e
        elif not isinstance(compressor, Codec):
            raise ValueError("expected a numcodecs Codec for compressor")
            # TODO: alternatively, could autoconvert str to a Codec
            #       e.g. 'zlib' -> numcodec.Zlib object
            # compressor = numcodecs.get_codec({'id': compressor})

    # obtain filters config
    if filters:
        # TODO: filters was removed from the metadata in v3
        #       raise error here if store_version > 2?
        filters_config = [f.get_config() for f in filters]
    else:
        filters_config = []

    # deal with object encoding
    if dtype.hasobject:
        if object_codec is None:
            if not filters:
                # there are no filters so we can be sure there is no object codec
                raise ValueError('missing object_codec for object array')
            else:
                # one of the filters may be an object codec, issue a warning rather
                # than raise an error to maintain backwards-compatibility
                warnings.warn('missing object_codec for object array; this will raise a '
                              'ValueError in version 3.0', FutureWarning)
        else:
            filters_config.insert(0, object_codec.get_config())
    elif object_codec is not None:
        warnings.warn('an object_codec is only needed for object arrays')

    # use null to indicate no filters
    if not filters_config:
        filters_config = None  # type: ignore

    # initialize metadata
    # TODO: don't store redundant dimension_separator for v3?
    _compressor = compressor_config if store_version == 2 else compressor
    meta = dict(shape=shape, compressor=_compressor,
                fill_value=fill_value,
                dimension_separator=dimension_separator)
    if store_version < 3:
        meta.update(dict(chunks=chunks, dtype=dtype, order=order,
                         filters=filters_config))
    else:
        if dimension_separator is None:
            dimension_separator = "/"
        if filters_config:
            attributes = {'filters': filters_config}
        else:
            attributes = {}
        meta.update(
            dict(chunk_grid=dict(type="regular",
                                 chunk_shape=chunks,
                                 separator=dimension_separator),
                 chunk_memory_layout=order,
                 data_type=dtype,
                 attributes=attributes)
        )

    key = _prefix_to_array_key(store, _path_to_prefix(path))
    if hasattr(store, '_metadata_class'):
        store[key] = store._metadata_class.encode_array_metadata(meta)  # type: ignore
    else:
        store[key] = encode_array_metadata(meta)


# backwards compatibility
init_store = init_array


def init_group(
    store: StoreLike,
    overwrite: bool = False,
    path: Path = None,
    chunk_store: StoreLike = None,
):
    """Initialize a group store. Note that this is a low-level function and there should be no
    need to call this directly from user code.

    Parameters
    ----------
    store : Store
        A mapping that supports string keys and byte sequence values.
    overwrite : bool, optional
        If True, erase all data in `store` prior to initialisation.
    path : string, optional
        Path under which array is stored.
    chunk_store : Store, optional
        Separate storage for chunks. If not provided, `store` will be used
        for storage of both chunks and metadata.

    """

    # normalize path
    path = normalize_storage_path(path)

    store_version = getattr(store, '_store_version', 2)
    if store_version < 3:
        # ensure parent group initialized
        _require_parent_group(path, store=store, chunk_store=chunk_store,
                              overwrite=overwrite)

    if store_version == 3 and 'zarr.json' not in store:
        # initialize with default zarr.json entry level metadata
        store['zarr.json'] = store._metadata_class.encode_hierarchy_metadata(None)  # type: ignore

    # initialise metadata
    _init_group_metadata(store=store, overwrite=overwrite, path=path,
                         chunk_store=chunk_store)

    if store_version == 3:
        # TODO: Should initializing a v3 group also create a corresponding
        #       empty folder under data/root/? I think probably not until there
        #       is actual data written there.
        pass


def _init_group_metadata(
    store: StoreLike,
    overwrite: Optional[bool] = False,
    path: Optional[str] = None,
    chunk_store: StoreLike = None,
):

    store_version = getattr(store, '_store_version', 2)
    path = normalize_storage_path(path)

    # guard conditions
    if overwrite:
        if store_version == 2:
            # attempt to delete any pre-existing items in store
            rmdir(store, path)
            if chunk_store is not None:
                rmdir(chunk_store, path)
        else:
            group_meta_key = _prefix_to_group_key(store, _path_to_prefix(path))
            array_meta_key = _prefix_to_array_key(store, _path_to_prefix(path))
            data_prefix = 'data/root/' + _path_to_prefix(path)
            meta_prefix = 'meta/root/' + _path_to_prefix(path)

            # attempt to delete any pre-existing array in store
            if array_meta_key in store:
                store.erase(array_meta_key)  # type: ignore
            if group_meta_key in store:
                store.erase(group_meta_key)  # type: ignore
            store.erase_prefix(data_prefix)  # type: ignore
            store.erase_prefix(meta_prefix)  # type: ignore
            if chunk_store is not None:
                chunk_store.erase_prefix(data_prefix)  # type: ignore

    if not overwrite:
        if contains_array(store, path):
            raise ContainsArrayError(path)
        elif contains_group(store, path):
            raise ContainsGroupError(path)
        elif store_version == 3 and '/' in path:
            # cannot create a group overlapping with an existing array name
            parent_path = '/'.join(path.split('/')[:-1])
            if contains_array(store, parent_path):
                raise ContainsArrayError(path)

    # initialize metadata
    # N.B., currently no metadata properties are needed, however there may
    # be in future
    if store_version == 3:
        meta = {'attributes': {}}  # type: ignore
    else:
        meta = {}  # type: ignore
    key = _prefix_to_group_key(store, _path_to_prefix(path))
    if hasattr(store, '_metadata_class'):
        store[key] = store._metadata_class.encode_group_metadata(meta)  # type: ignore
    else:
        store[key] = encode_group_metadata(meta)


def _dict_store_keys(d: Dict, prefix="", cls=dict):
    for k in d.keys():
        v = d[k]
        if isinstance(v, cls):
            for sk in _dict_store_keys(v, prefix + k + '/', cls):
                yield sk
        else:
            yield prefix + k


class KVStore(Store):
    """
    This provides a default implementation of a store interface around
    a mutable mapping, to avoid having to test stores for presence of methods.

    This, for most methods should just be a pass-through to the underlying KV
    store which is likely to expose a MuttableMapping interface,
    """

    def __init__(self, mutablemapping):
        self._mutable_mapping = mutablemapping

    def __getitem__(self, key):
        return self._mutable_mapping[key]

    def __setitem__(self, key, value):
        self._mutable_mapping[key] = value

    def __delitem__(self, key):
        del self._mutable_mapping[key]

    def get(self, key, default=None):
        return self._mutable_mapping.get(key, default)

    def values(self):
        return self._mutable_mapping.values()

    def __iter__(self):
        return iter(self._mutable_mapping)

    def __len__(self):
        return len(self._mutable_mapping)

    def __repr__(self):
        return f"<{self.__class__.__name__}: \n{repr(self._mutable_mapping)}\n at {hex(id(self))}>"

    def __eq__(self, other):
        if isinstance(other, KVStore):
            return self._mutable_mapping == other._mutable_mapping
        else:
            return NotImplemented


class MemoryStore(Store):
    """Store class that uses a hierarchy of :class:`KVStore` objects, thus all data
    will be held in main memory.

    Examples
    --------
    This is the default class used when creating a group. E.g.::

        >>> import zarr
        >>> g = zarr.group()
        >>> type(g.store)
        <class 'zarr.storage.MemoryStore'>

    Note that the default class when creating an array is the built-in
    :class:`KVStore` class, i.e.::

        >>> z = zarr.zeros(100)
        >>> type(z.store)
        <class 'zarr.storage.KVStore'>

    Notes
    -----
    Safe to write in multiple threads.

    """

    def __init__(self, root=None, cls=dict, dimension_separator=None):
        if root is None:
            self.root = cls()
        else:
            self.root = root
        self.cls = cls
        self.write_mutex = Lock()
        self._dimension_separator = dimension_separator

    def __getstate__(self):
        return self.root, self.cls

    def __setstate__(self, state):
        root, cls = state
        self.__init__(root=root, cls=cls)

    def _get_parent(self, item: str):
        parent = self.root
        # split the item
        segments = item.split('/')
        # find the parent container
        for k in segments[:-1]:
            parent = parent[k]
            if not isinstance(parent, self.cls):
                raise KeyError(item)
        return parent, segments[-1]

    def _require_parent(self, item):
        parent = self.root
        # split the item
        segments = item.split('/')
        # require the parent container
        for k in segments[:-1]:
            try:
                parent = parent[k]
            except KeyError:
                parent[k] = self.cls()
                parent = parent[k]
            else:
                if not isinstance(parent, self.cls):
                    raise KeyError(item)
        return parent, segments[-1]

    def __getitem__(self, item: str):
        parent, key = self._get_parent(item)
        try:
            value = parent[key]
        except KeyError:
            raise KeyError(item)
        else:
            if isinstance(value, self.cls):
                raise KeyError(item)
            else:
                return value

    def __setitem__(self, item: str, value):
        with self.write_mutex:
            parent, key = self._require_parent(item)
            value = ensure_bytes(value)
            parent[key] = value

    def __delitem__(self, item: str):
        with self.write_mutex:
            parent, key = self._get_parent(item)
            try:
                del parent[key]
            except KeyError:
                raise KeyError(item)

    def __contains__(self, item: str):  # type: ignore[override]
        try:
            parent, key = self._get_parent(item)
            value = parent[key]
        except KeyError:
            return False
        else:
            return not isinstance(value, self.cls)

    def __eq__(self, other):
        return (
            isinstance(other, MemoryStore) and
            self.root == other.root and
            self.cls == other.cls
        )

    def keys(self):
        for k in _dict_store_keys(self.root, cls=self.cls):
            yield k

    def __iter__(self):
        return self.keys()

    def __len__(self) -> int:
        return sum(1 for _ in self.keys())

    def listdir(self, path: Path = None) -> List[str]:
        path = normalize_storage_path(path)
        if path:
            try:
                parent, key = self._get_parent(path)
                value = parent[key]
            except KeyError:
                return []
        else:
            value = self.root
        if isinstance(value, self.cls):
            return sorted(value.keys())
        else:
            return []

    def rename(self, src_path: Path, dst_path: Path):
        src_path = normalize_storage_path(src_path)
        dst_path = normalize_storage_path(dst_path)

        src_parent, src_key = self._get_parent(src_path)
        dst_parent, dst_key = self._require_parent(dst_path)

        dst_parent[dst_key] = src_parent.pop(src_key)

    def rmdir(self, path: Path = None):
        path = normalize_storage_path(path)
        if path:
            try:
                parent, key = self._get_parent(path)
                value = parent[key]
            except KeyError:
                return
            else:
                if isinstance(value, self.cls):
                    del parent[key]
        else:
            # clear out root
            self.root = self.cls()

    def getsize(self, path: Path = None):
        path = normalize_storage_path(path)

        # obtain value to return size of
        value = None
        if path:
            try:
                parent, key = self._get_parent(path)
                value = parent[key]
            except KeyError:
                pass
        else:
            value = self.root

        # obtain size of value
        if value is None:
            return 0

        elif isinstance(value, self.cls):
            # total size for directory
            size = 0
            for v in value.values():
                if not isinstance(v, self.cls):
                    size += buffer_size(v)
            return size

        else:
            return buffer_size(value)

    def clear(self):
        with self.write_mutex:
            self.root.clear()


class DictStore(MemoryStore):

    def __init__(self, *args, **kwargs):
        warnings.warn("DictStore has been renamed to MemoryStore in 2.4.0 and "
                      "will be removed in the future. Please use MemoryStore.",
                      DeprecationWarning,
                      stacklevel=2)
        super().__init__(*args, **kwargs)


class DirectoryStore(Store):
    """Storage class using directories and files on a standard file system.

    Parameters
    ----------
    path : string
        Location of directory to use as the root of the storage hierarchy.
    normalize_keys : bool, optional
        If True, all store keys will be normalized to use lower case characters
        (e.g. 'foo' and 'FOO' will be treated as equivalent). This can be
        useful to avoid potential discrepancies between case-sensitive and
        case-insensitive file system. Default value is False.
    dimension_separator : {'.', '/'}, optional
        Separator placed between the dimensions of a chunk.

    Examples
    --------
    Store a single array::

        >>> import zarr
        >>> store = zarr.DirectoryStore('data/array.zarr')
        >>> z = zarr.zeros((10, 10), chunks=(5, 5), store=store, overwrite=True)
        >>> z[...] = 42

    Each chunk of the array is stored as a separate file on the file system,
    i.e.::

        >>> import os
        >>> sorted(os.listdir('data/array.zarr'))
        ['.zarray', '0.0', '0.1', '1.0', '1.1']

    Store a group::

        >>> store = zarr.DirectoryStore('data/group.zarr')
        >>> root = zarr.group(store=store, overwrite=True)
        >>> foo = root.create_group('foo')
        >>> bar = foo.zeros('bar', shape=(10, 10), chunks=(5, 5))
        >>> bar[...] = 42

    When storing a group, levels in the group hierarchy will correspond to
    directories on the file system, i.e.::

        >>> sorted(os.listdir('data/group.zarr'))
        ['.zgroup', 'foo']
        >>> sorted(os.listdir('data/group.zarr/foo'))
        ['.zgroup', 'bar']
        >>> sorted(os.listdir('data/group.zarr/foo/bar'))
        ['.zarray', '0.0', '0.1', '1.0', '1.1']

    Notes
    -----
    Atomic writes are used, which means that data are first written to a
    temporary file, then moved into place when the write is successfully
    completed. Files are only held open while they are being read or written and are
    closed immediately afterwards, so there is no need to manually close any files.

    Safe to write in multiple threads or processes.

    """

    def __init__(self, path, normalize_keys=False, dimension_separator=None):

        # guard conditions
        path = os.path.abspath(path)
        if os.path.exists(path) and not os.path.isdir(path):
            raise FSPathExistNotDir(path)

        self.path = path
        self.normalize_keys = normalize_keys
        self._dimension_separator = dimension_separator

    def _normalize_key(self, key):
        return key.lower() if self.normalize_keys else key

    @staticmethod
    def _fromfile(fn):
        """ Read data from a file

        Parameters
        ----------
        fn : str
            Filepath to open and read from.

        Notes
        -----
        Subclasses should overload this method to specify any custom
        file reading logic.
        """
        with open(fn, 'rb') as f:
            return f.read()

    @staticmethod
    def _tofile(a, fn):
        """ Write data to a file

        Parameters
        ----------
        a : array-like
            Data to write into the file.
        fn : str
            Filepath to open and write to.

        Notes
        -----
        Subclasses should overload this method to specify any custom
        file writing logic.
        """
        with open(fn, mode='wb') as f:
            f.write(a)

    def __getitem__(self, key):
        key = self._normalize_key(key)
        filepath = os.path.join(self.path, key)
        if os.path.isfile(filepath):
            return self._fromfile(filepath)
        else:
            raise KeyError(key)

    def __setitem__(self, key, value):
        key = self._normalize_key(key)

        # coerce to flat, contiguous array (ideally without copying)
        value = ensure_contiguous_ndarray(value)

        # destination path for key
        file_path = os.path.join(self.path, key)

        # ensure there is no directory in the way
        if os.path.isdir(file_path):
            shutil.rmtree(file_path)

        # ensure containing directory exists
        dir_path, file_name = os.path.split(file_path)
        if os.path.isfile(dir_path):
            raise KeyError(key)
        if not os.path.exists(dir_path):
            try:
                os.makedirs(dir_path)
            except OSError as e:
                if e.errno != errno.EEXIST:
                    raise KeyError(key)

        # write to temporary file
        # note we're not using tempfile.NamedTemporaryFile to avoid restrictive file permissions
        temp_name = file_name + '.' + uuid.uuid4().hex + '.partial'
        temp_path = os.path.join(dir_path, temp_name)
        try:
            self._tofile(value, temp_path)

            # move temporary file into place;
            # make several attempts at writing the temporary file to get past
            # potential antivirus file locking issues
            retry_call(os.replace, (temp_path, file_path), exceptions=(PermissionError,))

        finally:
            # clean up if temp file still exists for whatever reason
            if os.path.exists(temp_path):  # pragma: no cover
                os.remove(temp_path)

    def __delitem__(self, key):
        key = self._normalize_key(key)
        path = os.path.join(self.path, key)
        if os.path.isfile(path):
            os.remove(path)
        elif os.path.isdir(path):
            # include support for deleting directories, even though strictly
            # speaking these do not exist as keys in the store
            shutil.rmtree(path)
        else:
            raise KeyError(key)

    def __contains__(self, key):
        key = self._normalize_key(key)
        file_path = os.path.join(self.path, key)
        return os.path.isfile(file_path)

    def __eq__(self, other):
        return (
            isinstance(other, DirectoryStore) and
            self.path == other.path
        )

    def keys(self):
        if os.path.exists(self.path):
            yield from self._keys_fast(self.path)

    @staticmethod
    def _keys_fast(path, walker=os.walk):
        for dirpath, _, filenames in walker(path):
            dirpath = os.path.relpath(dirpath, path)
            if dirpath == os.curdir:
                for f in filenames:
                    yield f
            else:
                dirpath = dirpath.replace("\\", "/")
                for f in filenames:
                    yield "/".join((dirpath, f))

    def __iter__(self):
        return self.keys()

    def __len__(self):
        return sum(1 for _ in self.keys())

    def dir_path(self, path=None):
        store_path = normalize_storage_path(path)
        dir_path = self.path
        if store_path:
            dir_path = os.path.join(dir_path, store_path)
        return dir_path

    def listdir(self, path=None):
        return self._nested_listdir(path) if self._dimension_separator == "/" else \
            self._flat_listdir(path)

    def _flat_listdir(self, path=None):
        dir_path = self.dir_path(path)
        if os.path.isdir(dir_path):
            return sorted(os.listdir(dir_path))
        else:
            return []

    def _nested_listdir(self, path=None):
        children = self._flat_listdir(path=path)
        if array_meta_key in children:
            # special handling of directories containing an array to map nested chunk
            # keys back to standard chunk keys
            new_children = []
            root_path = self.dir_path(path)
            for entry in children:
                entry_path = os.path.join(root_path, entry)
                if _prog_number.match(entry) and os.path.isdir(entry_path):
                    for dir_path, _, file_names in os.walk(entry_path):
                        for file_name in file_names:
                            file_path = os.path.join(dir_path, file_name)
                            rel_path = file_path.split(root_path + os.path.sep)[1]
                            new_children.append(rel_path.replace(os.path.sep, '.'))
                else:
                    new_children.append(entry)
            return sorted(new_children)
        else:
            return children

    def rename(self, src_path, dst_path):
        store_src_path = normalize_storage_path(src_path)
        store_dst_path = normalize_storage_path(dst_path)

        dir_path = self.path

        src_path = os.path.join(dir_path, store_src_path)
        dst_path = os.path.join(dir_path, store_dst_path)

        os.renames(src_path, dst_path)

    def rmdir(self, path=None):
        store_path = normalize_storage_path(path)
        dir_path = self.path
        if store_path:
            dir_path = os.path.join(dir_path, store_path)
        if os.path.isdir(dir_path):
            shutil.rmtree(dir_path)

    def getsize(self, path=None):
        store_path = normalize_storage_path(path)
        fs_path = self.path
        if store_path:
            fs_path = os.path.join(fs_path, store_path)
        if os.path.isfile(fs_path):
            return os.path.getsize(fs_path)
        elif os.path.isdir(fs_path):
            size = 0
            for child in scandir(fs_path):
                if child.is_file():
                    size += child.stat().st_size
            return size
        else:
            return 0

    def clear(self):
        shutil.rmtree(self.path)


def atexit_rmtree(path,
                  isdir=os.path.isdir,
                  rmtree=shutil.rmtree):  # pragma: no cover
    """Ensure directory removal at interpreter exit."""
    if isdir(path):
        rmtree(path)


# noinspection PyShadowingNames
def atexit_rmglob(path,
                  glob=glob.glob,
                  isdir=os.path.isdir,
                  isfile=os.path.isfile,
                  remove=os.remove,
                  rmtree=shutil.rmtree):  # pragma: no cover
    """Ensure removal of multiple files at interpreter exit."""
    for p in glob(path):
        if isfile(p):
            remove(p)
        elif isdir(p):
            rmtree(p)


class FSStore(Store):
    """Wraps an fsspec.FSMap to give access to arbitrary filesystems

    Requires that ``fsspec`` is installed, as well as any additional
    requirements for the protocol chosen.

    Parameters
    ----------
    url : str
        The destination to map. Should include protocol and path,
        like "s3://bucket/root"
    normalize_keys : bool
    key_separator : str
        public API for accessing dimension_separator. Never `None`
        See dimension_separator for more information.
    mode : str
        "w" for writable, "r" for read-only
    exceptions : list of Exception subclasses
        When accessing data, any of these exceptions will be treated
        as a missing key
    dimension_separator : {'.', '/'}, optional
        Separator placed between the dimensions of a chunk.
    storage_options : passed to the fsspec implementation
    """
    _array_meta_key = array_meta_key
    _group_meta_key = group_meta_key
    _attrs_key = attrs_key

    def __init__(self, url, normalize_keys=False, key_separator=None,
                 mode='w',
                 exceptions=(KeyError, PermissionError, IOError),
                 dimension_separator=None,
                 **storage_options):
        import fsspec
        self.normalize_keys = normalize_keys

        protocol, _ = fsspec.core.split_protocol(url)
        # set auto_mkdir to True for local file system
        if protocol in (None, "file") and not storage_options.get("auto_mkdir"):
            storage_options["auto_mkdir"] = True

        self.map = fsspec.get_mapper(url, **storage_options)
        self.fs = self.map.fs  # for direct operations
        self.path = self.fs._strip_protocol(url)
        self.mode = mode
        self.exceptions = exceptions
        # For backwards compatibility. Guaranteed to be non-None
        if key_separator is not None:
            dimension_separator = key_separator

        self.key_separator = dimension_separator
        self._default_key_separator()

        # Pass attributes to array creation
        self._dimension_separator = dimension_separator
        if self.fs.exists(self.path) and not self.fs.isdir(self.path):
            raise FSPathExistNotDir(url)

    def _default_key_separator(self):
        if self.key_separator is None:
            self.key_separator = "."

    def _normalize_key(self, key):
        key = normalize_storage_path(key).lstrip('/')
        if key:
            *bits, end = key.split('/')

            if end not in (self._array_meta_key, self._group_meta_key, self._attrs_key):
                end = end.replace('.', self.key_separator)
                key = '/'.join(bits + [end])

        return key.lower() if self.normalize_keys else key

    def getitems(self, keys, **kwargs):
        keys_transformed = [self._normalize_key(key) for key in keys]
        results = self.map.getitems(keys_transformed, on_error="omit")
        # The function calling this method may not recognize the transformed keys
        # So we send the values returned by self.map.getitems back into the original key space.
        return {keys[keys_transformed.index(rk)]: rv for rk, rv in results.items()}

    def __getitem__(self, key):
        key = self._normalize_key(key)
        try:
            return self.map[key]
        except self.exceptions as e:
            raise KeyError(key) from e

    def setitems(self, values):
        if self.mode == 'r':
            raise ReadOnlyError()
        values = {self._normalize_key(key): val for key, val in values.items()}
        self.map.setitems(values)

    def __setitem__(self, key, value):
        if self.mode == 'r':
            raise ReadOnlyError()
        key = self._normalize_key(key)
        path = self.dir_path(key)
        try:
            if self.fs.isdir(path):
                self.fs.rm(path, recursive=True)
            self.map[key] = value
            self.fs.invalidate_cache(self.fs._parent(path))
        except self.exceptions as e:
            raise KeyError(key) from e

    def __delitem__(self, key):
        if self.mode == 'r':
            raise ReadOnlyError()
        key = self._normalize_key(key)
        path = self.dir_path(key)
        if self.fs.isdir(path):
            self.fs.rm(path, recursive=True)
        else:
            del self.map[key]

    def delitems(self, keys):
        if self.mode == 'r':
            raise ReadOnlyError()
        # only remove the keys that exist in the store
        nkeys = [self._normalize_key(key) for key in keys if key in self]
        # rm errors if you pass an empty collection
        if len(nkeys) > 0:
            self.map.delitems(nkeys)

    def __contains__(self, key):
        key = self._normalize_key(key)
        return key in self.map

    def __eq__(self, other):
        return (type(self) == type(other) and self.map == other.map
                and self.mode == other.mode)

    def keys(self):
        return iter(self.map)

    def __iter__(self):
        return self.keys()

    def __len__(self):
        return len(list(self.keys()))

    def dir_path(self, path=None):
        store_path = normalize_storage_path(path)
        return self.map._key_to_str(store_path)

    def listdir(self, path=None):
        dir_path = self.dir_path(path)
        try:
            children = sorted(p.rstrip('/').rsplit('/', 1)[-1]
                              for p in self.fs.ls(dir_path, detail=False))
            if self.key_separator != "/":
                return children
            else:
                if self._array_meta_key in children:
                    # special handling of directories containing an array to map nested chunk
                    # keys back to standard chunk keys
                    new_children = []
                    root_path = self.dir_path(path)
                    for entry in children:
                        entry_path = os.path.join(root_path, entry)
                        if _prog_number.match(entry) and self.fs.isdir(entry_path):
                            for file_name in self.fs.find(entry_path):
                                file_path = os.path.join(dir_path, file_name)
                                rel_path = file_path.split(root_path)[1]
                                rel_path = rel_path.lstrip('/')
                                new_children.append(rel_path.replace('/', '.'))
                        else:
                            new_children.append(entry)
                    return sorted(new_children)
                else:
                    return children
        except IOError:
            return []

    def rmdir(self, path=None):
        if self.mode == 'r':
            raise ReadOnlyError()
        store_path = self.dir_path(path)
        if self.fs.isdir(store_path):
            self.fs.rm(store_path, recursive=True)

    def getsize(self, path=None):
        store_path = self.dir_path(path)
        return self.fs.du(store_path, True, True)

    def clear(self):
        if self.mode == 'r':
            raise ReadOnlyError()
        self.map.clear()


class TempStore(DirectoryStore):
    """Directory store using a temporary directory for storage.

    Parameters
    ----------
    suffix : string, optional
        Suffix for the temporary directory name.
    prefix : string, optional
        Prefix for the temporary directory name.
    dir : string, optional
        Path to parent directory in which to create temporary directory.
    normalize_keys : bool, optional
        If True, all store keys will be normalized to use lower case characters
        (e.g. 'foo' and 'FOO' will be treated as equivalent). This can be
        useful to avoid potential discrepancies between case-sensitive and
        case-insensitive file system. Default value is False.
    dimension_separator : {'.', '/'}, optional
        Separator placed between the dimensions of a chunk.
    """

    # noinspection PyShadowingBuiltins
    def __init__(self, suffix='', prefix='zarr', dir=None, normalize_keys=False,
                 dimension_separator=None):
        path = tempfile.mkdtemp(suffix=suffix, prefix=prefix, dir=dir)
        atexit.register(atexit_rmtree, path)
        super().__init__(path, normalize_keys=normalize_keys)


_prog_ckey = re.compile(r'^(\d+)(\.\d+)+$')
_prog_number = re.compile(r'^\d+$')


class NestedDirectoryStore(DirectoryStore):
    """Storage class using directories and files on a standard file system, with
    special handling for chunk keys so that chunk files for multidimensional
    arrays are stored in a nested directory tree.

    Parameters
    ----------
    path : string
        Location of directory to use as the root of the storage hierarchy.
    normalize_keys : bool, optional
        If True, all store keys will be normalized to use lower case characters
        (e.g. 'foo' and 'FOO' will be treated as equivalent). This can be
        useful to avoid potential discrepancies between case-sensitive and
        case-insensitive file system. Default value is False.
    dimension_separator : {'/'}, optional
        Separator placed between the dimensions of a chunk.
        Only supports "/" unlike other implementations.

    Examples
    --------
    Store a single array::

        >>> import zarr
        >>> store = zarr.NestedDirectoryStore('data/array.zarr')
        >>> z = zarr.zeros((10, 10), chunks=(5, 5), store=store, overwrite=True)
        >>> z[...] = 42

    Each chunk of the array is stored as a separate file on the file system,
    note the multiple directory levels used for the chunk files::

        >>> import os
        >>> sorted(os.listdir('data/array.zarr'))
        ['.zarray', '0', '1']
        >>> sorted(os.listdir('data/array.zarr/0'))
        ['0', '1']
        >>> sorted(os.listdir('data/array.zarr/1'))
        ['0', '1']

    Store a group::

        >>> store = zarr.NestedDirectoryStore('data/group.zarr')
        >>> root = zarr.group(store=store, overwrite=True)
        >>> foo = root.create_group('foo')
        >>> bar = foo.zeros('bar', shape=(10, 10), chunks=(5, 5))
        >>> bar[...] = 42

    When storing a group, levels in the group hierarchy will correspond to
    directories on the file system, i.e.::

        >>> sorted(os.listdir('data/group.zarr'))
        ['.zgroup', 'foo']
        >>> sorted(os.listdir('data/group.zarr/foo'))
        ['.zgroup', 'bar']
        >>> sorted(os.listdir('data/group.zarr/foo/bar'))
        ['.zarray', '0', '1']
        >>> sorted(os.listdir('data/group.zarr/foo/bar/0'))
        ['0', '1']
        >>> sorted(os.listdir('data/group.zarr/foo/bar/1'))
        ['0', '1']

    Notes
    -----
    The :class:`DirectoryStore` class stores all chunk files for an array
    together in a single directory. On some file systems, the potentially large
    number of files in a single directory can cause performance issues. The
    :class:`NestedDirectoryStore` class provides an alternative where chunk
    files for multidimensional arrays will be organised into a directory
    hierarchy, thus reducing the number of files in any one directory.

    Safe to write in multiple threads or processes.

    """

    def __init__(self, path, normalize_keys=False, dimension_separator="/"):
        super().__init__(path, normalize_keys=normalize_keys)
        if dimension_separator is None:
            dimension_separator = "/"
        elif dimension_separator != "/":
            raise ValueError(
                "NestedDirectoryStore only supports '/' as dimension_separator")
        self._dimension_separator = dimension_separator

    def __eq__(self, other):
        return (
            isinstance(other, NestedDirectoryStore) and
            self.path == other.path
        )


# noinspection PyPep8Naming
class ZipStore(Store):
    """Storage class using a Zip file.

    Parameters
    ----------
    path : string
        Location of file.
    compression : integer, optional
        Compression method to use when writing to the archive.
    allowZip64 : bool, optional
        If True (the default) will create ZIP files that use the ZIP64
        extensions when the zipfile is larger than 2 GiB. If False
        will raise an exception when the ZIP file would require ZIP64
        extensions.
    mode : string, optional
        One of 'r' to read an existing file, 'w' to truncate and write a new
        file, 'a' to append to an existing file, or 'x' to exclusively create
        and write a new file.
    dimension_separator : {'.', '/'}, optional
        Separator placed between the dimensions of a chunk.

    Examples
    --------
    Store a single array::

        >>> import zarr
        >>> store = zarr.ZipStore('data/array.zip', mode='w')
        >>> z = zarr.zeros((10, 10), chunks=(5, 5), store=store)
        >>> z[...] = 42
        >>> store.close()  # don't forget to call this when you're done

    Store a group::

        >>> store = zarr.ZipStore('data/group.zip', mode='w')
        >>> root = zarr.group(store=store)
        >>> foo = root.create_group('foo')
        >>> bar = foo.zeros('bar', shape=(10, 10), chunks=(5, 5))
        >>> bar[...] = 42
        >>> store.close()  # don't forget to call this when you're done

    After modifying a ZipStore, the ``close()`` method must be called, otherwise
    essential data will not be written to the underlying Zip file. The ZipStore
    class also supports the context manager protocol, which ensures the ``close()``
    method is called on leaving the context, e.g.::

        >>> with zarr.ZipStore('data/array.zip', mode='w') as store:
        ...     z = zarr.zeros((10, 10), chunks=(5, 5), store=store)
        ...     z[...] = 42
        ...     # no need to call store.close()

    Notes
    -----
    Each chunk of an array is stored as a separate entry in the Zip file. Note
    that Zip files do not provide any way to remove or replace existing entries.
    If an attempt is made to replace an entry, then a warning is generated by
    the Python standard library about a duplicate Zip file entry. This can be
    triggered if you attempt to write data to a Zarr array more than once,
    e.g.::

        >>> store = zarr.ZipStore('data/example.zip', mode='w')
        >>> z = zarr.zeros(100, chunks=10, store=store)
        >>> # first write OK
        ... z[...] = 42
        >>> # second write generates warnings
        ... z[...] = 42  # doctest: +SKIP
        >>> store.close()

    This can also happen in a more subtle situation, where data are written only
    once to a Zarr array, but the write operations are not aligned with chunk
    boundaries, e.g.::

        >>> store = zarr.ZipStore('data/example.zip', mode='w')
        >>> z = zarr.zeros(100, chunks=10, store=store)
        >>> z[5:15] = 42
        >>> # write overlaps chunk previously written, generates warnings
        ... z[15:25] = 42  # doctest: +SKIP

    To avoid creating duplicate entries, only write data once, and align writes
    with chunk boundaries. This alignment is done automatically if you call
    ``z[...] = ...`` or create an array from existing data via :func:`zarr.array`.

    Alternatively, use a :class:`DirectoryStore` when writing the data, then
    manually Zip the directory and use the Zip file for subsequent reads.
    Take note that the files in the Zip file must be relative to the root of the
    Zarr archive. You may find it easier to create such a Zip file with ``7z``, e.g.::

        7z a -tzip archive.zarr.zip archive.zarr/.

    Safe to write in multiple threads but not in multiple processes.

    """

    _erasable = False

    def __init__(self, path, compression=zipfile.ZIP_STORED, allowZip64=True, mode='a',
                 dimension_separator=None):

        # store properties
        path = os.path.abspath(path)
        self.path = path
        self.compression = compression
        self.allowZip64 = allowZip64
        self.mode = mode
        self._dimension_separator = dimension_separator

        # Current understanding is that zipfile module in stdlib is not thread-safe,
        # and so locking is required for both read and write. However, this has not
        # been investigated in detail, perhaps no lock is needed if mode='r'.
        self.mutex = RLock()

        # open zip file
        self.zf = zipfile.ZipFile(path, mode=mode, compression=compression,
                                  allowZip64=allowZip64)

    def __getstate__(self):
        self.flush()
        return self.path, self.compression, self.allowZip64, self.mode

    def __setstate__(self, state):
        path, compression, allowZip64, mode = state
        # if initially opened with mode 'w' or 'x', re-open in mode 'a' so file doesn't
        # get clobbered
        if mode in 'wx':
            mode = 'a'
        self.__init__(path=path, compression=compression, allowZip64=allowZip64,
                      mode=mode)

    def close(self):
        """Closes the underlying zip file, ensuring all records are written."""
        with self.mutex:
            self.zf.close()

    def flush(self):
        """Closes the underlying zip file, ensuring all records are written,
        then re-opens the file for further modifications."""
        if self.mode != 'r':
            with self.mutex:
                self.zf.close()
                # N.B., re-open with mode 'a' regardless of initial mode so we don't wipe
                # what's been written
                self.zf = zipfile.ZipFile(self.path, mode='a',
                                          compression=self.compression,
                                          allowZip64=self.allowZip64)

    def __enter__(self):
        return self

    def __exit__(self, *args):
        self.close()

    def __getitem__(self, key):
        with self.mutex:
            with self.zf.open(key) as f:  # will raise KeyError
                return f.read()

    def __setitem__(self, key, value):
        if self.mode == 'r':
            raise ReadOnlyError()
        value = ensure_contiguous_ndarray(value).view("u1")
        with self.mutex:
            # writestr(key, value) writes with default permissions from
            # zipfile (600) that are too restrictive, build ZipInfo for
            # the key to work around limitation
            keyinfo = zipfile.ZipInfo(filename=key,
                                      date_time=time.localtime(time.time())[:6])
            keyinfo.compress_type = self.compression
            if keyinfo.filename[-1] == os.sep:
                keyinfo.external_attr = 0o40775 << 16   # drwxrwxr-x
                keyinfo.external_attr |= 0x10           # MS-DOS directory flag
            else:
                keyinfo.external_attr = 0o644 << 16     # ?rw-r--r--

            self.zf.writestr(keyinfo, value)

    def __delitem__(self, key):
        raise NotImplementedError

    def __eq__(self, other):
        return (
            isinstance(other, ZipStore) and
            self.path == other.path and
            self.compression == other.compression and
            self.allowZip64 == other.allowZip64
        )

    def keylist(self):
        with self.mutex:
            return sorted(self.zf.namelist())

    def keys(self):
        for key in self.keylist():
            yield key

    def __iter__(self):
        return self.keys()

    def __len__(self):
        return sum(1 for _ in self.keys())

    def __contains__(self, key):
        try:
            with self.mutex:
                self.zf.getinfo(key)
        except KeyError:
            return False
        else:
            return True

    def listdir(self, path=None):
        path = normalize_storage_path(path)
        return _listdir_from_keys(self, path)

    def getsize(self, path=None):
        path = normalize_storage_path(path)
        with self.mutex:
            children = self.listdir(path)
            if children:
                size = 0
                for child in children:
                    if path:
                        name = path + '/' + child
                    else:
                        name = child
                    try:
                        info = self.zf.getinfo(name)
                    except KeyError:
                        pass
                    else:
                        size += info.compress_size
                return size
            elif path:
                try:
                    info = self.zf.getinfo(path)
                    return info.compress_size
                except KeyError:
                    return 0
            else:
                return 0

    def clear(self):
        if self.mode == 'r':
            raise ReadOnlyError()
        with self.mutex:
            self.close()
            os.remove(self.path)
            self.zf = zipfile.ZipFile(self.path, mode=self.mode,
                                      compression=self.compression,
                                      allowZip64=self.allowZip64)


def migrate_1to2(store):
    """Migrate array metadata in `store` from Zarr format version 1 to
    version 2.

    Parameters
    ----------
    store : Store
        Store to be migrated.

    Notes
    -----
    Version 1 did not support hierarchies, so this migration function will
    look for a single array in `store` and migrate the array metadata to
    version 2.

    """

    # migrate metadata
    from zarr import meta_v1
    meta = meta_v1.decode_metadata(store['meta'])
    del store['meta']

    # add empty filters
    meta['filters'] = None

    # migration compression metadata
    compression = meta['compression']
    if compression is None or compression == 'none':
        compressor_config = None
    else:
        compression_opts = meta['compression_opts']
        codec_cls = codec_registry[compression]
        if isinstance(compression_opts, dict):
            compressor = codec_cls(**compression_opts)
        else:
            compressor = codec_cls(compression_opts)
        compressor_config = compressor.get_config()
    meta['compressor'] = compressor_config
    del meta['compression']
    del meta['compression_opts']

    # store migrated metadata
    if hasattr(store, '_metadata_class'):
        store[array_meta_key] = store._metadata_class.encode_array_metadata(meta)
    else:
        store[array_meta_key] = encode_array_metadata(meta)

    # migrate user attributes
    store[attrs_key] = store['attrs']
    del store['attrs']


# noinspection PyShadowingBuiltins
class DBMStore(Store):
    """Storage class using a DBM-style database.

    Parameters
    ----------
    path : string
        Location of database file.
    flag : string, optional
        Flags for opening the database file.
    mode : int
        File mode used if a new file is created.
    open : function, optional
        Function to open the database file. If not provided, :func:`dbm.open` will be
        used on Python 3, and :func:`anydbm.open` will be used on Python 2.
    write_lock: bool, optional
        Use a lock to prevent concurrent writes from multiple threads (True by default).
    dimension_separator : {'.', '/'}, optional
        Separator placed between the dimensions of a chunk.e
    **open_kwargs
        Keyword arguments to pass the `open` function.

    Examples
    --------
    Store a single array::

        >>> import zarr
        >>> store = zarr.DBMStore('data/array.db')
        >>> z = zarr.zeros((10, 10), chunks=(5, 5), store=store, overwrite=True)
        >>> z[...] = 42
        >>> store.close()  # don't forget to call this when you're done

    Store a group::

        >>> store = zarr.DBMStore('data/group.db')
        >>> root = zarr.group(store=store, overwrite=True)
        >>> foo = root.create_group('foo')
        >>> bar = foo.zeros('bar', shape=(10, 10), chunks=(5, 5))
        >>> bar[...] = 42
        >>> store.close()  # don't forget to call this when you're done

    After modifying a DBMStore, the ``close()`` method must be called, otherwise
    essential data may not be written to the underlying database file. The
    DBMStore class also supports the context manager protocol, which ensures the
    ``close()`` method is called on leaving the context, e.g.::

        >>> with zarr.DBMStore('data/array.db') as store:
        ...     z = zarr.zeros((10, 10), chunks=(5, 5), store=store, overwrite=True)
        ...     z[...] = 42
        ...     # no need to call store.close()

    A different database library can be used by passing a different function to
    the `open` parameter. For example, if the `bsddb3
    <https://www.jcea.es/programacion/pybsddb.htm>`_ package is installed, a
    Berkeley DB database can be used::

        >>> import bsddb3
        >>> store = zarr.DBMStore('data/array.bdb', open=bsddb3.btopen)
        >>> z = zarr.zeros((10, 10), chunks=(5, 5), store=store, overwrite=True)
        >>> z[...] = 42
        >>> store.close()

    Notes
    -----
    Please note that, by default, this class will use the Python standard
    library `dbm.open` function to open the database file (or `anydbm.open` on
    Python 2). There are up to three different implementations of DBM-style
    databases available in any Python installation, and which one is used may
    vary from one system to another.  Database file formats are not compatible
    between these different implementations.  Also, some implementations are
    more efficient than others. In particular, the "dumb" implementation will be
    the fall-back on many systems, and has very poor performance for some usage
    scenarios. If you want to ensure a specific implementation is used, pass the
    corresponding open function, e.g., `dbm.gnu.open` to use the GNU DBM
    library.

    Safe to write in multiple threads. May be safe to write in multiple processes,
    depending on which DBM implementation is being used, although this has not been
    tested.

    """

    def __init__(self, path, flag='c', mode=0o666, open=None, write_lock=True,
                 dimension_separator=None,
                 **open_kwargs):
        if open is None:
            import dbm
            open = dbm.open
        path = os.path.abspath(path)
        # noinspection PyArgumentList
        self.db = open(path, flag, mode, **open_kwargs)
        self.path = path
        self.flag = flag
        self.mode = mode
        self.open = open
        self.write_lock = write_lock
        if write_lock:
            # This may not be required as some dbm implementations manage their own
            # locks, but err on the side of caution.
            self.write_mutex = Lock()
        else:
            self.write_mutex = nolock
        self.open_kwargs = open_kwargs
        self._dimension_separator = dimension_separator

    def __getstate__(self):
        try:
            self.flush()  # needed for ndbm
        except Exception:
            # flush may fail if db has already been closed
            pass
        return (self.path, self.flag, self.mode, self.open, self.write_lock,
                self.open_kwargs)

    def __setstate__(self, state):
        path, flag, mode, open, write_lock, open_kws = state
        if flag[0] == 'n':
            flag = 'c' + flag[1:]  # don't clobber an existing database
        self.__init__(path=path, flag=flag, mode=mode, open=open,
                      write_lock=write_lock, **open_kws)

    def close(self):
        """Closes the underlying database file."""
        if hasattr(self.db, 'close'):
            with self.write_mutex:
                self.db.close()

    def flush(self):
        """Synchronizes data to the underlying database file."""
        if self.flag[0] != 'r':
            with self.write_mutex:
                if hasattr(self.db, 'sync'):
                    self.db.sync()
                else:  # pragma: no cover
                    # we don't cover this branch anymore as ndbm (oracle) is not packaged
                    # by conda-forge on non-mac OS:
                    # https://github.com/conda-forge/staged-recipes/issues/4476
                    # fall-back, close and re-open, needed for ndbm
                    flag = self.flag
                    if flag[0] == 'n':
                        flag = 'c' + flag[1:]  # don't clobber an existing database
                    self.db.close()
                    # noinspection PyArgumentList
                    self.db = self.open(self.path, flag, self.mode, **self.open_kwargs)

    def __enter__(self):
        return self

    def __exit__(self, *args):
        self.close()

    def __getitem__(self, key):
        if isinstance(key, str):
            key = key.encode("ascii")
        return self.db[key]

    def __setitem__(self, key, value):
        if isinstance(key, str):
            key = key.encode("ascii")
        value = ensure_bytes(value)
        with self.write_mutex:
            self.db[key] = value

    def __delitem__(self, key):
        if isinstance(key, str):
            key = key.encode("ascii")
        with self.write_mutex:
            del self.db[key]

    def __eq__(self, other):
        return (
            isinstance(other, DBMStore) and
            self.path == other.path and
            # allow flag and mode to differ
            self.open == other.open and
            self.open_kwargs == other.open_kwargs
        )

    def keys(self):
        return (ensure_text(k, "ascii") for k in iter(self.db.keys()))

    def __iter__(self):
        return self.keys()

    def __len__(self):
        return sum(1 for _ in self.keys())

    def __contains__(self, key):
        if isinstance(key, str):
            key = key.encode("ascii")
        return key in self.db

    def rmdir(self, path: str = "") -> None:
        path = normalize_storage_path(path)
        _rmdir_from_keys(self, path)


class LMDBStore(Store):
    """Storage class using LMDB. Requires the `lmdb <http://lmdb.readthedocs.io/>`_
    package to be installed.


    Parameters
    ----------
    path : string
        Location of database file.
    buffers : bool, optional
        If True (default) use support for buffers, which should increase performance by
        reducing memory copies.
    dimension_separator : {'.', '/'}, optional
        Separator placed between the dimensions of a chunk.
    **kwargs
        Keyword arguments passed through to the `lmdb.open` function.

    Examples
    --------
    Store a single array::

        >>> import zarr
        >>> store = zarr.LMDBStore('data/array.mdb')
        >>> z = zarr.zeros((10, 10), chunks=(5, 5), store=store, overwrite=True)
        >>> z[...] = 42
        >>> store.close()  # don't forget to call this when you're done

    Store a group::

        >>> store = zarr.LMDBStore('data/group.mdb')
        >>> root = zarr.group(store=store, overwrite=True)
        >>> foo = root.create_group('foo')
        >>> bar = foo.zeros('bar', shape=(10, 10), chunks=(5, 5))
        >>> bar[...] = 42
        >>> store.close()  # don't forget to call this when you're done

    After modifying a DBMStore, the ``close()`` method must be called, otherwise
    essential data may not be written to the underlying database file. The
    DBMStore class also supports the context manager protocol, which ensures the
    ``close()`` method is called on leaving the context, e.g.::

        >>> with zarr.LMDBStore('data/array.mdb') as store:
        ...     z = zarr.zeros((10, 10), chunks=(5, 5), store=store, overwrite=True)
        ...     z[...] = 42
        ...     # no need to call store.close()

    Notes
    -----
    By default writes are not immediately flushed to disk to increase performance. You
    can ensure data are flushed to disk by calling the ``flush()`` or ``close()`` methods.

    Should be safe to write in multiple threads or processes due to the synchronization
    support within LMDB, although writing from multiple processes has not been tested.

    """

    def __init__(self, path, buffers=True, dimension_separator=None, **kwargs):
        import lmdb

        # set default memory map size to something larger than the lmdb default, which is
        # very likely to be too small for any moderate array (logic copied from zict)
        map_size = (2**40 if sys.maxsize >= 2**32 else 2**28)
        kwargs.setdefault('map_size', map_size)

        # don't initialize buffers to zero by default, shouldn't be necessary
        kwargs.setdefault('meminit', False)

        # decide whether to use the writemap option based on the operating system's
        # support for sparse files - writemap requires sparse file support otherwise
        # the whole# `map_size` may be reserved up front on disk (logic copied from zict)
        writemap = sys.platform.startswith('linux')
        kwargs.setdefault('writemap', writemap)

        # decide options for when data are flushed to disk - choose to delay syncing
        # data to filesystem, otherwise pay a large performance penalty (zict also does
        # this)
        kwargs.setdefault('metasync', False)
        kwargs.setdefault('sync', False)
        kwargs.setdefault('map_async', False)

        # set default option for number of cached transactions
        max_spare_txns = multiprocessing.cpu_count()
        kwargs.setdefault('max_spare_txns', max_spare_txns)

        # normalize path
        path = os.path.abspath(path)

        # open database
        self.db = lmdb.open(path, **kwargs)

        # store properties
        self.buffers = buffers
        self.path = path
        self.kwargs = kwargs
        self._dimension_separator = dimension_separator

    def __getstate__(self):
        try:
            self.flush()  # just in case
        except Exception:
            # flush may fail if db has already been closed
            pass
        return self.path, self.buffers, self.kwargs

    def __setstate__(self, state):
        path, buffers, kwargs = state
        self.__init__(path=path, buffers=buffers, **kwargs)

    def close(self):
        """Closes the underlying database."""
        self.db.close()

    def flush(self):
        """Synchronizes data to the file system."""
        self.db.sync()

    def __enter__(self):
        return self

    def __exit__(self, *args):
        self.close()

    def __getitem__(self, key):
        if isinstance(key, str):
            key = key.encode("ascii")
        # use the buffers option, should avoid a memory copy
        with self.db.begin(buffers=self.buffers) as txn:
            value = txn.get(key)
        if value is None:
            raise KeyError(key)
        return value

    def __setitem__(self, key, value):
        if isinstance(key, str):
            key = key.encode("ascii")
        with self.db.begin(write=True, buffers=self.buffers) as txn:
            txn.put(key, value)

    def __delitem__(self, key):
        if isinstance(key, str):
            key = key.encode("ascii")
        with self.db.begin(write=True) as txn:
            if not txn.delete(key):
                raise KeyError(key)

    def __contains__(self, key):
        if isinstance(key, str):
            key = key.encode("ascii")
        with self.db.begin(buffers=self.buffers) as txn:
            with txn.cursor() as cursor:
                return cursor.set_key(key)

    def items(self):
        with self.db.begin(buffers=self.buffers) as txn:
            with txn.cursor() as cursor:
                for k, v in cursor.iternext(keys=True, values=True):
                    yield ensure_text(k, "ascii"), v

    def keys(self):
        with self.db.begin(buffers=self.buffers) as txn:
            with txn.cursor() as cursor:
                for k in cursor.iternext(keys=True, values=False):
                    yield ensure_text(k, "ascii")

    def values(self):
        with self.db.begin(buffers=self.buffers) as txn:
            with txn.cursor() as cursor:
                for v in cursor.iternext(keys=False, values=True):
                    yield v

    def __iter__(self):
        return self.keys()

    def __len__(self):
        return self.db.stat()['entries']


class LRUStoreCache(Store):
    """Storage class that implements a least-recently-used (LRU) cache layer over
    some other store. Intended primarily for use with stores that can be slow to
    access, e.g., remote stores that require network communication to store and
    retrieve data.

    Parameters
    ----------
    store : Store
        The store containing the actual data to be cached.
    max_size : int
        The maximum size that the cache may grow to, in number of bytes. Provide `None`
        if you would like the cache to have unlimited size.

    Examples
    --------
    The example below wraps an S3 store with an LRU cache::

        >>> import s3fs
        >>> import zarr
        >>> s3 = s3fs.S3FileSystem(anon=True, client_kwargs=dict(region_name='eu-west-2'))
        >>> store = s3fs.S3Map(root='zarr-demo/store', s3=s3, check=False)
        >>> cache = zarr.LRUStoreCache(store, max_size=2**28)
        >>> root = zarr.group(store=cache)  # doctest: +REMOTE_DATA
        >>> z = root['foo/bar/baz']  # doctest: +REMOTE_DATA
        >>> from timeit import timeit
        >>> # first data access is relatively slow, retrieved from store
        ... timeit('print(z[:].tobytes())', number=1, globals=globals())  # doctest: +SKIP
        b'Hello from the cloud!'
        0.1081731989979744
        >>> # second data access is faster, uses cache
        ... timeit('print(z[:].tobytes())', number=1, globals=globals())  # doctest: +SKIP
        b'Hello from the cloud!'
        0.0009490990014455747

    """

    def __init__(self, store: StoreLike, max_size: int):
        self._store: BaseStore = BaseStore._ensure_store(store)
        self._max_size = max_size
        self._current_size = 0
        self._keys_cache = None
        self._contains_cache = None
        self._listdir_cache: Dict[Path, Any] = dict()
        self._values_cache: Dict[Path, Any] = OrderedDict()
        self._mutex = Lock()
        self.hits = self.misses = 0

    def __getstate__(self):
        return (self._store, self._max_size, self._current_size, self._keys_cache,
                self._contains_cache, self._listdir_cache, self._values_cache, self.hits,
                self.misses)

    def __setstate__(self, state):
        (self._store, self._max_size, self._current_size, self._keys_cache,
         self._contains_cache, self._listdir_cache, self._values_cache, self.hits,
         self.misses) = state
        self._mutex = Lock()

    def __len__(self):
        return len(self._keys())

    def __iter__(self):
        return self.keys()

    def __contains__(self, key):
        with self._mutex:
            if self._contains_cache is None:
                self._contains_cache = set(self._keys())
            return key in self._contains_cache

    def clear(self):
        self._store.clear()
        self.invalidate()

    def keys(self):
        with self._mutex:
            return iter(self._keys())

    def _keys(self):
        if self._keys_cache is None:
            self._keys_cache = list(self._store.keys())
        return self._keys_cache

    def listdir(self, path: Path = None):
        with self._mutex:
            try:
                return self._listdir_cache[path]
            except KeyError:
                listing = listdir(self._store, path)
                self._listdir_cache[path] = listing
                return listing

    def getsize(self, path=None) -> int:
        return getsize(self._store, path=path)

    def _pop_value(self):
        # remove the first value from the cache, as this will be the least recently
        # used value
        _, v = self._values_cache.popitem(last=False)
        return v

    def _accommodate_value(self, value_size):
        if self._max_size is None:
            return
        # ensure there is enough space in the cache for a new value
        while self._current_size + value_size > self._max_size:
            v = self._pop_value()
            self._current_size -= buffer_size(v)

    def _cache_value(self, key: Path, value):
        # cache a value
        value_size = buffer_size(value)
        # check size of the value against max size, as if the value itself exceeds max
        # size then we are never going to cache it
        if self._max_size is None or value_size <= self._max_size:
            self._accommodate_value(value_size)
            self._values_cache[key] = value
            self._current_size += value_size

    def invalidate(self):
        """Completely clear the cache."""
        with self._mutex:
            self._values_cache.clear()
            self._invalidate_keys()

    def invalidate_values(self):
        """Clear the values cache."""
        with self._mutex:
            self._values_cache.clear()

    def invalidate_keys(self):
        """Clear the keys cache."""
        with self._mutex:
            self._invalidate_keys()

    def _invalidate_keys(self):
        self._keys_cache = None
        self._contains_cache = None
        self._listdir_cache.clear()

    def _invalidate_value(self, key):
        if key in self._values_cache:
            value = self._values_cache.pop(key)
            self._current_size -= buffer_size(value)

    def __getitem__(self, key):
        try:
            # first try to obtain the value from the cache
            with self._mutex:
                value = self._values_cache[key]
                # cache hit if no KeyError is raised
                self.hits += 1
                # treat the end as most recently used
                self._values_cache.move_to_end(key)

        except KeyError:
            # cache miss, retrieve value from the store
            value = self._store[key]
            with self._mutex:
                self.misses += 1
                # need to check if key is not in the cache, as it may have been cached
                # while we were retrieving the value from the store
                if key not in self._values_cache:
                    self._cache_value(key, value)

        return value

    def __setitem__(self, key, value):
        self._store[key] = value
        with self._mutex:
            self._invalidate_keys()
            self._invalidate_value(key)
            self._cache_value(key, value)

    def __delitem__(self, key):
        del self._store[key]
        with self._mutex:
            self._invalidate_keys()
            self._invalidate_value(key)


class SQLiteStore(Store):
    """Storage class using SQLite.

    Parameters
    ----------
    path : string
        Location of database file.
    dimension_separator : {'.', '/'}, optional
        Separator placed between the dimensions of a chunk.
    **kwargs
        Keyword arguments passed through to the `sqlite3.connect` function.

    Examples
    --------
    Store a single array::

        >>> import zarr
        >>> store = zarr.SQLiteStore('data/array.sqldb')
        >>> z = zarr.zeros((10, 10), chunks=(5, 5), store=store, overwrite=True)
        >>> z[...] = 42
        >>> store.close()  # don't forget to call this when you're done

    Store a group::

        >>> store = zarr.SQLiteStore('data/group.sqldb')
        >>> root = zarr.group(store=store, overwrite=True)
        >>> foo = root.create_group('foo')
        >>> bar = foo.zeros('bar', shape=(10, 10), chunks=(5, 5))
        >>> bar[...] = 42
        >>> store.close()  # don't forget to call this when you're done
    """

    def __init__(self, path, dimension_separator=None, **kwargs):
        import sqlite3

        self._dimension_separator = dimension_separator

        # normalize path
        if path != ':memory:':
            path = os.path.abspath(path)

        # store properties
        self.path = path
        self.kwargs = kwargs

        # allow threading if SQLite connections are thread-safe
        #
        # ref: https://www.sqlite.org/releaselog/3_3_1.html
        # ref: https://bugs.python.org/issue27190
        check_same_thread = True
        if sqlite3.sqlite_version_info >= (3, 3, 1):
            check_same_thread = False

        # keep a lock for serializing mutable operations
        self.lock = Lock()

        # open database
        self.db = sqlite3.connect(
            self.path,
            detect_types=0,
            isolation_level=None,
            check_same_thread=check_same_thread,
            **self.kwargs
        )

        # handle keys as `str`s
        self.db.text_factory = str

        # get a cursor to read/write to the database
        self.cursor = self.db.cursor()

        # initialize database with our table if missing
        with self.lock:
            self.cursor.execute(
                'CREATE TABLE IF NOT EXISTS zarr(k TEXT PRIMARY KEY, v BLOB)'
            )

    def __getstate__(self):
        if self.path == ':memory:':
            raise PicklingError('Cannot pickle in-memory SQLite databases')
        return self.path, self.kwargs

    def __setstate__(self, state):
        path, kwargs = state
        self.__init__(path=path, **kwargs)

    def close(self):
        """Closes the underlying database."""

        # close cursor and db objects
        self.cursor.close()
        self.db.close()

    def __getitem__(self, key):
        value = self.cursor.execute('SELECT v FROM zarr WHERE (k = ?)', (key,))
        for v, in value:
            return v
        raise KeyError(key)

    def __setitem__(self, key, value):
        self.update({key: value})

    def __delitem__(self, key):
        with self.lock:
            self.cursor.execute('DELETE FROM zarr WHERE (k = ?)', (key,))
            if self.cursor.rowcount < 1:
                raise KeyError(key)

    def __contains__(self, key):
        cs = self.cursor.execute(
            'SELECT COUNT(*) FROM zarr WHERE (k = ?)', (key,)
        )
        for has, in cs:
            has = bool(has)
            return has

    def items(self):
        kvs = self.cursor.execute('SELECT k, v FROM zarr')
        for k, v in kvs:
            yield k, v

    def keys(self):
        ks = self.cursor.execute('SELECT k FROM zarr')
        for k, in ks:
            yield k

    def values(self):
        vs = self.cursor.execute('SELECT v FROM zarr')
        for v, in vs:
            yield v

    def __iter__(self):
        return self.keys()

    def __len__(self):
        cs = self.cursor.execute('SELECT COUNT(*) FROM zarr')
        for c, in cs:
            return c

    def update(self, *args, **kwargs):
        args += (kwargs,)

        kv_list = []
        for dct in args:
            for k, v in dct.items():
                v = ensure_contiguous_ndarray(v)

                # Accumulate key-value pairs for storage
                kv_list.append((k, v))

        with self.lock:
            self.cursor.executemany('REPLACE INTO zarr VALUES (?, ?)', kv_list)

    def listdir(self, path=None):
        path = normalize_storage_path(path)
        sep = '_' if path == '' else '/'
        keys = self.cursor.execute(
            '''
            SELECT DISTINCT SUBSTR(m, 0, INSTR(m, "/")) AS l FROM (
                SELECT LTRIM(SUBSTR(k, LENGTH(?) + 1), "/") || "/" AS m
                FROM zarr WHERE k LIKE (? || "{sep}%")
            ) ORDER BY l ASC
            '''.format(sep=sep),
            (path, path)
        )
        keys = list(map(operator.itemgetter(0), keys))
        return keys

    def getsize(self, path=None):
        path = normalize_storage_path(path)
        size = self.cursor.execute(
            '''
            SELECT COALESCE(SUM(LENGTH(v)), 0) FROM zarr
            WHERE k LIKE (? || "%") AND
                  0 == INSTR(LTRIM(SUBSTR(k, LENGTH(?) + 1), "/"), "/")
            ''',
            (path, path)
        )
        for s, in size:
            return s

    def rmdir(self, path=None):
        path = normalize_storage_path(path)
        if path:
            with self.lock:
                self.cursor.execute(
                    'DELETE FROM zarr WHERE k LIKE (? || "/%")', (path,)
                )
        else:
            self.clear()

    def clear(self):
        with self.lock:
            self.cursor.executescript(
                '''
                BEGIN TRANSACTION;
                    DROP TABLE zarr;
                    CREATE TABLE zarr(k TEXT PRIMARY KEY, v BLOB);
                COMMIT TRANSACTION;
                '''
            )


class MongoDBStore(Store):
    """Storage class using MongoDB.

    .. note:: This is an experimental feature.

    Requires the `pymongo <https://api.mongodb.com/python/current/>`_
    package to be installed.

    Parameters
    ----------
    database : string
        Name of database
    collection : string
        Name of collection
    dimension_separator : {'.', '/'}, optional
        Separator placed between the dimensions of a chunk.
    **kwargs
        Keyword arguments passed through to the `pymongo.MongoClient` function.

    Notes
    -----
    The maximum chunksize in MongoDB documents is 16 MB.

    """

    _key = 'key'
    _value = 'value'

    def __init__(self, database='mongodb_zarr', collection='zarr_collection',
                 dimension_separator=None, **kwargs):
        import pymongo

        self._database = database
        self._collection = collection
        self._dimension_separator = dimension_separator
        self._kwargs = kwargs

        self.client = pymongo.MongoClient(**self._kwargs)
        self.db = self.client.get_database(self._database)
        self.collection = self.db.get_collection(self._collection)

    def __getitem__(self, key):
        doc = self.collection.find_one({self._key: key})

        if doc is None:
            raise KeyError(key)
        else:
            return doc[self._value]

    def __setitem__(self, key, value):
        value = ensure_bytes(value)
        self.collection.replace_one({self._key: key},
                                    {self._key: key, self._value: value},
                                    upsert=True)

    def __delitem__(self, key):
        result = self.collection.delete_many({self._key: key})
        if not result.deleted_count == 1:
            raise KeyError(key)

    def __iter__(self):
        for f in self.collection.find({}):
            yield f[self._key]

    def __len__(self):
        return self.collection.count_documents({})

    def __getstate__(self):
        return self._database, self._collection, self._kwargs

    def __setstate__(self, state):
        database, collection, kwargs = state
        self.__init__(database=database, collection=collection, **kwargs)

    def close(self):
        """Cleanup client resources and disconnect from MongoDB."""
        self.client.close()

    def clear(self):
        """Remove all items from store."""
        self.collection.delete_many({})


class RedisStore(Store):
    """Storage class using Redis.

    .. note:: This is an experimental feature.

    Requires the `redis <https://redis-py.readthedocs.io/>`_
    package to be installed.

    Parameters
    ----------
    prefix : string
        Name of prefix for Redis keys
    dimension_separator : {'.', '/'}, optional
        Separator placed between the dimensions of a chunk.
    **kwargs
        Keyword arguments passed through to the `redis.Redis` function.

    """
    def __init__(self, prefix='zarr', dimension_separator=None, **kwargs):
        import redis
        self._prefix = prefix
        self._kwargs = kwargs
        self._dimension_separator = dimension_separator

        self.client = redis.Redis(**kwargs)

    def _key(self, key):
        return '{prefix}:{key}'.format(prefix=self._prefix, key=key)

    def __getitem__(self, key):
        return self.client[self._key(key)]

    def __setitem__(self, key, value):
        value = ensure_bytes(value)
        self.client[self._key(key)] = value

    def __delitem__(self, key):
        count = self.client.delete(self._key(key))
        if not count:
            raise KeyError(key)

    def keylist(self):
        offset = len(self._key(''))  # length of prefix
        return [key[offset:].decode('utf-8')
                for key in self.client.keys(self._key('*'))]

    def keys(self):
        for key in self.keylist():
            yield key

    def __iter__(self):
        for key in self.keys():
            yield key

    def __len__(self):
        return len(self.keylist())

    def __getstate__(self):
        return self._prefix, self._kwargs

    def __setstate__(self, state):
        prefix, kwargs = state
        self.__init__(prefix=prefix, **kwargs)

    def clear(self):
        for key in self.keys():
            del self[key]


class ConsolidatedMetadataStore(Store):
    """A layer over other storage, where the metadata has been consolidated into
    a single key.

    The purpose of this class, is to be able to get all of the metadata for
    a given array in a single read operation from the underlying storage.
    See :func:`zarr.convenience.consolidate_metadata` for how to create this
    single metadata key.

    This class loads from the one key, and stores the data in a dict, so that
    accessing the keys no longer requires operations on the backend store.

    This class is read-only, and attempts to change the array metadata will
    fail, but changing the data is possible. If the backend storage is changed
    directly, then the metadata stored here could become obsolete, and
    :func:`zarr.convenience.consolidate_metadata` should be called again and the class
    re-invoked. The use case is for write once, read many times.

    .. versionadded:: 2.3

    .. note:: This is an experimental feature.

    Parameters
    ----------
    store: Store
        Containing the zarr array.
    metadata_key: str
        The target in the store where all of the metadata are stored. We
        assume JSON encoding.

    See Also
    --------
    zarr.convenience.consolidate_metadata, zarr.convenience.open_consolidated

    """

    def __init__(self, store: StoreLike, metadata_key=".zmetadata"):
        self.store = Store._ensure_store(store)

        # retrieve consolidated metadata
        meta = json_loads(self.store[metadata_key])

        # check format of consolidated metadata
        consolidated_format = meta.get('zarr_consolidated_format', None)
        if consolidated_format != 1:
            raise MetadataError('unsupported zarr consolidated metadata format: %s' %
                                consolidated_format)

        # decode metadata
        self.meta_store: Store = KVStore(meta["metadata"])

    def __getitem__(self, key):
        return self.meta_store[key]

    def __contains__(self, item):
        return item in self.meta_store

    def __iter__(self):
        return iter(self.meta_store)

    def __len__(self):
        return len(self.meta_store)

    def __delitem__(self, key):
        raise ReadOnlyError()

    def __setitem__(self, key, value):
        raise ReadOnlyError()

    def getsize(self, path):
        return getsize(self.meta_store, path)

    def listdir(self, path):
        return listdir(self.meta_store, path)


""" versions of stores following the v3 protocol """


def _get_files_and_dirs_from_path(store, path):
    path = normalize_storage_path(path)

    files = []
    # add array metadata file if present
    array_key = _prefix_to_array_key(store, path)
    if array_key in store:
        files.append(os.path.join(store.path, array_key))

    # add group metadata file if present
    group_key = _prefix_to_group_key(store, path)
    if group_key in store:
        files.append(os.path.join(store.path, group_key))

    dirs = []
    # add array and group folders if present
    for d in ['data/root/' + path, 'meta/root/' + path]:
        dir_path = os.path.join(store.path, d)
        if os.path.exists(dir_path):
            dirs.append(dir_path)
    return files, dirs


class RmdirV3():
    """Mixin class that can be used to ensure override of any existing v2 rmdir class."""

    def rmdir(self, path: str = "") -> None:
        path = normalize_storage_path(path)
        _rmdir_from_keys_v3(self, path)  # type: ignore


class KVStoreV3(RmdirV3, KVStore, StoreV3):

    def list(self):
        return list(self._mutable_mapping.keys())

    def __setitem__(self, key, value):
        self._validate_key(key)
        super().__setitem__(key, value)

    def __eq__(self, other):
        return (
            isinstance(other, KVStoreV3) and
            self._mutable_mapping == other._mutable_mapping
        )


KVStoreV3.__doc__ = KVStore.__doc__


class FSStoreV3(FSStore, StoreV3):

    # FSStoreV3 doesn't use this (FSStore uses it within _normalize_key)
    _META_KEYS = ()

    def __setitem__(self, key, value):
        self._validate_key(key)
        super().__setitem__(key, value)

    def _default_key_separator(self):
        if self.key_separator is None:
            self.key_separator = "/"

    def list(self):
        return list(self.keys())

    def _normalize_key(self, key):
        key = normalize_storage_path(key).lstrip('/')
        return key.lower() if self.normalize_keys else key

    def getsize(self, path=None):
        size = 0
        if path is None or path == '':
            # size of both the data and meta subdirs
            dirs = []
            for d in ['data/root', 'meta/root']:
                dir_path = os.path.join(self.path, d)
                if os.path.exists(dir_path):
                    dirs.append(dir_path)
        elif path in self:
            # access individual element by full path
            return buffer_size(self[path])
        else:
            files, dirs = _get_files_and_dirs_from_path(self, path)
            for file in files:
                size += os.path.getsize(file)
        for d in dirs:
            size += self.fs.du(d, total=True, maxdepth=None)
        return size

    def setitems(self, values):
        if self.mode == 'r':
            raise ReadOnlyError()
        values = {self._normalize_key(key): val for key, val in values.items()}

        # initialize the /data/root/... folder corresponding to the array!
        # Note: zarr.tests.test_core_v3.TestArrayWithFSStoreV3PartialRead fails
        # without this explicit creation of directories
        subdirectories = set([os.path.dirname(v) for v in values.keys()])
        for subdirectory in subdirectories:
            data_dir = os.path.join(self.path, subdirectory)
            if not self.fs.exists(data_dir):
                self.fs.mkdir(data_dir)

        self.map.setitems(values)

    def rmdir(self, path=None):
        if self.mode == 'r':
            raise ReadOnlyError()
        if path:
            for base in ['meta/root/', 'data/root/']:
                store_path = self.dir_path(base + path)
                if self.fs.isdir(store_path):
                    self.fs.rm(store_path, recursive=True)

            # remove any associated metadata files
            sfx = _get_hierarchy_metadata(self)['metadata_key_suffix']
            meta_dir = ('meta/root/' + path).rstrip('/')
            array_meta_file = meta_dir + '.array' + sfx
            self.pop(array_meta_file, None)
            group_meta_file = meta_dir + '.group' + sfx
            self.pop(group_meta_file, None)
        else:
            store_path = self.dir_path(path)
            if self.fs.isdir(store_path):
                self.fs.rm(store_path, recursive=True)


class MemoryStoreV3(MemoryStore, StoreV3):

    def __init__(self, root=None, cls=dict, dimension_separator=None):
        if root is None:
            self.root = cls()
        else:
            self.root = root
        self.cls = cls
        self.write_mutex = Lock()
        self._dimension_separator = dimension_separator  # TODO: modify for v3?

    def __eq__(self, other):
        return (
            isinstance(other, MemoryStoreV3) and
            self.root == other.root and
            self.cls == other.cls
        )

    def __setitem__(self, key, value):
        self._validate_key(key)
        super().__setitem__(key, value)

    def list(self):
        return list(self.keys())

    def getsize(self, path: Path = None):
        return _getsize(self, path)

    def rename(self, src_path: Path, dst_path: Path):
        src_path = normalize_storage_path(src_path)
        dst_path = normalize_storage_path(dst_path)

        any_renamed = False
        for base in ['meta/root/', 'data/root/']:
            if self.list_prefix(base + src_path):
                src_parent, src_key = self._get_parent(base + src_path)
                dst_parent, dst_key = self._require_parent(base + dst_path)

                dst_parent[dst_key] = src_parent.pop(src_key)
                any_renamed = True
        any_renamed = _rename_metadata_v3(self, src_path, dst_path) or any_renamed
        if not any_renamed:
            raise ValueError(f"no item {src_path} found to rename")

    def rmdir(self, path: Path = None):
        path = normalize_storage_path(path)
        if path:
            for base in ['meta/root/', 'data/root/']:
                try:
                    parent, key = self._get_parent(base + path)
                    value = parent[key]
                except KeyError:
                    continue
                else:
                    if isinstance(value, self.cls):
                        del parent[key]

            # remove any associated metadata files
            sfx = _get_hierarchy_metadata(self)['metadata_key_suffix']
            meta_dir = ('meta/root/' + path).rstrip('/')
            array_meta_file = meta_dir + '.array' + sfx
            self.pop(array_meta_file, None)
            group_meta_file = meta_dir + '.group' + sfx
            self.pop(group_meta_file, None)
        else:
            # clear out root
            self.root = self.cls()


MemoryStoreV3.__doc__ = MemoryStore.__doc__


class DirectoryStoreV3(DirectoryStore, StoreV3):

    def list(self):
        return list(self.keys())

    def __eq__(self, other):
        return (
            isinstance(other, DirectoryStoreV3) and
            self.path == other.path
        )

    def __setitem__(self, key, value):
        self._validate_key(key)
        super().__setitem__(key, value)

    def getsize(self, path: Path = None):
        return _getsize(self, path)

    def rename(self, src_path, dst_path, metadata_key_suffix='.json'):
        store_src_path = normalize_storage_path(src_path)
        store_dst_path = normalize_storage_path(dst_path)

        dir_path = self.path
        any_existed = False
        for root_prefix in ['meta', 'data']:
            src_path = os.path.join(dir_path, root_prefix, 'root', store_src_path)
            if os.path.exists(src_path):
                any_existed = True
                dst_path = os.path.join(dir_path, root_prefix, 'root', store_dst_path)
                os.renames(src_path, dst_path)

        for suffix in ['.array' + metadata_key_suffix,
                       '.group' + metadata_key_suffix]:
            src_meta = os.path.join(dir_path, 'meta', 'root', store_src_path + suffix)
            if os.path.exists(src_meta):
                any_existed = True
                dst_meta = os.path.join(dir_path, 'meta', 'root', store_dst_path + suffix)
                dst_dir = os.path.dirname(dst_meta)
                if not os.path.exists(dst_dir):
                    os.makedirs(dst_dir)
                os.rename(src_meta, dst_meta)
        if not any_existed:
            raise FileNotFoundError("nothing found at src_path")

    def rmdir(self, path=None):
        store_path = normalize_storage_path(path)
        dir_path = self.path
        if store_path:
            for base in ['meta/root/', 'data/root/']:
                dir_path = os.path.join(dir_path, base + store_path)
                if os.path.isdir(dir_path):
                    shutil.rmtree(dir_path)

            # remove any associated metadata files
            sfx = _get_hierarchy_metadata(self)['metadata_key_suffix']
            meta_dir = ('meta/root/' + path).rstrip('/')
            array_meta_file = meta_dir + '.array' + sfx
            self.pop(array_meta_file, None)
            group_meta_file = meta_dir + '.group' + sfx
            self.pop(group_meta_file, None)

        elif os.path.isdir(dir_path):
            shutil.rmtree(dir_path)


DirectoryStoreV3.__doc__ = DirectoryStore.__doc__


class ZipStoreV3(ZipStore, StoreV3):

    def list(self):
        return list(self.keys())

    def __eq__(self, other):
        return (
            isinstance(other, ZipStore) and
            self.path == other.path and
            self.compression == other.compression and
            self.allowZip64 == other.allowZip64
        )

    def __setitem__(self, key, value):
        self._validate_key(key)
        super().__setitem__(key, value)

    def getsize(self, path=None):
        path = normalize_storage_path(path)
        with self.mutex:
            children = self.list_prefix('data/root/' + path)
            children += self.list_prefix('meta/root/' + path)
            print(f"path={path}, children={children}")
            if children:
                size = 0
                for name in children:
                    info = self.zf.getinfo(name)
                    size += info.compress_size
                return size
            elif path in self:
                info = self.zf.getinfo(path)
                return info.compress_size
            else:
                return 0


ZipStoreV3.__doc__ = ZipStore.__doc__


class NestedDirectoryStoreV3(NestedDirectoryStore, DirectoryStoreV3):

    def list(self):
        return list(self.keys())

    def __eq__(self, other):
        return (
            isinstance(other, NestedDirectoryStoreV3) and
            self.path == other.path
        )

    def __setitem__(self, key, value):
        self._validate_key(key)
        super().__setitem__(key, value)


NestedDirectoryStoreV3.__doc__ = NestedDirectoryStore.__doc__


class RedisStoreV3(RmdirV3, RedisStore, StoreV3):

    def list(self):
        return list(self.keys())

    def __setitem__(self, key, value):
        self._validate_key(key)
        super().__setitem__(key, value)


RedisStoreV3.__doc__ = RedisStore.__doc__


class MongoDBStoreV3(RmdirV3, MongoDBStore, StoreV3):

    def list(self):
        return list(self.keys())

    def __setitem__(self, key, value):
        self._validate_key(key)
        super().__setitem__(key, value)


MongoDBStoreV3.__doc__ = MongoDBStore.__doc__


class DBMStoreV3(RmdirV3, DBMStore, StoreV3):

    def list(self):
        return list(self.keys())

    def __setitem__(self, key, value):
        self._validate_key(key)
        super().__setitem__(key, value)


DBMStoreV3.__doc__ = DBMStore.__doc__


class LMDBStoreV3(RmdirV3, LMDBStore, StoreV3):

    def list(self):
        return list(self.keys())

    def __setitem__(self, key, value):
        self._validate_key(key)
        super().__setitem__(key, value)


LMDBStoreV3.__doc__ = LMDBStore.__doc__


class SQLiteStoreV3(SQLiteStore, StoreV3):

    def list(self):
        return list(self.keys())

    def getsize(self, path=None):
        # TODO: why does the query below not work in this case?
        #       For now fall back to the default _getsize implementation
        # size = 0
        # for _path in ['data/root/' + path, 'meta/root/' + path]:
        #     c = self.cursor.execute(
        #         '''
        #         SELECT COALESCE(SUM(LENGTH(v)), 0) FROM zarr
        #         WHERE k LIKE (? || "%") AND
        #               0 == INSTR(LTRIM(SUBSTR(k, LENGTH(?) + 1), "/"), "/")
        #         ''',
        #         (_path, _path)
        #     )
        #     for item_size, in c:
        #         size += item_size
        # return size

        # fallback to default implementation for now
        return _getsize(self, path)

    def __setitem__(self, key, value):
        self._validate_key(key)
        super().__setitem__(key, value)

    def rmdir(self, path=None):
        path = normalize_storage_path(path)
        if path:
            for base in ['meta/root/', 'data/root/']:
                with self.lock:
                    self.cursor.execute(
                        'DELETE FROM zarr WHERE k LIKE (? || "/%")', (base + path,)
                    )
            # remove any associated metadata files
            sfx = _get_hierarchy_metadata(self)['metadata_key_suffix']
            meta_dir = ('meta/root/' + path).rstrip('/')
            array_meta_file = meta_dir + '.array' + sfx
            self.pop(array_meta_file, None)
            group_meta_file = meta_dir + '.group' + sfx
            self.pop(group_meta_file, None)
        else:
            self.clear()


SQLiteStoreV3.__doc__ = SQLiteStore.__doc__


class LRUStoreCacheV3(RmdirV3, LRUStoreCache, StoreV3):

    def __init__(self, store, max_size: int):
        self._store = StoreV3._ensure_store(store)
        self._max_size = max_size
        self._current_size = 0
        self._keys_cache = None
        self._contains_cache = None
        self._listdir_cache: Dict[Path, Any] = dict()
        self._values_cache: Dict[Path, Any] = OrderedDict()
        self._mutex = Lock()
        self.hits = self.misses = 0

    def list(self):
        return list(self.keys())

    def __setitem__(self, key, value):
        self._validate_key(key)
        super().__setitem__(key, value)


LRUStoreCacheV3.__doc__ = LRUStoreCache.__doc__


class ConsolidatedMetadataStoreV3(ConsolidatedMetadataStore, StoreV3):
    """A layer over other storage, where the metadata has been consolidated into
    a single key.

    The purpose of this class, is to be able to get all of the metadata for
    a given array in a single read operation from the underlying storage.
    See :func:`zarr.convenience.consolidate_metadata` for how to create this
    single metadata key.

    This class loads from the one key, and stores the data in a dict, so that
    accessing the keys no longer requires operations on the backend store.

    This class is read-only, and attempts to change the array metadata will
    fail, but changing the data is possible. If the backend storage is changed
    directly, then the metadata stored here could become obsolete, and
    :func:`zarr.convenience.consolidate_metadata` should be called again and the class
    re-invoked. The use case is for write once, read many times.

    .. note:: This is an experimental feature.

    Parameters
    ----------
    store: Store
        Containing the zarr array.
    metadata_key: str
        The target in the store where all of the metadata are stored. We
        assume JSON encoding.

    See Also
    --------
    zarr.convenience.consolidate_metadata, zarr.convenience.open_consolidated

    """

    def __init__(self, store: StoreLike, metadata_key="meta/root/consolidated/.zmetadata"):
        self.store = StoreV3._ensure_store(store)

        # retrieve consolidated metadata
        meta = json_loads(self.store[metadata_key])

        # check format of consolidated metadata
        consolidated_format = meta.get('zarr_consolidated_format', None)
        if consolidated_format != 1:
            raise MetadataError('unsupported zarr consolidated metadata format: %s' %
                                consolidated_format)

        # decode metadata
        self.meta_store: Store = KVStoreV3(meta["metadata"])

    def rmdir(self, key):
        raise ReadOnlyError()

    # def __setitem__(self, key, value):
    #     raise ReadOnlyError()<|MERGE_RESOLUTION|>--- conflicted
+++ resolved
@@ -124,17 +124,13 @@
         return False
 
 
-<<<<<<< HEAD
-def normalize_store_arg(store, clobber=False, storage_options=None, mode="w",
-                        *, zarr_version=None) -> Store:
+def normalize_store_arg(store: Any, storage_options=None, mode="r", *,
+                        zarr_version=None) -> BaseStore:
     if zarr_version is None:
         # default to v2 store for backward compatibility
         zarr_version = getattr(store, '_store_version', 2)
     if zarr_version not in [2, 3]:
         raise ValueError("zarr_version must be 2 or 3")
-=======
-def normalize_store_arg(store: Any, storage_options=None, mode="r") -> BaseStore:
->>>>>>> 99959396
     if store is None:
         if zarr_version == 2:
             store = KVStore(dict())
@@ -152,8 +148,6 @@
     if isinstance(store, os.PathLike):
         store = os.fspath(store)
     if isinstance(store, str):
-<<<<<<< HEAD
-        mode = mode if clobber else "r"
         if zarr_version == 2:
             if "://" in store or "::" in store:
                 return FSStore(store, mode=mode, **(storage_options or {}))
@@ -189,23 +183,6 @@
             # add default zarr.json metadata
             store['zarr.json'] = store._metadata_class.encode_hierarchy_metadata(None)
     return store
-=======
-        if "://" in store or "::" in store:
-            return FSStore(store, mode=mode, **(storage_options or {}))
-        elif storage_options:
-            raise ValueError("storage_options passed with non-fsspec path")
-        if store.endswith('.zip'):
-            return ZipStore(store, mode=mode)
-        elif store.endswith('.n5'):
-            from zarr.n5 import N5Store
-            return N5Store(store)
-        else:
-            return DirectoryStore(store)
-    else:
-        if not isinstance(store, BaseStore) and isinstance(store, MutableMapping):
-            store = BaseStore._ensure_store(store)
-        return store
->>>>>>> 99959396
 
 
 def rmdir(store: StoreLike, path: Path = None):
