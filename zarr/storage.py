--- conflicted
+++ resolved
@@ -31,11 +31,6 @@
 import warnings
 
 
-<<<<<<< HEAD
-import numpy as np
-
-=======
->>>>>>> c4427a46
 from zarr.util import (normalize_shape, normalize_chunks, normalize_order,
                        normalize_storage_path, buffer_size,
                        normalize_fill_value, nolock, normalize_dtype)
