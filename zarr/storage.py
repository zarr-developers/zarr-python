--- conflicted
+++ resolved
@@ -1061,24 +1061,17 @@
     exceptions : list of Exception subclasses
         When accessing data, any of these exceptions will be treated
         as a missing key
-    meta_keys : list or tuple of str
-        Reserved keys for metadata.
-        Defaults to the zarr metatadata keys, i.e. (".zarray", ".zgroup", ".zattrs").
     dimension_separator : {'.', '/'}, optional
         Separator placed between the dimensions of a chunk.
     storage_options : passed to the fsspec implementation
     """
-<<<<<<< HEAD
     array_meta_key = array_meta_key
     group_meta_key = group_meta_key
     attrs_key = attrs_key
 
-=======
->>>>>>> ce63ef52
     def __init__(self, url, normalize_keys=True, key_separator=None,
                  mode='w',
                  exceptions=(KeyError, PermissionError, IOError),
-                 meta_keys=(array_meta_key, group_meta_key, attrs_key),
                  dimension_separator=None,
                  **storage_options):
         import fsspec
@@ -1094,11 +1087,6 @@
         self.path = self.fs._strip_protocol(url)
         self.mode = mode
         self.exceptions = exceptions
-<<<<<<< HEAD
-=======
-        self._META_KEYS = meta_keys
-
->>>>>>> ce63ef52
         # For backwards compatibility. Guaranteed to be non-None
         if key_separator is not None:
             dimension_separator = key_separator
@@ -1117,11 +1105,7 @@
         if key:
             *bits, end = key.split('/')
 
-<<<<<<< HEAD
             if end not in (self.array_meta_key, self.group_meta_key, self.attrs_key):
-=======
-            if end not in self._META_KEYS:
->>>>>>> ce63ef52
                 end = end.replace('.', self.key_separator)
                 key = '/'.join(bits + [end])
 
