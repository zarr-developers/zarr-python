# -*- coding: utf-8 -*-
"""This module contains storage classes for use with Zarr arrays and groups.

Note that any object implementing the :class:`MutableMapping` interface from the
:mod:`collections` module in the Python standard library can be used as a Zarr
array store, as long as it accepts string (str) keys and bytes values.

In addition to the :class:`MutableMapping` interface, store classes may also implement
optional methods `listdir` (list members of a "directory") and `rmdir` (remove all
members of a "directory"). These methods should be implemented if the store class is
aware of the hierarchical organisation of resources within the store and can provide
efficient implementations. If these methods are not available, Zarr will fall back to
slower implementations that work via the :class:`MutableMapping` interface. Store
classes may also optionally implement a `rename` method (rename all members under a given
path) and a `getsize` method (return the size in bytes of a given value).

"""
from __future__ import absolute_import, print_function, division
from collections import MutableMapping, OrderedDict
import os
import tempfile
import zipfile
import shutil
import atexit
import re
import sys
import json
import multiprocessing
from threading import Lock, RLock
import glob
import warnings
import io
import array


import numpy as np
from azure.storage.blob import BlockBlobService
from azure.common import AzureMissingResourceHttpError


from zarr.util import (normalize_shape, normalize_chunks, normalize_order,
                       normalize_storage_path, buffer_size,
                       normalize_fill_value, nolock, normalize_dtype)
from zarr.meta import encode_array_metadata, encode_group_metadata
from zarr.compat import PY2, binary_type, OrderedDict_move_to_end
from numcodecs.registry import codec_registry
from zarr.errors import (err_contains_group, err_contains_array, err_bad_compressor,
                         err_fspath_exists_notdir, err_read_only, MetadataError)


array_meta_key = '.zarray'
group_meta_key = '.zgroup'
attrs_key = '.zattrs'
try:
    # noinspection PyUnresolvedReferences
    from zarr.codecs import Blosc
    default_compressor = Blosc()
except ImportError:  # pragma: no cover
    from zarr.codecs import Zlib
    default_compressor = Zlib()


def _path_to_prefix(path):
    # assume path already normalized
    if path:
        prefix = path + '/'
    else:
        prefix = ''
    return prefix


def contains_array(store, path=None):
    """Return True if the store contains an array at the given logical path."""
    path = normalize_storage_path(path)
    prefix = _path_to_prefix(path)
    key = prefix + array_meta_key
    return key in store


def contains_group(store, path=None):
    """Return True if the store contains a group at the given logical path."""
    path = normalize_storage_path(path)
    prefix = _path_to_prefix(path)
    key = prefix + group_meta_key
    return key in store


def _rmdir_from_keys(store, path=None):
    # assume path already normalized
    prefix = _path_to_prefix(path)
    for key in list(store.keys()):
        if key.startswith(prefix):
            del store[key]


def rmdir(store, path=None):
    """Remove all items under the given path. If `store` provides a `rmdir` method,
    this will be called, otherwise will fall back to implementation via the
    `MutableMapping` interface."""
    path = normalize_storage_path(path)
    if hasattr(store, 'rmdir'):
        # pass through
        store.rmdir(path)
    else:
        # slow version, delete one key at a time
        _rmdir_from_keys(store, path)


def _rename_from_keys(store, src_path, dst_path):
    # assume path already normalized
    src_prefix = _path_to_prefix(src_path)
    dst_prefix = _path_to_prefix(dst_path)
    for key in list(store.keys()):
        if key.startswith(src_prefix):
            new_key = dst_prefix + key.lstrip(src_prefix)
            store[new_key] = store.pop(key)


def rename(store, src_path, dst_path):
    """Rename all items under the given path. If `store` provides a `rename` method,
    this will be called, otherwise will fall back to implementation via the
    `MutableMapping` interface."""
    src_path = normalize_storage_path(src_path)
    dst_path = normalize_storage_path(dst_path)
    if hasattr(store, 'rename'):
        # pass through
        store.rename(src_path, dst_path)
    else:
        # slow version, delete one key at a time
        _rename_from_keys(store, src_path, dst_path)


def _listdir_from_keys(store, path=None):
    # assume path already normalized
    prefix = _path_to_prefix(path)
    children = set()
    for key in list(store.keys()):
        if key.startswith(prefix) and len(key) > len(prefix):
            suffix = key[len(prefix):]
            child = suffix.split('/')[0]
            children.add(child)
    return sorted(children)


def listdir(store, path=None):
    """Obtain a directory listing for the given path. If `store` provides a `listdir`
    method, this will be called, otherwise will fall back to implementation via the
    `MutableMapping` interface."""
    path = normalize_storage_path(path)
    if hasattr(store, 'listdir'):
        # pass through
        return store.listdir(path)
    else:
        # slow version, iterate through all keys
        return _listdir_from_keys(store, path)


def getsize(store, path=None):
    """Compute size of stored items for a given path. If `store` provides a `getsize`
    method, this will be called, otherwise will return -1."""
    path = normalize_storage_path(path)
    if hasattr(store, 'getsize'):
        # pass through
        return store.getsize(path)
    elif isinstance(store, dict):
        # compute from size of values
        if path in store:
            v = store[path]
            size = buffer_size(v)
        else:
            members = listdir(store, path)
            prefix = _path_to_prefix(path)
            size = 0
            for k in members:
                try:
                    v = store[prefix + k]
                except KeyError:
                    pass
                else:
                    try:
                        size += buffer_size(v)
                    except TypeError:
                        return -1
        return size
    else:
        return -1


def _require_parent_group(path, store, chunk_store, overwrite):
    # assume path is normalized
    if path:
        segments = path.split('/')
        for i in range(len(segments)):
            p = '/'.join(segments[:i])
            if contains_array(store, p):
                _init_group_metadata(store, path=p, chunk_store=chunk_store,
                                     overwrite=overwrite)
            elif not contains_group(store, p):
                _init_group_metadata(store, path=p, chunk_store=chunk_store)


def init_array(store, shape, chunks=True, dtype=None, compressor='default',
               fill_value=None, order='C', overwrite=False, path=None,
               chunk_store=None, filters=None, object_codec=None):
    """Initialize an array store with the given configuration. Note that this is a low-level
    function and there should be no need to call this directly from user code.

    Parameters
    ----------
    store : MutableMapping
        A mapping that supports string keys and bytes-like values.
    shape : int or tuple of ints
        Array shape.
    chunks : int or tuple of ints, optional
        Chunk shape. If True, will be guessed from `shape` and `dtype`. If
        False, will be set to `shape`, i.e., single chunk for the whole array.
    dtype : string or dtype, optional
        NumPy dtype.
    compressor : Codec, optional
        Primary compressor.
    fill_value : object
        Default value to use for uninitialized portions of the array.
    order : {'C', 'F'}, optional
        Memory layout to be used within each chunk.
    overwrite : bool, optional
        If True, erase all data in `store` prior to initialisation.
    path : string, optional
        Path under which array is stored.
    chunk_store : MutableMapping, optional
        Separate storage for chunks. If not provided, `store` will be used
        for storage of both chunks and metadata.
    filters : sequence, optional
        Sequence of filters to use to encode chunk data prior to compression.
    object_codec : Codec, optional
        A codec to encode object arrays, only needed if dtype=object.

    Examples
    --------
    Initialize an array store::

        >>> from zarr.storage import init_array
        >>> store = dict()
        >>> init_array(store, shape=(10000, 10000), chunks=(1000, 1000))
        >>> sorted(store.keys())
        ['.zarray']

    Array metadata is stored as JSON::

        >>> print(store['.zarray'].decode())
        {
            "chunks": [
                1000,
                1000
            ],
            "compressor": {
                "blocksize": 0,
                "clevel": 5,
                "cname": "lz4",
                "id": "blosc",
                "shuffle": 1
            },
            "dtype": "<f8",
            "fill_value": null,
            "filters": null,
            "order": "C",
            "shape": [
                10000,
                10000
            ],
            "zarr_format": 2
        }

    Initialize an array using a storage path::

        >>> store = dict()
        >>> init_array(store, shape=100000000, chunks=1000000, dtype='i1', path='foo')
        >>> sorted(store.keys())
        ['.zgroup', 'foo/.zarray']
        >>> print(store['foo/.zarray'].decode())
        {
            "chunks": [
                1000000
            ],
            "compressor": {
                "blocksize": 0,
                "clevel": 5,
                "cname": "lz4",
                "id": "blosc",
                "shuffle": 1
            },
            "dtype": "|i1",
            "fill_value": null,
            "filters": null,
            "order": "C",
            "shape": [
                100000000
            ],
            "zarr_format": 2
        }

    Notes
    -----
    The initialisation process involves normalising all array metadata, encoding
    as JSON and storing under the '.zarray' key.

    """

    # normalize path
    path = normalize_storage_path(path)

    # ensure parent group initialized
    _require_parent_group(path, store=store, chunk_store=chunk_store, overwrite=overwrite)

    _init_array_metadata(store, shape=shape, chunks=chunks, dtype=dtype,
                         compressor=compressor, fill_value=fill_value,
                         order=order, overwrite=overwrite, path=path,
                         chunk_store=chunk_store, filters=filters,
                         object_codec=object_codec)


def _init_array_metadata(store, shape, chunks=None, dtype=None, compressor='default',
                         fill_value=None, order='C', overwrite=False, path=None,
                         chunk_store=None, filters=None, object_codec=None):

    # guard conditions
    if overwrite:
        # attempt to delete any pre-existing items in store
        rmdir(store, path)
        if chunk_store is not None:
            rmdir(chunk_store, path)
    elif contains_array(store, path):
        err_contains_array(path)
    elif contains_group(store, path):
        err_contains_group(path)

    # normalize metadata
    dtype, object_codec = normalize_dtype(dtype, object_codec)
    shape = normalize_shape(shape) + dtype.shape
    dtype = dtype.base
    chunks = normalize_chunks(chunks, shape, dtype.itemsize)
    order = normalize_order(order)
    fill_value = normalize_fill_value(fill_value, dtype)

    # compressor prep
    if shape == ():
        # no point in compressing a 0-dimensional array, only a single value
        compressor = None
    elif compressor == 'none':
        # compatibility
        compressor = None
    elif compressor == 'default':
        compressor = default_compressor

    # obtain compressor config
    compressor_config = None
    if compressor:
        try:
            compressor_config = compressor.get_config()
        except AttributeError:
            err_bad_compressor(compressor)

    # obtain filters config
    if filters:
        filters_config = [f.get_config() for f in filters]
    else:
        filters_config = []

    # deal with object encoding
    if dtype == object:
        if object_codec is None:
            if not filters:
                # there are no filters so we can be sure there is no object codec
                raise ValueError('missing object_codec for object array')
            else:
                # one of the filters may be an object codec, issue a warning rather
                # than raise an error to maintain backwards-compatibility
                warnings.warn('missing object_codec for object array; this will raise a '
                              'ValueError in version 3.0', FutureWarning)
        else:
            filters_config.insert(0, object_codec.get_config())
    elif object_codec is not None:
        warnings.warn('an object_codec is only needed for object arrays')

    # use null to indicate no filters
    if not filters_config:
        filters_config = None

    # initialize metadata
    meta = dict(shape=shape, chunks=chunks, dtype=dtype,
                compressor=compressor_config, fill_value=fill_value,
                order=order, filters=filters_config)
    key = _path_to_prefix(path) + array_meta_key
    store[key] = encode_array_metadata(meta)


# backwards compatibility
init_store = init_array


def init_group(store, overwrite=False, path=None, chunk_store=None):
    """Initialize a group store. Note that this is a low-level function and there should be no
    need to call this directly from user code.

    Parameters
    ----------
    store : MutableMapping
        A mapping that supports string keys and byte sequence values.
    overwrite : bool, optional
        If True, erase all data in `store` prior to initialisation.
    path : string, optional
        Path under which array is stored.
    chunk_store : MutableMapping, optional
        Separate storage for chunks. If not provided, `store` will be used
        for storage of both chunks and metadata.

    """

    # normalize path
    path = normalize_storage_path(path)

    # ensure parent group initialized
    _require_parent_group(path, store=store, chunk_store=chunk_store,
                          overwrite=overwrite)

    # initialise metadata
    _init_group_metadata(store=store, overwrite=overwrite, path=path,
                         chunk_store=chunk_store)


def _init_group_metadata(store, overwrite=False, path=None, chunk_store=None):

    # guard conditions
    if overwrite:
        # attempt to delete any pre-existing items in store
        rmdir(store, path)
        if chunk_store is not None:
            rmdir(chunk_store, path)
    elif contains_array(store, path):
        err_contains_array(path)
    elif contains_group(store, path):
        err_contains_group(path)

    # initialize metadata
    # N.B., currently no metadata properties are needed, however there may
    # be in future
    meta = dict()
    key = _path_to_prefix(path) + group_meta_key
    store[key] = encode_group_metadata(meta)


def ensure_bytes(s):
    if isinstance(s, binary_type):
        return s
    if isinstance(s, np.ndarray):
        if PY2:  # pragma: py3 no cover
            # noinspection PyArgumentList
            return s.tostring(order='A')
        else:  # pragma: py2 no cover
            # noinspection PyArgumentList
            return s.tobytes(order='A')
    if hasattr(s, 'tobytes'):
        return s.tobytes()
    if PY2 and hasattr(s, 'tostring'):  # pragma: py3 no cover
        return s.tostring()
    return memoryview(s).tobytes()


def _dict_store_keys(d, prefix='', cls=dict):
    for k in d.keys():
        v = d[k]
        if isinstance(v, cls):
            for sk in _dict_store_keys(v, prefix + k + '/', cls):
                yield sk
        else:
            yield prefix + k


class DictStore(MutableMapping):
    """Store class that uses a hierarchy of :class:`dict` objects, thus all data
    will be held in main memory.

    Examples
    --------
    This is the default class used when creating a group. E.g.::

        >>> import zarr
        >>> g = zarr.group()
        >>> type(g.store)
        <class 'zarr.storage.DictStore'>

    Note that the default class when creating an array is the built-in
    :class:`dict` class, i.e.::

        >>> z = zarr.zeros(100)
        >>> type(z.store)
        <class 'dict'>

    Notes
    -----
    Safe to write in multiple threads.

    """

    def __init__(self, root=None, cls=dict):
        if root is None:
            self.root = cls()
        else:
            self.root = root
        self.cls = cls
        self.write_mutex = Lock()

    def __getstate__(self):
        return self.root, self.cls

    def __setstate__(self, state):
        root, cls = state
        self.__init__(root=root, cls=cls)

    def _get_parent(self, item):
        parent = self.root
        # split the item
        segments = item.split('/')
        # find the parent container
        for k in segments[:-1]:
            parent = parent[k]
            if not isinstance(parent, self.cls):
                raise KeyError(item)
        return parent, segments[-1]

    def _require_parent(self, item):
        parent = self.root
        # split the item
        segments = item.split('/')
        # require the parent container
        for k in segments[:-1]:
            try:
                parent = parent[k]
            except KeyError:
                parent[k] = self.cls()
                parent = parent[k]
            else:
                if not isinstance(parent, self.cls):
                    raise KeyError(item)
        return parent, segments[-1]

    def __getitem__(self, item):
        parent, key = self._get_parent(item)
        try:
            value = parent[key]
        except KeyError:
            raise KeyError(item)
        else:
            if isinstance(value, self.cls):
                raise KeyError(item)
            else:
                return value

    def __setitem__(self, item, value):
        with self.write_mutex:
            parent, key = self._require_parent(item)
            parent[key] = value

    def __delitem__(self, item):
        with self.write_mutex:
            parent, key = self._get_parent(item)
            try:
                del parent[key]
            except KeyError:
                raise KeyError(item)

    def __contains__(self, item):
        try:
            parent, key = self._get_parent(item)
            value = parent[key]
        except KeyError:
            return False
        else:
            return not isinstance(value, self.cls)

    def __eq__(self, other):
        return (
            isinstance(other, DictStore) and
            self.root == other.root and
            self.cls == other.cls
        )

    def keys(self):
        for k in _dict_store_keys(self.root, cls=self.cls):
            yield k

    def __iter__(self):
        return self.keys()

    def __len__(self):
        return sum(1 for _ in self.keys())

    def listdir(self, path=None):
        path = normalize_storage_path(path)
        if path:
            try:
                parent, key = self._get_parent(path)
                value = parent[key]
            except KeyError:
                return []
        else:
            value = self.root
        if isinstance(value, self.cls):
            return sorted(value.keys())
        else:
            return []

    def rename(self, src_path, dst_path):
        src_path = normalize_storage_path(src_path)
        dst_path = normalize_storage_path(dst_path)

        src_parent, src_key = self._get_parent(src_path)
        dst_parent, dst_key = self._require_parent(dst_path)

        dst_parent[dst_key] = src_parent.pop(src_key)

    def rmdir(self, path=None):
        path = normalize_storage_path(path)
        if path:
            try:
                parent, key = self._get_parent(path)
                value = parent[key]
            except KeyError:
                return
            else:
                if isinstance(value, self.cls):
                    del parent[key]
        else:
            # clear out root
            self.root = self.cls()

    def getsize(self, path=None):
        path = normalize_storage_path(path)

        # obtain value to return size of
        value = None
        if path:
            try:
                parent, key = self._get_parent(path)
                value = parent[key]
            except KeyError:
                pass
        else:
            value = self.root

        # obtain size of value
        if value is None:
            return 0

        elif isinstance(value, self.cls):
            # total size for directory
            size = 0
            for v in value.values():
                if not isinstance(v, self.cls):
                    try:
                        size += buffer_size(v)
                    except TypeError:
                        return -1
            return size

        else:
            try:
                return buffer_size(value)
            except TypeError:
                return -1

    def clear(self):
        with self.write_mutex:
            self.root.clear()


class DirectoryStore(MutableMapping):
    """Storage class using directories and files on a standard file system.

    Parameters
    ----------
    path : string
        Location of directory to use as the root of the storage hierarchy.

    Examples
    --------
    Store a single array::

        >>> import zarr
        >>> store = zarr.DirectoryStore('data/array.zarr')
        >>> z = zarr.zeros((10, 10), chunks=(5, 5), store=store, overwrite=True)
        >>> z[...] = 42

    Each chunk of the array is stored as a separate file on the file system,
    i.e.::

        >>> import os
        >>> sorted(os.listdir('data/array.zarr'))
        ['.zarray', '0.0', '0.1', '1.0', '1.1']

    Store a group::

        >>> store = zarr.DirectoryStore('data/group.zarr')
        >>> root = zarr.group(store=store, overwrite=True)
        >>> foo = root.create_group('foo')
        >>> bar = foo.zeros('bar', shape=(10, 10), chunks=(5, 5))
        >>> bar[...] = 42

    When storing a group, levels in the group hierarchy will correspond to
    directories on the file system, i.e.::

        >>> sorted(os.listdir('data/group.zarr'))
        ['.zgroup', 'foo']
        >>> sorted(os.listdir('data/group.zarr/foo'))
        ['.zgroup', 'bar']
        >>> sorted(os.listdir('data/group.zarr/foo/bar'))
        ['.zarray', '0.0', '0.1', '1.0', '1.1']

    Notes
    -----
    Atomic writes are used, which means that data are first written to a
    temporary file, then moved into place when the write is successfully
    completed. Files are only held open while they are being read or written and are
    closed immediately afterwards, so there is no need to manually close any files.

    Safe to write in multiple threads or processes.

    """

    def __init__(self, path):

        # guard conditions
        path = os.path.abspath(path)
        if os.path.exists(path) and not os.path.isdir(path):
            err_fspath_exists_notdir(path)

        self.path = path

    def __getitem__(self, key):
        filepath = os.path.join(self.path, key)
        if os.path.isfile(filepath):
            with open(filepath, 'rb') as f:
                return f.read()
        else:
            raise KeyError(key)

    def __setitem__(self, key, value):

        # handle F-contiguous numpy arrays
        if isinstance(value, np.ndarray) and value.flags.f_contiguous:
            value = ensure_bytes(value)

        # destination path for key
        file_path = os.path.join(self.path, key)

        # ensure there is no directory in the way
        if os.path.isdir(file_path):
            shutil.rmtree(file_path)

        # ensure containing directory exists
        dir_path, file_name = os.path.split(file_path)
        if os.path.isfile(dir_path):
            raise KeyError(key)
        if not os.path.exists(dir_path):
            try:
                os.makedirs(dir_path)
            except Exception:
                raise KeyError(key)

        # write to temporary file
        temp_path = None
        try:
            with tempfile.NamedTemporaryFile(mode='wb', delete=False, dir=dir_path,
                                             prefix=file_name + '.',
                                             suffix='.partial') as f:
                temp_path = f.name
                f.write(value)

            # move temporary file into place
            if os.path.exists(file_path):
                os.remove(file_path)
            os.rename(temp_path, file_path)

        finally:
            # clean up if temp file still exists for whatever reason
            if temp_path is not None and os.path.exists(temp_path):
                os.remove(temp_path)

    def __delitem__(self, key):
        path = os.path.join(self.path, key)
        if os.path.isfile(path):
            os.remove(path)
        elif os.path.isdir(path):
            # include support for deleting directories, even though strictly
            # speaking these do not exist as keys in the store
            shutil.rmtree(path)
        else:
            raise KeyError(key)

    def __contains__(self, key):
        file_path = os.path.join(self.path, key)
        return os.path.isfile(file_path)

    def __eq__(self, other):
        return (
            isinstance(other, DirectoryStore) and
            self.path == other.path
        )

    def keys(self):
        if os.path.exists(self.path):
            directories = [(self.path, '')]
            while directories:
                dir_name, prefix = directories.pop()
                for name in os.listdir(dir_name):
                    path = os.path.join(dir_name, name)
                    if os.path.isfile(path):
                        yield prefix + name
                    elif os.path.isdir(path):
                        directories.append((path, prefix + name + '/'))

    def __iter__(self):
        return self.keys()

    def __len__(self):
        return sum(1 for _ in self.keys())

    def dir_path(self, path=None):
        store_path = normalize_storage_path(path)
        dir_path = self.path
        if store_path:
            dir_path = os.path.join(dir_path, store_path)
        return dir_path

    def listdir(self, path=None):
        dir_path = self.dir_path(path)
        if os.path.isdir(dir_path):
            return sorted(os.listdir(dir_path))
        else:
            return []

    def rename(self, src_path, dst_path):
        store_src_path = normalize_storage_path(src_path)
        store_dst_path = normalize_storage_path(dst_path)

        dir_path = self.path

        src_path = os.path.join(dir_path, store_src_path)
        dst_path = os.path.join(dir_path, store_dst_path)

        os.renames(src_path, dst_path)

    def rmdir(self, path=None):
        store_path = normalize_storage_path(path)
        dir_path = self.path
        if store_path:
            dir_path = os.path.join(dir_path, store_path)
        if os.path.isdir(dir_path):
            shutil.rmtree(dir_path)

    def getsize(self, path=None):
        store_path = normalize_storage_path(path)
        fs_path = self.path
        if store_path:
            fs_path = os.path.join(fs_path, store_path)
        if os.path.isfile(fs_path):
            return os.path.getsize(fs_path)
        elif os.path.isdir(fs_path):
            children = os.listdir(fs_path)
            size = 0
            for child in children:
                child_fs_path = os.path.join(fs_path, child)
                if os.path.isfile(child_fs_path):
                    size += os.path.getsize(child_fs_path)
            return size
        else:
            return 0

    def clear(self):
        shutil.rmtree(self.path)


def atexit_rmtree(path,
                  isdir=os.path.isdir,
                  rmtree=shutil.rmtree):  # pragma: no cover
    """Ensure directory removal at interpreter exit."""
    if isdir(path):
        rmtree(path)


# noinspection PyShadowingNames
def atexit_rmglob(path,
                  glob=glob.glob,
                  isdir=os.path.isdir,
                  isfile=os.path.isfile,
                  remove=os.remove,
                  rmtree=shutil.rmtree):  # pragma: no cover
    """Ensure removal of multiple files at interpreter exit."""
    for p in glob(path):
        if isfile(p):
            remove(p)
        elif isdir(p):
            rmtree(p)


class TempStore(DirectoryStore):
    """Directory store using a temporary directory for storage.

    Parameters
    ----------
    suffix : string, optional
        Suffix for the temporary directory name.
    prefix : string, optional
        Prefix for the temporary directory name.
    dir : string, optional
        Path to parent directory in which to create temporary directory.

    """

    # noinspection PyShadowingBuiltins
    def __init__(self, suffix='', prefix='zarr', dir=None):
        path = tempfile.mkdtemp(suffix=suffix, prefix=prefix, dir=dir)
        atexit.register(atexit_rmtree, path)
        super(TempStore, self).__init__(path)


_prog_ckey = re.compile(r'^(\d+)(\.\d+)+$')
_prog_number = re.compile(r'^\d+$')


def _nested_map_ckey(key):
    segments = list(key.split('/'))
    if segments:
        last_segment = segments[-1]
        if _prog_ckey.match(last_segment):
            last_segment = last_segment.replace('.', '/')
            segments = segments[:-1] + [last_segment]
            key = '/'.join(segments)
    return key


class NestedDirectoryStore(DirectoryStore):
    """Storage class using directories and files on a standard file system, with
    special handling for chunk keys so that chunk files for multidimensional
    arrays are stored in a nested directory tree.

    Parameters
    ----------
    path : string
        Location of directory to use as the root of the storage hierarchy.

    Examples
    --------
    Store a single array::

        >>> import zarr
        >>> store = zarr.NestedDirectoryStore('data/array.zarr')
        >>> z = zarr.zeros((10, 10), chunks=(5, 5), store=store, overwrite=True)
        >>> z[...] = 42

    Each chunk of the array is stored as a separate file on the file system,
    note the multiple directory levels used for the chunk files::

        >>> import os
        >>> sorted(os.listdir('data/array.zarr'))
        ['.zarray', '0', '1']
        >>> sorted(os.listdir('data/array.zarr/0'))
        ['0', '1']
        >>> sorted(os.listdir('data/array.zarr/1'))
        ['0', '1']

    Store a group::

        >>> store = zarr.NestedDirectoryStore('data/group.zarr')
        >>> root = zarr.group(store=store, overwrite=True)
        >>> foo = root.create_group('foo')
        >>> bar = foo.zeros('bar', shape=(10, 10), chunks=(5, 5))
        >>> bar[...] = 42

    When storing a group, levels in the group hierarchy will correspond to
    directories on the file system, i.e.::

        >>> sorted(os.listdir('data/group.zarr'))
        ['.zgroup', 'foo']
        >>> sorted(os.listdir('data/group.zarr/foo'))
        ['.zgroup', 'bar']
        >>> sorted(os.listdir('data/group.zarr/foo/bar'))
        ['.zarray', '0', '1']
        >>> sorted(os.listdir('data/group.zarr/foo/bar/0'))
        ['0', '1']
        >>> sorted(os.listdir('data/group.zarr/foo/bar/1'))
        ['0', '1']

    Notes
    -----
    The :class:`DirectoryStore` class stores all chunk files for an array
    together in a single directory. On some file systems, the potentially large
    number of files in a single directory can cause performance issues. The
    :class:`NestedDirectoryStore` class provides an alternative where chunk
    files for multidimensional arrays will be organised into a directory
    hierarchy, thus reducing the number of files in any one directory.

    Safe to write in multiple threads or processes.

    """

    def __init__(self, path):
        super(NestedDirectoryStore, self).__init__(path)

    def __getitem__(self, key):
        key = _nested_map_ckey(key)
        return super(NestedDirectoryStore, self).__getitem__(key)

    def __setitem__(self, key, value):
        key = _nested_map_ckey(key)
        super(NestedDirectoryStore, self).__setitem__(key, value)

    def __delitem__(self, key):
        key = _nested_map_ckey(key)
        super(NestedDirectoryStore, self).__delitem__(key)

    def __contains__(self, key):
        key = _nested_map_ckey(key)
        return super(NestedDirectoryStore, self).__contains__(key)

    def __eq__(self, other):
        return (
            isinstance(other, NestedDirectoryStore) and
            self.path == other.path
        )

    def listdir(self, path=None):
        children = super(NestedDirectoryStore, self).listdir(path=path)
        if array_meta_key in children:
            # special handling of directories containing an array to map nested chunk
            # keys back to standard chunk keys
            new_children = []
            root_path = self.dir_path(path)
            for entry in children:
                entry_path = os.path.join(root_path, entry)
                if _prog_number.match(entry) and os.path.isdir(entry_path):
                    for dir_path, _, file_names in os.walk(entry_path):
                        for file_name in file_names:
                            file_path = os.path.join(dir_path, file_name)
                            rel_path = file_path.split(root_path + os.path.sep)[1]
                            new_children.append(rel_path.replace(os.path.sep, '.'))
                else:
                    new_children.append(entry)
            return sorted(new_children)
        else:
            return children


# noinspection PyPep8Naming
class ZipStore(MutableMapping):
    """Storage class using a Zip file.

    Parameters
    ----------
    path : string
        Location of file.
    compression : integer, optional
        Compression method to use when writing to the archive.
    allowZip64 : bool, optional
        If True (the default) will create ZIP files that use the ZIP64
        extensions when the zipfile is larger than 2 GiB. If False
        will raise an exception when the ZIP file would require ZIP64
        extensions.
    mode : string, optional
        One of 'r' to read an existing file, 'w' to truncate and write a new
        file, 'a' to append to an existing file, or 'x' to exclusively create
        and write a new file.

    Examples
    --------
    Store a single array::

        >>> import zarr
        >>> store = zarr.ZipStore('data/array.zip', mode='w')
        >>> z = zarr.zeros((10, 10), chunks=(5, 5), store=store)
        >>> z[...] = 42
        >>> store.close()  # don't forget to call this when you're done

    Store a group::

        >>> store = zarr.ZipStore('data/group.zip', mode='w')
        >>> root = zarr.group(store=store)
        >>> foo = root.create_group('foo')
        >>> bar = foo.zeros('bar', shape=(10, 10), chunks=(5, 5))
        >>> bar[...] = 42
        >>> store.close()  # don't forget to call this when you're done

    After modifying a ZipStore, the ``close()`` method must be called, otherwise
    essential data will not be written to the underlying Zip file. The ZipStore
    class also supports the context manager protocol, which ensures the ``close()``
    method is called on leaving the context, e.g.::

        >>> with zarr.ZipStore('data/array.zip', mode='w') as store:
        ...     z = zarr.zeros((10, 10), chunks=(5, 5), store=store)
        ...     z[...] = 42
        ...     # no need to call store.close()

    Notes
    -----
    Each chunk of an array is stored as a separate entry in the Zip file. Note
    that Zip files do not provide any way to remove or replace existing entries.
    If an attempt is made to replace an entry, then a warning is generated by
    the Python standard library about a duplicate Zip file entry. This can be
    triggered if you attempt to write data to a Zarr array more than once,
    e.g.::

        >>> store = zarr.ZipStore('data/example.zip', mode='w')
        >>> z = zarr.zeros(100, chunks=10, store=store)
        >>> z[...] = 42  # first write OK
        >>> z[...] = 42  # second write generates warnings
        >>> store.close()

    This can also happen in a more subtle situation, where data are written only
    once to a Zarr array, but the write operations are not aligned with chunk
    boundaries, e.g.::

        >>> store = zarr.ZipStore('data/example.zip', mode='w')
        >>> z = zarr.zeros(100, chunks=10, store=store)
        >>> z[5:15] = 42
        >>> z[15:25] = 42  # write overlaps chunk previously written, generates warnings

    To avoid creating duplicate entries, only write data once, and align writes
    with chunk boundaries. This alignment is done automatically if you call
    ``z[...] = ...`` or create an array from existing data via :func:`zarr.array`.

    Alternatively, use a :class:`DirectoryStore` when writing the data, then
    manually Zip the directory and use the Zip file for subsequent reads.

    Safe to write in multiple threads but not in multiple processes.

    """

    def __init__(self, path, compression=zipfile.ZIP_STORED, allowZip64=True, mode='a'):

        # store properties
        path = os.path.abspath(path)
        self.path = path
        self.compression = compression
        self.allowZip64 = allowZip64
        self.mode = mode

        # Current understanding is that zipfile module in stdlib is not thread-safe,
        # and so locking is required for both read and write. However, this has not
        # been investigated in detail, perhaps no lock is needed if mode='r'.
        self.mutex = RLock()

        # open zip file
        self.zf = zipfile.ZipFile(path, mode=mode, compression=compression,
                                  allowZip64=allowZip64)

    def __getstate__(self):
        self.flush()
        return self.path, self.compression, self.allowZip64, self.mode

    def __setstate__(self, state):
        path, compression, allowZip64, mode = state
        # if initially opened with mode 'w' or 'x', re-open in mode 'a' so file doesn't
        # get clobbered
        if mode in 'wx':
            mode = 'a'
        self.__init__(path=path, compression=compression, allowZip64=allowZip64,
                      mode=mode)

    def close(self):
        """Closes the underlying zip file, ensuring all records are written."""
        with self.mutex:
            self.zf.close()

    def flush(self):
        """Closes the underlying zip file, ensuring all records are written,
        then re-opens the file for further modifications."""
        if self.mode != 'r':
            with self.mutex:
                self.zf.close()
                # N.B., re-open with mode 'a' regardless of initial mode so we don't wipe
                # what's been written
                self.zf = zipfile.ZipFile(self.path, mode='a',
                                          compression=self.compression,
                                          allowZip64=self.allowZip64)

    def __enter__(self):
        return self

    def __exit__(self, *args):
        self.close()

    def __getitem__(self, key):
        with self.mutex:
            with self.zf.open(key) as f:  # will raise KeyError
                return f.read()

    def __setitem__(self, key, value):
        if self.mode == 'r':
            err_read_only()
        value = ensure_bytes(value)
        with self.mutex:
            self.zf.writestr(key, value)

    def __delitem__(self, key):
        raise NotImplementedError

    def __eq__(self, other):
        return (
            isinstance(other, ZipStore) and
            self.path == other.path and
            self.compression == other.compression and
            self.allowZip64 == other.allowZip64
        )

    def keylist(self):
        with self.mutex:
            return sorted(self.zf.namelist())

    def keys(self):
        for key in self.keylist():
            yield key

    def __iter__(self):
        return self.keys()

    def __len__(self):
        return sum(1 for _ in self.keys())

    def __contains__(self, key):
        try:
            with self.mutex:
                self.zf.getinfo(key)
        except KeyError:
            return False
        else:
            return True

    def listdir(self, path=None):
        path = normalize_storage_path(path)
        return _listdir_from_keys(self, path)

    def getsize(self, path=None):
        path = normalize_storage_path(path)
        with self.mutex:
            children = self.listdir(path)
            if children:
                size = 0
                for child in children:
                    if path:
                        name = path + '/' + child
                    else:
                        name = child
                    try:
                        info = self.zf.getinfo(name)
                    except KeyError:
                        pass
                    else:
                        size += info.compress_size
                return size
            elif path:
                try:
                    info = self.zf.getinfo(path)
                    return info.compress_size
                except KeyError:
                    return 0
            else:
                return 0

    def clear(self):
        if self.mode == 'r':
            err_read_only()
        with self.mutex:
            self.close()
            os.remove(self.path)
            self.zf = zipfile.ZipFile(self.path, mode=self.mode,
                                      compression=self.compression,
                                      allowZip64=self.allowZip64)


def migrate_1to2(store):
    """Migrate array metadata in `store` from Zarr format version 1 to
    version 2.

    Parameters
    ----------
    store : MutableMapping
        Store to be migrated.

    Notes
    -----
    Version 1 did not support hierarchies, so this migration function will
    look for a single array in `store` and migrate the array metadata to
    version 2.

    """

    # migrate metadata
    from zarr import meta_v1
    meta = meta_v1.decode_metadata(store['meta'])
    del store['meta']

    # add empty filters
    meta['filters'] = None

    # migration compression metadata
    compression = meta['compression']
    if compression is None or compression == 'none':
        compressor_config = None
    else:
        compression_opts = meta['compression_opts']
        codec_cls = codec_registry[compression]
        if isinstance(compression_opts, dict):
            compressor = codec_cls(**compression_opts)
        else:
            compressor = codec_cls(compression_opts)
        compressor_config = compressor.get_config()
    meta['compressor'] = compressor_config
    del meta['compression']
    del meta['compression_opts']

    # store migrated metadata
    store[array_meta_key] = encode_array_metadata(meta)

    # migrate user attributes
    store[attrs_key] = store['attrs']
    del store['attrs']


def _dbm_encode_key(key):
    if hasattr(key, 'encode'):
        key = key.encode('ascii')
    return key


def _dbm_decode_key(key):
    if hasattr(key, 'decode'):
        key = key.decode('ascii')
    return key


# noinspection PyShadowingBuiltins
class DBMStore(MutableMapping):
    """Storage class using a DBM-style database.

    Parameters
    ----------
    path : string
        Location of database file.
    flag : string, optional
        Flags for opening the database file.
    mode : int
        File mode used if a new file is created.
    open : function, optional
        Function to open the database file. If not provided, :func:`dbm.open` will be
        used on Python 3, and :func:`anydbm.open` will be used on Python 2.
    write_lock: bool, optional
        Use a lock to prevent concurrent writes from multiple threads (True by default).
    **open_kwargs
        Keyword arguments to pass the `open` function.

    Examples
    --------
    Store a single array::

        >>> import zarr
        >>> store = zarr.DBMStore('data/array.db')
        >>> z = zarr.zeros((10, 10), chunks=(5, 5), store=store, overwrite=True)
        >>> z[...] = 42
        >>> store.close()  # don't forget to call this when you're done

    Store a group::

        >>> store = zarr.DBMStore('data/group.db')
        >>> root = zarr.group(store=store, overwrite=True)
        >>> foo = root.create_group('foo')
        >>> bar = foo.zeros('bar', shape=(10, 10), chunks=(5, 5))
        >>> bar[...] = 42
        >>> store.close()  # don't forget to call this when you're done

    After modifying a DBMStore, the ``close()`` method must be called, otherwise
    essential data may not be written to the underlying database file. The
    DBMStore class also supports the context manager protocol, which ensures the
    ``close()`` method is called on leaving the context, e.g.::

        >>> with zarr.DBMStore('data/array.db') as store:
        ...     z = zarr.zeros((10, 10), chunks=(5, 5), store=store, overwrite=True)
        ...     z[...] = 42
        ...     # no need to call store.close()

    A different database library can be used by passing a different function to
    the `open` parameter. For example, if the `bsddb3
    <https://www.jcea.es/programacion/pybsddb.htm>`_ package is installed, a
    Berkeley DB database can be used::

        >>> import bsddb3
        >>> store = zarr.DBMStore('data/array.bdb', open=bsddb3.btopen)
        >>> z = zarr.zeros((10, 10), chunks=(5, 5), store=store, overwrite=True)
        >>> z[...] = 42
        >>> store.close()

    Notes
    -----
    Please note that, by default, this class will use the Python standard
    library `dbm.open` function to open the database file (or `anydbm.open` on
    Python 2). There are up to three different implementations of DBM-style
    databases available in any Python installation, and which one is used may
    vary from one system to another.  Database file formats are not compatible
    between these different implementations.  Also, some implementations are
    more efficient than others. In particular, the "dumb" implementation will be
    the fall-back on many systems, and has very poor performance for some usage
    scenarios. If you want to ensure a specific implementation is used, pass the
    corresponding open function, e.g., `dbm.gnu.open` to use the GNU DBM
    library.

    Safe to write in multiple threads. May be safe to write in multiple processes,
    depending on which DBM implementation is being used, although this has not been
    tested.

    """

    def __init__(self, path, flag='c', mode=0o666, open=None, write_lock=True,
                 **open_kwargs):
        if open is None:
            if PY2:  # pragma: py3 no cover
                import anydbm
                open = anydbm.open
            else:  # pragma: py2 no cover
                import dbm
                open = dbm.open
        path = os.path.abspath(path)
        # noinspection PyArgumentList
        self.db = open(path, flag, mode, **open_kwargs)
        self.path = path
        self.flag = flag
        self.mode = mode
        self.open = open
        self.write_lock = write_lock
        if write_lock:
            # This may not be required as some dbm implementations manage their own
            # locks, but err on the side of caution.
            self.write_mutex = Lock()
        else:
            self.write_mutex = nolock
        self.open_kwargs = open_kwargs

    def __getstate__(self):
        try:
            self.flush()  # needed for py2 and ndbm
        except Exception:
            # flush may fail if db has already been closed
            pass
        return (self.path, self.flag, self.mode, self.open, self.write_lock,
                self.open_kwargs)

    def __setstate__(self, state):
        path, flag, mode, open, write_lock, open_kws = state
        if flag[0] == 'n':
            flag = 'c' + flag[1:]  # don't clobber an existing database
        self.__init__(path=path, flag=flag, mode=mode, open=open,
                      write_lock=write_lock, **open_kws)

    def close(self):
        """Closes the underlying database file."""
        if hasattr(self.db, 'close'):
            with self.write_mutex:
                self.db.close()

    def flush(self):
        """Synchronizes data to the underlying database file."""
        if self.flag[0] != 'r':
            with self.write_mutex:
                if hasattr(self.db, 'sync'):
                        self.db.sync()
                else:
                    # fall-back, close and re-open, needed for ndbm
                    flag = self.flag
                    if flag[0] == 'n':
                        flag = 'c' + flag[1:]  # don't clobber an existing database
                    self.db.close()
                    # noinspection PyArgumentList
                    self.db = self.open(self.path, flag, self.mode, **self.open_kwargs)

    def __enter__(self):
        return self

    def __exit__(self, *args):
        self.close()

    def __getitem__(self, key):
        key = _dbm_encode_key(key)
        return self.db[key]

    def __setitem__(self, key, value):
        key = _dbm_encode_key(key)
        value = ensure_bytes(value)
        with self.write_mutex:
            self.db[key] = value

    def __delitem__(self, key):
        key = _dbm_encode_key(key)
        with self.write_mutex:
            del self.db[key]

    def __eq__(self, other):
        return (
            isinstance(other, DBMStore) and
            self.path == other.path and
            # allow flag and mode to differ
            self.open == other.open and
            self.open_kwargs == other.open_kwargs
        )

    def keys(self):
        return (_dbm_decode_key(k) for k in iter(self.db.keys()))

    def __iter__(self):
        return self.keys()

    def __len__(self):
        return sum(1 for _ in self.keys())

    def __contains__(self, key):
        key = _dbm_encode_key(key)
        return key in self.db


if PY2:  # pragma: py3 no cover

    def _lmdb_decode_key_buffer(key):
        # assume buffers=True
        return str(key)

    def _lmdb_decode_key_bytes(key):
        return key

else:  # pragma: py2 no cover

    def _lmdb_decode_key_buffer(key):
        # assume buffers=True
        return key.tobytes().decode('ascii')

    def _lmdb_decode_key_bytes(key):
        # assume buffers=False
        return key.decode('ascii')


class LMDBStore(MutableMapping):
    """Storage class using LMDB. Requires the `lmdb <http://lmdb.readthedocs.io/>`_
    package to be installed.


    Parameters
    ----------
    path : string
        Location of database file.
    buffers : bool, optional
        If True (default) use support for buffers, which should increase performance by
        reducing memory copies.
    **kwargs
        Keyword arguments passed through to the `lmdb.open` function.

    Examples
    --------
    Store a single array::

        >>> import zarr
        >>> store = zarr.LMDBStore('data/array.mdb')
        >>> z = zarr.zeros((10, 10), chunks=(5, 5), store=store, overwrite=True)
        >>> z[...] = 42
        >>> store.close()  # don't forget to call this when you're done

    Store a group::

        >>> store = zarr.LMDBStore('data/group.mdb')
        >>> root = zarr.group(store=store, overwrite=True)
        >>> foo = root.create_group('foo')
        >>> bar = foo.zeros('bar', shape=(10, 10), chunks=(5, 5))
        >>> bar[...] = 42
        >>> store.close()  # don't forget to call this when you're done

    After modifying a DBMStore, the ``close()`` method must be called, otherwise
    essential data may not be written to the underlying database file. The
    DBMStore class also supports the context manager protocol, which ensures the
    ``close()`` method is called on leaving the context, e.g.::

        >>> with zarr.LMDBStore('data/array.mdb') as store:
        ...     z = zarr.zeros((10, 10), chunks=(5, 5), store=store, overwrite=True)
        ...     z[...] = 42
        ...     # no need to call store.close()

    Notes
    -----
    By default writes are not immediately flushed to disk to increase performance. You
    can ensure data are flushed to disk by calling the ``flush()`` or ``close()`` methods.

    Should be safe to write in multiple threads or processes due to the synchronization
    support within LMDB, although writing from multiple processes has not been tested.

    """

    def __init__(self, path, buffers=True, **kwargs):
        import lmdb

        # set default memory map size to something larger than the lmdb default, which is
        # very likely to be too small for any moderate dataset (logic copied from zict)
        map_size = (2**40 if sys.maxsize >= 2**32 else 2**28)
        kwargs.setdefault('map_size', map_size)

        # don't initialize buffers to zero by default, shouldn't be necessary
        kwargs.setdefault('meminit', False)

        # decide whether to use the writemap option based on the operating system's
        # support for sparse files - writemap requires sparse file support otherwise
        # the whole# `map_size` may be reserved up front on disk (logic copied from zict)
        writemap = sys.platform.startswith('linux')
        kwargs.setdefault('writemap', writemap)

        # decide options for when data are flushed to disk - choose to delay syncing
        # data to filesystem, otherwise pay a large performance penalty (zict also does
        # this)
        kwargs.setdefault('metasync', False)
        kwargs.setdefault('sync', False)
        kwargs.setdefault('map_async', False)

        # set default option for number of cached transactions
        max_spare_txns = multiprocessing.cpu_count()
        kwargs.setdefault('max_spare_txns', max_spare_txns)

        # normalize path
        path = os.path.abspath(path)

        # open database
        self.db = lmdb.open(path, **kwargs)

        # store properties
        if buffers:
            self.decode_key = _lmdb_decode_key_buffer
        else:
            self.decode_key = _lmdb_decode_key_bytes
        self.buffers = buffers
        self.path = path
        self.kwargs = kwargs

    def __getstate__(self):
        try:
            self.flush()  # just in case
        except Exception:
            # flush may fail if db has already been closed
            pass
        return self.path, self.buffers, self.kwargs

    def __setstate__(self, state):
        path, buffers, kwargs = state
        self.__init__(path=path, buffers=buffers, **kwargs)

    def close(self):
        """Closes the underlying database."""
        self.db.close()

    def flush(self):
        """Synchronizes data to the file system."""
        self.db.sync()

    def __enter__(self):
        return self

    def __exit__(self, *args):
        self.close()

    def __getitem__(self, key):
        key = _dbm_encode_key(key)
        # use the buffers option, should avoid a memory copy
        with self.db.begin(buffers=self.buffers) as txn:
            value = txn.get(key)
        if value is None:
            raise KeyError(key)
        return value

    def __setitem__(self, key, value):
        key = _dbm_encode_key(key)
        with self.db.begin(write=True, buffers=self.buffers) as txn:
            txn.put(key, value)

    def __delitem__(self, key):
        key = _dbm_encode_key(key)
        with self.db.begin(write=True) as txn:
            if not txn.delete(key):
                raise KeyError(key)

    def __contains__(self, key):
        key = _dbm_encode_key(key)
        with self.db.begin(buffers=self.buffers) as txn:
            with txn.cursor() as cursor:
                return cursor.set_key(key)

    def items(self):
        with self.db.begin(buffers=self.buffers) as txn:
            with txn.cursor() as cursor:
                for k, v in cursor.iternext(keys=True, values=True):
                    yield self.decode_key(k), v

    def keys(self):
        with self.db.begin(buffers=self.buffers) as txn:
            with txn.cursor() as cursor:
                for k in cursor.iternext(keys=True, values=False):
                    yield self.decode_key(k)

    def values(self):
        with self.db.begin(buffers=self.buffers) as txn:
            with txn.cursor() as cursor:
                for v in cursor.iternext(keys=False, values=True):
                    yield v

    def __iter__(self):
        return self.keys()

    def __len__(self):
        return self.db.stat()['entries']


class LRUStoreCache(MutableMapping):
    """Storage class that implements a least-recently-used (LRU) cache layer over
    some other store. Intended primarily for use with stores that can be slow to
    access, e.g., remote stores that require network communication to store and
    retrieve data.

    Parameters
    ----------
    store : MutableMapping
        The store containing the actual data to be cached.
    max_size : int
        The maximum size that the cache may grow to, in number of bytes. Provide `None`
        if you would like the cache to have unlimited size.

    Examples
    --------
    The example below wraps an S3 store with an LRU cache::

        >>> import s3fs
        >>> import zarr
        >>> s3 = s3fs.S3FileSystem(anon=True, client_kwargs=dict(region_name='eu-west-2'))
        >>> store = s3fs.S3Map(root='zarr-demo/store', s3=s3, check=False)
        >>> cache = zarr.LRUStoreCache(store, max_size=2**28)
        >>> root = zarr.group(store=cache)
        >>> z = root['foo/bar/baz']
        >>> from timeit import timeit
        >>> # first data access is relatively slow, retrieved from store
        ... timeit('print(z[:].tostring())', number=1, globals=globals())  # doctest: +SKIP
        b'Hello from the cloud!'
        0.1081731989979744
        >>> # second data access is faster, uses cache
        ... timeit('print(z[:].tostring())', number=1, globals=globals())  # doctest: +SKIP
        b'Hello from the cloud!'
        0.0009490990014455747

    """

    def __init__(self, store, max_size):
        self._store = store
        self._max_size = max_size
        self._current_size = 0
        self._keys_cache = None
        self._contains_cache = None
        self._listdir_cache = dict()
        self._values_cache = OrderedDict()
        self._mutex = Lock()
        self.hits = self.misses = 0

    def __getstate__(self):
        return (self._store, self._max_size, self._current_size, self._keys_cache,
                self._contains_cache, self._listdir_cache, self._values_cache, self.hits,
                self.misses)

    def __setstate__(self, state):
        (self._store, self._max_size, self._current_size, self._keys_cache,
         self._contains_cache, self._listdir_cache, self._values_cache, self.hits,
         self.misses) = state
        self._mutex = Lock()

    def __len__(self):
        return len(self._keys())

    def __iter__(self):
        return self.keys()

    def __contains__(self, key):
        with self._mutex:
            if self._contains_cache is None:
                self._contains_cache = set(self._keys())
            return key in self._contains_cache

    def clear(self):
        self._store.clear()
        self.invalidate()

    def keys(self):
        with self._mutex:
            return iter(self._keys())

    def _keys(self):
        if self._keys_cache is None:
            self._keys_cache = list(self._store.keys())
        return self._keys_cache

    def listdir(self, path=None):
        with self._mutex:
            try:
                return self._listdir_cache[path]
            except KeyError:
                listing = listdir(self._store, path)
                self._listdir_cache[path] = listing
                return listing

    def getsize(self, path=None):
        return getsize(self._store, path=path)

    def _pop_value(self):
        # remove the first value from the cache, as this will be the least recently
        # used value
        _, v = self._values_cache.popitem(last=False)
        return v

    def _accommodate_value(self, value_size):
        if self._max_size is None:
            return
        # ensure there is enough space in the cache for a new value
        while self._current_size + value_size > self._max_size:
            v = self._pop_value()
            self._current_size -= buffer_size(v)

    def _cache_value(self, key, value):
        # cache a value
        value_size = buffer_size(value)
        # check size of the value against max size, as if the value itself exceeds max
        # size then we are never going to cache it
        if self._max_size is None or value_size <= self._max_size:
            self._accommodate_value(value_size)
            self._values_cache[key] = value
            self._current_size += value_size

    def invalidate(self):
        """Completely clear the cache."""
        with self._mutex:
            self._values_cache.clear()
            self._invalidate_keys()

    def invalidate_values(self):
        """Clear the values cache."""
        with self._mutex:
            self._values_cache.clear()

    def invalidate_keys(self):
        """Clear the keys cache."""
        with self._mutex:
            self._invalidate_keys()

    def _invalidate_keys(self):
        self._keys_cache = None
        self._contains_cache = None
        self._listdir_cache.clear()

    def _invalidate_value(self, key):
        if key in self._values_cache:
            value = self._values_cache.pop(key)
            self._current_size -= buffer_size(value)

    def __getitem__(self, key):
        try:
            # first try to obtain the value from the cache
            with self._mutex:
                value = self._values_cache[key]
                # cache hit if no KeyError is raised
                self.hits += 1
                # treat the end as most recently used
                OrderedDict_move_to_end(self._values_cache, key)

        except KeyError:
            # cache miss, retrieve value from the store
            value = self._store[key]
            with self._mutex:
                self.misses += 1
                # need to check if key is not in the cache, as it may have been cached
                # while we were retrieving the value from the store
                if key not in self._values_cache:
                    self._cache_value(key, value)

        return value

    def __setitem__(self, key, value):
        self._store[key] = value
        with self._mutex:
            self._invalidate_keys()
            self._invalidate_value(key)
            self._cache_value(key, value)

    def __delitem__(self, key):
        del self._store[key]
        with self._mutex:
            self._invalidate_keys()
            self._invalidate_value(key)


<<<<<<< HEAD
class ABSStore(MutableMapping):
    """Storage class using Azure Blob Storage (ABS).

    Parameters
    ----------
    container_name : string
        The name of the ABS container to use. Currently this must exist in the
        storage account.
    prefix : string
        Location of the "directory" to use as the root of the storage hierarchy
        within the container.
    account_name : string
        The Azure blob storage account name.
    account_key : string
        The Azure blob storage account acess key.

    Notes
    -----
    In order to use this store, you must install the Azure Blob Storage
    https://github.com/Azure/azure-storage-python/tree/master/azure-storage-blob_ version >= 1.3.0.
    """

    def __init__(self, container, prefix, account_name=None, account_key=None,
                 blob_service_kwargs=None):
        self.container_name = container
        self.prefix = normalize_storage_path(prefix)
        self.account_name = account_name
        self.account_key = account_key
        if blob_service_kwargs is not None:
            self.blob_service_kwargs = blob_service_kwargs
        else:
            self.blob_service_kwargs = dict()
        self.client = BlockBlobService(self.account_name, self.account_key,
                                       **self.blob_service_kwargs)

    # needed for pickling
    def __getstate__(self):
        state = self.__dict__.copy()
        del state['client']
        return state

    def __setstate__(self, state):
        self.__dict__.update(state)
        self.client = BlockBlobService(self.account_name, self.account_key,
                                       **self.blob_service_kwargs)

    def __enter__(self):
        return self

    def __exit__(self, *args):
        pass

    @staticmethod
    def _append_path_to_prefix(path, prefix):
        return '/'.join([normalize_storage_path(prefix),
                         normalize_storage_path(path)])

    def full_path(self, path=None):
        return self._append_path_to_prefix(path, self.prefix)

    def __getitem__(self, key):
        blob_name = '/'.join([self.prefix, key])
        try:
            blob = self.client.get_blob_to_bytes(self.container_name, blob_name)
            return blob.content
        except AzureMissingResourceHttpError:
            raise KeyError('Blob %s not found' % blob_name)

    def __setitem__(self, key, value):
        if PY2 and isinstance(value, array.array):
            value = value.tostring()
        blob_name = '/'.join([self.prefix, key])
        buffer = io.BytesIO(value)
        self.client.create_blob_from_stream(self.container_name, blob_name, buffer)

    def __delitem__(self, key):
        if self.client.exists(self.container_name, '/'.join([self.prefix, key])):
            self.client.delete_blob(self.container_name, '/'.join([self.prefix, key]))
        elif self.__contains__(key):
            self.rmdir(key)
        else:
            raise KeyError

    def __eq__(self, other):
        return (
            isinstance(other, ABSStore) and
            self.container_name == other.container_name and
            self.prefix == other.prefix
        )

    def keys(self):
        return list(self.__iter__())

    def __iter__(self):
        for blob in self.client.list_blobs(self.container_name, self.prefix + '/'):
            yield self._strip_prefix_from_path(blob.name, self.prefix)

    def __len__(self):
        return len(self.keys())

    def __contains__(self, key):
        blob_name = '/'.join([self.prefix, key])
        if self.client.exists(self.container_name, blob_name):
            return True
        else:
            return False

    def list_abs_directory_blobs(self, prefix):
        """Return list of all blobs from an abs prefix."""
        blobs = list()
        for blob in self.client.list_blobs(self.container_name, prefix=prefix):
            if '/' not in blob.name[len(prefix):]:
                blobs.append(blob.name)
        return blobs

    def list_abs_subdirectories(self, prefix):
        """Return list of all "subdirectories" from an abs prefix."""
        dirs = []
        for blob in self.client.list_blobs(self.container_name, prefix=prefix):
            if '/' in blob.name[len(prefix):]:
                dirs.append(blob.name[:blob.name.find('/', len(prefix))])
        return dirs

    @staticmethod
    def _strip_prefix_from_path(path, prefix):
        # normalized things will not have any leading or trailing slashes
        path_norm = normalize_storage_path(path)
        prefix_norm = normalize_storage_path(prefix)
        if path_norm.startswith(prefix_norm):
            return path_norm[(len(prefix_norm)+1):]
        else:
            return path

    def list_abs_directory(self, prefix, strip_prefix=True):
        """Return a list of all blobs and subdirectories from an abs prefix."""
        items = set()
        items.update(self.list_abs_directory_blobs(prefix))
        items.update(self.list_abs_subdirectories(prefix))
        items = list(items)
        if strip_prefix:
            items = [self._strip_prefix_from_path(path, prefix) for path in items]
        return items

    def dir_path(self, path=None):
        store_path = normalize_storage_path(path)
        # prefix is normalized to not have a trailing slash
        dir_path = self.prefix
        if store_path:
            dir_path = os.path.join(dir_path, store_path)
        dir_path += '/'
        return dir_path

    def listdir(self, path=None):
        dir_path = self.dir_path(path)
        return sorted(self.list_abs_directory(dir_path, strip_prefix=True))

    # def rename(self, src_path, dst_path):
    #     raise NotImplementedErrror

    def rmdir(self, path=None):
        dir_path = normalize_storage_path(self.full_path(path)) + '/'
        for blob in self.client.list_blobs(self.container_name, prefix=dir_path):
            self.client.delete_blob(self.container_name, blob.name)

    def getsize(self, path=None):
        store_path = normalize_storage_path(path)
        fs_path = self.prefix
        if store_path:
            fs_path = self._append_path_to_prefix(store_path, self.prefix)
        if self.client.exists(self.container_name, fs_path):
            return self.client.get_blob_properties(self.container_name,
                                                   fs_path).properties.content_length
        else:
            size = 0
            for blob_name in self.list_abs_directory_blobs(fs_path + '/'):
                size += self.client.get_blob_properties(self.container_name,
                                                        blob_name).properties.content_length
            return size

    def clear(self):
        self.rmdir()
=======
class ConsolidatedMetadataStore(MutableMapping):
    """A layer over other storage, where the metadata has been consolidated into
    a single key.

    The purpose of this class, is to be able to get all of the metadata for
    a given dataset in a single read operation from the underlying storage.
    See :func:`zarr.convenience.consolidate_metadata` for how to create this
    single metadata key.

    This class loads from the one key, and stores the data in a dict, so that
    accessing the keys no longer requires operations on the backend store.

    This class is read-only, and attempts to change the dataset metadata will
    fail, but changing the data is possible. If the backend storage is changed
    directly, then the metadata stored here could become obsolete, and
    :func:`zarr.convenience.consolidate_metadata` should be called again and the class
    re-invoked. The use case is for write once, read many times.

    .. versionadded:: 2.3

    .. note:: This is an experimental feature.

    Parameters
    ----------
    store: MutableMapping
        Containing the zarr dataset.
    metadata_key: str
        The target in the store where all of the metadata are stored. We
        assume JSON encoding.

    See Also
    --------
    zarr.convenience.consolidate_metadata, zarr.convenience.open_consolidated

    """
    def __init__(self, store, metadata_key='.zmetadata'):
        self.store = store

        # retrieve consolidated metadata
        if sys.version_info.major == 3 and sys.version_info.minor < 6:
            d = store[metadata_key].decode()  # pragma: no cover
        else:  # pragma: no cover
            d = store[metadata_key]
        meta = json.loads(d)

        # check format of consolidated metadata
        consolidated_format = meta.get('zarr_consolidated_format', None)
        if consolidated_format != 1:
            raise MetadataError('unsupported zarr consolidated metadata format: %s' %
                                consolidated_format)

        # decode metadata
        self.meta_store = meta['metadata']

    def __getitem__(self, key):
        return self.meta_store[key]

    def __contains__(self, item):
        return item in self.meta_store

    def __iter__(self):
        return iter(self.meta_store)

    def __len__(self):
        return len(self.meta_store)

    def __delitem__(self, key):
        err_read_only()

    def __setitem__(self, key, value):
        err_read_only()

    def getsize(self, path):
        return getsize(self.meta_store, path)

    def listdir(self, path):
        return listdir(self.meta_store, path)
>>>>>>> 3b50e3ce
<|MERGE_RESOLUTION|>--- conflicted
+++ resolved
@@ -1899,7 +1899,6 @@
             self._invalidate_value(key)
 
 
-<<<<<<< HEAD
 class ABSStore(MutableMapping):
     """Storage class using Azure Blob Storage (ABS).
 
@@ -2081,7 +2080,8 @@
 
     def clear(self):
         self.rmdir()
-=======
+
+
 class ConsolidatedMetadataStore(MutableMapping):
     """A layer over other storage, where the metadata has been consolidated into
     a single key.
@@ -2159,4 +2159,3 @@
 
     def listdir(self, path):
         return listdir(self.meta_store, path)
->>>>>>> 3b50e3ce
