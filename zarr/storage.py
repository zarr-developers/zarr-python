--- conflicted
+++ resolved
@@ -2280,7 +2280,6 @@
         return self.db.stat()['entries']
 
 
-<<<<<<< HEAD
 class LRUMappingCache(MutableMapping):
     """Abstract base class for Mapping Cache
     """
@@ -2349,10 +2348,7 @@
         raise NotImplementedError  # pragma: no cover
 
 
-class LRUStoreCache(LRUMappingCache):
-=======
-class LRUStoreCache(Store):
->>>>>>> f3616313
+class LRUStoreCache(Store, LRUMappingCache):
     """Storage class that implements a least-recently-used (LRU) cache layer over
     some other store. Intended primarily for use with stores that can be slow to
     access, e.g., remote stores that require network communication to store and
@@ -2389,15 +2385,8 @@
 
     """
 
-<<<<<<< HEAD
-    def __init__(self, store, max_size):
+    def __init__(self, store: StoreLike, max_size: int):
         super(LRUStoreCache, self).__init__(max_size)
-        self._store = store
-        self._keys_cache = None
-        self._contains_cache = None
-        self._listdir_cache = dict()
-=======
-    def __init__(self, store: StoreLike, max_size: int):
         self._store: BaseStore = BaseStore._ensure_store(store)
         self._max_size = max_size
         self._current_size = 0
@@ -2407,7 +2396,6 @@
         self._values_cache: Dict[Path, Any] = OrderedDict()
         self._mutex = Lock()
         self.hits = self.misses = 0
->>>>>>> f3616313
 
     def __getstate__(self):
         return (self._store, self._max_size, self._current_size, self._keys_cache,
@@ -2447,8 +2435,6 @@
     def getsize(self, path=None) -> int:
         return getsize(self._store, path=path)
 
-<<<<<<< HEAD
-=======
     def _pop_value(self):
         # remove the first value from the cache, as this will be the least recently
         # used value
@@ -2473,7 +2459,6 @@
             self._values_cache[key] = value
             self._current_size += value_size
 
->>>>>>> f3616313
     def invalidate(self):
         """Completely clear the cache."""
         with self._mutex:
@@ -3030,6 +3015,9 @@
         with self._mutex:
             self._values_cache.clear()
 
+    def close(self):
+        pass
+
     def __getitem__(self, key):
         try:
             # try to obtain the value from the cache
