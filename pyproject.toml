[build-system]
requires = ["hatchling>=1.27.0", "hatch-vcs"]
build-backend = "hatchling.build"

[tool.hatch.build.targets.sdist]
exclude = [
  "/.github",
  "/bench",
  "/docs",
]

[project]
name = "zarr"
description = "An implementation of chunked, compressed, N-dimensional arrays for Python"
readme = { file = "README.md", content-type = "text/markdown" }
authors = [
    { name = "Alistair Miles", email = "alimanfoo@googlemail.com" },
]
maintainers = [
    { name = "Davis Bennett", email = "davis.v.bennett@gmail.com" },
    { name = "jakirkham" },
    { name = "Josh Moore", email = "josh@openmicroscopy.org" },
    { name = "Joe Hamman", email = "joe@earthmover.io" },
    { name = "Juan Nunez-Iglesias", email = "juan.nunez-iglesias@monash.edu" },
    { name = "Martin Durant", email = "mdurant@anaconda.com" },
    { name = "Norman Rzepka" },
    { name = "Ryan Abernathey" },
    { name = "David Stansby" },
    { name = "Tom Augspurger", email = "tom.w.augspurger@gmail.com" },
    { name = "Deepak Cherian" }
]
requires-python = ">=3.11"
# If you add a new dependency here, please also add it to .pre-commit-config.yml
dependencies = [
    'packaging>=22.0',
    'numpy>=1.26',
    'numcodecs[crc32c]>=0.14',
    'typing_extensions>=4.10.0',
    'donfig>=0.8',
]

dynamic = [
  "version",
]
classifiers = [
    'Development Status :: 6 - Mature',
    'Intended Audience :: Developers',
    'Intended Audience :: Information Technology',
    'Intended Audience :: Science/Research',
    'Programming Language :: Python',
    'Topic :: Software Development :: Libraries :: Python Modules',
    'Operating System :: Unix',
    'Programming Language :: Python :: 3',
    'Programming Language :: Python :: 3.11',
    'Programming Language :: Python :: 3.12',
    'Programming Language :: Python :: 3.13',
]
license = "MIT"
license-files = ["LICENSE.txt"]
keywords = ["Python", "compressed", "ndimensional-arrays", "zarr"]

[project.optional-dependencies]
# User extras
remote = [
    "fsspec>=2023.10.0",
    "obstore>=0.5.1",
]
gpu = [
    "cupy-cuda12x",
]
cli = ["typer"]
# Development extras
test = [
    "coverage>=7.10",
    # Pin possibly due to https://github.com/pytest-dev/pytest-cov/issues/693
    "pytest<8.4",
    "pytest-asyncio",
    "pytest-cov",
    "pytest-accept",
    "rich",
    "mypy",
    'numpydoc',
    "hypothesis",
    "pytest-xdist",
    "packaging",
    "tomlkit",
    "uv",
<<<<<<< HEAD
    "pcodec",
    "zfpy"
=======
>>>>>>> 48e7f4dc
]
remote_tests = [
    'zarr[remote]',
    "botocore",
    "s3fs>=2023.10.0",
    "moto[s3,server]",
    "requests",
]
optional = ["rich", "universal-pathlib"]
docs = [
    # Doc building
    "mkdocs-material[imaging]>=9.6.14",
    "mkdocs>=1.6.1",
    "mkdocstrings>=0.29.1",
    "mkdocstrings-python>=1.16.10",
    "mike>=2.1.3",
    "mkdocs-redirects>=1.2.0",
    "markdown-exec[ansi]",
    "griffe-inherited-docstrings",
    "ruff",
    # Changelog generation
    'towncrier',
    # Optional dependencies to run examples
    'numcodecs[msgpack]',
    'rich',
    's3fs>=2023.10.0',
    'astroid<4',
    'pytest'
]

[project.scripts]
zarr = "zarr._cli.cli:app"


[project.urls]
issues = "https://github.com/zarr-developers/zarr-python/issues"
changelog = "https://zarr.readthedocs.io/en/stable/release-notes.html"
Discussions = "https://github.com/zarr-developers/zarr-python/discussions"
documentation = "https://zarr.readthedocs.io/"
homepage = "https://github.com/zarr-developers/zarr-python"

[dependency-groups]
dev = [
    "ipykernel>=6.29.5",
    "pip>=25.0.1",
]

[tool.coverage.report]
exclude_also = [
    'if TYPE_CHECKING:',
]

[tool.coverage.run]
omit = [
    "bench/compress_normal.py",
    "src/zarr/testing/conftest.py",  # only for downstream projects
]

[tool.hatch]
version.source = "vcs"

[tool.hatch.build]
hooks.vcs.version-file = "src/zarr/_version.py"

[tool.hatch.envs.test]
dependencies = [
    "numpy~={matrix:numpy}",
]
features = ["test"]

[tool.hatch.envs.test.env-vars]
# Required to test with a pytest plugin; see https://pytest-cov.readthedocs.io/en/latest/plugins.html
COV_CORE_SOURCE = "src"
COV_CORE_CONFIG = ".coveragerc"
COV_CORE_DATAFILE = ".coverage.eager"

[[tool.hatch.envs.test.matrix]]
python = ["3.11", "3.12", "3.13"]
numpy = ["1.26", "2.2"]
deps = ["minimal", "optional"]

[tool.hatch.envs.test.overrides]
matrix.deps.dependencies = [
  {value = "zarr[remote, remote_tests, test, optional, cli]", if = ["optional"]}
]

[tool.hatch.envs.test.scripts]
run-coverage = "pytest --cov-config=pyproject.toml --cov=src --cov-append --cov-report xml --junitxml=junit.xml -o junit_family=legacy"
run-coverage-html = "pytest --cov-config=pyproject.toml --cov=src --cov-append --cov-report html"
run-coverage-gpu = "pip install cupy-cuda12x && pytest -m gpu --cov-config=pyproject.toml --cov=src --cov-append --cov-report xml --junitxml=junit.xml -o junit_family=legacy"
run = "run-coverage --no-cov"
run-pytest = "run"
run-verbose = "run-coverage --verbose"
run-mypy = "mypy src"
run-hypothesis = "run-coverage -nauto --run-slow-hypothesis tests/test_properties.py tests/test_store/test_stateful*"
list-env = "pip list"

[tool.hatch.envs.gputest]
template = "test"
dependencies = [
    "numpy~={matrix:numpy}",
    "universal_pathlib",
]
features = ["test", "gpu"]

[[tool.hatch.envs.gputest.matrix]]
python = ["3.11", "3.12", "3.13"]
numpy = ["1.26", "2.2"]
version = ["minimal"]

[tool.hatch.envs.gputest.scripts]
run-coverage = "pytest -m gpu --cov-config=pyproject.toml --cov=pkg --cov-report xml --cov=src --junitxml=junit.xml -o junit_family=legacy"
run = "run-coverage --no-cov"
run-verbose = "run-coverage --verbose"
run-mypy = "mypy src"
run-hypothesis = "run-coverage --hypothesis-profile ci --run-slow-hypothesis tests/test_properties.py tests/test_store/test_stateful*"
list-env = "pip list"

[tool.hatch.envs.upstream]
template = 'test'
python = "3.13"
dependencies = [
    'packaging @ git+https://github.com/pypa/packaging',
    'numpy',  # from scientific-python-nightly-wheels
    'numcodecs @ git+https://github.com/zarr-developers/numcodecs',
    's3fs @ git+https://github.com/fsspec/s3fs',
    'universal_pathlib @ git+https://github.com/fsspec/universal_pathlib',
    'typing_extensions @ git+https://github.com/python/typing_extensions',
    'donfig @ git+https://github.com/pytroll/donfig',
    'obstore @ git+https://github.com/developmentseed/obstore@main#subdirectory=obstore',
    # test deps
    'zarr[test]',
]

[tool.hatch.envs.upstream.env-vars]
PIP_INDEX_URL = "https://pypi.anaconda.org/scientific-python-nightly-wheels/simple/"
PIP_EXTRA_INDEX_URL = "https://pypi.org/simple/"
PIP_PRE = "1"

[tool.hatch.envs.min_deps]
description = """Test environment for minimum supported dependencies

See Spec 0000 for details and drop schedule: https://scientific-python.org/specs/spec-0000/
"""
template = "test"
python = "3.11"
dependencies = [
    'zarr[remote]',
    'packaging==22.*',
    'numpy==1.26.*',
    'numcodecs==0.14.*',  # 0.14 needed for zarr3 codecs
    'fsspec==2023.10.0',
    's3fs==2023.10.0',
    'universal_pathlib==0.0.22',
    'typing_extensions>=4.10.0',
    'donfig==0.8.*',
    'obstore==0.5.*',
    # test deps
    'zarr[test]',
    'zarr[remote_tests]',
]

[tool.hatch.envs.docs]
features = ['docs', 'remote']

[tool.hatch.envs.docs.scripts]
serve = "mkdocs serve"
build = "mkdocs build"
check = "mkdocs build --strict"
readthedocs = "rm -rf $READTHEDOCS_OUTPUT/html && cp -r site $READTHEDOCS_OUTPUT/html"
list-env = "pip list"

[tool.ruff]
line-length = 100
force-exclude = true
extend-exclude = [
    ".bzr",
    ".direnv",
    ".eggs",
    ".git",
    ".mypy_cache",
    ".nox",
    ".pants.d",
    ".ruff_cache",
    ".venv",
    "__pypackages__",
    "_build",
    "buck-out",
    "build",
    "dist",
    "venv",
    "docs",
    "tests/test_regression/scripts/", # these are scripts that use a different version of python
    "src/zarr/v2/",
    "tests/v2/",
]

[tool.ruff.lint]
extend-select = [
    "ANN",  # flake8-annotations
    "B",    # flake8-bugbear
    "C4",   # flake8-comprehensions
    "EXE",  # flake8-executable
    "FA",   # flake8-future-annotations
    "FLY",  # flynt
    "FURB", # refurb
    "G",    # flake8-logging-format
    "I",    # isort
    "ISC",  # flake8-implicit-str-concat
    "LOG",  # flake8-logging
    "PERF", # Perflint
    "PIE",  # flake8-pie
    "PGH",  # pygrep-hooks
    "PT",   # flake8-pytest-style
    "PYI",  # flake8-pyi
    "RET",  # flake8-return
    "RSE",  # flake8-raise
    "RUF",
    "SIM",  # flake8-simplify
    "SLOT", # flake8-slots
    "TC",  # flake8-type-checking
    "TRY",  # tryceratops
    "UP",   # pyupgrade
    "W",    # pycodestyle warnings
]
ignore = [
    "ANN401",
    "PT011",  # TODO: apply this rule
    "RET505",
    "RET506",
    "RUF005",
    "RUF043",
    "SIM108",
    "TRY003",
    # https://docs.astral.sh/ruff/formatter/#conflicting-lint-rules
    "W191",
    "E111",
    "E114",
    "E117",
    "D206",
    "D300",
    "Q000",
    "Q001",
    "Q002",
    "Q003",
    "COM812",
    "COM819",
    "TC006",
]

[tool.ruff.lint.extend-per-file-ignores]
"tests/**" = ["ANN001", "ANN201", "RUF029", "SIM117", "SIM300"]

[tool.mypy]
python_version = "3.11"
ignore_missing_imports = true
namespace_packages = false

strict = true
warn_unreachable = true
enable_error_code = ["ignore-without-code", "redundant-expr", "truthy-bool"]

[[tool.mypy.overrides]]
module = [
    "tests.package_with_entrypoint.*",
    "zarr.testing.stateful",
    "tests.test_codecs.test_transpose",
    "tests.test_config",
    "tests.test_store.test_zip",
    "tests.test_store.test_local",
    "tests.test_store.test_fsspec",
    "tests.test_store.test_memory",
    "tests.test_codecs.test_codecs",
    "tests.test_metadata.*",
]
strict = false

# TODO: Move the next modules up to the strict = false section
# and fix the errors
[[tool.mypy.overrides]]
module = [
    "tests.test_store.test_core",
    "tests.test_store.test_logging",
    "tests.test_store.test_object",
    "tests.test_store.test_stateful",
    "tests.test_store.test_wrapper",
    "tests.test_group",
    "tests.test_indexing",
    "tests.test_properties",
    "tests.test_sync",
    "tests.test_regression.scripts.*"
]
ignore_errors = true

[tool.pytest.ini_options]
minversion = "7"
testpaths = ["tests", "docs/user-guide"]
log_cli_level = "INFO"
xfail_strict = true
asyncio_mode = "auto"
asyncio_default_fixture_loop_scope = "function"
doctest_optionflags = [
    "NORMALIZE_WHITESPACE",
    "ELLIPSIS",
    "IGNORE_EXCEPTION_DETAIL",
]
addopts = [
    "--durations=10", "-ra", "--strict-config", "--strict-markers",
]
filterwarnings = [
    "error",
    "ignore:Unclosed client session <aiohttp.client.ClientSession.*:ResourceWarning"
]
markers = [
    "gpu: mark a test as requiring CuPy and GPU",
    "slow_hypothesis: slow hypothesis tests",
]

[tool.repo-review]
ignore = [
	"PC111",  # fix Python code in documentation - enable later
	"PC180",  # for JavaScript - not interested
]

[tool.numpydoc_validation]
# See https://numpydoc.readthedocs.io/en/latest/validation.html#built-in-validation-checks for list of checks
checks = [
    # Requires third-party support; see https://github.com/numpy/numpydoc/issues/463
    # "GL06",
    # "GL07",
    # Currently broken; see https://github.com/numpy/numpydoc/issues/573
    # "GL09",
    "GL10",
    "SS04",
    "PR02",
    "PR03",
    "PR05",
    "PR06",
]

[tool.towncrier]
directory = 'changes'
filename = "docs/release-notes.md"
underlines = ["", "", ""]
issue_format = "[#{issue}](https://github.com/zarr-developers/zarr-python/issues{issue})"
start_string = "<!-- towncrier release notes start -->\n"

[tool.codespell]
ignore-words-list = "astroid"

[project.entry-points.pytest11]
zarr = "zarr.testing"<|MERGE_RESOLUTION|>--- conflicted
+++ resolved
@@ -85,11 +85,6 @@
     "packaging",
     "tomlkit",
     "uv",
-<<<<<<< HEAD
-    "pcodec",
-    "zfpy"
-=======
->>>>>>> 48e7f4dc
 ]
 remote_tests = [
     'zarr[remote]',
