--- conflicted
+++ resolved
@@ -88,12 +88,6 @@
     'pydata-sphinx-theme',
     'numpydoc',
     'numcodecs[msgpack]',
-<<<<<<< HEAD
-    'msgpack',
-    'ipython',
-    'pickleshare',
-=======
->>>>>>> f1064a37
     'rich',
     's3fs',
 ]
