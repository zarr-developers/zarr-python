--- conflicted
+++ resolved
@@ -238,13 +238,8 @@
     'numcodecs==0.14.*',  # 0.14 needed for zarr3 codecs
     'fsspec==2023.10.0',
     's3fs==2023.10.0',
-<<<<<<< HEAD
     'universal_pathlib==0.2.0',
-    'typing_extensions==4.9.*',
-=======
-    'universal_pathlib==0.0.22',
     'typing_extensions==4.12.*',
->>>>>>> 8207dd34
     'donfig==0.8.*',
     'obstore==0.5.*',
     # test deps
