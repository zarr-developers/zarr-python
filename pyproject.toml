--- conflicted
+++ resolved
@@ -17,7 +17,6 @@
     'fasteners',
     'numcodecs>=0.10.0',
     'crc32c',
-    'zstandard',
     'typing_extensions',
 ]
 dynamic = [
@@ -55,21 +54,11 @@
     'pydata-sphinx-theme',
     'numpydoc',
     'numcodecs[msgpack]',
-<<<<<<< HEAD
     'msgpack',
     'lmdb',
-    'crc32c',
-=======
-    "msgpack",
-    "lmdb",
->>>>>>> 647e8f76
 ]
 extra = [
     'msgpack',
-<<<<<<< HEAD
-    'crc32c',
-=======
->>>>>>> 647e8f76
 ]
 optional = [
     'lmdb',
@@ -108,10 +97,6 @@
     "pytest-cov",
     "msgpack",
     "lmdb",
-<<<<<<< HEAD
-    "crc32c",
-=======
->>>>>>> 647e8f76
     "pytest-asyncio",
     "mypy"
 ]
