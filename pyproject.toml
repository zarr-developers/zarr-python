[build-system]
requires = ["hatchling", "hatch-vcs"]
build-backend = "hatchling.build"


[project]
name = "zarr"
description = "An implementation of chunked, compressed, N-dimensional arrays for Python"
readme = { file = "README.md", content-type = "text/markdown" }
maintainers = [
    { name = "Alistair Miles", email = "alimanfoo@googlemail.com" }
]
requires-python = ">=3.10"
dependencies = [
    'asciitree',
    'numpy>=1.24',
    'fasteners',
    'numcodecs>=0.10.0',
]
dynamic = [
  "version",
]
classifiers = [
    'Development Status :: 6 - Mature',
    'Intended Audience :: Developers',
    'Intended Audience :: Information Technology',
    'Intended Audience :: Science/Research',
    'License :: OSI Approved :: MIT License',
    'Programming Language :: Python',
    'Topic :: Software Development :: Libraries :: Python Modules',
    'Operating System :: Unix',
    'Programming Language :: Python :: 3',
    'Programming Language :: Python :: 3.10',
    'Programming Language :: Python :: 3.11',
    'Programming Language :: Python :: 3.12',
]
license = "MIT"

[project.optional-dependencies]
jupyter = [
    'notebook',
    'ipytree>=0.2.2',
    'ipywidgets>=8.0.0',
]
docs = [
    'sphinx',
    'sphinx-autobuild>=2021.3.14',
    'sphinx-automodapi',
    'sphinx_design',
    'sphinx-issues',
    'sphinx-copybutton',
    'pydata-sphinx-theme',
    'numpydoc',
    'numcodecs[msgpack]',
]
extra = [
    'attrs',
    'cattrs',
    'msgpack',
    'crc32c',
    'zstandard'
]
optional = [
    'lmdb',
]

[project.urls]
"Bug Tracker" = "https://github.com/zarr-developers/zarr-python/issues"
Changelog = "https://zarr.readthedocs.io/en/stable/release.html"
Discussions = "https://github.com/zarr-developers/zarr-python/discussions"
Documentation = "https://zarr.readthedocs.io/"
Homepage = "https://github.com/zarr-developers/zarr-python"

[tool.coverage.report]
exclude_lines = [
    "pragma: no cover",
    "pragma: ${PY_MAJOR_VERSION} no cover",
]

[tool.coverage.run]
omit = [
    "src/zarr/meta_v1.py",
    "bench/compress_normal.py",
]

[tool.hatch]
version.source = "vcs"
build.hooks.vcs.version-file = "src/zarr/_version.py"

[tool.hatch.envs.test]
extra-dependencies = [
    "coverage",
    "pytest",
    "pytest-cov",
<<<<<<< HEAD
    "msgpack",
    "lmdb",
    "zstandard",
    "crc32c",
    "pytest-asyncio",
    "typing_extensions"
=======
    "pytest-asyncio",
    "mypy",
>>>>>>> c5789630
]
features = ["extra"]

[[tool.hatch.envs.test.matrix]]
python = ["3.10", "3.11"]
numpy = ["1.24", "1.26"]
version = ["minimal"]

[[tool.hatch.envs.test.matrix]]
python = ["3.10", "3.11"]
numpy = ["1.24", "1.26"]
features = ["optional"]

[tool.hatch.envs.test.scripts]
run-coverage = "pytest --cov-config=pyproject.toml --cov=pkg --cov=tests"
run = "run-coverage --no-cov"
run-verbose = "run-coverage --verbose"
run-mypy = "mypy src"

[tool.hatch.envs.docs]
features = ['docs']

[tool.hatch.envs.docs.scripts]
build = "sphinx-build docs/ docs/_build/"
rtd = "sphinx-build docs/ _readthedocs/html/"
serve = "sphinx-autobuild docs docs/_build --ignore 'docs/_autoapi/**/*' --host 0.0.0.0"

[tool.ruff]
line-length = 100
exclude = [
    ".bzr",
    ".direnv",
    ".eggs",
    ".git",
    ".mypy_cache",
    ".nox",
    ".pants.d",
    ".ruff_cache",
    ".venv",
    "__pypackages__",
    "_build",
    "buck-out",
    "build",
    "dist",
    "venv",
    "docs"
]

[tool.black]
line-length = 100
exclude = '''
/(
    \.git
  | \.mypy_cache
  | \.venv
  | _build
  | buck-out
  | build
  | dist
  | docs
)/
'''

[tool.mypy]
python_version = "3.8"
ignore_missing_imports = true
follow_imports = "silent"

[tool.pytest.ini_options]
doctest_optionflags = [
    "NORMALIZE_WHITESPACE",
    "ELLIPSIS",
    "IGNORE_EXCEPTION_DETAIL",
]
addopts = [
    "--durations=10",
]
filterwarnings = [
    "error:::zarr.*",
    "ignore:PY_SSIZE_T_CLEAN will be required.*:DeprecationWarning",
    "ignore:The loop argument is deprecated since Python 3.8.*:DeprecationWarning",
]<|MERGE_RESOLUTION|>--- conflicted
+++ resolved
@@ -92,17 +92,12 @@
     "coverage",
     "pytest",
     "pytest-cov",
-<<<<<<< HEAD
     "msgpack",
     "lmdb",
     "zstandard",
     "crc32c",
     "pytest-asyncio",
     "typing_extensions"
-=======
-    "pytest-asyncio",
-    "mypy",
->>>>>>> c5789630
 ]
 features = ["extra"]
 
