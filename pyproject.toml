--- conflicted
+++ resolved
@@ -66,7 +66,8 @@
     "flask-cors",
     "flask",
     "requests",
-    "mypy"
+    "mypy",
+    "hypothesis"
 ]
 
 jupyter = [
@@ -122,26 +123,7 @@
     "numpy~={matrix:numpy}",
     "universal_pathlib"
 ]
-<<<<<<< HEAD
 features = ["test", "extra"]
-=======
-extra-dependencies = [
-    "coverage",
-    "pytest",
-    "pytest-cov",
-    "msgpack",
-    "lmdb",
-    "s3fs",
-    "pytest-asyncio",
-    "moto[s3]",
-    "flask-cors",
-    "flask",
-    "requests",
-    "mypy",
-    "hypothesis"
-]
-features = ["extra"]
->>>>>>> 334d6fe1
 
 [[tool.hatch.envs.test.matrix]]
 python = ["3.10", "3.11", "3.12"]
