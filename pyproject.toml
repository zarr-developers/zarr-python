[build-system]
requires = ["hatchling>=1.27.0", "hatch-vcs"]
build-backend = "hatchling.build"

[tool.hatch.build.targets.sdist]
exclude = [
  "/.github",
  "/bench",
  "/docs",
]

[project]
name = "zarr"
description = "An implementation of chunked, compressed, N-dimensional arrays for Python"
readme = { file = "README.md", content-type = "text/markdown" }
authors = [
    { name = "Alistair Miles", email = "alimanfoo@googlemail.com" },
]
maintainers = [
    { name = "Davis Bennett", email = "davis.v.bennett@gmail.com" },
    { name = "jakirkham" },
    { name = "Josh Moore", email = "josh@openmicroscopy.org" },
    { name = "Joe Hamman", email = "joe@earthmover.io" },
    { name = "Juan Nunez-Iglesias", email = "juan.nunez-iglesias@monash.edu" },
    { name = "Martin Durant", email = "mdurant@anaconda.com" },
    { name = "Norman Rzepka" },
    { name = "Ryan Abernathey" },
    { name = "David Stansby" },
    { name = "Tom Augspurger", email = "tom.w.augspurger@gmail.com" },
    { name = "Deepak Cherian" }
]
requires-python = ">=3.11"
# If you add a new dependency here, please also add it to .pre-commit-config.yml
dependencies = [
    'packaging>=22.0',
    'numpy>=1.26',
    'numcodecs[crc32c]>=0.14',
    'typing_extensions>=4.9',
    'donfig>=0.8',
]

dynamic = [
  "version",
]
classifiers = [
    'Development Status :: 6 - Mature',
    'Intended Audience :: Developers',
    'Intended Audience :: Information Technology',
    'Intended Audience :: Science/Research',
    'Programming Language :: Python',
    'Topic :: Software Development :: Libraries :: Python Modules',
    'Operating System :: Unix',
    'Programming Language :: Python :: 3',
    'Programming Language :: Python :: 3.11',
    'Programming Language :: Python :: 3.12',
    'Programming Language :: Python :: 3.13',
]
license = "MIT"
license-files = ["LICENSE.txt"]
keywords = ["Python", "compressed", "ndimensional-arrays", "zarr"]

[project.optional-dependencies]
# User extras
remote = [
    "fsspec>=2023.10.0",
    "obstore>=0.5.1",
]
gpu = [
    "cupy-cuda12x",
]
# Development extras
test = [
    "coverage>=7.10",
    # Pin possibly due to https://github.com/pytest-dev/pytest-cov/issues/693
    "pytest<8.4",
    "pytest-asyncio",
    "pytest-cov",
    "pytest-accept",
    "rich",
    "mypy",
    "hypothesis",
    "pytest-xdist",
    "packaging",
    "tomlkit",
    "uv"
]
remote_tests = [
    'zarr[remote]',
    "botocore",
    "s3fs>=2023.10.0",
    "moto[s3,server]",
    "requests",
]
optional = ["rich", "universal-pathlib"]
docs = [
    # Doc building
    "mkdocs-material[imaging]>=9.6.14",
    "mkdocs>=1.6.1",
    "mkdocstrings>=0.29.1",
    "mkdocstrings-python>=1.16.10",
    "mike>=2.1.3",
    "mkdocs-redirects>=1.2.0",
    "markdown-exec[ansi]",
    "griffe-inherited-docstrings",
    "ruff",
    # Changelog generation
    'towncrier',
    # Optional dependencies to run examples
    'numcodecs[msgpack]',
    'rich',
    's3fs>=2023.10.0',
    'astroid<4',
    'pytest'
]


[project.urls]
issues = "https://github.com/zarr-developers/zarr-python/issues"
changelog = "https://zarr.readthedocs.io/en/stable/release-notes.html"
Discussions = "https://github.com/zarr-developers/zarr-python/discussions"
documentation = "https://zarr.readthedocs.io/"
homepage = "https://github.com/zarr-developers/zarr-python"

[dependency-groups]
dev = [
    "ipykernel>=6.29.5",
    "pip>=25.0.1",
]

[tool.coverage.report]
exclude_also = [
    'if TYPE_CHECKING:',
]

[tool.coverage.run]
omit = [
    "bench/compress_normal.py",
    "src/zarr/testing/conftest.py",  # only for downstream projects
]

[tool.hatch]
version.source = "vcs"

[tool.hatch.build]
hooks.vcs.version-file = "src/zarr/_version.py"

[tool.hatch.envs.test]
dependencies = [
    "numpy~={matrix:numpy}",
]
features = ["test"]

[tool.hatch.envs.test.env-vars]
# Required to test with a pytest plugin; see https://pytest-cov.readthedocs.io/en/latest/plugins.html
COV_CORE_SOURCE = "src"
COV_CORE_CONFIG = ".coveragerc"
COV_CORE_DATAFILE = ".coverage.eager"

[[tool.hatch.envs.test.matrix]]
python = ["3.11", "3.12", "3.13"]
numpy = ["1.26", "2.2"]
deps = ["minimal", "optional"]

[tool.hatch.envs.test.overrides]
matrix.deps.dependencies = [
  {value = "zarr[remote, remote_tests, test, optional]", if = ["optional"]}
]

[tool.hatch.envs.test.scripts]
run-coverage = "pytest --cov-config=pyproject.toml --cov=src --cov-append --cov-report xml --junitxml=junit.xml -o junit_family=legacy"
run-coverage-html = "pytest --cov-config=pyproject.toml --cov=src --cov-append --cov-report html"
run-coverage-gpu = "pip install cupy-cuda12x && pytest -m gpu --cov-config=pyproject.toml --cov=src --cov-append --cov-report xml --junitxml=junit.xml -o junit_family=legacy"
run = "run-coverage --no-cov"
run-pytest = "run"
run-verbose = "run-coverage --verbose"
run-mypy = "mypy src"
run-hypothesis = "run-coverage -nauto --run-slow-hypothesis tests/test_properties.py tests/test_store/test_stateful*"
list-env = "pip list"

[tool.hatch.envs.gputest]
template = "test"
dependencies = [
    "numpy~={matrix:numpy}",
    "universal_pathlib",
]
features = ["test", "gpu"]

[[tool.hatch.envs.gputest.matrix]]
python = ["3.11", "3.12", "3.13"]
numpy = ["1.26", "2.2"]
version = ["minimal"]

[tool.hatch.envs.gputest.scripts]
run-coverage = "pytest -m gpu --cov-config=pyproject.toml --cov=pkg --cov-report xml --cov=src --junitxml=junit.xml -o junit_family=legacy"
run = "run-coverage --no-cov"
run-verbose = "run-coverage --verbose"
run-mypy = "mypy src"
run-hypothesis = "run-coverage --hypothesis-profile ci --run-slow-hypothesis tests/test_properties.py tests/test_store/test_stateful*"
list-env = "pip list"

[tool.hatch.envs.upstream]
template = 'test'
python = "3.13"
dependencies = [
    'packaging @ git+https://github.com/pypa/packaging',
    'numpy',  # from scientific-python-nightly-wheels
    'numcodecs @ git+https://github.com/zarr-developers/numcodecs',
    's3fs @ git+https://github.com/fsspec/s3fs',
    'universal_pathlib @ git+https://github.com/fsspec/universal_pathlib',
    'typing_extensions @ git+https://github.com/python/typing_extensions',
    'donfig @ git+https://github.com/pytroll/donfig',
    'obstore @ git+https://github.com/developmentseed/obstore@main#subdirectory=obstore',
    # test deps
    'zarr[test]',
]

[tool.hatch.envs.upstream.env-vars]
PIP_INDEX_URL = "https://pypi.anaconda.org/scientific-python-nightly-wheels/simple/"
PIP_EXTRA_INDEX_URL = "https://pypi.org/simple/"
PIP_PRE = "1"

[tool.hatch.envs.min_deps]
description = """Test environment for minimum supported dependencies

See Spec 0000 for details and drop schedule: https://scientific-python.org/specs/spec-0000/
"""
template = "test"
python = "3.11"
dependencies = [
    'zarr[remote]',
    'packaging==22.*',
    'numpy==1.26.*',
    'numcodecs==0.14.*',  # 0.14 needed for zarr3 codecs
    'fsspec==2023.10.0',
    's3fs==2023.10.0',
    'universal_pathlib==0.0.22',
    'typing_extensions==4.9.*',
    'donfig==0.8.*',
    'obstore==0.5.*',
    # test deps
    'zarr[test]',
    'zarr[remote_tests]',
]

[tool.hatch.envs.docs]
features = ['docs', 'remote']

[tool.hatch.envs.docs.scripts]
serve = "mkdocs serve"
build = "mkdocs build"
check = "mkdocs build --strict"
readthedocs = "rm -rf $READTHEDOCS_OUTPUT/html && cp -r site $READTHEDOCS_OUTPUT/html"
list-env = "pip list"

[tool.ruff]
line-length = 100
force-exclude = true
extend-exclude = [
    ".bzr",
    ".direnv",
    ".eggs",
    ".git",
    ".mypy_cache",
    ".nox",
    ".pants.d",
    ".ruff_cache",
    ".venv",
    "__pypackages__",
    "_build",
    "buck-out",
    "build",
    "dist",
    "venv",
    "docs",
    "tests/test_regression/scripts/", # these are scripts that use a different version of python
    "src/zarr/v2/",
    "tests/v2/",
]

[tool.ruff.lint]
extend-select = [
    "ANN",  # flake8-annotations
    "B",    # flake8-bugbear
    "C4",   # flake8-comprehensions
    "EXE",  # flake8-executable
    "FA",   # flake8-future-annotations
    "FLY",  # flynt
    "FURB", # refurb
    "G",    # flake8-logging-format
    "I",    # isort
    "ISC",  # flake8-implicit-str-concat
    "LOG",  # flake8-logging
    "PERF", # Perflint
    "PIE",  # flake8-pie
    "PGH",  # pygrep-hooks
    "PT",   # flake8-pytest-style
    "PYI",  # flake8-pyi
    "RET",  # flake8-return
    "RSE",  # flake8-raise
    "RUF",
    "SIM",  # flake8-simplify
    "SLOT", # flake8-slots
    "TC",  # flake8-type-checking
    "TRY",  # tryceratops
    "UP",   # pyupgrade
    "W",    # pycodestyle warnings
]
ignore = [
    "ANN401",
    "PT011",  # TODO: apply this rule
    "RET505",
    "RET506",
    "RUF005",
    "SIM108",
    "TRY003",
    "UP038",  # https://github.com/astral-sh/ruff/issues/7871
    # https://docs.astral.sh/ruff/formatter/#conflicting-lint-rules
    "W191",
    "E111",
    "E114",
    "E117",
    "D206",
    "D300",
    "Q000",
    "Q001",
    "Q002",
    "Q003",
    "COM812",
    "COM819",
    "TC006",
]

[tool.ruff.lint.extend-per-file-ignores]
"tests/**" = ["ANN001", "ANN201", "RUF029", "SIM117", "SIM300"]

[tool.mypy]
python_version = "3.11"
ignore_missing_imports = true
namespace_packages = false

strict = true
warn_unreachable = true
enable_error_code = ["ignore-without-code", "redundant-expr", "truthy-bool"]

[[tool.mypy.overrides]]
module = [
    "tests.package_with_entrypoint.*",
    "zarr.testing.stateful",
    "tests.test_codecs.test_transpose",
    "tests.test_config",
    "tests.test_store.test_zip",
    "tests.test_store.test_local",
    "tests.test_store.test_fsspec",
    "tests.test_store.test_memory",
    "tests.test_codecs.test_codecs",
    "tests.test_metadata.*",
]
strict = false

# TODO: Move the next modules up to the strict = false section
# and fix the errors
[[tool.mypy.overrides]]
module = [
    "tests.test_store.test_core",
    "tests.test_store.test_logging",
    "tests.test_store.test_object",
    "tests.test_store.test_stateful",
    "tests.test_store.test_wrapper",
    "tests.test_group",
    "tests.test_indexing",
    "tests.test_properties",
    "tests.test_sync",
    "tests.test_regression.scripts.*"
]
ignore_errors = true

[tool.pytest.ini_options]
minversion = "7"
testpaths = ["tests", "docs/user-guide"]
log_cli_level = "INFO"
xfail_strict = true
asyncio_mode = "auto"
<<<<<<< HEAD
=======
asyncio_default_fixture_loop_scope = "function"
doctest_optionflags = [
    "NORMALIZE_WHITESPACE",
    "ELLIPSIS",
    "IGNORE_EXCEPTION_DETAIL",
]
>>>>>>> bce30dd3
addopts = [
    "--durations=10", "-ra", "--strict-config", "--strict-markers",
]
filterwarnings = [
    "error",
    "ignore:Unclosed client session <aiohttp.client.ClientSession.*:ResourceWarning"
]
markers = [
    "gpu: mark a test as requiring CuPy and GPU",
    "slow_hypothesis: slow hypothesis tests",
]

[tool.repo-review]
ignore = [
	"PC111",  # fix Python code in documentation - enable later
	"PC180",  # for JavaScript - not interested
]

[tool.numpydoc_validation]
# See https://numpydoc.readthedocs.io/en/latest/validation.html#built-in-validation-checks for list of checks
checks = [
    "GL06",
    "GL07",
    # Currently broken; see https://github.com/numpy/numpydoc/issues/573
    # "GL09",
    "GL10",
    "SS04",
    "PR02",
    "PR03",
    "PR05",
    "PR06",
]

[tool.towncrier]
directory = 'changes'
filename = "docs/release-notes.md"
underlines = ["", "", ""]
issue_format = "[#{issue}](https://github.com/zarr-developers/zarr-python/issues{issue})"
start_string = "<!-- towncrier release notes start -->\n"

[tool.codespell]
ignore-words-list = "astroid"

[project.entry-points.pytest11]
zarr = "zarr.testing"<|MERGE_RESOLUTION|>--- conflicted
+++ resolved
@@ -380,15 +380,12 @@
 log_cli_level = "INFO"
 xfail_strict = true
 asyncio_mode = "auto"
-<<<<<<< HEAD
-=======
 asyncio_default_fixture_loop_scope = "function"
 doctest_optionflags = [
     "NORMALIZE_WHITESPACE",
     "ELLIPSIS",
     "IGNORE_EXCEPTION_DETAIL",
 ]
->>>>>>> bce30dd3
 addopts = [
     "--durations=10", "-ra", "--strict-config", "--strict-markers",
 ]
