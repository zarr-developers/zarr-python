[build-system]
requires = ["hatchling", "hatch-vcs"]
build-backend = "hatchling.build"


[project]
name = "zarr"
description = "An implementation of chunked, compressed, N-dimensional arrays for Python"
readme = { file = "README.md", content-type = "text/markdown" }
authors = [
    { name = "Alistair Miles", email = "alimanfoo@googlemail.com" },
]
maintainers = [
    { name = "Davis Bennett", email = "davis.v.bennett@gmail.com" },
    { name = "jakirkham" },
    { name = "Josh Moore", email = "josh@openmicroscopy.org" },
    { name = "Joe Hamman", email = "joe@earthmover.io" },
    { name = "Juan Nunez-Iglesias", email = "juan.nunez-iglesias@monash.edu" },
    { name = "Martin Durant", email = "mdurant@anaconda.com" },
    { name = "Norman Rzepka" },
    { name = "Ryan Abernathey" },
    { name = "David Stansby" },
    { name = "Tom Augspurger", email = "tom.w.augspurger@gmail.com" },
    { name = "Deepak Cherian" }
]
requires-python = ">=3.11"
# If you add a new dependency here, please also add it to .pre-commit-config.yml
dependencies = [
    'numpy>=1.25',
<<<<<<< HEAD
    'numcodecs>=0.12',
=======
    'numcodecs>=0.10.2',
    'fsspec>2024',
    'crc32c',
>>>>>>> 4d663ccf
    'typing_extensions',
    'donfig',
]
dynamic = [
  "version",
]
classifiers = [
    'Development Status :: 6 - Mature',
    'Intended Audience :: Developers',
    'Intended Audience :: Information Technology',
    'Intended Audience :: Science/Research',
    'License :: OSI Approved :: MIT License',
    'Programming Language :: Python',
    'Topic :: Software Development :: Libraries :: Python Modules',
    'Operating System :: Unix',
    'Programming Language :: Python :: 3',
    'Programming Language :: Python :: 3.11',
    'Programming Language :: Python :: 3.12',
]
license = {text = "MIT License"}
keywords = ["Python", "compressed", "ndimensional-arrays", "zarr"]

[project.optional-dependencies]
remote = [
    "fsspec",
]
sharding = [
    "crc32c",
]
test = [
    "coverage",
    "pytest",
    "pytest-cov",
    "s3fs",
    "pytest-asyncio",
    "moto[s3]",
    "requests",
    "mypy",
    "hypothesis",
    "universal-pathlib",
]

jupyter = [
    'notebook',
    'ipytree>=0.2.2',
    'ipywidgets>=8.0.0',
]
gpu = [
    "cupy-cuda12x",
]
docs = [
    'sphinx==8.1.3',
    'sphinx-autobuild>=2021.3.14',
    'sphinx-autoapi==3.3.2',
    'sphinx_design',
    'sphinx-issues',
    'sphinx-copybutton',
    'pydata-sphinx-theme',
    'numpydoc',
    'numcodecs[msgpack]',
    'msgpack',
    'lmdb',
]
extra = [
    'msgpack',
]
optional = [
    'lmdb',
    'universal-pathlib',
]

[project.urls]
"Bug Tracker" = "https://github.com/zarr-developers/zarr-python/issues"
Changelog = "https://zarr.readthedocs.io/en/stable/release.html"
Discussions = "https://github.com/zarr-developers/zarr-python/discussions"
Documentation = "https://zarr.readthedocs.io/"
Homepage = "https://github.com/zarr-developers/zarr-python"

[tool.coverage.report]
exclude_lines = [
    "pragma: no cover",
    "pragma: ${PY_MAJOR_VERSION} no cover",
    '.*\.\.\.' # Ignore "..." lines
]

[tool.coverage.run]
omit = [
    "src/zarr/meta_v1.py",
    "bench/compress_normal.py",
]

[tool.hatch]
version.source = "vcs"
build.hooks.vcs.version-file = "src/zarr/_version.py"

[tool.hatch.envs.test]
dependencies = [
    "numpy~={matrix:numpy}",
    "universal_pathlib",
]
features = ["test", "extra"]

[[tool.hatch.envs.test.matrix]]
python = ["3.11", "3.12"]
numpy = ["1.25", "1.26", "2.0"]
version = ["minimal"]

[[tool.hatch.envs.test.matrix]]
python = ["3.11", "3.12"]
numpy = ["1.25", "1.26", "2.0"]
features = ["optional"]

[[tool.hatch.envs.test.matrix]]
python = ["3.11", "3.12"]
numpy = ["1.25", "1.26", "2.0"]
features = ["gpu"]

[tool.hatch.envs.test.scripts]
run-coverage = "pytest --cov-config=pyproject.toml --cov=pkg --cov=tests"
run-coverage-gpu = "pip install cupy-cuda12x && pytest -m gpu --cov-config=pyproject.toml --cov=pkg --cov=tests"
run = "run-coverage --no-cov"
run-verbose = "run-coverage --verbose"
run-mypy = "mypy src"
run-hypothesis = "pytest --hypothesis-profile ci tests/v3/test_properties.py tests/v3/test_store/test_stateful*"
list-env = "pip list"

[tool.hatch.envs.gputest]
dependencies = [
    "numpy~={matrix:numpy}",
    "universal_pathlib",
]
features = ["test", "extra", "gpu"]

[[tool.hatch.envs.gputest.matrix]]
python = ["3.11", "3.12"]
numpy = ["1.25", "1.26", "2.0"]
version = ["minimal"]

[tool.hatch.envs.gputest.scripts]
run-coverage = "pytest -m gpu --cov-config=pyproject.toml --cov=pkg --cov=tests"
run = "run-coverage --no-cov"
run-verbose = "run-coverage --verbose"
run-mypy = "mypy src"
run-hypothesis = "pytest --hypothesis-profile ci tests/v3/test_properties.py tests/v3/test_store/test_stateful*"
list-env = "pip list"

[tool.hatch.envs.docs]
features = ['docs']

[tool.hatch.envs.docs.scripts]
build = "cd docs && make html"
serve = "sphinx-autobuild docs docs/_build --host 0.0.0.0"

[tool.ruff]
line-length = 100
force-exclude = true
extend-exclude = [
    ".bzr",
    ".direnv",
    ".eggs",
    ".git",
    ".mypy_cache",
    ".nox",
    ".pants.d",
    ".ruff_cache",
    ".venv",
    "__pypackages__",
    "_build",
    "buck-out",
    "build",
    "dist",
    "notebooks", # temporary, until we achieve compatibility with ruff ≥ 0.6
    "venv",
    "docs",
    "src/zarr/v2/",
    "tests/v2/",
]

[tool.ruff.lint]
extend-select = [
    "ANN",  # flake8-annotations
    "B",    # flake8-bugbear
    "C4",   # flake8-comprehensions
    "FLY",  # flynt
    "G",    # flake8-logging-format
    "I",    # isort
    "ISC",  # flake8-implicit-str-concat
    "PERF", # Perflint
    "PGH",  # pygrep-hooks
    "PT",   # flake8-pytest-style
    "PYI",  # flake8-pyi
    "RSE",  # flake8-raise
    "RET",  # flake8-return
    "RUF",
    "TCH",  # flake8-type-checking
    "TRY",  # tryceratops
    "UP",   # pyupgrade
    "W",    # pycodestyle warnings
]
ignore = [
    "ANN101", # deprecated
    "ANN102", # deprecated
    "ANN401",
    "PT004",  # deprecated
    "PT005",  # deprecated
    "PT011",  # TODO: apply this rule
    "PT012",  # TODO: apply this rule
    "RET505",
    "RET506",
    "RUF005",
    "TRY003",
    "UP027",  # deprecated
    "UP038",  # https://github.com/astral-sh/ruff/issues/7871
    # https://docs.astral.sh/ruff/formatter/#conflicting-lint-rules
    "W191",
    "E111",
    "E114",
    "E117",
    "D206",
    "D300",
    "Q000",
    "Q001",
    "Q002",
    "Q003",
    "COM812",
    "COM819",
    "ISC001",
    "ISC002",
]

[tool.ruff.lint.extend-per-file-ignores]
"tests/**" = ["ANN001", "ANN201"]

[tool.mypy]
python_version = "3.11"
ignore_missing_imports = true
namespace_packages = false


strict = true
warn_unreachable = true

enable_error_code = ["ignore-without-code", "redundant-expr", "truthy-bool"]

[[tool.mypy.overrides]]
module = [
    "zarr.v2.*",
]
ignore_errors = true

[[tool.mypy.overrides]]
module = [
    "tests.v2.*",
    "tests.v3.package_with_entrypoint.*",
    "tests.v3.test_codecs.test_codecs",
    "tests.v3.test_codecs.test_transpose",
    "tests.v3.test_metadata.*",
    "tests.v3.test_store.*",
    "tests.v3.test_config",
    "tests.v3.test_group",
    "tests.v3.test_indexing",
    "tests.v3.test_properties",
    "tests.v3.test_sync",
    "tests.v3.test_v2",
]
ignore_errors = true

[tool.pytest.ini_options]
minversion = "7"
testpaths = ["tests"]
log_cli_level = "INFO"
xfail_strict = true
asyncio_mode = "auto"
doctest_optionflags = [
    "NORMALIZE_WHITESPACE",
    "ELLIPSIS",
    "IGNORE_EXCEPTION_DETAIL",
]
addopts = [
    "--durations=10", "-ra", "--strict-config", "--strict-markers",
]
filterwarnings = [
    "error:::zarr.*",
    "ignore:PY_SSIZE_T_CLEAN will be required.*:DeprecationWarning",
    "ignore:The loop argument is deprecated since Python 3.8.*:DeprecationWarning",
    "ignore:Creating a zarr.buffer.gpu.*:UserWarning",
    "ignore:Duplicate name:UserWarning",  # from ZipFile
]
markers = [
    "gpu: mark a test as requiring CuPy and GPU"
]

[tool.repo-review]
ignore = [
	"PC111",  # fix Python code in documentation - enable later
	"PC180",  # for JavaScript - not interested
]

[tool.numpydoc_validation]
# See https://numpydoc.readthedocs.io/en/latest/validation.html#built-in-validation-checks for list of checks
checks = ["GL06", "GL07", "GL10", "PR03", "PR05", "PR06"]<|MERGE_RESOLUTION|>--- conflicted
+++ resolved
@@ -27,15 +27,9 @@
 # If you add a new dependency here, please also add it to .pre-commit-config.yml
 dependencies = [
     'numpy>=1.25',
-<<<<<<< HEAD
     'numcodecs>=0.12',
-=======
-    'numcodecs>=0.10.2',
-    'fsspec>2024',
-    'crc32c',
->>>>>>> 4d663ccf
-    'typing_extensions',
-    'donfig',
+    'typing_extensions>=4.9',
+    'donfig>=0.8.1',
 ]
 dynamic = [
   "version",
@@ -58,10 +52,10 @@
 
 [project.optional-dependencies]
 remote = [
-    "fsspec",
+    "fsspec>=2023.10.0",
 ]
 sharding = [
-    "crc32c",
+    "crc32c>=2.4",
 ]
 test = [
     "coverage",
