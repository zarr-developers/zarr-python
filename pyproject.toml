[build-system]
requires = ["setuptools>=64.0.0", "setuptools-scm>1.5.4"]
build-backend = "setuptools.build_meta"


[project]
name = "zarr"
description = "An implementation of chunked, compressed, N-dimensional arrays for Python"
readme = { file = "README.md", content-type = "text/markdown" }
maintainers = [
    { name = "Alistair Miles", email = "alimanfoo@googlemail.com" }
]
requires-python = ">=3.9"
dependencies = [
    'asciitree',
    'numpy>=1.21.1',
    'fasteners',
    'numcodecs>=0.10.0',
]
dynamic = [
  "version",
]
classifiers = [
    'Development Status :: 6 - Mature',
    'Intended Audience :: Developers',
    'Intended Audience :: Information Technology',
    'Intended Audience :: Science/Research',
    'License :: OSI Approved :: MIT License',
    'Programming Language :: Python',
    'Topic :: Software Development :: Libraries :: Python Modules',
    'Operating System :: Unix',
    'Programming Language :: Python :: 3',
    'Programming Language :: Python :: 3.9',
    'Programming Language :: Python :: 3.10',
    'Programming Language :: Python :: 3.11',
]
license = { text = "MIT" }

[project.optional-dependencies]
jupyter = [
    'notebook',
    'ipytree>=0.2.2',
    'ipywidgets>=8.0.0',
]
docs = [
    'sphinx',
    'sphinx-automodapi',
    'sphinx_design',
    'sphinx-issues',
    'sphinx-copybutton',
    'pydata-sphinx-theme',
    'numpydoc',
    'numcodecs[msgpack]',
]

[project.urls]
"Bug Tracker" = "https://github.com/zarr-developers/zarr-python/issues"
Changelog = "https://zarr.readthedocs.io/en/stable/release.html"
Discussions = "https://github.com/zarr-developers/zarr-python/discussions"
Documentation = "https://zarr.readthedocs.io/"
Homepage = "https://github.com/zarr-developers/zarr-python"

[tool.coverage.report]
exclude_lines = [
    "pragma: no cover",
    "pragma: ${PY_MAJOR_VERSION} no cover",
    '.*\.\.\.' # Ignore "..." lines
]

[tool.coverage.run]
omit = [
    "zarr/meta_v1.py",
    "bench/compress_normal.py",
]

[tool.setuptools]
packages = ["zarr", "zarr._storage", "zarr.tests"]
license-files = ["LICENSE.txt"]

[tool.setuptools_scm]
version_scheme = "guess-next-dev"
local_scheme = "dirty-tag"
write_to = "zarr/version.py"

[tool.ruff]
line-length = 100
exclude = [
    ".bzr",
    ".direnv",
    ".eggs",
    ".git",
    ".mypy_cache",
    ".nox",
    ".pants.d",
    ".ruff_cache",
    ".venv",
    "__pypackages__",
    "_build",
    "buck-out",
    "build",
    "dist",
    "venv",
    "docs"
]

[tool.black]
line-length = 100
exclude = '''
/(
    \.git
  | \.mypy_cache
  | \.venv
  | _build
  | buck-out
  | build
  | dist
  | docs
)/
'''

[tool.mypy]
<<<<<<< HEAD
python_version = "3.9"
=======
>>>>>>> e09ee149
ignore_missing_imports = true
warn_unused_configs = true
warn_redundant_casts = true
warn_unused_ignores = true

[tool.pytest.ini_options]
doctest_optionflags = [
    "NORMALIZE_WHITESPACE",
    "ELLIPSIS",
    "IGNORE_EXCEPTION_DETAIL",
]
addopts = [
    "--durations=10",
]
filterwarnings = [
    "error:::zarr.*",
    "ignore:PY_SSIZE_T_CLEAN will be required.*:DeprecationWarning",
    "ignore:The loop argument is deprecated since Python 3.8.*:DeprecationWarning",
]


[tool.codespell]
ignore-words-list = "ba,ihs,kake,nd,noe,nwo,te,fo,zar"
skip = 'fixture,.git'<|MERGE_RESOLUTION|>--- conflicted
+++ resolved
@@ -119,10 +119,6 @@
 '''
 
 [tool.mypy]
-<<<<<<< HEAD
-python_version = "3.9"
-=======
->>>>>>> e09ee149
 ignore_missing_imports = true
 warn_unused_configs = true
 warn_redundant_casts = true
