[build-system]
requires = ["hatchling", "hatch-vcs"]
build-backend = "hatchling.build"


[project]
name = "zarr"
description = "An implementation of chunked, compressed, N-dimensional arrays for Python"
readme = { file = "README.md", content-type = "text/markdown" }
authors = [
    { name = "Alistair Miles", email = "alimanfoo@googlemail.com" },
]
maintainers = [
    { name = "Davis Bennett", email = "davis.v.bennett@gmail.com" },
    { name = "jakirkham" },
    { name = "Josh Moore", email = "josh@openmicroscopy.org" },
    { name = "Joe Hamman", email = "joe@earthmover.io" },
    { name = "Juan Nunez-Iglesias", email = "juan.nunez-iglesias@monash.edu" },
    { name = "Martin Durant", email = "mdurant@anaconda.com" },
    { name = "Norman Rzepka" },
    { name = "Ryan Abernathey" }
]
requires-python = ">=3.10"
# If you add a new dependency here, please also add it to .pre-commit-config.yml
dependencies = [
    'asciitree',
    'numpy>=1.24',
    'fasteners',
    'numcodecs>=0.10.0',
    'fsspec>2024',
    'crc32c',
    'zstandard',
    'typing_extensions',
    'donfig',
    'pytest'
]
dynamic = [
  "version",
]
classifiers = [
    'Development Status :: 6 - Mature',
    'Intended Audience :: Developers',
    'Intended Audience :: Information Technology',
    'Intended Audience :: Science/Research',
    'License :: OSI Approved :: MIT License',
    'Programming Language :: Python',
    'Topic :: Software Development :: Libraries :: Python Modules',
    'Operating System :: Unix',
    'Programming Language :: Python :: 3',
    'Programming Language :: Python :: 3.10',
    'Programming Language :: Python :: 3.11',
    'Programming Language :: Python :: 3.12',
]
license = {text = "MIT License"}
keywords = ["Python", "compressed", "ndimensional-arrays", "zarr"]

[project.optional-dependencies]
jupyter = [
    'notebook',
    'ipytree>=0.2.2',
    'ipywidgets>=8.0.0',
]
docs = [
    'sphinx',
    'sphinx-autobuild>=2021.3.14',
    'sphinx-autoapi',
    'sphinx_design',
    'sphinx-issues',
    'sphinx-copybutton',
    'pydata-sphinx-theme',
    'numpydoc',
    'numcodecs[msgpack]',
    "msgpack",
    "lmdb",
]
extra = [
    'msgpack',
]
optional = [
    'lmdb',
]

[project.urls]
"Bug Tracker" = "https://github.com/zarr-developers/zarr-python/issues"
Changelog = "https://zarr.readthedocs.io/en/stable/release.html"
Discussions = "https://github.com/zarr-developers/zarr-python/discussions"
Documentation = "https://zarr.readthedocs.io/"
Homepage = "https://github.com/zarr-developers/zarr-python"

[tool.coverage.report]
exclude_lines = [
    "pragma: no cover",
    "pragma: ${PY_MAJOR_VERSION} no cover",
]

[tool.coverage.run]
omit = [
    "src/zarr/meta_v1.py",
    "bench/compress_normal.py",
]

[tool.hatch]
version.source = "vcs"
build.hooks.vcs.version-file = "src/zarr/_version.py"

[tool.hatch.envs.test]
dependencies = [
    "numpy~={matrix:numpy}",
    "universal_pathlib"
]
extra-dependencies = [
    "coverage",
    "pytest",
    "pytest-cov",
    "msgpack",
    "lmdb",
    "s3fs",
    "pytest-asyncio",
<<<<<<< HEAD
    "mypy",
    "hypothesis",
=======
    "moto[s3]",
    "flask-cors",
    "flask",
    "requests",
    "mypy"
>>>>>>> c677da4b
]
features = ["extra"]

[[tool.hatch.envs.test.matrix]]
python = ["3.10", "3.11"]
numpy = ["1.24", "1.26", "2.0.0rc1"]
version = ["minimal"]

[[tool.hatch.envs.test.matrix]]
python = ["3.10", "3.11"]
numpy = ["1.24", "1.26", "2.0.0rc1"]
features = ["optional"]

[tool.hatch.envs.test.scripts]
run-coverage = "pytest --cov-config=pyproject.toml --cov=pkg --cov=tests"
run = "run-coverage --no-cov"
run-verbose = "run-coverage --verbose"
run-mypy = "mypy src"
run-hypothesis = "pytest --hypothesis-show-statistics tests/test_properties.py"
list-env = "pip list"

[tool.hatch.envs.docs]
features = ['docs']

[tool.hatch.envs.docs.scripts]
build = "cd docs && make html"
serve = "sphinx-autobuild docs docs/_build --host 0.0.0.0"

[tool.ruff]
line-length = 100
src = ["src"]
force-exclude = true
extend-exclude = [
    ".bzr",
    ".direnv",
    ".eggs",
    ".git",
    ".mypy_cache",
    ".nox",
    ".pants.d",
    ".ruff_cache",
    ".venv",
    "__pypackages__",
    "_build",
    "buck-out",
    "build",
    "dist",
    "venv",
    "docs",
    "src/zarr/v2/",
    "tests/v2/",
]

[tool.ruff.lint]
extend-select = [
    "B",  # flake8-bugbear
    "I",  # isort
    "ISC",
    "UP",  # pyupgrade
    "RSE",
    "RUF",
]
ignore = [
    "RUF003",
    "RUF005",
    "RUF012",
    "RUF015",
]

[tool.mypy]
python_version = "3.10"
ignore_missing_imports = true
namespace_packages = false

strict = true
warn_unreachable = true

enable_error_code = ["ignore-without-code", "redundant-expr", "truthy-bool"]

[[tool.mypy.overrides]]
module = [
    "zarr.v2.*",
]
ignore_errors = true

[tool.pytest.ini_options]
minversion = "7"
testpaths = ["tests"]
log_cli_level = "INFO"
xfail_strict = true
asyncio_mode = "auto"
doctest_optionflags = [
    "NORMALIZE_WHITESPACE",
    "ELLIPSIS",
    "IGNORE_EXCEPTION_DETAIL",
]
addopts = [
    "--durations=10", "-ra", "--strict-config", "--strict-markers",
]
filterwarnings = [
    "error:::zarr.*",
    "ignore:PY_SSIZE_T_CLEAN will be required.*:DeprecationWarning",
    "ignore:The loop argument is deprecated since Python 3.8.*:DeprecationWarning",
]<|MERGE_RESOLUTION|>--- conflicted
+++ resolved
@@ -116,16 +116,12 @@
     "lmdb",
     "s3fs",
     "pytest-asyncio",
-<<<<<<< HEAD
-    "mypy",
-    "hypothesis",
-=======
     "moto[s3]",
     "flask-cors",
     "flask",
     "requests",
-    "mypy"
->>>>>>> c677da4b
+    "mypy",
+    "hypothesis"
 ]
 features = ["extra"]
 
