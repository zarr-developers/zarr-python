from __future__ import annotations

from collections import Counter
from collections.abc import Iterator
from typing import Any
from uuid import uuid4

import numpy as np
import numpy.typing as npt
import pytest
from numpy.testing import assert_array_equal

import zarr
from zarr.abc.store import Store
from zarr.buffer import BufferPrototype
from zarr.common import ChunkCoords
from zarr.indexing import (
    make_slice_selection,
    normalize_integer_selection,
    oindex,
    oindex_set,
    replace_ellipsis,
)
from zarr.registry import get_ndbuffer_class
from zarr.store.core import StorePath
from zarr.store.memory import MemoryStore


@pytest.fixture
def store() -> Iterator[Store]:
    yield StorePath(MemoryStore(mode="w"))


def zarr_array_from_numpy_array(
    store: StorePath,
    a: npt.NDArray[Any],
    chunk_shape: ChunkCoords | None = None,
) -> zarr.Array:
    z = zarr.Array.create(
        store=store / str(uuid4()),
        shape=a.shape,
        dtype=a.dtype,
        chunk_shape=chunk_shape or a.shape,
        chunk_key_encoding=("v2", "."),
    )
    z[()] = a
    return z


class CountingDict(MemoryStore):
    def __init__(self):
        super().__init__(mode="w")
        self.counter = Counter()

    async def get(self, key, prototype: BufferPrototype, byte_range=None):
        key_suffix = "/".join(key.split("/")[1:])
        self.counter["__getitem__", key_suffix] += 1
        return await super().get(key, prototype, byte_range)

    async def set(self, key, value, byte_range=None):
        key_suffix = "/".join(key.split("/")[1:])
        self.counter["__setitem__", key_suffix] += 1
        return await super().set(key, value, byte_range)


def test_normalize_integer_selection():
    assert 1 == normalize_integer_selection(1, 100)
    assert 99 == normalize_integer_selection(-1, 100)
    with pytest.raises(IndexError):
        normalize_integer_selection(100, 100)
    with pytest.raises(IndexError):
        normalize_integer_selection(1000, 100)
    with pytest.raises(IndexError):
        normalize_integer_selection(-1000, 100)


def test_replace_ellipsis():
    # 1D, single item
    assert (0,) == replace_ellipsis(0, (100,))

    # 1D
    assert (slice(None),) == replace_ellipsis(Ellipsis, (100,))
    assert (slice(None),) == replace_ellipsis(slice(None), (100,))
    assert (slice(None, 100),) == replace_ellipsis(slice(None, 100), (100,))
    assert (slice(0, None),) == replace_ellipsis(slice(0, None), (100,))
    assert (slice(None),) == replace_ellipsis((slice(None), Ellipsis), (100,))
    assert (slice(None),) == replace_ellipsis((Ellipsis, slice(None)), (100,))

    # 2D, single item
    assert (0, 0) == replace_ellipsis((0, 0), (100, 100))
    assert (-1, 1) == replace_ellipsis((-1, 1), (100, 100))

    # 2D, single col/row
    assert (0, slice(None)) == replace_ellipsis((0, slice(None)), (100, 100))
    assert (0, slice(None)) == replace_ellipsis((0,), (100, 100))
    assert (slice(None), 0) == replace_ellipsis((slice(None), 0), (100, 100))

    # 2D slice
    assert (slice(None), slice(None)) == replace_ellipsis(Ellipsis, (100, 100))
    assert (slice(None), slice(None)) == replace_ellipsis(slice(None), (100, 100))
    assert (slice(None), slice(None)) == replace_ellipsis((slice(None), slice(None)), (100, 100))
    assert (slice(None), slice(None)) == replace_ellipsis((Ellipsis, slice(None)), (100, 100))
    assert (slice(None), slice(None)) == replace_ellipsis((slice(None), Ellipsis), (100, 100))
    assert (slice(None), slice(None)) == replace_ellipsis(
        (slice(None), Ellipsis, slice(None)), (100, 100)
    )
    assert (slice(None), slice(None)) == replace_ellipsis(
        (Ellipsis, slice(None), slice(None)), (100, 100)
    )
    assert (slice(None), slice(None)) == replace_ellipsis(
        (slice(None), slice(None), Ellipsis), (100, 100)
    )


@pytest.mark.parametrize(
    "value, dtype",
    [
        (42, "uint8"),
        pytest.param(
            (b"aaa", 1, 4.2), [("foo", "S3"), ("bar", "i4"), ("baz", "f8")], marks=pytest.mark.xfail
        ),
    ],
)
@pytest.mark.parametrize("use_out", (True, False))
def test_get_basic_selection_0d(store: StorePath, use_out: bool, value: Any, dtype: Any) -> None:
    # setup
    arr_np = np.array(value, dtype=dtype)
    arr_z = zarr_array_from_numpy_array(store, arr_np)

    assert_array_equal(arr_np, arr_z.get_basic_selection(Ellipsis))
    assert_array_equal(arr_np, arr_z[...])
    assert value == arr_z.get_basic_selection(())
    assert value == arr_z[()]

<<<<<<< HEAD
    # test out param
    b = get_ndbuffer_class().from_numpy_array(np.zeros_like(a))
    z.get_basic_selection(Ellipsis, out=b)
    assert_array_equal(a, b)

    # test structured array
    value = (b"aaa", 1, 4.2)
    a = np.array(value, dtype=[("foo", "S3"), ("bar", "i4"), ("baz", "f8")])
    z = zarr_array_from_numpy_array(store, a)
    z[()] = value
    assert_array_equal(a, z.get_basic_selection(Ellipsis))
    assert_array_equal(a, z[...])
    assert a[()] == z.get_basic_selection(())
    assert a[()] == z[()]
    assert b"aaa" == z.get_basic_selection((), fields="foo")
    assert b"aaa" == z["foo"]
    assert a[["foo", "bar"]] == z.get_basic_selection((), fields=["foo", "bar"])
    assert a[["foo", "bar"]] == z["foo", "bar"]
    # test out param
    b = get_ndbuffer_class().from_numpy_array(np.zeros_like(a))
    z.get_basic_selection(Ellipsis, out=b)
    assert_array_equal(a, b)
    c = get_ndbuffer_class().from_numpy_array(np.zeros_like(a[["foo", "bar"]]))
    z.get_basic_selection(Ellipsis, out=c, fields=["foo", "bar"])
    assert_array_equal(a[["foo", "bar"]], c)
=======
    if use_out:
        # test out param
        b = NDBuffer.from_numpy_array(np.zeros_like(arr_np))
        arr_z.get_basic_selection(Ellipsis, out=b)
        assert_array_equal(arr_np, b.as_ndarray_like())

    # todo: uncomment the structured array tests when we can make them pass,
    # or delete them if we formally decide not to support structured dtypes.

    # test structured array
    # value = (b"aaa", 1, 4.2)
    # a = np.array(value, dtype=[("foo", "S3"), ("bar", "i4"), ("baz", "f8")])
    # z = zarr_array_from_numpy_array(store, a)
    # z[()] = value
    # assert_array_equal(a, z.get_basic_selection(Ellipsis))
    # assert_array_equal(a, z[...])
    # assert a[()] == z.get_basic_selection(())
    # assert a[()] == z[()]
    # assert b"aaa" == z.get_basic_selection((), fields="foo")
    # assert b"aaa" == z["foo"]
    # assert a[["foo", "bar"]] == z.get_basic_selection((), fields=["foo", "bar"])
    # assert a[["foo", "bar"]] == z["foo", "bar"]
    # # test out param
    # b = NDBuffer.from_numpy_array(np.zeros_like(a))
    # z.get_basic_selection(Ellipsis, out=b)
    # assert_array_equal(a, b)
    # c = NDBuffer.from_numpy_array(np.zeros_like(a[["foo", "bar"]]))
    # z.get_basic_selection(Ellipsis, out=c, fields=["foo", "bar"])
    # assert_array_equal(a[["foo", "bar"]], c)
>>>>>>> 11a959aa


basic_selections_1d = [
    # single value
    42,
    -1,
    # slices
    slice(0, 1050),
    slice(50, 150),
    slice(0, 2000),
    slice(-150, -50),
    slice(-2000, 2000),
    slice(0, 0),  # empty result
    slice(-1, 0),  # empty result
    # total selections
    slice(None),
    Ellipsis,
    (),
    (Ellipsis, slice(None)),
    # slice with step
    slice(None),
    slice(None, None),
    slice(None, None, 1),
    slice(None, None, 10),
    slice(None, None, 100),
    slice(None, None, 1000),
    slice(None, None, 10000),
    slice(0, 1050),
    slice(0, 1050, 1),
    slice(0, 1050, 10),
    slice(0, 1050, 100),
    slice(0, 1050, 1000),
    slice(0, 1050, 10000),
    slice(1, 31, 3),
    slice(1, 31, 30),
    slice(1, 31, 300),
    slice(81, 121, 3),
    slice(81, 121, 30),
    slice(81, 121, 300),
    slice(50, 150),
    slice(50, 150, 1),
    slice(50, 150, 10),
]


basic_selections_1d_bad = [
    # only positive step supported
    slice(None, None, -1),
    slice(None, None, -10),
    slice(None, None, -100),
    slice(None, None, -1000),
    slice(None, None, -10000),
    slice(1050, -1, -1),
    slice(1050, -1, -10),
    slice(1050, -1, -100),
    slice(1050, -1, -1000),
    slice(1050, -1, -10000),
    slice(1050, 0, -1),
    slice(1050, 0, -10),
    slice(1050, 0, -100),
    slice(1050, 0, -1000),
    slice(1050, 0, -10000),
    slice(150, 50, -1),
    slice(150, 50, -10),
    slice(31, 1, -3),
    slice(121, 81, -3),
    slice(-1, 0, -1),
    # bad stuff
    2.3,
    "foo",
    b"xxx",
    None,
    (0, 0),
    (slice(None), slice(None)),
]


def _test_get_basic_selection(a, z, selection):
    expect = a[selection]
    actual = z.get_basic_selection(selection)
    assert_array_equal(expect, actual)
    actual = z[selection]
    assert_array_equal(expect, actual)

    # test out param
    b = get_ndbuffer_class().from_numpy_array(np.empty(shape=expect.shape, dtype=expect.dtype))
    z.get_basic_selection(selection, out=b)
    assert_array_equal(expect, b.as_numpy_array())


# noinspection PyStatementEffect
def test_get_basic_selection_1d(store: StorePath):
    # setup
    a = np.arange(1050, dtype=int)
    z = zarr_array_from_numpy_array(store, a, chunk_shape=(100,))

    for selection in basic_selections_1d:
        _test_get_basic_selection(a, z, selection)

    for selection in basic_selections_1d_bad:
        with pytest.raises(IndexError):
            z.get_basic_selection(selection)
        with pytest.raises(IndexError):
            z[selection]

    with pytest.raises(IndexError):
        z.get_basic_selection([1, 0])


basic_selections_2d = [
    # single row
    42,
    -1,
    (42, slice(None)),
    (-1, slice(None)),
    # single col
    (slice(None), 4),
    (slice(None), -1),
    # row slices
    slice(None),
    slice(0, 1000),
    slice(250, 350),
    slice(0, 2000),
    slice(-350, -250),
    slice(0, 0),  # empty result
    slice(-1, 0),  # empty result
    slice(-2000, 0),
    slice(-2000, 2000),
    # 2D slices
    (slice(None), slice(1, 5)),
    (slice(250, 350), slice(None)),
    (slice(250, 350), slice(1, 5)),
    (slice(250, 350), slice(-5, -1)),
    (slice(250, 350), slice(-50, 50)),
    (slice(250, 350, 10), slice(1, 5)),
    (slice(250, 350), slice(1, 5, 2)),
    (slice(250, 350, 33), slice(1, 5, 3)),
    # total selections
    (slice(None), slice(None)),
    Ellipsis,
    (),
    (Ellipsis, slice(None)),
    (Ellipsis, slice(None), slice(None)),
]


basic_selections_2d_bad = [
    # bad stuff
    2.3,
    "foo",
    b"xxx",
    None,
    (2.3, slice(None)),
    # only positive step supported
    slice(None, None, -1),
    (slice(None, None, -1), slice(None)),
    (0, 0, 0),
    (slice(None), slice(None), slice(None)),
]


# noinspection PyStatementEffect
def test_get_basic_selection_2d(store: StorePath):
    # setup
    a = np.arange(10000, dtype=int).reshape(1000, 10)
    z = zarr_array_from_numpy_array(store, a, chunk_shape=(300, 3))

    for selection in basic_selections_2d:
        _test_get_basic_selection(a, z, selection)

    bad_selections = basic_selections_2d_bad + [
        # integer arrays
        [0, 1],
        (slice(None), [0, 1]),
    ]
    for selection in bad_selections:
        with pytest.raises(IndexError):
            z.get_basic_selection(selection)
    # check fallback on fancy indexing
    fancy_selection = ([0, 1], [0, 1])
    np.testing.assert_array_equal(z[fancy_selection], [0, 11])


def test_fancy_indexing_fallback_on_get_setitem(store: StorePath):
    z = zarr_array_from_numpy_array(store, np.zeros((20, 20)))
    z[[1, 2, 3], [1, 2, 3]] = 1
    np.testing.assert_array_equal(
        z[:4, :4],
        [
            [0, 0, 0, 0],
            [0, 1, 0, 0],
            [0, 0, 1, 0],
            [0, 0, 0, 1],
        ],
    )
    np.testing.assert_array_equal(z[[1, 2, 3], [1, 2, 3]], 1)
    # test broadcasting
    np.testing.assert_array_equal(z[1, [1, 2, 3]], [1, 0, 0])
    # test 1D fancy indexing
    z2 = zarr_array_from_numpy_array(store, np.zeros(5))
    z2[[1, 2, 3]] = 1
    np.testing.assert_array_equal(z2[:], [0, 1, 1, 1, 0])


@pytest.mark.parametrize(
    "index,expected_result",
    [
        # Single iterable of integers
        ([0, 1], [[0, 1, 2], [3, 4, 5]]),
        # List first, then slice
        (([0, 1], slice(None)), [[0, 1, 2], [3, 4, 5]]),
        # List first, then slice
        (([0, 1], slice(1, None)), [[1, 2], [4, 5]]),
        # Slice first, then list
        ((slice(0, 2), [0, 2]), [[0, 2], [3, 5]]),
        # Slices only
        ((slice(0, 2), slice(0, 2)), [[0, 1], [3, 4]]),
        # List with repeated index
        (([1, 0, 1], slice(1, None)), [[4, 5], [1, 2], [4, 5]]),
        # 1D indexing
        (([1, 0, 1]), [[3, 4, 5], [0, 1, 2], [3, 4, 5]]),
    ],
)
def test_orthogonal_indexing_fallback_on_getitem_2d(store: StorePath, index, expected_result):
    """
    Tests the orthogonal indexing fallback on __getitem__ for a 2D matrix.

    In addition to checking expected behavior, all indexing
    is also checked against numpy.
    """
    # [0, 1, 2],
    # [3, 4, 5],
    # [6, 7, 8]
    a = np.arange(9).reshape(3, 3)
    z = zarr_array_from_numpy_array(store, a)

    np.testing.assert_array_equal(z[index], a[index], err_msg="Indexing disagrees with numpy")
    np.testing.assert_array_equal(z[index], expected_result)


@pytest.mark.parametrize(
    "index,expected_result",
    [
        # Single iterable of integers
        ([0, 1], [[[0, 1, 2], [3, 4, 5], [6, 7, 8]], [[9, 10, 11], [12, 13, 14], [15, 16, 17]]]),
        # One slice, two integers
        ((slice(0, 2), 1, 1), [4, 13]),
        # One integer, two slices
        ((slice(0, 2), 1, slice(0, 2)), [[3, 4], [12, 13]]),
        # Two slices and a list
        ((slice(0, 2), [1, 2], slice(0, 2)), [[[3, 4], [6, 7]], [[12, 13], [15, 16]]]),
    ],
)
def test_orthogonal_indexing_fallback_on_getitem_3d(store: StorePath, index, expected_result):
    """
    Tests the orthogonal indexing fallback on __getitem__ for a 3D matrix.

    In addition to checking expected behavior, all indexing
    is also checked against numpy.
    """
    #   [[[ 0,  1,  2],
    #     [ 3,  4,  5],
    #     [ 6,  7,  8]],

    #    [[ 9, 10, 11],
    #     [12, 13, 14],
    #     [15, 16, 17]],

    #    [[18, 19, 20],
    #     [21, 22, 23],
    #     [24, 25, 26]]]
    a = np.arange(27).reshape(3, 3, 3)
    z = zarr_array_from_numpy_array(store, a)

    np.testing.assert_array_equal(z[index], a[index], err_msg="Indexing disagrees with numpy")
    np.testing.assert_array_equal(z[index], expected_result)


@pytest.mark.parametrize(
    "index,expected_result",
    [
        # Single iterable of integers
        ([0, 1], [[1, 1, 1], [1, 1, 1], [0, 0, 0]]),
        # List and slice combined
        (([0, 1], slice(1, 3)), [[0, 1, 1], [0, 1, 1], [0, 0, 0]]),
        # Index repetition is ignored on setitem
        (([0, 1, 1, 1, 1, 1, 1], slice(1, 3)), [[0, 1, 1], [0, 1, 1], [0, 0, 0]]),
        # Slice with step
        (([0, 2], slice(None, None, 2)), [[1, 0, 1], [0, 0, 0], [1, 0, 1]]),
    ],
)
def test_orthogonal_indexing_fallback_on_setitem_2d(store: StorePath, index, expected_result):
    """
    Tests the orthogonal indexing fallback on __setitem__ for a 3D matrix.

    In addition to checking expected behavior, all indexing
    is also checked against numpy.
    """
    # Slice + fancy index
    a = np.zeros((3, 3))
    z = zarr_array_from_numpy_array(store, a)
    z[index] = 1
    a[index] = 1
    np.testing.assert_array_equal(z[:], expected_result)
    np.testing.assert_array_equal(z[:], a, err_msg="Indexing disagrees with numpy")


def test_fancy_indexing_doesnt_mix_with_implicit_slicing(store: StorePath):
    z2 = zarr_array_from_numpy_array(store, np.zeros((5, 5, 5)))
    with pytest.raises(IndexError):
        z2[[1, 2, 3], [1, 2, 3]] = 2
    with pytest.raises(IndexError):
        np.testing.assert_array_equal(z2[[1, 2, 3], [1, 2, 3]], 0)
    with pytest.raises(IndexError):
        z2[..., [1, 2, 3]] = 2
    with pytest.raises(IndexError):
        np.testing.assert_array_equal(z2[..., [1, 2, 3]], 0)


@pytest.mark.parametrize(
    "value, dtype",
    [
        (42, "uint8"),
        pytest.param(
            (b"aaa", 1, 4.2), [("foo", "S3"), ("bar", "i4"), ("baz", "f8")], marks=pytest.mark.xfail
        ),
    ],
)
def test_set_basic_selection_0d(
    store: StorePath, value: Any, dtype: str | list[tuple[str, str]]
) -> None:
    arr_np = np.array(value, dtype=dtype)
    arr_np_zeros = np.zeros_like(arr_np, dtype=dtype)
    arr_z = zarr_array_from_numpy_array(store, arr_np_zeros)
    assert_array_equal(arr_np_zeros, arr_z)

    arr_z.set_basic_selection(Ellipsis, value)
    assert_array_equal(value, arr_z)
    arr_z[...] = 0
    assert_array_equal(arr_np_zeros, arr_z)
    arr_z[...] = value
    assert_array_equal(value, arr_z)

    # todo: uncomment the structured array tests when we can make them pass,
    # or delete them if we formally decide not to support structured dtypes.

    # arr_z.set_basic_selection(Ellipsis, v["foo"], fields="foo")
    # assert v["foo"] == arr_z["foo"]
    # assert arr_np_zeros["bar"] == arr_z["bar"]
    # assert arr_np_zeros["baz"] == arr_z["baz"]
    # arr_z["bar"] = v["bar"]
    # assert v["foo"] == arr_z["foo"]
    # assert v["bar"] == arr_z["bar"]
    # assert arr_np_zeros["baz"] == arr_z["baz"]
    # # multiple field assignment not supported
    # with pytest.raises(IndexError):
    #     arr_z.set_basic_selection(Ellipsis, v[["foo", "bar"]], fields=["foo", "bar"])
    # with pytest.raises(IndexError):
    #     arr_z[..., "foo", "bar"] = v[["foo", "bar"]]


def _test_get_orthogonal_selection(a, z, selection):
    expect = oindex(a, selection)
    actual = z.get_orthogonal_selection(selection)
    assert_array_equal(expect, actual)
    actual = z.oindex[selection]
    assert_array_equal(expect, actual)


# noinspection PyStatementEffect
def test_get_orthogonal_selection_1d_bool(store: StorePath):
    # setup
    a = np.arange(1050, dtype=int)
    z = zarr_array_from_numpy_array(store, a, chunk_shape=(100,))

    np.random.seed(42)
    # test with different degrees of sparseness
    for p in 0.5, 0.1, 0.01:
        ix = np.random.binomial(1, p, size=a.shape[0]).astype(bool)
        _test_get_orthogonal_selection(a, z, ix)

    # test errors
    with pytest.raises(IndexError):
        z.oindex[np.zeros(50, dtype=bool)]  # too short
    with pytest.raises(IndexError):
        z.oindex[np.zeros(2000, dtype=bool)]  # too long
    with pytest.raises(IndexError):
        z.oindex[[[True, False], [False, True]]]  # too many dimensions


# noinspection PyStatementEffect
def test_get_orthogonal_selection_1d_int(store: StorePath):
    # setup
    a = np.arange(1050, dtype=int)
    z = zarr_array_from_numpy_array(store, a, chunk_shape=(100,))

    np.random.seed(42)
    # test with different degrees of sparseness
    for p in 2, 0.5, 0.1, 0.01:
        # unordered
        ix = np.random.choice(a.shape[0], size=int(a.shape[0] * p), replace=True)
        _test_get_orthogonal_selection(a, z, ix)
        # increasing
        ix.sort()
        _test_get_orthogonal_selection(a, z, ix)
        # decreasing
        ix = ix[::-1]
        _test_get_orthogonal_selection(a, z, ix)

    selections = basic_selections_1d + [
        # test wraparound
        [0, 3, 10, -23, -12, -1],
        # explicit test not sorted
        [3, 105, 23, 127],
    ]
    for selection in selections:
        _test_get_orthogonal_selection(a, z, selection)

    bad_selections = basic_selections_1d_bad + [
        [a.shape[0] + 1],  # out of bounds
        [-(a.shape[0] + 1)],  # out of bounds
        [[2, 4], [6, 8]],  # too many dimensions
    ]
    for selection in bad_selections:
        with pytest.raises(IndexError):
            z.get_orthogonal_selection(selection)
        with pytest.raises(IndexError):
            z.oindex[selection]


def _test_get_orthogonal_selection_2d(a, z, ix0, ix1):
    selections = [
        # index both axes with array
        (ix0, ix1),
        # mixed indexing with array / slice
        (ix0, slice(1, 5)),
        (ix0, slice(1, 5, 2)),
        (slice(250, 350), ix1),
        (slice(250, 350, 10), ix1),
        # mixed indexing with array / int
        (ix0, 4),
        (42, ix1),
    ]
    for selection in selections:
        _test_get_orthogonal_selection(a, z, selection)


# noinspection PyStatementEffect
def test_get_orthogonal_selection_2d(store: StorePath):
    # setup
    a = np.arange(10000, dtype=int).reshape(1000, 10)
    z = zarr_array_from_numpy_array(store, a, chunk_shape=(300, 3))

    np.random.seed(42)
    # test with different degrees of sparseness
    for p in 0.5, 0.1, 0.01:
        # boolean arrays
        ix0 = np.random.binomial(1, p, size=a.shape[0]).astype(bool)
        ix1 = np.random.binomial(1, 0.5, size=a.shape[1]).astype(bool)
        _test_get_orthogonal_selection_2d(a, z, ix0, ix1)

        # mixed int array / bool array
        selections = (
            (ix0, np.nonzero(ix1)[0]),
            (np.nonzero(ix0)[0], ix1),
        )
        for selection in selections:
            _test_get_orthogonal_selection(a, z, selection)

        # integer arrays
        ix0 = np.random.choice(a.shape[0], size=int(a.shape[0] * p), replace=True)
        ix1 = np.random.choice(a.shape[1], size=int(a.shape[1] * 0.5), replace=True)
        _test_get_orthogonal_selection_2d(a, z, ix0, ix1)
        ix0.sort()
        ix1.sort()
        _test_get_orthogonal_selection_2d(a, z, ix0, ix1)
        ix0 = ix0[::-1]
        ix1 = ix1[::-1]
        _test_get_orthogonal_selection_2d(a, z, ix0, ix1)

    for selection in basic_selections_2d:
        _test_get_orthogonal_selection(a, z, selection)

    for selection in basic_selections_2d_bad:
        with pytest.raises(IndexError):
            z.get_orthogonal_selection(selection)
        with pytest.raises(IndexError):
            z.oindex[selection]


def _test_get_orthogonal_selection_3d(a, z, ix0, ix1, ix2):
    selections = [
        # single value
        (84, 42, 4),
        (-1, -1, -1),
        # index all axes with array
        (ix0, ix1, ix2),
        # mixed indexing with single array / slices
        (ix0, slice(15, 25), slice(1, 5)),
        (slice(50, 70), ix1, slice(1, 5)),
        (slice(50, 70), slice(15, 25), ix2),
        (ix0, slice(15, 25, 5), slice(1, 5, 2)),
        (slice(50, 70, 3), ix1, slice(1, 5, 2)),
        (slice(50, 70, 3), slice(15, 25, 5), ix2),
        # mixed indexing with single array / ints
        (ix0, 42, 4),
        (84, ix1, 4),
        (84, 42, ix2),
        # mixed indexing with single array / slice / int
        (ix0, slice(15, 25), 4),
        (42, ix1, slice(1, 5)),
        (slice(50, 70), 42, ix2),
        # mixed indexing with two array / slice
        (ix0, ix1, slice(1, 5)),
        (slice(50, 70), ix1, ix2),
        (ix0, slice(15, 25), ix2),
        # mixed indexing with two array / integer
        (ix0, ix1, 4),
        (42, ix1, ix2),
        (ix0, 42, ix2),
    ]
    for selection in selections:
        _test_get_orthogonal_selection(a, z, selection)


def test_get_orthogonal_selection_3d(store: StorePath):
    # setup
    a = np.arange(100000, dtype=int).reshape(200, 50, 10)
    z = zarr_array_from_numpy_array(store, a, chunk_shape=(60, 20, 3))

    np.random.seed(42)
    # test with different degrees of sparseness
    for p in 0.5, 0.1, 0.01:
        # boolean arrays
        ix0 = np.random.binomial(1, p, size=a.shape[0]).astype(bool)
        ix1 = np.random.binomial(1, 0.5, size=a.shape[1]).astype(bool)
        ix2 = np.random.binomial(1, 0.5, size=a.shape[2]).astype(bool)
        _test_get_orthogonal_selection_3d(a, z, ix0, ix1, ix2)

        # integer arrays
        ix0 = np.random.choice(a.shape[0], size=int(a.shape[0] * p), replace=True)
        ix1 = np.random.choice(a.shape[1], size=int(a.shape[1] * 0.5), replace=True)
        ix2 = np.random.choice(a.shape[2], size=int(a.shape[2] * 0.5), replace=True)
        _test_get_orthogonal_selection_3d(a, z, ix0, ix1, ix2)
        ix0.sort()
        ix1.sort()
        ix2.sort()
        _test_get_orthogonal_selection_3d(a, z, ix0, ix1, ix2)
        ix0 = ix0[::-1]
        ix1 = ix1[::-1]
        ix2 = ix2[::-1]
        _test_get_orthogonal_selection_3d(a, z, ix0, ix1, ix2)


def test_orthogonal_indexing_edge_cases(store: StorePath):
    a = np.arange(6).reshape(1, 2, 3)
    z = zarr_array_from_numpy_array(store, a, chunk_shape=(1, 2, 3))

    expect = oindex(a, (0, slice(None), [0, 1, 2]))
    actual = z.oindex[0, :, [0, 1, 2]]
    assert_array_equal(expect, actual)

    expect = oindex(a, (0, slice(None), [True, True, True]))
    actual = z.oindex[0, :, [True, True, True]]
    assert_array_equal(expect, actual)


def _test_set_orthogonal_selection(v, a, z, selection):
    for value in 42, oindex(v, selection), oindex(v, selection).tolist():
        if isinstance(value, list) and value == []:
            # skip these cases as cannot preserve all dimensions
            continue
        # setup expectation
        a[:] = 0
        oindex_set(a, selection, value)
        # long-form API
        z[:] = 0
        z.set_orthogonal_selection(selection, value)
        assert_array_equal(a, z[:])
        # short-form API
        z[:] = 0
        z.oindex[selection] = value
        assert_array_equal(a, z[:])


def test_set_orthogonal_selection_1d(store: StorePath):
    # setup
    v = np.arange(1050, dtype=int)
    a = np.empty(v.shape, dtype=int)
    z = zarr_array_from_numpy_array(store, a, chunk_shape=(100,))

    # test with different degrees of sparseness
    np.random.seed(42)
    for p in 0.5, 0.1, 0.01:
        # boolean arrays
        ix = np.random.binomial(1, p, size=a.shape[0]).astype(bool)
        _test_set_orthogonal_selection(v, a, z, ix)

        # integer arrays
        ix = np.random.choice(a.shape[0], size=int(a.shape[0] * p), replace=True)
        _test_set_orthogonal_selection(v, a, z, ix)
        ix.sort()
        _test_set_orthogonal_selection(v, a, z, ix)
        ix = ix[::-1]
        _test_set_orthogonal_selection(v, a, z, ix)

    # basic selections
    for selection in basic_selections_1d:
        _test_set_orthogonal_selection(v, a, z, selection)


def _test_set_orthogonal_selection_2d(v, a, z, ix0, ix1):
    selections = [
        # index both axes with array
        (ix0, ix1),
        # mixed indexing with array / slice or int
        (ix0, slice(1, 5)),
        (slice(250, 350), ix1),
        (ix0, 4),
        (42, ix1),
    ]
    for selection in selections:
        _test_set_orthogonal_selection(v, a, z, selection)


def test_set_orthogonal_selection_2d(store: StorePath):
    # setup
    v = np.arange(10000, dtype=int).reshape(1000, 10)
    a = np.empty_like(v)
    z = zarr_array_from_numpy_array(store, a, chunk_shape=(300, 3))

    np.random.seed(42)
    # test with different degrees of sparseness
    for p in 0.5, 0.1, 0.01:
        # boolean arrays
        ix0 = np.random.binomial(1, p, size=a.shape[0]).astype(bool)
        ix1 = np.random.binomial(1, 0.5, size=a.shape[1]).astype(bool)
        _test_set_orthogonal_selection_2d(v, a, z, ix0, ix1)

        # integer arrays
        ix0 = np.random.choice(a.shape[0], size=int(a.shape[0] * p), replace=True)
        ix1 = np.random.choice(a.shape[1], size=int(a.shape[1] * 0.5), replace=True)
        _test_set_orthogonal_selection_2d(v, a, z, ix0, ix1)
        ix0.sort()
        ix1.sort()
        _test_set_orthogonal_selection_2d(v, a, z, ix0, ix1)
        ix0 = ix0[::-1]
        ix1 = ix1[::-1]
        _test_set_orthogonal_selection_2d(v, a, z, ix0, ix1)

    for selection in basic_selections_2d:
        _test_set_orthogonal_selection(v, a, z, selection)


def _test_set_orthogonal_selection_3d(v, a, z, ix0, ix1, ix2):
    selections = (
        # single value
        (84, 42, 4),
        (-1, -1, -1),
        # index all axes with bool array
        (ix0, ix1, ix2),
        # mixed indexing with single bool array / slice or int
        (ix0, slice(15, 25), slice(1, 5)),
        (slice(50, 70), ix1, slice(1, 5)),
        (slice(50, 70), slice(15, 25), ix2),
        (ix0, 42, 4),
        (84, ix1, 4),
        (84, 42, ix2),
        (ix0, slice(15, 25), 4),
        (slice(50, 70), ix1, 4),
        (slice(50, 70), 42, ix2),
        # indexing with two arrays / slice
        (ix0, ix1, slice(1, 5)),
        # indexing with two arrays / integer
        (ix0, ix1, 4),
    )
    for selection in selections:
        _test_set_orthogonal_selection(v, a, z, selection)


def test_set_orthogonal_selection_3d(store: StorePath):
    # setup
    v = np.arange(100000, dtype=int).reshape(200, 50, 10)
    a = np.empty_like(v)
    z = zarr_array_from_numpy_array(store, a, chunk_shape=(60, 20, 3))

    np.random.seed(42)
    # test with different degrees of sparseness
    for p in 0.5, 0.1, 0.01:
        # boolean arrays
        ix0 = np.random.binomial(1, p, size=a.shape[0]).astype(bool)
        ix1 = np.random.binomial(1, 0.5, size=a.shape[1]).astype(bool)
        ix2 = np.random.binomial(1, 0.5, size=a.shape[2]).astype(bool)
        _test_set_orthogonal_selection_3d(v, a, z, ix0, ix1, ix2)

        # integer arrays
        ix0 = np.random.choice(a.shape[0], size=int(a.shape[0] * p), replace=True)
        ix1 = np.random.choice(a.shape[1], size=int(a.shape[1] * 0.5), replace=True)
        ix2 = np.random.choice(a.shape[2], size=int(a.shape[2] * 0.5), replace=True)
        _test_set_orthogonal_selection_3d(v, a, z, ix0, ix1, ix2)

        # sorted increasing
        ix0.sort()
        ix1.sort()
        ix2.sort()
        _test_set_orthogonal_selection_3d(v, a, z, ix0, ix1, ix2)

        # sorted decreasing
        ix0 = ix0[::-1]
        ix1 = ix1[::-1]
        ix2 = ix2[::-1]
        _test_set_orthogonal_selection_3d(v, a, z, ix0, ix1, ix2)


def test_orthogonal_indexing_fallback_on_get_setitem(store: StorePath):
    z = zarr_array_from_numpy_array(store, np.zeros((20, 20)))
    z[[1, 2, 3], [1, 2, 3]] = 1
    np.testing.assert_array_equal(
        z[:4, :4],
        [
            [0, 0, 0, 0],
            [0, 1, 0, 0],
            [0, 0, 1, 0],
            [0, 0, 0, 1],
        ],
    )
    np.testing.assert_array_equal(z[[1, 2, 3], [1, 2, 3]], 1)
    # test broadcasting
    np.testing.assert_array_equal(z[1, [1, 2, 3]], [1, 0, 0])
    # test 1D fancy indexing
    z2 = zarr_array_from_numpy_array(store, np.zeros(5))
    z2[[1, 2, 3]] = 1
    np.testing.assert_array_equal(z2[:], [0, 1, 1, 1, 0])


def _test_get_coordinate_selection(a, z, selection):
    expect = a[selection]
    actual = z.get_coordinate_selection(selection)
    assert_array_equal(expect, actual)
    actual = z.vindex[selection]
    assert_array_equal(expect, actual)


coordinate_selections_1d_bad = [
    # slice not supported
    slice(5, 15),
    slice(None),
    Ellipsis,
    # bad stuff
    2.3,
    "foo",
    b"xxx",
    None,
    (0, 0),
    (slice(None), slice(None)),
]


# noinspection PyStatementEffect
def test_get_coordinate_selection_1d(store: StorePath):
    # setup
    a = np.arange(1050, dtype=int)
    z = zarr_array_from_numpy_array(store, a, chunk_shape=(100,))

    np.random.seed(42)
    # test with different degrees of sparseness
    for p in 2, 0.5, 0.1, 0.01:
        n = int(a.size * p)
        ix = np.random.choice(a.shape[0], size=n, replace=True)
        _test_get_coordinate_selection(a, z, ix)
        ix.sort()
        _test_get_coordinate_selection(a, z, ix)
        ix = ix[::-1]
        _test_get_coordinate_selection(a, z, ix)

    selections = [
        # test single item
        42,
        -1,
        # test wraparound
        [0, 3, 10, -23, -12, -1],
        # test out of order
        [3, 105, 23, 127],  # not monotonically increasing
        # test multi-dimensional selection
        np.array([[2, 4], [6, 8]]),
    ]
    for selection in selections:
        _test_get_coordinate_selection(a, z, selection)

    # test errors
    bad_selections = coordinate_selections_1d_bad + [
        [a.shape[0] + 1],  # out of bounds
        [-(a.shape[0] + 1)],  # out of bounds
    ]
    for selection in bad_selections:
        with pytest.raises(IndexError):
            z.get_coordinate_selection(selection)
        with pytest.raises(IndexError):
            z.vindex[selection]


def test_get_coordinate_selection_2d(store: StorePath):
    # setup
    a = np.arange(10000, dtype=int).reshape(1000, 10)
    z = zarr_array_from_numpy_array(store, a, chunk_shape=(300, 3))

    np.random.seed(42)
    # test with different degrees of sparseness
    for p in 2, 0.5, 0.1, 0.01:
        n = int(a.size * p)
        ix0 = np.random.choice(a.shape[0], size=n, replace=True)
        ix1 = np.random.choice(a.shape[1], size=n, replace=True)
        selections = [
            # single value
            (42, 4),
            (-1, -1),
            # index both axes with array
            (ix0, ix1),
            # mixed indexing with array / int
            (ix0, 4),
            (42, ix1),
            (42, 4),
        ]
        for selection in selections:
            _test_get_coordinate_selection(a, z, selection)

    # not monotonically increasing (first dim)
    ix0 = [3, 3, 4, 2, 5]
    ix1 = [1, 3, 5, 7, 9]
    _test_get_coordinate_selection(a, z, (ix0, ix1))

    # not monotonically increasing (second dim)
    ix0 = [1, 1, 2, 2, 5]
    ix1 = [1, 3, 2, 1, 0]
    _test_get_coordinate_selection(a, z, (ix0, ix1))

    # multi-dimensional selection
    ix0 = np.array([[1, 1, 2], [2, 2, 5]])
    ix1 = np.array([[1, 3, 2], [1, 0, 0]])
    _test_get_coordinate_selection(a, z, (ix0, ix1))

    with pytest.raises(IndexError):
        selection = slice(5, 15), [1, 2, 3]
        z.get_coordinate_selection(selection)
    with pytest.raises(IndexError):
        selection = [1, 2, 3], slice(5, 15)
        z.get_coordinate_selection(selection)
    with pytest.raises(IndexError):
        selection = Ellipsis, [1, 2, 3]
        z.get_coordinate_selection(selection)
    with pytest.raises(IndexError):
        selection = Ellipsis
        z.get_coordinate_selection(selection)


def _test_set_coordinate_selection(v, a, z, selection):
    for value in 42, v[selection], v[selection].tolist():
        # setup expectation
        a[:] = 0
        a[selection] = value
        # test long-form API
        z[:] = 0
        z.set_coordinate_selection(selection, value)
        assert_array_equal(a, z[:])
        # test short-form API
        z[:] = 0
        z.vindex[selection] = value
        assert_array_equal(a, z[:])


def test_set_coordinate_selection_1d(store: StorePath):
    # setup
    v = np.arange(1050, dtype=int)
    a = np.empty(v.shape, dtype=v.dtype)
    z = zarr_array_from_numpy_array(store, a, chunk_shape=(100,))

    np.random.seed(42)
    # test with different degrees of sparseness
    for p in 2, 0.5, 0.1, 0.01:
        n = int(a.size * p)
        ix = np.random.choice(a.shape[0], size=n, replace=True)
        _test_set_coordinate_selection(v, a, z, ix)

    # multi-dimensional selection
    ix = np.array([[2, 4], [6, 8]])
    _test_set_coordinate_selection(v, a, z, ix)

    for selection in coordinate_selections_1d_bad:
        with pytest.raises(IndexError):
            z.set_coordinate_selection(selection, 42)
        with pytest.raises(IndexError):
            z.vindex[selection] = 42


def test_set_coordinate_selection_2d(store: StorePath):
    # setup
    v = np.arange(10000, dtype=int).reshape(1000, 10)
    a = np.empty_like(v)
    z = zarr_array_from_numpy_array(store, a, chunk_shape=(300, 3))

    np.random.seed(42)
    # test with different degrees of sparseness
    for p in 2, 0.5, 0.1, 0.01:
        n = int(a.size * p)
        ix0 = np.random.choice(a.shape[0], size=n, replace=True)
        ix1 = np.random.choice(a.shape[1], size=n, replace=True)

        selections = (
            (42, 4),
            (-1, -1),
            # index both axes with array
            (ix0, ix1),
            # mixed indexing with array / int
            (ix0, 4),
            (42, ix1),
        )
        for selection in selections:
            _test_set_coordinate_selection(v, a, z, selection)

    # multi-dimensional selection
    ix0 = np.array([[1, 2, 3], [4, 5, 6]])
    ix1 = np.array([[1, 3, 2], [2, 0, 5]])
    _test_set_coordinate_selection(v, a, z, (ix0, ix1))


def _test_get_block_selection(a, z, selection, expected_idx):
    expect = a[expected_idx]
    actual = z.get_block_selection(selection)
    assert_array_equal(expect, actual)
    actual = z.blocks[selection]
    assert_array_equal(expect, actual)


block_selections_1d = [
    # test single item
    0,
    5,
    # test wraparound
    -1,
    -4,
    # test slice
    slice(5),
    slice(None, 3),
    slice(5, 6),
    slice(-3, -1),
    slice(None),  # Full slice
]

block_selections_1d_array_projection = [
    # test single item
    slice(100),
    slice(500, 600),
    # test wraparound
    slice(1000, None),
    slice(700, 800),
    # test slice
    slice(500),
    slice(None, 300),
    slice(500, 600),
    slice(800, 1000),
    slice(None),
]

block_selections_1d_bad = [
    # slice not supported
    slice(3, 8, 2),
    # bad stuff
    2.3,
    # "foo", # TODO
    b"xxx",
    None,
    (0, 0),
    (slice(None), slice(None)),
    [0, 5, 3],
]


def test_get_block_selection_1d(store: StorePath):
    # setup
    a = np.arange(1050, dtype=int)
    z = zarr_array_from_numpy_array(store, a, chunk_shape=(100,))

    for selection, expected_idx in zip(
        block_selections_1d, block_selections_1d_array_projection, strict=True
    ):
        _test_get_block_selection(a, z, selection, expected_idx)

    bad_selections = block_selections_1d_bad + [
        z.metadata.chunk_grid.get_nchunks(z.shape) + 1,  # out of bounds
        -(z.metadata.chunk_grid.get_nchunks(z.shape) + 1),  # out of bounds
    ]

    for selection in bad_selections:
        with pytest.raises(IndexError):
            z.get_block_selection(selection)
        with pytest.raises(IndexError):
            z.blocks[selection]


block_selections_2d = [
    # test single item
    (0, 0),
    (1, 2),
    # test wraparound
    (-1, -1),
    (-3, -2),
    # test slice
    (slice(1), slice(2)),
    (slice(None, 2), slice(-2, -1)),
    (slice(2, 3), slice(-2, None)),
    (slice(-3, -1), slice(-3, -2)),
    (slice(None), slice(None)),  # Full slice
]

block_selections_2d_array_projection = [
    # test single item
    (slice(300), slice(3)),
    (slice(300, 600), slice(6, 9)),
    # test wraparound
    (slice(900, None), slice(9, None)),
    (slice(300, 600), slice(6, 9)),
    # test slice
    (slice(300), slice(6)),
    (slice(None, 600), slice(6, 9)),
    (slice(600, 900), slice(6, None)),
    (slice(300, 900), slice(3, 6)),
    (slice(None), slice(None)),  # Full slice
]


def test_get_block_selection_2d(store: StorePath):
    # setup
    a = np.arange(10000, dtype=int).reshape(1000, 10)
    z = zarr_array_from_numpy_array(store, a, chunk_shape=(300, 3))

    for selection, expected_idx in zip(
        block_selections_2d, block_selections_2d_array_projection, strict=True
    ):
        _test_get_block_selection(a, z, selection, expected_idx)

    with pytest.raises(IndexError):
        selection = slice(5, 15), [1, 2, 3]
        z.get_block_selection(selection)
    with pytest.raises(IndexError):
        selection = Ellipsis, [1, 2, 3]
        z.get_block_selection(selection)
    with pytest.raises(IndexError):  # out of bounds
        selection = slice(15, 20), slice(None)
        z.get_block_selection(selection)


def _test_set_block_selection(v: np.ndarray, a: np.ndarray, z: zarr.Array, selection, expected_idx):
    for value in 42, v[expected_idx], v[expected_idx].tolist():
        # setup expectation
        a[:] = 0
        a[expected_idx] = value
        # test long-form API
        z[:] = 0
        z.set_block_selection(selection, value)
        assert_array_equal(a, z[:])
        # test short-form API
        z[:] = 0
        z.blocks[selection] = value
        assert_array_equal(a, z[:])


def test_set_block_selection_1d(store: StorePath):
    # setup
    v = np.arange(1050, dtype=int)
    a = np.empty(v.shape, dtype=v.dtype)
    z = zarr_array_from_numpy_array(store, a, chunk_shape=(100,))

    for selection, expected_idx in zip(
        block_selections_1d, block_selections_1d_array_projection, strict=True
    ):
        _test_set_block_selection(v, a, z, selection, expected_idx)

    for selection in block_selections_1d_bad:
        with pytest.raises(IndexError):
            z.set_block_selection(selection, 42)
        with pytest.raises(IndexError):
            z.blocks[selection] = 42


def test_set_block_selection_2d(store: StorePath):
    # setup
    v = np.arange(10000, dtype=int).reshape(1000, 10)
    a = np.empty(v.shape, dtype=v.dtype)
    z = zarr_array_from_numpy_array(store, a, chunk_shape=(300, 3))

    for selection, expected_idx in zip(
        block_selections_2d, block_selections_2d_array_projection, strict=True
    ):
        _test_set_block_selection(v, a, z, selection, expected_idx)

    with pytest.raises(IndexError):
        selection = slice(5, 15), [1, 2, 3]
        z.set_block_selection(selection, 42)
    with pytest.raises(IndexError):
        selection = Ellipsis, [1, 2, 3]
        z.set_block_selection(selection, 42)
    with pytest.raises(IndexError):  # out of bounds
        selection = slice(15, 20), slice(None)
        z.set_block_selection(selection, 42)


def _test_get_mask_selection(a, z, selection):
    expect = a[selection]
    actual = z.get_mask_selection(selection)
    assert_array_equal(expect, actual)
    actual = z.vindex[selection]
    assert_array_equal(expect, actual)


mask_selections_1d_bad = [
    # slice not supported
    slice(5, 15),
    slice(None),
    Ellipsis,
    # bad stuff
    2.3,
    "foo",
    b"xxx",
    None,
    (0, 0),
    (slice(None), slice(None)),
]


# noinspection PyStatementEffect
def test_get_mask_selection_1d(store: StorePath):
    # setup
    a = np.arange(1050, dtype=int)
    z = zarr_array_from_numpy_array(store, a, chunk_shape=(100,))

    np.random.seed(42)
    # test with different degrees of sparseness
    for p in 0.5, 0.1, 0.01:
        ix = np.random.binomial(1, p, size=a.shape[0]).astype(bool)
        _test_get_mask_selection(a, z, ix)

    # test errors
    bad_selections = mask_selections_1d_bad + [
        np.zeros(50, dtype=bool),  # too short
        np.zeros(2000, dtype=bool),  # too long
        [[True, False], [False, True]],  # too many dimensions
    ]
    for selection in bad_selections:
        with pytest.raises(IndexError):
            z.get_mask_selection(selection)
        with pytest.raises(IndexError):
            z.vindex[selection]


# noinspection PyStatementEffect
def test_get_mask_selection_2d(store: StorePath):
    # setup
    a = np.arange(10000, dtype=int).reshape(1000, 10)
    z = zarr_array_from_numpy_array(store, a, chunk_shape=(300, 3))

    np.random.seed(42)
    # test with different degrees of sparseness
    for p in 0.5, 0.1, 0.01:
        ix = np.random.binomial(1, p, size=a.size).astype(bool).reshape(a.shape)
        _test_get_mask_selection(a, z, ix)

    # test errors
    with pytest.raises(IndexError):
        z.vindex[np.zeros((1000, 5), dtype=bool)]  # too short
    with pytest.raises(IndexError):
        z.vindex[np.zeros((2000, 10), dtype=bool)]  # too long
    with pytest.raises(IndexError):
        z.vindex[[True, False]]  # wrong no. dimensions


def _test_set_mask_selection(v, a, z, selection):
    a[:] = 0
    z[:] = 0
    a[selection] = v[selection]
    z.set_mask_selection(selection, v[selection])
    assert_array_equal(a, z[:])
    z[:] = 0
    z.vindex[selection] = v[selection]
    assert_array_equal(a, z[:])


def test_set_mask_selection_1d(store: StorePath):
    # setup
    v = np.arange(1050, dtype=int)
    a = np.empty_like(v)
    z = zarr_array_from_numpy_array(store, a, chunk_shape=(100,))

    np.random.seed(42)
    # test with different degrees of sparseness
    for p in 0.5, 0.1, 0.01:
        ix = np.random.binomial(1, p, size=a.shape[0]).astype(bool)
        _test_set_mask_selection(v, a, z, ix)

    for selection in mask_selections_1d_bad:
        with pytest.raises(IndexError):
            z.set_mask_selection(selection, 42)
        with pytest.raises(IndexError):
            z.vindex[selection] = 42


def test_set_mask_selection_2d(store: StorePath):
    # setup
    v = np.arange(10000, dtype=int).reshape(1000, 10)
    a = np.empty_like(v)
    z = zarr_array_from_numpy_array(store, a, chunk_shape=(300, 3))

    np.random.seed(42)
    # test with different degrees of sparseness
    for p in 0.5, 0.1, 0.01:
        ix = np.random.binomial(1, p, size=a.size).astype(bool).reshape(a.shape)
        _test_set_mask_selection(v, a, z, ix)


def test_get_selection_out(store: StorePath):
    # basic selections
    a = np.arange(1050)
    z = zarr_array_from_numpy_array(store, a, chunk_shape=(100,))

    selections = [
        slice(50, 150),
        slice(0, 1050),
        slice(1, 2),
    ]
    for selection in selections:
        expect = a[selection]
        out = get_ndbuffer_class().from_numpy_array(np.empty(expect.shape))
        z.get_basic_selection(selection, out=out)
        assert_array_equal(expect, out.as_numpy_array()[:])

    with pytest.raises(TypeError):
        z.get_basic_selection(Ellipsis, out=[])

    # orthogonal selections
    a = np.arange(10000, dtype=int).reshape(1000, 10)
    z = zarr_array_from_numpy_array(store, a, chunk_shape=(300, 3))
    np.random.seed(42)
    # test with different degrees of sparseness
    for p in 0.5, 0.1, 0.01:
        ix0 = np.random.binomial(1, p, size=a.shape[0]).astype(bool)
        ix1 = np.random.binomial(1, 0.5, size=a.shape[1]).astype(bool)
        selections = [
            # index both axes with array
            (ix0, ix1),
            # mixed indexing with array / slice
            (ix0, slice(1, 5)),
            (slice(250, 350), ix1),
            # mixed indexing with array / int
            (ix0, 4),
            (42, ix1),
            # mixed int array / bool array
            (ix0, np.nonzero(ix1)[0]),
            (np.nonzero(ix0)[0], ix1),
        ]
        for selection in selections:
            expect = oindex(a, selection)
            out = get_ndbuffer_class().from_numpy_array(np.zeros(expect.shape, dtype=expect.dtype))
            z.get_orthogonal_selection(selection, out=out)
            assert_array_equal(expect, out.as_numpy_array()[:])

    # coordinate selections
    a = np.arange(10000, dtype=int).reshape(1000, 10)
    z = zarr_array_from_numpy_array(store, a, chunk_shape=(300, 3))
    np.random.seed(42)
    # test with different degrees of sparseness
    for p in 0.5, 0.1, 0.01:
        n = int(a.size * p)
        ix0 = np.random.choice(a.shape[0], size=n, replace=True)
        ix1 = np.random.choice(a.shape[1], size=n, replace=True)
        selections = [
            # index both axes with array
            (ix0, ix1),
            # mixed indexing with array / int
            (ix0, 4),
            (42, ix1),
        ]
        for selection in selections:
            expect = a[selection]
            out = get_ndbuffer_class().from_numpy_array(np.zeros(expect.shape, dtype=expect.dtype))
            z.get_coordinate_selection(selection, out=out)
            assert_array_equal(expect, out.as_numpy_array()[:])


@pytest.mark.xfail(reason="fields are not supported in v3")
def test_get_selections_with_fields(store: StorePath):
    a = [("aaa", 1, 4.2), ("bbb", 2, 8.4), ("ccc", 3, 12.6)]
    a = np.array(a, dtype=[("foo", "S3"), ("bar", "i4"), ("baz", "f8")])
    z = zarr_array_from_numpy_array(store, a, chunk_shape=(2,))

    fields_fixture = [
        "foo",
        ["foo"],
        ["foo", "bar"],
        ["foo", "baz"],
        ["bar", "baz"],
        ["foo", "bar", "baz"],
        ["bar", "foo"],
        ["baz", "bar", "foo"],
    ]

    for fields in fields_fixture:
        # total selection
        expect = a[fields]
        actual = z.get_basic_selection(Ellipsis, fields=fields)
        assert_array_equal(expect, actual)
        # alternative API
        if isinstance(fields, str):
            actual = z[fields]
            assert_array_equal(expect, actual)
        elif len(fields) == 2:
            actual = z[fields[0], fields[1]]
            assert_array_equal(expect, actual)
        if isinstance(fields, str):
            actual = z[..., fields]
            assert_array_equal(expect, actual)
        elif len(fields) == 2:
            actual = z[..., fields[0], fields[1]]
            assert_array_equal(expect, actual)

        # basic selection with slice
        expect = a[fields][0:2]
        actual = z.get_basic_selection(slice(0, 2), fields=fields)
        assert_array_equal(expect, actual)
        # alternative API
        if isinstance(fields, str):
            actual = z[0:2, fields]
            assert_array_equal(expect, actual)
        elif len(fields) == 2:
            actual = z[0:2, fields[0], fields[1]]
            assert_array_equal(expect, actual)

        # basic selection with single item
        expect = a[fields][1]
        actual = z.get_basic_selection(1, fields=fields)
        assert_array_equal(expect, actual)
        # alternative API
        if isinstance(fields, str):
            actual = z[1, fields]
            assert_array_equal(expect, actual)
        elif len(fields) == 2:
            actual = z[1, fields[0], fields[1]]
            assert_array_equal(expect, actual)

        # orthogonal selection
        ix = [0, 2]
        expect = a[fields][ix]
        actual = z.get_orthogonal_selection(ix, fields=fields)
        assert_array_equal(expect, actual)
        # alternative API
        if isinstance(fields, str):
            actual = z.oindex[ix, fields]
            assert_array_equal(expect, actual)
        elif len(fields) == 2:
            actual = z.oindex[ix, fields[0], fields[1]]
            assert_array_equal(expect, actual)

        # coordinate selection
        ix = [0, 2]
        expect = a[fields][ix]
        actual = z.get_coordinate_selection(ix, fields=fields)
        assert_array_equal(expect, actual)
        # alternative API
        if isinstance(fields, str):
            actual = z.vindex[ix, fields]
            assert_array_equal(expect, actual)
        elif len(fields) == 2:
            actual = z.vindex[ix, fields[0], fields[1]]
            assert_array_equal(expect, actual)

        # mask selection
        ix = [True, False, True]
        expect = a[fields][ix]
        actual = z.get_mask_selection(ix, fields=fields)
        assert_array_equal(expect, actual)
        # alternative API
        if isinstance(fields, str):
            actual = z.vindex[ix, fields]
            assert_array_equal(expect, actual)
        elif len(fields) == 2:
            actual = z.vindex[ix, fields[0], fields[1]]
            assert_array_equal(expect, actual)

    # missing/bad fields
    with pytest.raises(IndexError):
        z.get_basic_selection(Ellipsis, fields=["notafield"])
    with pytest.raises(IndexError):
        z.get_basic_selection(Ellipsis, fields=slice(None))


@pytest.mark.xfail(reason="fields are not supported in v3")
def test_set_selections_with_fields(store: StorePath):
    v = [("aaa", 1, 4.2), ("bbb", 2, 8.4), ("ccc", 3, 12.6)]
    v = np.array(v, dtype=[("foo", "S3"), ("bar", "i4"), ("baz", "f8")])
    a = np.empty_like(v)
    z = zarr_array_from_numpy_array(store, v, chunk_shape=(2,))

    fields_fixture = [
        "foo",
        [],
        ["foo"],
        ["foo", "bar"],
        ["foo", "baz"],
        ["bar", "baz"],
        ["foo", "bar", "baz"],
        ["bar", "foo"],
        ["baz", "bar", "foo"],
    ]

    for fields in fields_fixture:
        # currently multi-field assignment is not supported in numpy, so we won't support
        # it either
        if isinstance(fields, list) and len(fields) > 1:
            with pytest.raises(IndexError):
                z.set_basic_selection(Ellipsis, v, fields=fields)
            with pytest.raises(IndexError):
                z.set_orthogonal_selection([0, 2], v, fields=fields)
            with pytest.raises(IndexError):
                z.set_coordinate_selection([0, 2], v, fields=fields)
            with pytest.raises(IndexError):
                z.set_mask_selection([True, False, True], v, fields=fields)

        else:
            if isinstance(fields, list) and len(fields) == 1:
                # work around numpy does not support multi-field assignment even if there
                # is only one field
                key = fields[0]
            elif isinstance(fields, list) and len(fields) == 0:
                # work around numpy ambiguity about what is a field selection
                key = Ellipsis
            else:
                key = fields

            # setup expectation
            a[:] = ("", 0, 0)
            z[:] = ("", 0, 0)
            assert_array_equal(a, z[:])
            a[key] = v[key]
            # total selection
            z.set_basic_selection(Ellipsis, v[key], fields=fields)
            assert_array_equal(a, z[:])

            # basic selection with slice
            a[:] = ("", 0, 0)
            z[:] = ("", 0, 0)
            a[key][0:2] = v[key][0:2]
            z.set_basic_selection(slice(0, 2), v[key][0:2], fields=fields)
            assert_array_equal(a, z[:])

            # orthogonal selection
            a[:] = ("", 0, 0)
            z[:] = ("", 0, 0)
            ix = [0, 2]
            a[key][ix] = v[key][ix]
            z.set_orthogonal_selection(ix, v[key][ix], fields=fields)
            assert_array_equal(a, z[:])

            # coordinate selection
            a[:] = ("", 0, 0)
            z[:] = ("", 0, 0)
            ix = [0, 2]
            a[key][ix] = v[key][ix]
            z.set_coordinate_selection(ix, v[key][ix], fields=fields)
            assert_array_equal(a, z[:])

            # mask selection
            a[:] = ("", 0, 0)
            z[:] = ("", 0, 0)
            ix = [True, False, True]
            a[key][ix] = v[key][ix]
            z.set_mask_selection(ix, v[key][ix], fields=fields)
            assert_array_equal(a, z[:])


def test_slice_selection_uints():
    arr = np.arange(24).reshape((4, 6))
    idx = np.uint64(3)
    slice_sel = make_slice_selection((idx,))
    assert arr[tuple(slice_sel)].shape == (1, 6)


def test_numpy_int_indexing(store: StorePath):
    a = np.arange(1050)
    z = zarr_array_from_numpy_array(store, a, chunk_shape=(100,))
    assert a[42] == z[42]
    assert a[np.int64(42)] == z[np.int64(42)]


@pytest.mark.parametrize(
    "shape, chunks, ops",
    [
        # 1D test cases
        ((1070,), (50,), [("__getitem__", (slice(200, 400),))]),
        ((1070,), (50,), [("__getitem__", (slice(200, 400, 100),))]),
        (
            (1070,),
            (50,),
            [
                ("__getitem__", (slice(200, 400),)),
                ("__setitem__", (slice(200, 400, 100),)),
            ],
        ),
        # 2D test cases
        (
            (40, 50),
            (5, 8),
            [
                ("__getitem__", (slice(6, 37, 13), (slice(4, 10)))),
                ("__setitem__", (slice(None), (slice(None)))),
            ],
        ),
    ],
)
def test_accessed_chunks(shape, chunks, ops):
    # Test that only the required chunks are accessed during basic selection operations
    # shape: array shape
    # chunks: chunk size
    # ops: list of tuples with (optype, tuple of slices)
    # optype = "__getitem__" or "__setitem__", tuple length must match number of dims
    import itertools

    # Use a counting dict as the backing store so we can track the items access
    store = CountingDict()
    z = zarr_array_from_numpy_array(StorePath(store), np.zeros(shape), chunk_shape=chunks)

    for ii, (optype, slices) in enumerate(ops):
        # Resolve the slices into the accessed chunks for each dimension
        chunks_per_dim = []
        for N, C, sl in zip(shape, chunks, slices, strict=True):
            chunk_ind = np.arange(N, dtype=int)[sl] // C
            chunks_per_dim.append(np.unique(chunk_ind))

        # Combine and generate the cartesian product to determine the chunks keys that
        # will be accessed
        chunks_accessed = []
        for comb in itertools.product(*chunks_per_dim):
            chunks_accessed.append(".".join([str(ci) for ci in comb]))

        counts_before = store.counter.copy()

        # Perform the operation
        if optype == "__getitem__":
            z[slices]
        else:
            z[slices] = ii

        # Get the change in counts
        delta_counts = store.counter - counts_before

        # Check that the access counts for the operation have increased by one for all
        # the chunks we expect to be included
        for ci in chunks_accessed:
            assert delta_counts.pop((optype, ci)) == 1

            # If the chunk was partially written to it will also have been read once. We
            # don't determine if the chunk was actually partial here, just that the
            # counts are consistent that this might have happened
            if optype == "__setitem__":
                assert ("__getitem__", ci) not in delta_counts or delta_counts.pop(
                    ("__getitem__", ci)
                ) == 1
        # Check that no other chunks were accessed
        assert len(delta_counts) == 0<|MERGE_RESOLUTION|>--- conflicted
+++ resolved
@@ -132,33 +132,6 @@
     assert value == arr_z.get_basic_selection(())
     assert value == arr_z[()]
 
-<<<<<<< HEAD
-    # test out param
-    b = get_ndbuffer_class().from_numpy_array(np.zeros_like(a))
-    z.get_basic_selection(Ellipsis, out=b)
-    assert_array_equal(a, b)
-
-    # test structured array
-    value = (b"aaa", 1, 4.2)
-    a = np.array(value, dtype=[("foo", "S3"), ("bar", "i4"), ("baz", "f8")])
-    z = zarr_array_from_numpy_array(store, a)
-    z[()] = value
-    assert_array_equal(a, z.get_basic_selection(Ellipsis))
-    assert_array_equal(a, z[...])
-    assert a[()] == z.get_basic_selection(())
-    assert a[()] == z[()]
-    assert b"aaa" == z.get_basic_selection((), fields="foo")
-    assert b"aaa" == z["foo"]
-    assert a[["foo", "bar"]] == z.get_basic_selection((), fields=["foo", "bar"])
-    assert a[["foo", "bar"]] == z["foo", "bar"]
-    # test out param
-    b = get_ndbuffer_class().from_numpy_array(np.zeros_like(a))
-    z.get_basic_selection(Ellipsis, out=b)
-    assert_array_equal(a, b)
-    c = get_ndbuffer_class().from_numpy_array(np.zeros_like(a[["foo", "bar"]]))
-    z.get_basic_selection(Ellipsis, out=c, fields=["foo", "bar"])
-    assert_array_equal(a[["foo", "bar"]], c)
-=======
     if use_out:
         # test out param
         b = NDBuffer.from_numpy_array(np.zeros_like(arr_np))
@@ -188,7 +161,6 @@
     # c = NDBuffer.from_numpy_array(np.zeros_like(a[["foo", "bar"]]))
     # z.get_basic_selection(Ellipsis, out=c, fields=["foo", "bar"])
     # assert_array_equal(a[["foo", "bar"]], c)
->>>>>>> 11a959aa
 
 
 basic_selections_1d = [
@@ -274,7 +246,7 @@
     assert_array_equal(expect, actual)
 
     # test out param
-    b = get_ndbuffer_class().from_numpy_array(np.empty(shape=expect.shape, dtype=expect.dtype))
+    b = NDBuffer.from_numpy_array(np.empty(shape=expect.shape, dtype=expect.dtype))
     z.get_basic_selection(selection, out=b)
     assert_array_equal(expect, b.as_numpy_array())
 
