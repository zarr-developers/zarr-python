from __future__ import annotations

from typing import Any, Literal, cast

import numpy as np
import pytest
from _pytest.compat import LEGACY_PATH

<<<<<<< HEAD
from zarr.array import Array, AsyncArray
from zarr.buffer import default_buffer_prototype
from zarr.common import ZarrFormat
=======
from zarr import Array, AsyncArray, AsyncGroup, Group
from zarr.core.buffer import Buffer
from zarr.core.common import ZarrFormat
from zarr.core.group import GroupMetadata
from zarr.core.sync import sync
>>>>>>> 681f2866
from zarr.errors import ContainsArrayError, ContainsGroupError
from zarr.store import LocalStore, MemoryStore, StorePath
from zarr.store.common import make_store_path

from .conftest import parse_store


@pytest.fixture(params=["local", "memory"])
async def store(request: pytest.FixtureRequest, tmpdir: LEGACY_PATH) -> LocalStore | MemoryStore:
    result = await parse_store(request.param, str(tmpdir))
    if not isinstance(result, MemoryStore | LocalStore):
        raise TypeError("Wrong store class returned by test fixture! got " + result + " instead")
    return result


@pytest.fixture(params=[True, False])
def exists_ok(request: pytest.FixtureRequest) -> bool:
    result = request.param
    if not isinstance(result, bool):
        raise TypeError("Wrong type returned by test fixture.")
    return result


@pytest.fixture(params=[2, 3], ids=["zarr2", "zarr3"])
def zarr_format(request: pytest.FixtureRequest) -> ZarrFormat:
    result = request.param
    if result not in (2, 3):
        raise ValueError("Wrong value returned from test fixture.")
    return cast(ZarrFormat, result)


def test_group_init(store: LocalStore | MemoryStore, zarr_format: ZarrFormat) -> None:
    """
    Test that initializing a group from an asyncgroup works.
    """
    agroup = sync(AsyncGroup.create(store=store, zarr_format=zarr_format))
    group = Group(agroup)
    assert group._async_group == agroup


def test_group_name_properties(store: LocalStore | MemoryStore, zarr_format: ZarrFormat) -> None:
    """
    Test basic properties of groups
    """
    root = Group.create(store=store, zarr_format=zarr_format)
    assert root.path == ""
    assert root.name == "/"
    assert root.basename == ""

    foo = root.create_group("foo")
    assert foo.path == "foo"
    assert foo.name == "/foo"
    assert foo.basename == "foo"

    bar = root.create_group("foo/bar")
    assert bar.path == "foo/bar"
    assert bar.name == "/foo/bar"
    assert bar.basename == "bar"


def test_group_members(store: MemoryStore | LocalStore, zarr_format: ZarrFormat) -> None:
    """
    Test that `Group.members` returns correct values, i.e. the arrays and groups
    (explicit and implicit) contained in that group.
    """

    path = "group"
    agroup = AsyncGroup(
        metadata=GroupMetadata(zarr_format=zarr_format),
        store_path=StorePath(store=store, path=path),
    )
    group = Group(agroup)
    members_expected: dict[str, Array | Group] = {}

    members_expected["subgroup"] = group.create_group("subgroup")
    # make a sub-sub-subgroup, to ensure that the children calculation doesn't go
    # too deep in the hierarchy
    _ = members_expected["subgroup"].create_group("subsubgroup")  # type: ignore

    members_expected["subarray"] = group.create_array(
        "subarray", shape=(100,), dtype="uint8", chunk_shape=(10,), exists_ok=True
    )

    # add an extra object to the domain of the group.
    # the list of children should ignore this object.
    sync(store.set(f"{path}/extra_object-1", default_buffer_prototype.buffer.from_bytes(b"000000")))
    # add an extra object under a directory-like prefix in the domain of the group.
    # this creates a directory with a random key in it
    # this should not show up as a member
    sync(
        store.set(
            f"{path}/extra_directory/extra_object-2",
            default_buffer_prototype.buffer.from_bytes(b"000000"),
        )
    )
    members_observed = group.members
    # members are not guaranteed to be ordered, so sort before comparing
    assert sorted(dict(members_observed)) == sorted(members_expected)


def test_group(store: MemoryStore | LocalStore, zarr_format: ZarrFormat) -> None:
    """
    Test basic Group routines.
    """
    store_path = StorePath(store)
    agroup = AsyncGroup(metadata=GroupMetadata(zarr_format=zarr_format), store_path=store_path)
    group = Group(agroup)
    assert agroup.metadata is group.metadata
    assert agroup.store_path == group.store_path == store_path

    # create two groups
    foo = group.create_group("foo")
    bar = foo.create_group("bar", attributes={"baz": "qux"})

    # create an array from the "bar" group
    data = np.arange(0, 4 * 4, dtype="uint16").reshape((4, 4))
    arr = bar.create_array(
        "baz", shape=data.shape, dtype=data.dtype, chunk_shape=(2, 2), exists_ok=True
    )
    arr[:] = data

    # check the array
    assert arr == bar["baz"]
    assert arr.shape == data.shape
    assert arr.dtype == data.dtype

    # TODO: update this once the array api settles down
    assert arr.chunks == (2, 2)

    bar2 = foo["bar"]
    assert dict(bar2.attrs) == {"baz": "qux"}

    # update a group's attributes
    bar2.attrs.update({"name": "bar"})
    # bar.attrs was modified in-place
    assert dict(bar2.attrs) == {"baz": "qux", "name": "bar"}

    # and the attrs were modified in the store
    bar3 = foo["bar"]
    assert dict(bar3.attrs) == {"baz": "qux", "name": "bar"}


def test_group_create(
    store: MemoryStore | LocalStore, exists_ok: bool, zarr_format: ZarrFormat
) -> None:
    """
    Test that `Group.create` works as expected.
    """
    attributes = {"foo": 100}
    group = Group.create(store, attributes=attributes, zarr_format=zarr_format, exists_ok=exists_ok)

    assert group.attrs == attributes

    if not exists_ok:
        with pytest.raises(ContainsGroupError):
            group = Group.create(
                store, attributes=attributes, exists_ok=exists_ok, zarr_format=zarr_format
            )


def test_group_open(
    store: MemoryStore | LocalStore, zarr_format: ZarrFormat, exists_ok: bool
) -> None:
    """
    Test the `Group.open` method.
    """
    spath = StorePath(store)
    # attempt to open a group that does not exist
    with pytest.raises(FileNotFoundError):
        Group.open(store)

    # create the group
    attrs = {"path": "foo"}
    group_created = Group.create(
        store, attributes=attrs, zarr_format=zarr_format, exists_ok=exists_ok
    )
    assert group_created.attrs == attrs
    assert group_created.metadata.zarr_format == zarr_format
    assert group_created.store_path == spath

    # attempt to create a new group in place, to test exists_ok
    new_attrs = {"path": "bar"}
    if not exists_ok:
        with pytest.raises(ContainsGroupError):
            Group.create(store, attributes=attrs, zarr_format=zarr_format, exists_ok=exists_ok)
    else:
        group_created_again = Group.create(
            store, attributes=new_attrs, zarr_format=zarr_format, exists_ok=exists_ok
        )
        assert group_created_again.attrs == new_attrs
        assert group_created_again.metadata.zarr_format == zarr_format
        assert group_created_again.store_path == spath


def test_group_getitem(store: MemoryStore | LocalStore, zarr_format: ZarrFormat) -> None:
    """
    Test the `Group.__getitem__` method.
    """

    group = Group.create(store, zarr_format=zarr_format)
    subgroup = group.create_group(name="subgroup")
    subarray = group.create_array(name="subarray", shape=(10,), chunk_shape=(10,))

    assert group["subgroup"] == subgroup
    assert group["subarray"] == subarray
    with pytest.raises(KeyError):
        group["nope"]


def test_group_delitem(store: MemoryStore | LocalStore, zarr_format: ZarrFormat) -> None:
    """
    Test the `Group.__delitem__` method.
    """

    group = Group.create(store, zarr_format=zarr_format)
    subgroup = group.create_group(name="subgroup")
    subarray = group.create_array(name="subarray", shape=(10,), chunk_shape=(10,))

    assert group["subgroup"] == subgroup
    assert group["subarray"] == subarray

    del group["subgroup"]
    with pytest.raises(KeyError):
        group["subgroup"]

    del group["subarray"]
    with pytest.raises(KeyError):
        group["subarray"]


def test_group_iter(store: MemoryStore | LocalStore, zarr_format: ZarrFormat) -> None:
    """
    Test the `Group.__iter__` method.
    """

    group = Group.create(store, zarr_format=zarr_format)
    with pytest.raises(NotImplementedError):
        [x for x in group]  # type: ignore


def test_group_len(store: MemoryStore | LocalStore, zarr_format: ZarrFormat) -> None:
    """
    Test the `Group.__len__` method.
    """

    group = Group.create(store, zarr_format=zarr_format)
    with pytest.raises(NotImplementedError):
        len(group)  # type: ignore


def test_group_setitem(store: MemoryStore | LocalStore, zarr_format: ZarrFormat) -> None:
    """
    Test the `Group.__setitem__` method.
    """
    group = Group.create(store, zarr_format=zarr_format)
    with pytest.raises(NotImplementedError):
        group["key"] = 10


def test_group_contains(store: MemoryStore | LocalStore, zarr_format: ZarrFormat) -> None:
    """
    Test the `Group.__contains__` method
    """
    group = Group.create(store, zarr_format=zarr_format)
    assert "foo" not in group
    _ = group.create_group(name="foo")
    assert "foo" in group


def test_group_subgroups(store: MemoryStore | LocalStore, zarr_format: ZarrFormat) -> None:
    """
    Test the behavior of `Group` methods for accessing subgroups, namely `Group.group_keys` and `Group.groups`
    """
    group = Group.create(store, zarr_format=zarr_format)
    keys = ("foo", "bar")
    subgroups_expected = tuple(group.create_group(k) for k in keys)
    # create a sub-array as well
    _ = group.create_array("array", shape=(10,))
    subgroups_observed = group.groups()
    assert set(group.group_keys()) == set(keys)
    assert len(subgroups_observed) == len(subgroups_expected)
    assert all(a in subgroups_observed for a in subgroups_expected)


def test_group_subarrays(store: MemoryStore | LocalStore, zarr_format: ZarrFormat) -> None:
    """
    Test the behavior of `Group` methods for accessing subgroups, namely `Group.group_keys` and `Group.groups`
    """
    group = Group.create(store, zarr_format=zarr_format)
    keys = ("foo", "bar")
    subarrays_expected = tuple(group.create_array(k, shape=(10,)) for k in keys)
    # create a sub-group as well
    _ = group.create_group("group")
    subarrays_observed = group.arrays()
    assert set(group.array_keys()) == set(keys)
    assert len(subarrays_observed) == len(subarrays_expected)
    assert all(a in subarrays_observed for a in subarrays_expected)


def test_group_update_attributes(store: MemoryStore | LocalStore, zarr_format: ZarrFormat) -> None:
    """
    Test the behavior of `Group.update_attributes`
    """
    attrs = {"foo": 100}
    group = Group.create(store, zarr_format=zarr_format, attributes=attrs)
    assert group.attrs == attrs
    new_attrs = {"bar": 100}
    new_group = group.update_attributes(new_attrs)
    assert new_group.attrs == new_attrs


async def test_group_update_attributes_async(
    store: MemoryStore | LocalStore, zarr_format: ZarrFormat
) -> None:
    """
    Test the behavior of `Group.update_attributes_async`
    """
    attrs = {"foo": 100}
    group = Group.create(store, zarr_format=zarr_format, attributes=attrs)
    assert group.attrs == attrs
    new_attrs = {"bar": 100}
    new_group = await group.update_attributes_async(new_attrs)
    assert new_group.attrs == new_attrs


@pytest.mark.parametrize("method", ["create_array", "array"])
def test_group_create_array(
    store: MemoryStore | LocalStore,
    zarr_format: ZarrFormat,
    exists_ok: bool,
    method: Literal["create_array", "array"],
) -> None:
    """
    Test `Group.create_array`
    """
    group = Group.create(store, zarr_format=zarr_format)
    shape = (10, 10)
    dtype = "uint8"
    data = np.arange(np.prod(shape)).reshape(shape).astype(dtype)

    if method == "create_array":
        array = group.create_array(name="array", shape=shape, dtype=dtype, data=data)
    elif method == "array":
        array = group.array(name="array", shape=shape, dtype=dtype, data=data)
    else:
        raise AssertionError

    if not exists_ok:
        if method == "create_array":
            with pytest.raises(ContainsArrayError):
                group.create_array(name="array", shape=shape, dtype=dtype, data=data)
        elif method == "array":
            with pytest.raises(ContainsArrayError):
                group.array(name="array", shape=shape, dtype=dtype, data=data)
    assert array.shape == shape
    assert array.dtype == np.dtype(dtype)
    assert np.array_equal(array[:], data)


@pytest.mark.parametrize("store", ("local", "memory"), indirect=["store"])
@pytest.mark.parametrize("zarr_format", (2, 3))
@pytest.mark.parametrize("exists_ok", [True, False])
@pytest.mark.parametrize("extant_node", ["array", "group"])
def test_group_creation_existing_node(
    store: LocalStore | MemoryStore,
    zarr_format: ZarrFormat,
    exists_ok: bool,
    extant_node: Literal["array", "group"],
) -> None:
    """
    Check that an existing array or group is handled as expected during group creation.
    """
    spath = StorePath(store)
    group = Group.create(spath, zarr_format=zarr_format)
    expected_exception: type[ContainsArrayError] | type[ContainsGroupError]
    attributes = {"old": True}

    if extant_node == "array":
        expected_exception = ContainsArrayError
        _ = group.create_array("extant", shape=(10,), dtype="uint8", attributes=attributes)
    elif extant_node == "group":
        expected_exception = ContainsGroupError
        _ = group.create_group("extant", attributes=attributes)
    else:
        raise AssertionError

    new_attributes = {"new": True}

    if exists_ok:
        node_new = Group.create(
            spath / "extant",
            attributes=new_attributes,
            zarr_format=zarr_format,
            exists_ok=exists_ok,
        )
        assert node_new.attrs == new_attributes
    else:
        with pytest.raises(expected_exception):
            node_new = Group.create(
                spath / "extant",
                attributes=new_attributes,
                zarr_format=zarr_format,
                exists_ok=exists_ok,
            )


async def test_asyncgroup_create(
    store: MemoryStore | LocalStore,
    exists_ok: bool,
    zarr_format: ZarrFormat,
) -> None:
    """
    Test that `AsyncGroup.create` works as expected.
    """
    spath = StorePath(store=store)
    attributes = {"foo": 100}
    agroup = await AsyncGroup.create(
        store,
        attributes=attributes,
        exists_ok=exists_ok,
        zarr_format=zarr_format,
    )

    assert agroup.metadata == GroupMetadata(zarr_format=zarr_format, attributes=attributes)
    assert agroup.store_path == await make_store_path(store)

    if not exists_ok:
        with pytest.raises(ContainsGroupError):
            agroup = await AsyncGroup.create(
                spath,
                attributes=attributes,
                exists_ok=exists_ok,
                zarr_format=zarr_format,
            )
        # create an array at our target path
        collision_name = "foo"
        _ = await AsyncArray.create(
            spath / collision_name, shape=(10,), dtype="uint8", zarr_format=zarr_format
        )
        with pytest.raises(ContainsArrayError):
            _ = await AsyncGroup.create(
                StorePath(store=store) / collision_name,
                attributes=attributes,
                exists_ok=exists_ok,
                zarr_format=zarr_format,
            )


async def test_asyncgroup_attrs(store: LocalStore | MemoryStore, zarr_format: ZarrFormat) -> None:
    attributes = {"foo": 100}
    agroup = await AsyncGroup.create(store, zarr_format=zarr_format, attributes=attributes)

    assert agroup.attrs == agroup.metadata.attributes == attributes


async def test_asyncgroup_info(store: LocalStore | MemoryStore, zarr_format: ZarrFormat) -> None:
    agroup = await AsyncGroup.create(  # noqa
        store,
        zarr_format=zarr_format,
    )
    pytest.xfail("Info is not implemented for metadata yet")
    # assert agroup.info == agroup.metadata.info


async def test_asyncgroup_open(
    store: LocalStore | MemoryStore,
    zarr_format: ZarrFormat,
) -> None:
    """
    Create an `AsyncGroup`, then ensure that we can open it using `AsyncGroup.open`
    """
    attributes = {"foo": 100}
    group_w = await AsyncGroup.create(
        store=store,
        attributes=attributes,
        exists_ok=False,
        zarr_format=zarr_format,
    )

    group_r = await AsyncGroup.open(store=store, zarr_format=zarr_format)

    assert group_w.attrs == group_w.attrs == attributes
    assert group_w == group_r


async def test_asyncgroup_open_wrong_format(
    store: LocalStore | MemoryStore,
    zarr_format: ZarrFormat,
) -> None:
    _ = await AsyncGroup.create(store=store, exists_ok=False, zarr_format=zarr_format)
    zarr_format_wrong: ZarrFormat
    # try opening with the wrong zarr format
    if zarr_format == 3:
        zarr_format_wrong = 2
    elif zarr_format == 2:
        zarr_format_wrong = 3
    else:
        raise AssertionError

    with pytest.raises(FileNotFoundError):
        await AsyncGroup.open(store=store, zarr_format=zarr_format_wrong)


# todo: replace the dict[str, Any] type with something a bit more specific
# should this be async?
@pytest.mark.parametrize(
    "data",
    (
        {"zarr_format": 3, "node_type": "group", "attributes": {"foo": 100}},
        {"zarr_format": 2, "attributes": {"foo": 100}},
    ),
)
def test_asyncgroup_from_dict(store: MemoryStore | LocalStore, data: dict[str, Any]) -> None:
    """
    Test that we can create an AsyncGroup from a dict
    """
    path = "test"
    store_path = StorePath(store=store, path=path)
    group = AsyncGroup.from_dict(store_path, data=data)

    assert group.metadata.zarr_format == data["zarr_format"]
    assert group.metadata.attributes == data["attributes"]


# todo: replace this with a declarative API where we model a full hierarchy


async def test_asyncgroup_getitem(store: LocalStore | MemoryStore, zarr_format: ZarrFormat) -> None:
    """
    Create an `AsyncGroup`, then create members of that group, and ensure that we can access those
    members via the `AsyncGroup.getitem` method.
    """
    agroup = await AsyncGroup.create(store=store, zarr_format=zarr_format)

    sub_array_path = "sub_array"
    sub_array = await agroup.create_array(
        path=sub_array_path, shape=(10,), dtype="uint8", chunk_shape=(2,)
    )
    assert await agroup.getitem(sub_array_path) == sub_array

    sub_group_path = "sub_group"
    sub_group = await agroup.create_group(sub_group_path, attributes={"foo": 100})
    assert await agroup.getitem(sub_group_path) == sub_group

    # check that asking for a nonexistent key raises KeyError
    with pytest.raises(KeyError):
        await agroup.getitem("foo")


async def test_asyncgroup_delitem(store: LocalStore | MemoryStore, zarr_format: ZarrFormat) -> None:
    agroup = await AsyncGroup.create(store=store, zarr_format=zarr_format)
    sub_array_path = "sub_array"
    _ = await agroup.create_array(
        path=sub_array_path, shape=(10,), dtype="uint8", chunk_shape=(2,), attributes={"foo": 100}
    )
    await agroup.delitem(sub_array_path)

    #  todo: clean up the code duplication here
    if zarr_format == 2:
        assert not await agroup.store_path.store.exists(sub_array_path + "/" + ".zarray")
        assert not await agroup.store_path.store.exists(sub_array_path + "/" + ".zattrs")
    elif zarr_format == 3:
        assert not await agroup.store_path.store.exists(sub_array_path + "/" + "zarr.json")
    else:
        raise AssertionError

    sub_group_path = "sub_group"
    _ = await agroup.create_group(sub_group_path, attributes={"foo": 100})
    await agroup.delitem(sub_group_path)
    if zarr_format == 2:
        assert not await agroup.store_path.store.exists(sub_array_path + "/" + ".zgroup")
        assert not await agroup.store_path.store.exists(sub_array_path + "/" + ".zattrs")
    elif zarr_format == 3:
        assert not await agroup.store_path.store.exists(sub_array_path + "/" + "zarr.json")
    else:
        raise AssertionError


async def test_asyncgroup_create_group(
    store: LocalStore | MemoryStore,
    zarr_format: ZarrFormat,
) -> None:
    agroup = await AsyncGroup.create(store=store, zarr_format=zarr_format)
    sub_node_path = "sub_group"
    attributes = {"foo": 999}
    subnode = await agroup.create_group(path=sub_node_path, attributes=attributes)

    assert isinstance(subnode, AsyncGroup)
    assert subnode.attrs == attributes
    assert subnode.store_path.path == sub_node_path
    assert subnode.store_path.store == store
    assert subnode.metadata.zarr_format == zarr_format


async def test_asyncgroup_create_array(
    store: LocalStore | MemoryStore, zarr_format: ZarrFormat, exists_ok: bool
) -> None:
    """
    Test that the AsyncGroup.create_array method works correctly. We ensure that array properties
    specified in create_array are present on the resulting array.
    """

    agroup = await AsyncGroup.create(store=store, zarr_format=zarr_format)

    if not exists_ok:
        with pytest.raises(ContainsGroupError):
            agroup = await AsyncGroup.create(store=store, zarr_format=zarr_format)

    shape = (10,)
    dtype = "uint8"
    chunk_shape = (4,)
    attributes = {"foo": 100}

    sub_node_path = "sub_array"
    subnode = await agroup.create_array(
        path=sub_node_path,
        shape=shape,
        dtype=dtype,
        chunk_shape=chunk_shape,
        attributes=attributes,
    )
    assert isinstance(subnode, AsyncArray)
    assert subnode.attrs == attributes
    assert subnode.store_path.path == sub_node_path
    assert subnode.store_path.store == store
    assert subnode.shape == shape
    assert subnode.dtype == dtype
    # todo: fix the type annotation of array.metadata.chunk_grid so that we get some autocomplete
    # here.
    assert subnode.metadata.chunk_grid.chunk_shape == chunk_shape
    assert subnode.metadata.zarr_format == zarr_format


async def test_asyncgroup_update_attributes(
    store: LocalStore | MemoryStore, zarr_format: ZarrFormat
) -> None:
    """
    Test that the AsyncGroup.update_attributes method works correctly.
    """
    attributes_old = {"foo": 10}
    attributes_new = {"baz": "new"}
    agroup = await AsyncGroup.create(
        store=store, zarr_format=zarr_format, attributes=attributes_old
    )

    agroup_new_attributes = await agroup.update_attributes(attributes_new)
    assert agroup_new_attributes.attrs == attributes_new<|MERGE_RESOLUTION|>--- conflicted
+++ resolved
@@ -6,17 +6,11 @@
 import pytest
 from _pytest.compat import LEGACY_PATH
 
-<<<<<<< HEAD
-from zarr.array import Array, AsyncArray
-from zarr.buffer import default_buffer_prototype
-from zarr.common import ZarrFormat
-=======
 from zarr import Array, AsyncArray, AsyncGroup, Group
-from zarr.core.buffer import Buffer
+from zarr.core.buffer import default_buffer_prototype
 from zarr.core.common import ZarrFormat
 from zarr.core.group import GroupMetadata
 from zarr.core.sync import sync
->>>>>>> 681f2866
 from zarr.errors import ContainsArrayError, ContainsGroupError
 from zarr.store import LocalStore, MemoryStore, StorePath
 from zarr.store.common import make_store_path
