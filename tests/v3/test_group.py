--- conflicted
+++ resolved
@@ -77,14 +77,8 @@
     assert bar.basename == "bar"
 
 
-<<<<<<< HEAD
 @pytest.mark.parametrize("consolidated_metadata", [True, False])
-def test_group_members(
-    store: MemoryStore | LocalStore, zarr_format: ZarrFormat, consolidated_metadata: bool
-) -> None:
-=======
-def test_group_members(store: Store, zarr_format: ZarrFormat) -> None:
->>>>>>> f1bd7031
+def test_group_members(store: Store, zarr_format: ZarrFormat, consolidated_metadata: bool) -> None:
     """
     Test that `Group.members` returns correct values, i.e. the arrays and groups
     (explicit and implicit) contained in that group.
@@ -247,14 +241,8 @@
         assert group_created_again.store_path == spath
 
 
-<<<<<<< HEAD
 @pytest.mark.parametrize("consolidated", [True, False])
-def test_group_getitem(
-    store: MemoryStore | LocalStore, zarr_format: ZarrFormat, consolidated: bool
-) -> None:
-=======
-def test_group_getitem(store: Store, zarr_format: ZarrFormat) -> None:
->>>>>>> f1bd7031
+def test_group_getitem(store: Store, zarr_format: ZarrFormat, consolidated: bool) -> None:
     """
     Test the `Group.__getitem__` method.
     """
@@ -272,14 +260,8 @@
         group["nope"]
 
 
-<<<<<<< HEAD
 @pytest.mark.parametrize("consolidated", [True, False])
-def test_group_delitem(
-    store: MemoryStore | LocalStore, zarr_format: ZarrFormat, consolidated: bool
-) -> None:
-=======
-def test_group_delitem(store: Store, zarr_format: ZarrFormat) -> None:
->>>>>>> f1bd7031
+def test_group_delitem(store: Store, zarr_format: ZarrFormat, consolidated: bool) -> None:
     """
     Test the `Group.__delitem__` method.
     """
@@ -344,14 +326,8 @@
     assert "foo" in group
 
 
-<<<<<<< HEAD
 @pytest.mark.parametrize("consolidate", [True, False])
-def test_group_subgroups(
-    store: MemoryStore | LocalStore, zarr_format: ZarrFormat, consolidate: bool
-) -> None:
-=======
-def test_group_subgroups(store: Store, zarr_format: ZarrFormat) -> None:
->>>>>>> f1bd7031
+def test_group_subgroups(store: Store, zarr_format: ZarrFormat, consolidate: bool) -> None:
     """
     Test the behavior of `Group` methods for accessing subgroups, namely `Group.group_keys` and `Group.groups`
     """
@@ -370,14 +346,8 @@
     assert all(a in subgroups_observed for a in subgroups_expected)
 
 
-<<<<<<< HEAD
 @pytest.mark.parametrize("consolidate", [True, False])
-def test_group_subarrays(
-    store: MemoryStore | LocalStore, zarr_format: ZarrFormat, consolidate: bool
-) -> None:
-=======
-def test_group_subarrays(store: Store, zarr_format: ZarrFormat) -> None:
->>>>>>> f1bd7031
+def test_group_subarrays(store: Store, zarr_format: ZarrFormat, consolidate: bool) -> None:
     """
     Test the behavior of `Group` methods for accessing subgroups, namely `Group.group_keys` and `Group.groups`
     """
