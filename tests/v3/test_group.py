--- conflicted
+++ resolved
@@ -1,16 +1,16 @@
 from __future__ import annotations
 from typing import TYPE_CHECKING
 
+from zarr.sync import sync
+
 if TYPE_CHECKING:
-    from zarr.v3.store.remote import MemoryStore, LocalStore
+    from zarr.store import MemoryStore, LocalStore
 import pytest
 import numpy as np
 
-<<<<<<< HEAD
-from zarr.v3.group import AsyncGroup, Group, GroupMetadata
-from zarr.v3.store import StorePath
-from zarr.v3.config import RuntimeConfiguration
-from zarr.v3.sync import sync
+from zarr.group import AsyncGroup, Group, GroupMetadata
+from zarr.store import LocalStore, StorePath
+from zarr.config import RuntimeConfiguration
 
 
 # todo: put RemoteStore in here
@@ -34,11 +34,6 @@
     # make a sub-sub-subgroup, to ensure that the children calculation doesn't go
     # too deep in the hierarchy
     _ = members_expected["subgroup"].create_group("subsubgroup")
-=======
-from zarr.group import AsyncGroup, Group, GroupMetadata
-from zarr.store import LocalStore, StorePath
-from zarr.config import RuntimeConfiguration
->>>>>>> 0f755cc0
 
     members_expected["subarray"] = group.create_array(
         "subarray", shape=(100,), dtype="uint8", chunk_shape=(10,), exists_ok=True
