from __future__ import annotations

import pickle
from typing import TYPE_CHECKING, Any, Literal, cast

import numpy as np
import pytest

import zarr
from zarr import Array, AsyncArray, AsyncGroup, Group
from zarr.abc.store import Store
from zarr.core.buffer import default_buffer_prototype
from zarr.core.common import JSON, ZarrFormat
from zarr.core.group import GroupMetadata
from zarr.core.sync import sync
from zarr.errors import ContainsArrayError, ContainsGroupError
<<<<<<< HEAD
from zarr.storage import LocalStore, StorePath
from zarr.storage.common import make_store_path
=======
from zarr.store import LocalStore, MemoryStore, StorePath
from zarr.store.common import make_store_path
>>>>>>> dd03ff0c

from .conftest import parse_store

if TYPE_CHECKING:
    from _pytest.compat import LEGACY_PATH


@pytest.fixture(params=["local", "memory", "zip"])
async def store(request: pytest.FixtureRequest, tmpdir: LEGACY_PATH) -> Store:
    result = await parse_store(request.param, str(tmpdir))
    if not isinstance(result, Store):
        raise TypeError("Wrong store class returned by test fixture! got " + result + " instead")
    return result


@pytest.fixture(params=[True, False])
def exists_ok(request: pytest.FixtureRequest) -> bool:
    result = request.param
    if not isinstance(result, bool):
        raise TypeError("Wrong type returned by test fixture.")
    return result


@pytest.fixture(params=[2, 3], ids=["zarr2", "zarr3"])
def zarr_format(request: pytest.FixtureRequest) -> ZarrFormat:
    result = request.param
    if result not in (2, 3):
        raise ValueError("Wrong value returned from test fixture.")
    return cast(ZarrFormat, result)


def test_group_init(store: Store, zarr_format: ZarrFormat) -> None:
    """
    Test that initializing a group from an asyncgroup works.
    """
    agroup = sync(AsyncGroup.create(store=store, zarr_format=zarr_format))
    group = Group(agroup)
    assert group._async_group == agroup


def test_group_name_properties(store: Store, zarr_format: ZarrFormat) -> None:
    """
    Test basic properties of groups
    """
    root = Group.create(store=store, zarr_format=zarr_format)
    assert root.path == ""
    assert root.name == "/"
    assert root.basename == ""

    foo = root.create_group("foo")
    assert foo.path == "foo"
    assert foo.name == "/foo"
    assert foo.basename == "foo"

    bar = root.create_group("foo/bar")
    assert bar.path == "foo/bar"
    assert bar.name == "/foo/bar"
    assert bar.basename == "bar"


def test_group_members(store: Store, zarr_format: ZarrFormat) -> None:
    """
    Test that `Group.members` returns correct values, i.e. the arrays and groups
    (explicit and implicit) contained in that group.
    """

    path = "group"
    agroup = AsyncGroup(
        metadata=GroupMetadata(zarr_format=zarr_format),
        store_path=StorePath(store=store, path=path),
    )
    group = Group(agroup)
    members_expected: dict[str, Array | Group] = {}

    members_expected["subgroup"] = group.create_group("subgroup")
    # make a sub-sub-subgroup, to ensure that the children calculation doesn't go
    # too deep in the hierarchy
    subsubgroup = members_expected["subgroup"].create_group("subsubgroup")  # type: ignore
    subsubsubgroup = subsubgroup.create_group("subsubsubgroup")  # type: ignore

    members_expected["subarray"] = group.create_array(
        "subarray", shape=(100,), dtype="uint8", chunk_shape=(10,), exists_ok=True
    )

    # add an extra object to the domain of the group.
    # the list of children should ignore this object.
    sync(
        store.set(f"{path}/extra_object-1", default_buffer_prototype().buffer.from_bytes(b"000000"))
    )
    # add an extra object under a directory-like prefix in the domain of the group.
    # this creates a directory with a random key in it
    # this should not show up as a member
    sync(
        store.set(
            f"{path}/extra_directory/extra_object-2",
            default_buffer_prototype().buffer.from_bytes(b"000000"),
        )
    )
    members_observed = group.members()
    # members are not guaranteed to be ordered, so sort before comparing
    assert sorted(dict(members_observed)) == sorted(members_expected)

    # partial
    members_observed = group.members(max_depth=1)
    members_expected["subgroup/subsubgroup"] = subsubgroup
    # members are not guaranteed to be ordered, so sort before comparing
    assert sorted(dict(members_observed)) == sorted(members_expected)

    # total
    members_observed = group.members(max_depth=None)
    members_expected["subgroup/subsubgroup/subsubsubgroup"] = subsubsubgroup
    # members are not guaranteed to be ordered, so sort before comparing
    assert sorted(dict(members_observed)) == sorted(members_expected)

    with pytest.raises(ValueError, match="max_depth"):
        members_observed = group.members(max_depth=-1)


def test_group(store: Store, zarr_format: ZarrFormat) -> None:
    """
    Test basic Group routines.
    """
    store_path = StorePath(store)
    agroup = AsyncGroup(metadata=GroupMetadata(zarr_format=zarr_format), store_path=store_path)
    group = Group(agroup)
    assert agroup.metadata is group.metadata
    assert agroup.store_path == group.store_path == store_path

    # create two groups
    foo = group.create_group("foo")
    bar = foo.create_group("bar", attributes={"baz": "qux"})

    # create an array from the "bar" group
    data = np.arange(0, 4 * 4, dtype="uint16").reshape((4, 4))
    arr = bar.create_array(
        "baz", shape=data.shape, dtype=data.dtype, chunk_shape=(2, 2), exists_ok=True
    )
    arr[:] = data

    # check the array
    assert arr == bar["baz"]
    assert arr.shape == data.shape
    assert arr.dtype == data.dtype

    # TODO: update this once the array api settles down
    assert arr.chunks == (2, 2)

    bar2 = foo["bar"]
    assert dict(bar2.attrs) == {"baz": "qux"}

    # update a group's attributes
    bar2.attrs.update({"name": "bar"})
    # bar.attrs was modified in-place
    assert dict(bar2.attrs) == {"baz": "qux", "name": "bar"}

    # and the attrs were modified in the store
    bar3 = foo["bar"]
    assert dict(bar3.attrs) == {"baz": "qux", "name": "bar"}


def test_group_create(store: Store, exists_ok: bool, zarr_format: ZarrFormat) -> None:
    """
    Test that `Group.create` works as expected.
    """
    attributes = {"foo": 100}
    group = Group.create(store, attributes=attributes, zarr_format=zarr_format, exists_ok=exists_ok)

    assert group.attrs == attributes

    if not exists_ok:
        with pytest.raises(ContainsGroupError):
            group = Group.create(
                store, attributes=attributes, exists_ok=exists_ok, zarr_format=zarr_format
            )


def test_group_open(store: Store, zarr_format: ZarrFormat, exists_ok: bool) -> None:
    """
    Test the `Group.open` method.
    """
    spath = StorePath(store)
    # attempt to open a group that does not exist
    with pytest.raises(FileNotFoundError):
        Group.open(store)

    # create the group
    attrs = {"path": "foo"}
    group_created = Group.create(
        store, attributes=attrs, zarr_format=zarr_format, exists_ok=exists_ok
    )
    assert group_created.attrs == attrs
    assert group_created.metadata.zarr_format == zarr_format
    assert group_created.store_path == spath

    # attempt to create a new group in place, to test exists_ok
    new_attrs = {"path": "bar"}
    if not exists_ok:
        with pytest.raises(ContainsGroupError):
            Group.create(store, attributes=attrs, zarr_format=zarr_format, exists_ok=exists_ok)
    else:
        group_created_again = Group.create(
            store, attributes=new_attrs, zarr_format=zarr_format, exists_ok=exists_ok
        )
        assert group_created_again.attrs == new_attrs
        assert group_created_again.metadata.zarr_format == zarr_format
        assert group_created_again.store_path == spath


def test_group_getitem(store: Store, zarr_format: ZarrFormat) -> None:
    """
    Test the `Group.__getitem__` method.
    """

    group = Group.create(store, zarr_format=zarr_format)
    subgroup = group.create_group(name="subgroup")
    subarray = group.create_array(name="subarray", shape=(10,), chunk_shape=(10,))

    assert group["subgroup"] == subgroup
    assert group["subarray"] == subarray
    with pytest.raises(KeyError):
        group["nope"]


def test_group_delitem(store: Store, zarr_format: ZarrFormat) -> None:
    """
    Test the `Group.__delitem__` method.
    """
    if not store.supports_deletes:
        pytest.skip("store does not support deletes")

    group = Group.create(store, zarr_format=zarr_format)
    subgroup = group.create_group(name="subgroup")
    subarray = group.create_array(name="subarray", shape=(10,), chunk_shape=(10,))

    assert group["subgroup"] == subgroup
    assert group["subarray"] == subarray

    del group["subgroup"]
    with pytest.raises(KeyError):
        group["subgroup"]

    del group["subarray"]
    with pytest.raises(KeyError):
        group["subarray"]


def test_group_iter(store: Store, zarr_format: ZarrFormat) -> None:
    """
    Test the `Group.__iter__` method.
    """

    group = Group.create(store, zarr_format=zarr_format)
    with pytest.raises(NotImplementedError):
        [x for x in group]  # type: ignore


def test_group_len(store: Store, zarr_format: ZarrFormat) -> None:
    """
    Test the `Group.__len__` method.
    """

    group = Group.create(store, zarr_format=zarr_format)
    with pytest.raises(NotImplementedError):
        len(group)  # type: ignore


def test_group_setitem(store: Store, zarr_format: ZarrFormat) -> None:
    """
    Test the `Group.__setitem__` method.
    """
    group = Group.create(store, zarr_format=zarr_format)
    with pytest.raises(NotImplementedError):
        group["key"] = 10


def test_group_contains(store: Store, zarr_format: ZarrFormat) -> None:
    """
    Test the `Group.__contains__` method
    """
    group = Group.create(store, zarr_format=zarr_format)
    assert "foo" not in group
    _ = group.create_group(name="foo")
    assert "foo" in group


def test_group_subgroups(store: Store, zarr_format: ZarrFormat) -> None:
    """
    Test the behavior of `Group` methods for accessing subgroups, namely `Group.group_keys` and `Group.groups`
    """
    group = Group.create(store, zarr_format=zarr_format)
    keys = ("foo", "bar")
    subgroups_expected = tuple(group.create_group(k) for k in keys)
    # create a sub-array as well
    _ = group.create_array("array", shape=(10,))
    subgroups_observed = group.groups()
    assert set(group.group_keys()) == set(keys)
    assert len(subgroups_observed) == len(subgroups_expected)
    assert all(a in subgroups_observed for a in subgroups_expected)


def test_group_subarrays(store: Store, zarr_format: ZarrFormat) -> None:
    """
    Test the behavior of `Group` methods for accessing subgroups, namely `Group.group_keys` and `Group.groups`
    """
    group = Group.create(store, zarr_format=zarr_format)
    keys = ("foo", "bar")
    subarrays_expected = tuple(group.create_array(k, shape=(10,)) for k in keys)
    # create a sub-group as well
    _ = group.create_group("group")
    subarrays_observed = group.arrays()
    assert set(group.array_keys()) == set(keys)
    assert len(subarrays_observed) == len(subarrays_expected)
    assert all(a in subarrays_observed for a in subarrays_expected)


def test_group_update_attributes(store: Store, zarr_format: ZarrFormat) -> None:
    """
    Test the behavior of `Group.update_attributes`
    """
    attrs = {"foo": 100}
    group = Group.create(store, zarr_format=zarr_format, attributes=attrs)
    assert group.attrs == attrs
    new_attrs = {"bar": 100}
    new_group = group.update_attributes(new_attrs)
    assert new_group.attrs == new_attrs


async def test_group_update_attributes_async(store: Store, zarr_format: ZarrFormat) -> None:
    """
    Test the behavior of `Group.update_attributes_async`
    """
    attrs = {"foo": 100}
    group = Group.create(store, zarr_format=zarr_format, attributes=attrs)
    assert group.attrs == attrs
    new_attrs = {"bar": 100}
    new_group = await group.update_attributes_async(new_attrs)
    assert new_group.attrs == new_attrs


@pytest.mark.parametrize("method", ["create_array", "array"])
def test_group_create_array(
    store: Store,
    zarr_format: ZarrFormat,
    exists_ok: bool,
    method: Literal["create_array", "array"],
) -> None:
    """
    Test `Group.create_array`
    """
    group = Group.create(store, zarr_format=zarr_format)
    shape = (10, 10)
    dtype = "uint8"
    data = np.arange(np.prod(shape)).reshape(shape).astype(dtype)

    if method == "create_array":
        array = group.create_array(name="array", shape=shape, dtype=dtype, data=data)
    elif method == "array":
        with pytest.warns(DeprecationWarning):
            array = group.array(name="array", shape=shape, dtype=dtype, data=data)
    else:
        raise AssertionError

    if not exists_ok:
        if method == "create_array":
            with pytest.raises(ContainsArrayError):
                group.create_array(name="array", shape=shape, dtype=dtype, data=data)
        elif method == "array":
            with pytest.raises(ContainsArrayError), pytest.warns(DeprecationWarning):
                group.array(name="array", shape=shape, dtype=dtype, data=data)
    assert array.shape == shape
    assert array.dtype == np.dtype(dtype)
    assert np.array_equal(array[:], data)


@pytest.mark.parametrize("store", ("local", "memory", "zip"), indirect=["store"])
@pytest.mark.parametrize("zarr_format", (2, 3))
@pytest.mark.parametrize("exists_ok", [True, False])
@pytest.mark.parametrize("extant_node", ["array", "group"])
def test_group_creation_existing_node(
    store: Store,
    zarr_format: ZarrFormat,
    exists_ok: bool,
    extant_node: Literal["array", "group"],
) -> None:
    """
    Check that an existing array or group is handled as expected during group creation.
    """
    spath = StorePath(store)
    group = Group.create(spath, zarr_format=zarr_format)
    expected_exception: type[ContainsArrayError] | type[ContainsGroupError]
    attributes: dict[str, JSON] = {"old": True}

    if extant_node == "array":
        expected_exception = ContainsArrayError
        _ = group.create_array("extant", shape=(10,), dtype="uint8", attributes=attributes)
    elif extant_node == "group":
        expected_exception = ContainsGroupError
        _ = group.create_group("extant", attributes=attributes)
    else:
        raise AssertionError

    new_attributes = {"new": True}

    if exists_ok:
        node_new = Group.create(
            spath / "extant",
            attributes=new_attributes,
            zarr_format=zarr_format,
            exists_ok=exists_ok,
        )
        assert node_new.attrs == new_attributes
    else:
        with pytest.raises(expected_exception):
            node_new = Group.create(
                spath / "extant",
                attributes=new_attributes,
                zarr_format=zarr_format,
                exists_ok=exists_ok,
            )


async def test_asyncgroup_create(
    store: Store,
    exists_ok: bool,
    zarr_format: ZarrFormat,
) -> None:
    """
    Test that `AsyncGroup.create` works as expected.
    """
    spath = StorePath(store=store)
    attributes = {"foo": 100}
    agroup = await AsyncGroup.create(
        store,
        attributes=attributes,
        exists_ok=exists_ok,
        zarr_format=zarr_format,
    )

    assert agroup.metadata == GroupMetadata(zarr_format=zarr_format, attributes=attributes)
    assert agroup.store_path == await make_store_path(store)

    if not exists_ok:
        with pytest.raises(ContainsGroupError):
            agroup = await AsyncGroup.create(
                spath,
                attributes=attributes,
                exists_ok=exists_ok,
                zarr_format=zarr_format,
            )
        # create an array at our target path
        collision_name = "foo"
        _ = await AsyncArray.create(
            spath / collision_name, shape=(10,), dtype="uint8", zarr_format=zarr_format
        )
        with pytest.raises(ContainsArrayError):
            _ = await AsyncGroup.create(
                StorePath(store=store) / collision_name,
                attributes=attributes,
                exists_ok=exists_ok,
                zarr_format=zarr_format,
            )


async def test_asyncgroup_attrs(store: Store, zarr_format: ZarrFormat) -> None:
    attributes = {"foo": 100}
    agroup = await AsyncGroup.create(store, zarr_format=zarr_format, attributes=attributes)

    assert agroup.attrs == agroup.metadata.attributes == attributes


async def test_asyncgroup_info(store: Store, zarr_format: ZarrFormat) -> None:
    agroup = await AsyncGroup.create(  # noqa
        store,
        zarr_format=zarr_format,
    )
    pytest.xfail("Info is not implemented for metadata yet")
    # assert agroup.info == agroup.metadata.info


async def test_asyncgroup_open(
    store: Store,
    zarr_format: ZarrFormat,
) -> None:
    """
    Create an `AsyncGroup`, then ensure that we can open it using `AsyncGroup.open`
    """
    attributes = {"foo": 100}
    group_w = await AsyncGroup.create(
        store=store,
        attributes=attributes,
        exists_ok=False,
        zarr_format=zarr_format,
    )

    group_r = await AsyncGroup.open(store=store, zarr_format=zarr_format)

    assert group_w.attrs == group_w.attrs == attributes
    assert group_w == group_r


async def test_asyncgroup_open_wrong_format(
    store: Store,
    zarr_format: ZarrFormat,
) -> None:
    _ = await AsyncGroup.create(store=store, exists_ok=False, zarr_format=zarr_format)
    zarr_format_wrong: ZarrFormat
    # try opening with the wrong zarr format
    if zarr_format == 3:
        zarr_format_wrong = 2
    elif zarr_format == 2:
        zarr_format_wrong = 3
    else:
        raise AssertionError

    with pytest.raises(FileNotFoundError):
        await AsyncGroup.open(store=store, zarr_format=zarr_format_wrong)


# todo: replace the dict[str, Any] type with something a bit more specific
# should this be async?
@pytest.mark.parametrize(
    "data",
    (
        {"zarr_format": 3, "node_type": "group", "attributes": {"foo": 100}},
        {"zarr_format": 2, "attributes": {"foo": 100}},
    ),
)
def test_asyncgroup_from_dict(store: Store, data: dict[str, Any]) -> None:
    """
    Test that we can create an AsyncGroup from a dict
    """
    path = "test"
    store_path = StorePath(store=store, path=path)
    group = AsyncGroup.from_dict(store_path, data=data)

    assert group.metadata.zarr_format == data["zarr_format"]
    assert group.metadata.attributes == data["attributes"]


# todo: replace this with a declarative API where we model a full hierarchy


async def test_asyncgroup_getitem(store: Store, zarr_format: ZarrFormat) -> None:
    """
    Create an `AsyncGroup`, then create members of that group, and ensure that we can access those
    members via the `AsyncGroup.getitem` method.
    """
    agroup = await AsyncGroup.create(store=store, zarr_format=zarr_format)

    array_name = "sub_array"
    sub_array = await agroup.create_array(
        name=array_name, shape=(10,), dtype="uint8", chunk_shape=(2,)
    )
    assert await agroup.getitem(array_name) == sub_array

    sub_group_path = "sub_group"
    sub_group = await agroup.create_group(sub_group_path, attributes={"foo": 100})
    assert await agroup.getitem(sub_group_path) == sub_group

    # check that asking for a nonexistent key raises KeyError
    with pytest.raises(KeyError):
        await agroup.getitem("foo")


async def test_asyncgroup_delitem(store: Store, zarr_format: ZarrFormat) -> None:
    if not store.supports_deletes:
        pytest.skip("store does not support deletes")

    agroup = await AsyncGroup.create(store=store, zarr_format=zarr_format)
    array_name = "sub_array"
    _ = await agroup.create_array(
        name=array_name, shape=(10,), dtype="uint8", chunk_shape=(2,), attributes={"foo": 100}
    )
    await agroup.delitem(array_name)

    #  todo: clean up the code duplication here
    if zarr_format == 2:
        assert not await agroup.store_path.store.exists(array_name + "/" + ".zarray")
        assert not await agroup.store_path.store.exists(array_name + "/" + ".zattrs")
    elif zarr_format == 3:
        assert not await agroup.store_path.store.exists(array_name + "/" + "zarr.json")
    else:
        raise AssertionError

    sub_group_path = "sub_group"
    _ = await agroup.create_group(sub_group_path, attributes={"foo": 100})
    await agroup.delitem(sub_group_path)
    if zarr_format == 2:
        assert not await agroup.store_path.store.exists(array_name + "/" + ".zgroup")
        assert not await agroup.store_path.store.exists(array_name + "/" + ".zattrs")
    elif zarr_format == 3:
        assert not await agroup.store_path.store.exists(array_name + "/" + "zarr.json")
    else:
        raise AssertionError


async def test_asyncgroup_create_group(
    store: Store,
    zarr_format: ZarrFormat,
) -> None:
    agroup = await AsyncGroup.create(store=store, zarr_format=zarr_format)
    sub_node_path = "sub_group"
    attributes = {"foo": 999}
    subnode = await agroup.create_group(name=sub_node_path, attributes=attributes)

    assert isinstance(subnode, AsyncGroup)
    assert subnode.attrs == attributes
    assert subnode.store_path.path == sub_node_path
    assert subnode.store_path.store == store
    assert subnode.metadata.zarr_format == zarr_format


async def test_asyncgroup_create_array(
    store: Store, zarr_format: ZarrFormat, exists_ok: bool
) -> None:
    """
    Test that the AsyncGroup.create_array method works correctly. We ensure that array properties
    specified in create_array are present on the resulting array.
    """

    agroup = await AsyncGroup.create(store=store, zarr_format=zarr_format)

    if not exists_ok:
        with pytest.raises(ContainsGroupError):
            agroup = await AsyncGroup.create(store=store, zarr_format=zarr_format)

    shape = (10,)
    dtype = "uint8"
    chunk_shape = (4,)
    attributes: dict[str, JSON] = {"foo": 100}

    sub_node_path = "sub_array"
    subnode = await agroup.create_array(
        name=sub_node_path,
        shape=shape,
        dtype=dtype,
        chunk_shape=chunk_shape,
        attributes=attributes,
    )
    assert isinstance(subnode, AsyncArray)
    assert subnode.attrs == attributes
    assert subnode.store_path.path == sub_node_path
    assert subnode.store_path.store == store
    assert subnode.shape == shape
    assert subnode.dtype == dtype
    # todo: fix the type annotation of array.metadata.chunk_grid so that we get some autocomplete
    # here.
    assert subnode.metadata.chunk_grid.chunk_shape == chunk_shape
    assert subnode.metadata.zarr_format == zarr_format


async def test_asyncgroup_update_attributes(store: Store, zarr_format: ZarrFormat) -> None:
    """
    Test that the AsyncGroup.update_attributes method works correctly.
    """
    attributes_old = {"foo": 10}
    attributes_new = {"baz": "new"}
    agroup = await AsyncGroup.create(
        store=store, zarr_format=zarr_format, attributes=attributes_old
    )

    agroup_new_attributes = await agroup.update_attributes(attributes_new)
    assert agroup_new_attributes.attrs == attributes_new


@pytest.mark.parametrize("store", ("local",), indirect=["store"])
@pytest.mark.parametrize("zarr_format", (2, 3))
async def test_serializable_async_group(store: LocalStore, zarr_format: ZarrFormat) -> None:
    expected = await AsyncGroup.create(
        store=store, attributes={"foo": 999}, zarr_format=zarr_format
    )
    p = pickle.dumps(expected)
    actual = pickle.loads(p)
    assert actual == expected


@pytest.mark.parametrize("store", ("local",), indirect=["store"])
@pytest.mark.parametrize("zarr_format", (2, 3))
def test_serializable_sync_group(store: LocalStore, zarr_format: ZarrFormat) -> None:
    expected = Group.create(store=store, attributes={"foo": 999}, zarr_format=zarr_format)
    p = pickle.dumps(expected)
    actual = pickle.loads(p)

    assert actual == expected


async def test_group_members_async(store: LocalStore | MemoryStore) -> None:
    group = AsyncGroup(
        GroupMetadata(),
        store_path=StorePath(store=store, path="root"),
    )
    a0 = await group.create_array("a0", shape=(1,))
    g0 = await group.create_group("g0")
    a1 = await g0.create_array("a1", shape=(1,))
    g1 = await g0.create_group("g1")
    a2 = await g1.create_array("a2", shape=(1,))
    g2 = await g1.create_group("g2")

    # immediate children
    children = sorted([x async for x in group.members()], key=lambda x: x[0])
    assert children == [
        ("a0", a0),
        ("g0", g0),
    ]

    nmembers = await group.nmembers()
    assert nmembers == 2

    # partial
    children = sorted([x async for x in group.members(max_depth=1)], key=lambda x: x[0])
    expected = [
        ("a0", a0),
        ("g0", g0),
        ("g0/a1", a1),
        ("g0/g1", g1),
    ]
    assert children == expected
    nmembers = await group.nmembers(max_depth=1)
    assert nmembers == 4

    # all children
    all_children = sorted([x async for x in group.members(max_depth=None)], key=lambda x: x[0])
    expected = [
        ("a0", a0),
        ("g0", g0),
        ("g0/a1", a1),
        ("g0/g1", g1),
        ("g0/g1/a2", a2),
        ("g0/g1/g2", g2),
    ]
    assert all_children == expected

    nmembers = await group.nmembers(max_depth=None)
    assert nmembers == 6

    with pytest.raises(ValueError, match="max_depth"):
        [x async for x in group.members(max_depth=-1)]


async def test_require_group(store: LocalStore | MemoryStore, zarr_format: ZarrFormat) -> None:
    root = await AsyncGroup.create(store=store, zarr_format=zarr_format)

    # create foo group
    _ = await root.create_group("foo", attributes={"foo": 100})

    # test that we can get the group using require_group
    foo_group = await root.require_group("foo")
    assert foo_group.attrs == {"foo": 100}

    # test that we can get the group using require_group and overwrite=True
    foo_group = await root.require_group("foo", overwrite=True)

    _ = await foo_group.create_array(
        "bar", shape=(10,), dtype="uint8", chunk_shape=(2,), attributes={"foo": 100}
    )

    # test that overwriting a group w/ children fails
    # TODO: figure out why ensure_no_existing_node is not catching the foo.bar array
    #
    # with pytest.raises(ContainsArrayError):
    #     await root.require_group("foo", overwrite=True)

    # test that requiring a group where an array is fails
    with pytest.raises(TypeError):
        await foo_group.require_group("bar")


async def test_require_groups(store: LocalStore | MemoryStore, zarr_format: ZarrFormat) -> None:
    root = await AsyncGroup.create(store=store, zarr_format=zarr_format)
    # create foo group
    _ = await root.create_group("foo", attributes={"foo": 100})
    # create bar group
    _ = await root.create_group("bar", attributes={"bar": 200})

    foo_group, bar_group = await root.require_groups("foo", "bar")
    assert foo_group.attrs == {"foo": 100}
    assert bar_group.attrs == {"bar": 200}

    # get a mix of existing and new groups
    foo_group, spam_group = await root.require_groups("foo", "spam")
    assert foo_group.attrs == {"foo": 100}
    assert spam_group.attrs == {}

    # no names
    no_group = await root.require_groups()
    assert no_group == ()


async def test_create_dataset(store: LocalStore | MemoryStore, zarr_format: ZarrFormat) -> None:
    root = await AsyncGroup.create(store=store, zarr_format=zarr_format)
    with pytest.warns(DeprecationWarning):
        foo = await root.create_dataset("foo", shape=(10,), dtype="uint8")
    assert foo.shape == (10,)

    with pytest.raises(ContainsArrayError), pytest.warns(DeprecationWarning):
        await root.create_dataset("foo", shape=(100,), dtype="int8")

    _ = await root.create_group("bar")
    with pytest.raises(ContainsGroupError), pytest.warns(DeprecationWarning):
        await root.create_dataset("bar", shape=(100,), dtype="int8")


async def test_require_array(store: LocalStore | MemoryStore, zarr_format: ZarrFormat) -> None:
    root = await AsyncGroup.create(store=store, zarr_format=zarr_format)
    foo1 = await root.require_array("foo", shape=(10,), dtype="i8", attributes={"foo": 101})
    assert foo1.attrs == {"foo": 101}
    foo2 = await root.require_array("foo", shape=(10,), dtype="i8")
    assert foo2.attrs == {"foo": 101}

    # exact = False
    _ = await root.require_array("foo", shape=10, dtype="f8")

    # errors w/ exact True
    with pytest.raises(TypeError, match="Incompatible dtype"):
        await root.require_array("foo", shape=(10,), dtype="f8", exact=True)

    with pytest.raises(TypeError, match="Incompatible shape"):
        await root.require_array("foo", shape=(100, 100), dtype="i8")

    with pytest.raises(TypeError, match="Incompatible dtype"):
        await root.require_array("foo", shape=(10,), dtype="f4")

    _ = await root.create_group("bar")
    with pytest.raises(TypeError, match="Incompatible object"):
        await root.require_array("bar", shape=(10,), dtype="int8")


async def test_open_mutable_mapping():
    group = await zarr.api.asynchronous.open_group(store={}, mode="w")
    assert isinstance(group.store_path.store, MemoryStore)


def test_open_mutable_mapping_sync():
    group = zarr.open_group(store={}, mode="w")
    assert isinstance(group.store_path.store, MemoryStore)<|MERGE_RESOLUTION|>--- conflicted
+++ resolved
@@ -14,13 +14,8 @@
 from zarr.core.group import GroupMetadata
 from zarr.core.sync import sync
 from zarr.errors import ContainsArrayError, ContainsGroupError
-<<<<<<< HEAD
-from zarr.storage import LocalStore, StorePath
+from zarr.storage import LocalStore, MemoryStore, StorePath
 from zarr.storage.common import make_store_path
-=======
-from zarr.store import LocalStore, MemoryStore, StorePath
-from zarr.store.common import make_store_path
->>>>>>> dd03ff0c
 
 from .conftest import parse_store
 
