--- conflicted
+++ resolved
@@ -8,10 +8,7 @@
 
 import zarr
 import zarr.api.asynchronous
-<<<<<<< HEAD
 import zarr.api.synchronous
-=======
->>>>>>> 73b884bd
 from zarr import Array, AsyncArray, AsyncGroup, Group
 from zarr.abc.store import Store
 from zarr.core.buffer import default_buffer_prototype
