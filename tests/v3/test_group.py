--- conflicted
+++ resolved
@@ -6,20 +6,12 @@
 import pytest
 
 import zarr.api.asynchronous
-<<<<<<< HEAD
 import zarr.api.synchronous
-=======
->>>>>>> 534e0cd1
 from zarr import Array, AsyncArray, AsyncGroup, Group
 from zarr.api.synchronous import open_group
 from zarr.core.buffer import default_buffer_prototype
-<<<<<<< HEAD
-from zarr.core.common import ZarrFormat
+from zarr.core.common import JSON, ZarrFormat
 from zarr.core.group import ConsolidatedMetadata, GroupMetadata
-=======
-from zarr.core.common import JSON, ZarrFormat
-from zarr.core.group import GroupMetadata
->>>>>>> 534e0cd1
 from zarr.core.sync import sync
 from zarr.errors import ContainsArrayError, ContainsGroupError
 from zarr.store import LocalStore, MemoryStore, StorePath
@@ -887,7 +879,6 @@
         await root.require_array("bar", shape=(10,), dtype="int8")
 
 
-<<<<<<< HEAD
 async def test_group_getitem_consolidated(store: LocalStore | MemoryStore):
     root = await AsyncGroup.create(store=store)
     # Set up the test structure with
@@ -984,7 +975,8 @@
     paths = sorted(x.name for _, x in group.members(max_depth=None))
     expected = ["/a", "/a/array", "/a/b", "/a/b/array"]
     assert paths == expected
-=======
+
+
 async def test_open_mutable_mapping():
     group = await zarr.api.asynchronous.open_group(store={}, mode="w")
     assert isinstance(group.store_path.store, MemoryStore)
@@ -992,5 +984,4 @@
 
 def test_open_mutable_mapping_sync():
     group = open_group(store={}, mode="w")
-    assert isinstance(group.store_path.store, MemoryStore)
->>>>>>> 534e0cd1
+    assert isinstance(group.store_path.store, MemoryStore)