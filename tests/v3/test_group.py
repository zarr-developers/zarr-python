--- conflicted
+++ resolved
@@ -679,93 +679,6 @@
     assert agroup_new_attributes.attrs == attributes_new
 
 
-<<<<<<< HEAD
-async def test_require_group(store: LocalStore | MemoryStore, zarr_format: ZarrFormat) -> None:
-    root = await AsyncGroup.create(store=store, zarr_format=zarr_format)
-
-    # create foo group
-    _ = await root.create_group("foo", attributes={"foo": 100})
-
-    # test that we can get the group using require_group
-    foo_group = await root.require_group("foo")
-    assert foo_group.attrs == {"foo": 100}
-
-    # test that we can get the group using require_group and overwrite=True
-    foo_group = await root.require_group("foo", overwrite=True)
-
-    _ = await foo_group.create_array(
-        "bar", shape=(10,), dtype="uint8", chunk_shape=(2,), attributes={"foo": 100}
-    )
-
-    # test that overwriting a group w/ children fails
-    # TODO: figure out why ensure_no_existing_node is not catching the foo.bar array
-    #
-    # with pytest.raises(ContainsArrayError):
-    #     await root.require_group("foo", overwrite=True)
-
-    # test that requiring a group where an array is fails
-    with pytest.raises(TypeError):
-        await foo_group.require_group("bar")
-
-
-async def test_require_groups(store: LocalStore | MemoryStore, zarr_format: ZarrFormat) -> None:
-    root = await AsyncGroup.create(store=store, zarr_format=zarr_format)
-    # create foo group
-    _ = await root.create_group("foo", attributes={"foo": 100})
-    # create bar group
-    _ = await root.create_group("bar", attributes={"bar": 200})
-
-    foo_group, bar_group = await root.require_groups("foo", "bar")
-    assert foo_group.attrs == {"foo": 100}
-    assert bar_group.attrs == {"bar": 200}
-
-    # get a mix of existing and new groups
-    foo_group, spam_group = await root.require_groups("foo", "spam")
-    assert foo_group.attrs == {"foo": 100}
-    assert spam_group.attrs == {}
-
-    # no names
-    no_group = await root.require_groups()
-    assert no_group == ()
-
-
-async def test_create_dataset(store: LocalStore | MemoryStore, zarr_format: ZarrFormat) -> None:
-    root = await AsyncGroup.create(store=store, zarr_format=zarr_format)
-    foo = await root.create_dataset("foo", shape=(10,), dtype="uint8")
-    assert foo.shape == (10,)
-
-    with pytest.raises(ContainsArrayError):
-        await root.create_dataset("foo", shape=(100,), dtype="int8")
-
-    _ = await root.create_group("bar")
-    with pytest.raises(ContainsGroupError):
-        await root.create_dataset("bar", shape=(100,), dtype="int8")
-
-
-async def test_require_dataset(store: LocalStore | MemoryStore, zarr_format: ZarrFormat) -> None:
-    root = await AsyncGroup.create(store=store, zarr_format=zarr_format)
-    foo1 = await root.require_dataset("foo", shape=(10,), dtype="i8", attributes={"foo": 101})
-    assert foo1.attrs == {"foo": 101}
-    foo2 = await root.require_dataset("foo", shape=(10,), dtype="i8")
-    assert foo2.attrs == {"foo": 101}
-
-    # exact = False
-    _ = await root.require_dataset("foo", shape=10, dtype="f8")
-
-    # errors w/ exact True
-    with pytest.raises(TypeError, match="Incompatible dtype"):
-        await root.require_dataset("foo", shape=(10,), dtype="f8", exact=True)
-
-    with pytest.raises(TypeError, match="Incompatible shape"):
-        await root.require_dataset("foo", shape=(100, 100), dtype="i8")
-
-    with pytest.raises(TypeError, match="Incompatible dtype"):
-        await root.require_dataset("foo", shape=(10,), dtype="f4")
-
-    _ = await root.create_group("bar")
-    with pytest.raises(TypeError, match="Incompatible object"):
-        await root.require_dataset("bar", shape=(10,), dtype="int8")
-=======
 async def test_group_members_async(store: LocalStore | MemoryStore):
     group = AsyncGroup(
         GroupMetadata(),
@@ -817,4 +730,90 @@
 
     with pytest.raises(ValueError, match="max_depth"):
         [x async for x in group.members(max_depth=-1)]
->>>>>>> 0b5483a7
+
+
+async def test_require_group(store: LocalStore | MemoryStore, zarr_format: ZarrFormat) -> None:
+    root = await AsyncGroup.create(store=store, zarr_format=zarr_format)
+
+    # create foo group
+    _ = await root.create_group("foo", attributes={"foo": 100})
+
+    # test that we can get the group using require_group
+    foo_group = await root.require_group("foo")
+    assert foo_group.attrs == {"foo": 100}
+
+    # test that we can get the group using require_group and overwrite=True
+    foo_group = await root.require_group("foo", overwrite=True)
+
+    _ = await foo_group.create_array(
+        "bar", shape=(10,), dtype="uint8", chunk_shape=(2,), attributes={"foo": 100}
+    )
+
+    # test that overwriting a group w/ children fails
+    # TODO: figure out why ensure_no_existing_node is not catching the foo.bar array
+    #
+    # with pytest.raises(ContainsArrayError):
+    #     await root.require_group("foo", overwrite=True)
+
+    # test that requiring a group where an array is fails
+    with pytest.raises(TypeError):
+        await foo_group.require_group("bar")
+
+
+async def test_require_groups(store: LocalStore | MemoryStore, zarr_format: ZarrFormat) -> None:
+    root = await AsyncGroup.create(store=store, zarr_format=zarr_format)
+    # create foo group
+    _ = await root.create_group("foo", attributes={"foo": 100})
+    # create bar group
+    _ = await root.create_group("bar", attributes={"bar": 200})
+
+    foo_group, bar_group = await root.require_groups("foo", "bar")
+    assert foo_group.attrs == {"foo": 100}
+    assert bar_group.attrs == {"bar": 200}
+
+    # get a mix of existing and new groups
+    foo_group, spam_group = await root.require_groups("foo", "spam")
+    assert foo_group.attrs == {"foo": 100}
+    assert spam_group.attrs == {}
+
+    # no names
+    no_group = await root.require_groups()
+    assert no_group == ()
+
+
+async def test_create_dataset(store: LocalStore | MemoryStore, zarr_format: ZarrFormat) -> None:
+    root = await AsyncGroup.create(store=store, zarr_format=zarr_format)
+    foo = await root.create_dataset("foo", shape=(10,), dtype="uint8")
+    assert foo.shape == (10,)
+
+    with pytest.raises(ContainsArrayError):
+        await root.create_dataset("foo", shape=(100,), dtype="int8")
+
+    _ = await root.create_group("bar")
+    with pytest.raises(ContainsGroupError):
+        await root.create_dataset("bar", shape=(100,), dtype="int8")
+
+
+async def test_require_dataset(store: LocalStore | MemoryStore, zarr_format: ZarrFormat) -> None:
+    root = await AsyncGroup.create(store=store, zarr_format=zarr_format)
+    foo1 = await root.require_dataset("foo", shape=(10,), dtype="i8", attributes={"foo": 101})
+    assert foo1.attrs == {"foo": 101}
+    foo2 = await root.require_dataset("foo", shape=(10,), dtype="i8")
+    assert foo2.attrs == {"foo": 101}
+
+    # exact = False
+    _ = await root.require_dataset("foo", shape=10, dtype="f8")
+
+    # errors w/ exact True
+    with pytest.raises(TypeError, match="Incompatible dtype"):
+        await root.require_dataset("foo", shape=(10,), dtype="f8", exact=True)
+
+    with pytest.raises(TypeError, match="Incompatible shape"):
+        await root.require_dataset("foo", shape=(100, 100), dtype="i8")
+
+    with pytest.raises(TypeError, match="Incompatible dtype"):
+        await root.require_dataset("foo", shape=(10,), dtype="f4")
+
+    _ = await root.create_group("bar")
+    with pytest.raises(TypeError, match="Incompatible object"):
+        await root.require_dataset("bar", shape=(10,), dtype="int8")