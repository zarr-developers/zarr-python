--- conflicted
+++ resolved
@@ -6,26 +6,15 @@
 import pytest
 from _pytest.compat import LEGACY_PATH
 
-<<<<<<< HEAD
+from zarr import Array, AsyncArray, AsyncGroup, Group
 from zarr.abc.store import Store
-from zarr.array import Array, AsyncArray
-from zarr.buffer import Buffer
-from zarr.common import ZarrFormat
-from zarr.errors import ContainsArrayError, ContainsGroupError
-from zarr.group import AsyncGroup, Group, GroupMetadata
-from zarr.store import StorePath
-from zarr.store.core import make_store_path
-from zarr.sync import sync
-=======
-from zarr import Array, AsyncArray, AsyncGroup, Group
 from zarr.core.buffer import Buffer
 from zarr.core.common import ZarrFormat
 from zarr.core.group import GroupMetadata
 from zarr.core.sync import sync
 from zarr.errors import ContainsArrayError, ContainsGroupError
-from zarr.store import LocalStore, MemoryStore, StorePath
+from zarr.store import StorePath
 from zarr.store.common import make_store_path
->>>>>>> 10ae5f3b
 
 from .conftest import parse_store
 
