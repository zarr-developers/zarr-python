--- conflicted
+++ resolved
@@ -487,13 +487,8 @@
     assert agroup.attrs == agroup.metadata.attributes == attributes
 
 
-<<<<<<< HEAD
-async def test_asyncgroup_info(store: LocalStore | MemoryStore, zarr_format: ZarrFormat) -> None:
+async def test_asyncgroup_info(store: Store, zarr_format: ZarrFormat) -> None:
     agroup = await AsyncGroup.from_store(  # noqa
-=======
-async def test_asyncgroup_info(store: Store, zarr_format: ZarrFormat) -> None:
-    agroup = await AsyncGroup.create(  # noqa
->>>>>>> b1ecdd54
         store,
         zarr_format=zarr_format,
     )
@@ -586,16 +581,11 @@
         await agroup.getitem("foo")
 
 
-<<<<<<< HEAD
-async def test_asyncgroup_delitem(store: LocalStore | MemoryStore, zarr_format: ZarrFormat) -> None:
-    agroup = await AsyncGroup.from_store(store=store, zarr_format=zarr_format)
-=======
 async def test_asyncgroup_delitem(store: Store, zarr_format: ZarrFormat) -> None:
     if not store.supports_deletes:
         pytest.skip("store does not support deletes")
 
-    agroup = await AsyncGroup.create(store=store, zarr_format=zarr_format)
->>>>>>> b1ecdd54
+    agroup = await AsyncGroup.from_store(store=store, zarr_format=zarr_format)
     array_name = "sub_array"
     _ = await agroup.create_array(
         name=array_name, shape=(10,), dtype="uint8", chunk_shape=(2,), attributes={"foo": 100}
@@ -692,88 +682,34 @@
     assert agroup_new_attributes.attrs == attributes_new
 
 
-<<<<<<< HEAD
-async def test_group_members_async(store: LocalStore | MemoryStore):
-    group = AsyncGroup(
-        GroupMetadata(),
-        store_path=StorePath(store=store, path="root"),
-    )
-    a0 = await group.create_array("a0", shape=(1,))
-    g0 = await group.create_group("g0")
-    a1 = await g0.create_array("a1", shape=(1,))
-    g1 = await g0.create_group("g1")
-    a2 = await g1.create_array("a2", shape=(1,))
-    g2 = await g1.create_group("g2")
-
-    # immediate children
-    children = sorted([x async for x in group.members()], key=lambda x: x[0])
-    assert children == [
-        ("a0", a0),
-        ("g0", g0),
-    ]
-
-    nmembers = await group.nmembers()
-    assert nmembers == 2
-
-    # partial
-    children = sorted([x async for x in group.members(max_depth=1)], key=lambda x: x[0])
-    expected = [
-        ("a0", a0),
-        ("g0", g0),
-        ("g0/a1", a1),
-        ("g0/g1", g1),
-    ]
-    assert children == expected
-    nmembers = await group.nmembers(max_depth=1)
-    assert nmembers == 4
-
-    # all children
-    all_children = sorted([x async for x in group.members(max_depth=None)], key=lambda x: x[0])
-    expected = [
-        ("a0", a0),
-        ("g0", g0),
-        ("g0/a1", a1),
-        ("g0/g1", g1),
-        ("g0/g1/a2", a2),
-        ("g0/g1/g2", g2),
-    ]
-    assert all_children == expected
-
-    nmembers = await group.nmembers(max_depth=None)
-    assert nmembers == 6
-
-    with pytest.raises(ValueError, match="max_depth"):
-        [x async for x in group.members(max_depth=-1)]
-
-
-async def test_require_group(store: LocalStore | MemoryStore, zarr_format: ZarrFormat) -> None:
-    root = await AsyncGroup.from_store(store=store, zarr_format=zarr_format)
-
-    # create foo group
-    _ = await root.create_group("foo", attributes={"foo": 100})
-
-    # test that we can get the group using require_group
-    foo_group = await root.require_group("foo")
-    assert foo_group.attrs == {"foo": 100}
-
-    # test that we can get the group using require_group and overwrite=True
-    foo_group = await root.require_group("foo", overwrite=True)
-
-    _ = await foo_group.create_array(
-        "bar", shape=(10,), dtype="uint8", chunk_shape=(2,), attributes={"foo": 100}
-=======
 @pytest.mark.parametrize("store", ("local",), indirect=["store"])
 @pytest.mark.parametrize("zarr_format", (2, 3))
 async def test_serializable_async_group(store: LocalStore, zarr_format: ZarrFormat) -> None:
     expected = await AsyncGroup.create(
         store=store, attributes={"foo": 999}, zarr_format=zarr_format
->>>>>>> b1ecdd54
     )
     p = pickle.dumps(expected)
     actual = pickle.loads(p)
     assert actual == expected
 
-<<<<<<< HEAD
+
+async def test_require_group(store: Store, zarr_format: ZarrFormat) -> None:
+    root = await AsyncGroup.from_store(store=store, zarr_format=zarr_format)
+
+    # create foo group
+    _ = await root.create_group("foo", attributes={"foo": 100})
+
+    # test that we can get the group using require_group
+    foo_group = await root.require_group("foo")
+    assert foo_group.attrs == {"foo": 100}
+
+    # test that we can get the group using require_group and overwrite=True
+    foo_group = await root.require_group("foo", overwrite=True)
+
+    _ = await foo_group.create_array(
+        "bar", shape=(10,), dtype="uint8", chunk_shape=(2,), attributes={"foo": 100}
+    )
+
     # test that overwriting a group w/ children fails
     # TODO: figure out why ensure_no_existing_node is not catching the foo.bar array
     #
@@ -785,7 +721,7 @@
         await foo_group.require_group("bar")
 
 
-async def test_require_groups(store: LocalStore | MemoryStore, zarr_format: ZarrFormat) -> None:
+async def test_require_groups(store: Store, zarr_format: ZarrFormat) -> None:
     root = await AsyncGroup.from_store(store=store, zarr_format=zarr_format)
     # create foo group
     _ = await root.create_group("foo", attributes={"foo": 100})
@@ -806,7 +742,7 @@
     assert no_group == ()
 
 
-async def test_create_dataset(store: LocalStore | MemoryStore, zarr_format: ZarrFormat) -> None:
+async def test_create_dataset(store: Store, zarr_format: ZarrFormat) -> None:
     root = await AsyncGroup.from_store(store=store, zarr_format=zarr_format)
     foo = await root.create_dataset("foo", shape=(10,), dtype="uint8")
     assert foo.shape == (10,)
@@ -819,7 +755,7 @@
         await root.create_dataset("bar", shape=(100,), dtype="int8")
 
 
-async def test_require_array(store: LocalStore | MemoryStore, zarr_format: ZarrFormat) -> None:
+async def test_require_array(store: Store, zarr_format: ZarrFormat) -> None:
     root = await AsyncGroup.from_store(store=store, zarr_format=zarr_format)
     foo1 = await root.require_array("foo", shape=(10,), dtype="i8", attributes={"foo": 101})
     assert foo1.attrs == {"foo": 101}
@@ -838,7 +774,11 @@
 
     with pytest.raises(TypeError, match="Incompatible dtype"):
         await root.require_array("foo", shape=(10,), dtype="f4")
-=======
+
+    _ = await root.create_group("bar")
+    with pytest.raises(TypeError, match="Incompatible object"):
+        await root.require_array("bar", shape=(10,), dtype="int8")
+
 
 @pytest.mark.parametrize("store", ("local",), indirect=["store"])
 @pytest.mark.parametrize("zarr_format", (2, 3))
@@ -846,6 +786,5 @@
     expected = Group.create(store=store, attributes={"foo": 999}, zarr_format=zarr_format)
     p = pickle.dumps(expected)
     actual = pickle.loads(p)
->>>>>>> b1ecdd54
 
     assert actual == expected