from __future__ import annotations

from typing import Any, Literal, cast

import numpy as np
import pytest
from _pytest.compat import LEGACY_PATH

from zarr import Array, AsyncArray, AsyncGroup, Group
<<<<<<< HEAD
from zarr.abc.store import Store
from zarr.core.buffer import Buffer
=======
from zarr.core.buffer import default_buffer_prototype
>>>>>>> 0b5483a7
from zarr.core.common import ZarrFormat
from zarr.core.group import GroupMetadata
from zarr.core.sync import sync
from zarr.errors import ContainsArrayError, ContainsGroupError
from zarr.store import StorePath
from zarr.store.common import make_store_path

from .conftest import parse_store


@pytest.fixture(params=["local", "memory", "zip"])
async def store(request: pytest.FixtureRequest, tmpdir: LEGACY_PATH) -> Store:
    result = await parse_store(request.param, str(tmpdir))
    if not isinstance(result, Store):
        raise TypeError("Wrong store class returned by test fixture! got " + result + " instead")
    return result


@pytest.fixture(params=[True, False])
def exists_ok(request: pytest.FixtureRequest) -> bool:
    result = request.param
    if not isinstance(result, bool):
        raise TypeError("Wrong type returned by test fixture.")
    return result


@pytest.fixture(params=[2, 3], ids=["zarr2", "zarr3"])
def zarr_format(request: pytest.FixtureRequest) -> ZarrFormat:
    result = request.param
    if result not in (2, 3):
        raise ValueError("Wrong value returned from test fixture.")
    return cast(ZarrFormat, result)


def test_group_init(store: Store, zarr_format: ZarrFormat) -> None:
    """
    Test that initializing a group from an asyncgroup works.
    """
    agroup = sync(AsyncGroup.create(store=store, zarr_format=zarr_format))
    group = Group(agroup)
    assert group._async_group == agroup


def test_group_name_properties(store: Store, zarr_format: ZarrFormat) -> None:
    """
    Test basic properties of groups
    """
    root = Group.create(store=store, zarr_format=zarr_format)
    assert root.path == ""
    assert root.name == "/"
    assert root.basename == ""

    foo = root.create_group("foo")
    assert foo.path == "foo"
    assert foo.name == "/foo"
    assert foo.basename == "foo"

    bar = root.create_group("foo/bar")
    assert bar.path == "foo/bar"
    assert bar.name == "/foo/bar"
    assert bar.basename == "bar"


def test_group_members(store: Store, zarr_format: ZarrFormat) -> None:
    """
    Test that `Group.members` returns correct values, i.e. the arrays and groups
    (explicit and implicit) contained in that group.
    """

    path = "group"
    agroup = AsyncGroup(
        metadata=GroupMetadata(zarr_format=zarr_format),
        store_path=StorePath(store=store, path=path),
    )
    group = Group(agroup)
    members_expected: dict[str, Array | Group] = {}

    members_expected["subgroup"] = group.create_group("subgroup")
    # make a sub-sub-subgroup, to ensure that the children calculation doesn't go
    # too deep in the hierarchy
    subsubgroup = members_expected["subgroup"].create_group("subsubgroup")  # type: ignore
    subsubsubgroup = subsubgroup.create_group("subsubsubgroup")  # type: ignore

    members_expected["subarray"] = group.create_array(
        "subarray", shape=(100,), dtype="uint8", chunk_shape=(10,), exists_ok=True
    )

    # add an extra object to the domain of the group.
    # the list of children should ignore this object.
    sync(
        store.set(f"{path}/extra_object-1", default_buffer_prototype().buffer.from_bytes(b"000000"))
    )
    # add an extra object under a directory-like prefix in the domain of the group.
    # this creates a directory with a random key in it
    # this should not show up as a member
    sync(
        store.set(
            f"{path}/extra_directory/extra_object-2",
            default_buffer_prototype().buffer.from_bytes(b"000000"),
        )
    )
    members_observed = group.members()
    # members are not guaranteed to be ordered, so sort before comparing
    assert sorted(dict(members_observed)) == sorted(members_expected)

    # partial
    members_observed = group.members(max_depth=1)
    members_expected["subgroup/subsubgroup"] = subsubgroup
    # members are not guaranteed to be ordered, so sort before comparing
    assert sorted(dict(members_observed)) == sorted(members_expected)

    # total
    members_observed = group.members(max_depth=None)
    members_expected["subgroup/subsubgroup/subsubsubgroup"] = subsubsubgroup
    # members are not guaranteed to be ordered, so sort before comparing
    assert sorted(dict(members_observed)) == sorted(members_expected)

    with pytest.raises(ValueError, match="max_depth"):
        members_observed = group.members(max_depth=-1)


def test_group(store: Store, zarr_format: ZarrFormat) -> None:
    """
    Test basic Group routines.
    """
    store_path = StorePath(store)
    agroup = AsyncGroup(metadata=GroupMetadata(zarr_format=zarr_format), store_path=store_path)
    group = Group(agroup)
    assert agroup.metadata is group.metadata
    assert agroup.store_path == group.store_path == store_path

    # create two groups
    foo = group.create_group("foo")
    bar = foo.create_group("bar", attributes={"baz": "qux"})

    # create an array from the "bar" group
    data = np.arange(0, 4 * 4, dtype="uint16").reshape((4, 4))
    arr = bar.create_array(
        "baz", shape=data.shape, dtype=data.dtype, chunk_shape=(2, 2), exists_ok=True
    )
    arr[:] = data

    # check the array
    assert arr == bar["baz"]
    assert arr.shape == data.shape
    assert arr.dtype == data.dtype

    # TODO: update this once the array api settles down
    assert arr.chunks == (2, 2)

    bar2 = foo["bar"]
    assert dict(bar2.attrs) == {"baz": "qux"}

    # update a group's attributes
    bar2.attrs.update({"name": "bar"})
    # bar.attrs was modified in-place
    assert dict(bar2.attrs) == {"baz": "qux", "name": "bar"}

    # and the attrs were modified in the store
    bar3 = foo["bar"]
    assert dict(bar3.attrs) == {"baz": "qux", "name": "bar"}


def test_group_create(store: Store, exists_ok: bool, zarr_format: ZarrFormat) -> None:
    """
    Test that `Group.create` works as expected.
    """
    attributes = {"foo": 100}
    group = Group.create(store, attributes=attributes, zarr_format=zarr_format, exists_ok=exists_ok)

    assert group.attrs == attributes

    if not exists_ok:
        with pytest.raises(ContainsGroupError):
            group = Group.create(
                store, attributes=attributes, exists_ok=exists_ok, zarr_format=zarr_format
            )


def test_group_open(store: Store, zarr_format: ZarrFormat, exists_ok: bool) -> None:
    """
    Test the `Group.open` method.
    """
    spath = StorePath(store)
    # attempt to open a group that does not exist
    with pytest.raises(FileNotFoundError):
        Group.open(store)

    # create the group
    attrs = {"path": "foo"}
    group_created = Group.create(
        store, attributes=attrs, zarr_format=zarr_format, exists_ok=exists_ok
    )
    assert group_created.attrs == attrs
    assert group_created.metadata.zarr_format == zarr_format
    assert group_created.store_path == spath

    # attempt to create a new group in place, to test exists_ok
    new_attrs = {"path": "bar"}
    if not exists_ok:
        with pytest.raises(ContainsGroupError):
            Group.create(store, attributes=attrs, zarr_format=zarr_format, exists_ok=exists_ok)
    else:
        group_created_again = Group.create(
            store, attributes=new_attrs, zarr_format=zarr_format, exists_ok=exists_ok
        )
        assert group_created_again.attrs == new_attrs
        assert group_created_again.metadata.zarr_format == zarr_format
        assert group_created_again.store_path == spath


def test_group_getitem(store: Store, zarr_format: ZarrFormat) -> None:
    """
    Test the `Group.__getitem__` method.
    """

    group = Group.create(store, zarr_format=zarr_format)
    subgroup = group.create_group(name="subgroup")
    subarray = group.create_array(name="subarray", shape=(10,), chunk_shape=(10,))

    assert group["subgroup"] == subgroup
    assert group["subarray"] == subarray
    with pytest.raises(KeyError):
        group["nope"]


def test_group_delitem(store: Store, zarr_format: ZarrFormat) -> None:
    """
    Test the `Group.__delitem__` method.
    """
    if not store.supports_deletes:
        pytest.skip("store does not support deletes")

    group = Group.create(store, zarr_format=zarr_format)
    subgroup = group.create_group(name="subgroup")
    subarray = group.create_array(name="subarray", shape=(10,), chunk_shape=(10,))

    assert group["subgroup"] == subgroup
    assert group["subarray"] == subarray

    del group["subgroup"]
    with pytest.raises(KeyError):
        group["subgroup"]

    del group["subarray"]
    with pytest.raises(KeyError):
        group["subarray"]


def test_group_iter(store: Store, zarr_format: ZarrFormat) -> None:
    """
    Test the `Group.__iter__` method.
    """

    group = Group.create(store, zarr_format=zarr_format)
    with pytest.raises(NotImplementedError):
        [x for x in group]  # type: ignore


def test_group_len(store: Store, zarr_format: ZarrFormat) -> None:
    """
    Test the `Group.__len__` method.
    """

    group = Group.create(store, zarr_format=zarr_format)
    with pytest.raises(NotImplementedError):
        len(group)  # type: ignore


def test_group_setitem(store: Store, zarr_format: ZarrFormat) -> None:
    """
    Test the `Group.__setitem__` method.
    """
    group = Group.create(store, zarr_format=zarr_format)
    with pytest.raises(NotImplementedError):
        group["key"] = 10


def test_group_contains(store: Store, zarr_format: ZarrFormat) -> None:
    """
    Test the `Group.__contains__` method
    """
    group = Group.create(store, zarr_format=zarr_format)
    assert "foo" not in group
    _ = group.create_group(name="foo")
    assert "foo" in group


def test_group_subgroups(store: Store, zarr_format: ZarrFormat) -> None:
    """
    Test the behavior of `Group` methods for accessing subgroups, namely `Group.group_keys` and `Group.groups`
    """
    group = Group.create(store, zarr_format=zarr_format)
    keys = ("foo", "bar")
    subgroups_expected = tuple(group.create_group(k) for k in keys)
    # create a sub-array as well
    _ = group.create_array("array", shape=(10,))
    subgroups_observed = group.groups()
    assert set(group.group_keys()) == set(keys)
    assert len(subgroups_observed) == len(subgroups_expected)
    assert all(a in subgroups_observed for a in subgroups_expected)


def test_group_subarrays(store: Store, zarr_format: ZarrFormat) -> None:
    """
    Test the behavior of `Group` methods for accessing subgroups, namely `Group.group_keys` and `Group.groups`
    """
    group = Group.create(store, zarr_format=zarr_format)
    keys = ("foo", "bar")
    subarrays_expected = tuple(group.create_array(k, shape=(10,)) for k in keys)
    # create a sub-group as well
    _ = group.create_group("group")
    subarrays_observed = group.arrays()
    assert set(group.array_keys()) == set(keys)
    assert len(subarrays_observed) == len(subarrays_expected)
    assert all(a in subarrays_observed for a in subarrays_expected)


def test_group_update_attributes(store: Store, zarr_format: ZarrFormat) -> None:
    """
    Test the behavior of `Group.update_attributes`
    """
    attrs = {"foo": 100}
    group = Group.create(store, zarr_format=zarr_format, attributes=attrs)
    assert group.attrs == attrs
    new_attrs = {"bar": 100}
    new_group = group.update_attributes(new_attrs)
    assert new_group.attrs == new_attrs


async def test_group_update_attributes_async(store: Store, zarr_format: ZarrFormat) -> None:
    """
    Test the behavior of `Group.update_attributes_async`
    """
    attrs = {"foo": 100}
    group = Group.create(store, zarr_format=zarr_format, attributes=attrs)
    assert group.attrs == attrs
    new_attrs = {"bar": 100}
    new_group = await group.update_attributes_async(new_attrs)
    assert new_group.attrs == new_attrs


@pytest.mark.parametrize("method", ["create_array", "array"])
def test_group_create_array(
    store: Store,
    zarr_format: ZarrFormat,
    exists_ok: bool,
    method: Literal["create_array", "array"],
) -> None:
    """
    Test `Group.create_array`
    """
    group = Group.create(store, zarr_format=zarr_format)
    shape = (10, 10)
    dtype = "uint8"
    data = np.arange(np.prod(shape)).reshape(shape).astype(dtype)

    if method == "create_array":
        array = group.create_array(name="array", shape=shape, dtype=dtype, data=data)
    elif method == "array":
        with pytest.warns(DeprecationWarning):
            array = group.array(name="array", shape=shape, dtype=dtype, data=data)
    else:
        raise AssertionError

    if not exists_ok:
        if method == "create_array":
            with pytest.raises(ContainsArrayError):
                group.create_array(name="array", shape=shape, dtype=dtype, data=data)
        elif method == "array":
            with pytest.raises(ContainsArrayError), pytest.warns(DeprecationWarning):
                group.array(name="array", shape=shape, dtype=dtype, data=data)
    assert array.shape == shape
    assert array.dtype == np.dtype(dtype)
    assert np.array_equal(array[:], data)


@pytest.mark.parametrize("store", ("local", "memory", "zip"), indirect=["store"])
@pytest.mark.parametrize("zarr_format", (2, 3))
@pytest.mark.parametrize("exists_ok", [True, False])
@pytest.mark.parametrize("extant_node", ["array", "group"])
def test_group_creation_existing_node(
    store: Store,
    zarr_format: ZarrFormat,
    exists_ok: bool,
    extant_node: Literal["array", "group"],
) -> None:
    """
    Check that an existing array or group is handled as expected during group creation.
    """
    spath = StorePath(store)
    group = Group.create(spath, zarr_format=zarr_format)
    expected_exception: type[ContainsArrayError] | type[ContainsGroupError]
    attributes = {"old": True}

    if extant_node == "array":
        expected_exception = ContainsArrayError
        _ = group.create_array("extant", shape=(10,), dtype="uint8", attributes=attributes)
    elif extant_node == "group":
        expected_exception = ContainsGroupError
        _ = group.create_group("extant", attributes=attributes)
    else:
        raise AssertionError

    new_attributes = {"new": True}

    if exists_ok:
        node_new = Group.create(
            spath / "extant",
            attributes=new_attributes,
            zarr_format=zarr_format,
            exists_ok=exists_ok,
        )
        assert node_new.attrs == new_attributes
    else:
        with pytest.raises(expected_exception):
            node_new = Group.create(
                spath / "extant",
                attributes=new_attributes,
                zarr_format=zarr_format,
                exists_ok=exists_ok,
            )


async def test_asyncgroup_create(
    store: Store,
    exists_ok: bool,
    zarr_format: ZarrFormat,
) -> None:
    """
    Test that `AsyncGroup.create` works as expected.
    """
    spath = StorePath(store=store)
    attributes = {"foo": 100}
    agroup = await AsyncGroup.create(
        store,
        attributes=attributes,
        exists_ok=exists_ok,
        zarr_format=zarr_format,
    )

    assert agroup.metadata == GroupMetadata(zarr_format=zarr_format, attributes=attributes)
    assert agroup.store_path == await make_store_path(store)

    if not exists_ok:
        with pytest.raises(ContainsGroupError):
            agroup = await AsyncGroup.create(
                spath,
                attributes=attributes,
                exists_ok=exists_ok,
                zarr_format=zarr_format,
            )
        # create an array at our target path
        collision_name = "foo"
        _ = await AsyncArray.create(
            spath / collision_name, shape=(10,), dtype="uint8", zarr_format=zarr_format
        )
        with pytest.raises(ContainsArrayError):
            _ = await AsyncGroup.create(
                StorePath(store=store) / collision_name,
                attributes=attributes,
                exists_ok=exists_ok,
                zarr_format=zarr_format,
            )


async def test_asyncgroup_attrs(store: Store, zarr_format: ZarrFormat) -> None:
    attributes = {"foo": 100}
    agroup = await AsyncGroup.create(store, zarr_format=zarr_format, attributes=attributes)

    assert agroup.attrs == agroup.metadata.attributes == attributes


async def test_asyncgroup_info(store: Store, zarr_format: ZarrFormat) -> None:
    agroup = await AsyncGroup.create(  # noqa
        store,
        zarr_format=zarr_format,
    )
    pytest.xfail("Info is not implemented for metadata yet")
    # assert agroup.info == agroup.metadata.info


async def test_asyncgroup_open(
    store: Store,
    zarr_format: ZarrFormat,
) -> None:
    """
    Create an `AsyncGroup`, then ensure that we can open it using `AsyncGroup.open`
    """
    attributes = {"foo": 100}
    group_w = await AsyncGroup.create(
        store=store,
        attributes=attributes,
        exists_ok=False,
        zarr_format=zarr_format,
    )

    group_r = await AsyncGroup.open(store=store, zarr_format=zarr_format)

    assert group_w.attrs == group_w.attrs == attributes
    assert group_w == group_r


async def test_asyncgroup_open_wrong_format(
    store: Store,
    zarr_format: ZarrFormat,
) -> None:
    _ = await AsyncGroup.create(store=store, exists_ok=False, zarr_format=zarr_format)
    zarr_format_wrong: ZarrFormat
    # try opening with the wrong zarr format
    if zarr_format == 3:
        zarr_format_wrong = 2
    elif zarr_format == 2:
        zarr_format_wrong = 3
    else:
        raise AssertionError

    with pytest.raises(FileNotFoundError):
        await AsyncGroup.open(store=store, zarr_format=zarr_format_wrong)


# todo: replace the dict[str, Any] type with something a bit more specific
# should this be async?
@pytest.mark.parametrize(
    "data",
    (
        {"zarr_format": 3, "node_type": "group", "attributes": {"foo": 100}},
        {"zarr_format": 2, "attributes": {"foo": 100}},
    ),
)
def test_asyncgroup_from_dict(store: Store, data: dict[str, Any]) -> None:
    """
    Test that we can create an AsyncGroup from a dict
    """
    path = "test"
    store_path = StorePath(store=store, path=path)
    group = AsyncGroup.from_dict(store_path, data=data)

    assert group.metadata.zarr_format == data["zarr_format"]
    assert group.metadata.attributes == data["attributes"]


# todo: replace this with a declarative API where we model a full hierarchy


async def test_asyncgroup_getitem(store: Store, zarr_format: ZarrFormat) -> None:
    """
    Create an `AsyncGroup`, then create members of that group, and ensure that we can access those
    members via the `AsyncGroup.getitem` method.
    """
    agroup = await AsyncGroup.create(store=store, zarr_format=zarr_format)

    array_name = "sub_array"
    sub_array = await agroup.create_array(
        name=array_name, shape=(10,), dtype="uint8", chunk_shape=(2,)
    )
    assert await agroup.getitem(array_name) == sub_array

    sub_group_path = "sub_group"
    sub_group = await agroup.create_group(sub_group_path, attributes={"foo": 100})
    assert await agroup.getitem(sub_group_path) == sub_group

    # check that asking for a nonexistent key raises KeyError
    with pytest.raises(KeyError):
        await agroup.getitem("foo")


async def test_asyncgroup_delitem(store: Store, zarr_format: ZarrFormat) -> None:
    if not store.supports_deletes:
        pytest.skip("store does not support deletes")

    agroup = await AsyncGroup.create(store=store, zarr_format=zarr_format)
    array_name = "sub_array"
    _ = await agroup.create_array(
        name=array_name, shape=(10,), dtype="uint8", chunk_shape=(2,), attributes={"foo": 100}
    )
    await agroup.delitem(array_name)

    #  todo: clean up the code duplication here
    if zarr_format == 2:
        assert not await agroup.store_path.store.exists(array_name + "/" + ".zarray")
        assert not await agroup.store_path.store.exists(array_name + "/" + ".zattrs")
    elif zarr_format == 3:
        assert not await agroup.store_path.store.exists(array_name + "/" + "zarr.json")
    else:
        raise AssertionError

    sub_group_path = "sub_group"
    _ = await agroup.create_group(sub_group_path, attributes={"foo": 100})
    await agroup.delitem(sub_group_path)
    if zarr_format == 2:
        assert not await agroup.store_path.store.exists(array_name + "/" + ".zgroup")
        assert not await agroup.store_path.store.exists(array_name + "/" + ".zattrs")
    elif zarr_format == 3:
        assert not await agroup.store_path.store.exists(array_name + "/" + "zarr.json")
    else:
        raise AssertionError


async def test_asyncgroup_create_group(
    store: Store,
    zarr_format: ZarrFormat,
) -> None:
    agroup = await AsyncGroup.create(store=store, zarr_format=zarr_format)
    sub_node_path = "sub_group"
    attributes = {"foo": 999}
    subnode = await agroup.create_group(name=sub_node_path, attributes=attributes)

    assert isinstance(subnode, AsyncGroup)
    assert subnode.attrs == attributes
    assert subnode.store_path.path == sub_node_path
    assert subnode.store_path.store == store
    assert subnode.metadata.zarr_format == zarr_format


async def test_asyncgroup_create_array(
    store: Store, zarr_format: ZarrFormat, exists_ok: bool
) -> None:
    """
    Test that the AsyncGroup.create_array method works correctly. We ensure that array properties
    specified in create_array are present on the resulting array.
    """

    agroup = await AsyncGroup.create(store=store, zarr_format=zarr_format)

    if not exists_ok:
        with pytest.raises(ContainsGroupError):
            agroup = await AsyncGroup.create(store=store, zarr_format=zarr_format)

    shape = (10,)
    dtype = "uint8"
    chunk_shape = (4,)
    attributes = {"foo": 100}

    sub_node_path = "sub_array"
    subnode = await agroup.create_array(
        name=sub_node_path,
        shape=shape,
        dtype=dtype,
        chunk_shape=chunk_shape,
        attributes=attributes,
    )
    assert isinstance(subnode, AsyncArray)
    assert subnode.attrs == attributes
    assert subnode.store_path.path == sub_node_path
    assert subnode.store_path.store == store
    assert subnode.shape == shape
    assert subnode.dtype == dtype
    # todo: fix the type annotation of array.metadata.chunk_grid so that we get some autocomplete
    # here.
    assert subnode.metadata.chunk_grid.chunk_shape == chunk_shape
    assert subnode.metadata.zarr_format == zarr_format


async def test_asyncgroup_update_attributes(store: Store, zarr_format: ZarrFormat) -> None:
    """
    Test that the AsyncGroup.update_attributes method works correctly.
    """
    attributes_old = {"foo": 10}
    attributes_new = {"baz": "new"}
    agroup = await AsyncGroup.create(
        store=store, zarr_format=zarr_format, attributes=attributes_old
    )

    agroup_new_attributes = await agroup.update_attributes(attributes_new)
    assert agroup_new_attributes.attrs == attributes_new


async def test_group_members_async(store: LocalStore | MemoryStore):
    group = AsyncGroup(
        GroupMetadata(),
        store_path=StorePath(store=store, path="root"),
    )
    a0 = await group.create_array("a0", shape=(1,))
    g0 = await group.create_group("g0")
    a1 = await g0.create_array("a1", shape=(1,))
    g1 = await g0.create_group("g1")
    a2 = await g1.create_array("a2", shape=(1,))
    g2 = await g1.create_group("g2")

    # immediate children
    children = sorted([x async for x in group.members()], key=lambda x: x[0])
    assert children == [
        ("a0", a0),
        ("g0", g0),
    ]

    nmembers = await group.nmembers()
    assert nmembers == 2

    # partial
    children = sorted([x async for x in group.members(max_depth=1)], key=lambda x: x[0])
    expected = [
        ("a0", a0),
        ("g0", g0),
        ("g0/a1", a1),
        ("g0/g1", g1),
    ]
    assert children == expected
    nmembers = await group.nmembers(max_depth=1)
    assert nmembers == 4

    # all children
    all_children = sorted([x async for x in group.members(max_depth=None)], key=lambda x: x[0])
    expected = [
        ("a0", a0),
        ("g0", g0),
        ("g0/a1", a1),
        ("g0/g1", g1),
        ("g0/g1/a2", a2),
        ("g0/g1/g2", g2),
    ]
    assert all_children == expected

    nmembers = await group.nmembers(max_depth=None)
    assert nmembers == 6

    with pytest.raises(ValueError, match="max_depth"):
        [x async for x in group.members(max_depth=-1)]<|MERGE_RESOLUTION|>--- conflicted
+++ resolved
@@ -7,17 +7,13 @@
 from _pytest.compat import LEGACY_PATH
 
 from zarr import Array, AsyncArray, AsyncGroup, Group
-<<<<<<< HEAD
 from zarr.abc.store import Store
-from zarr.core.buffer import Buffer
-=======
 from zarr.core.buffer import default_buffer_prototype
->>>>>>> 0b5483a7
 from zarr.core.common import ZarrFormat
 from zarr.core.group import GroupMetadata
 from zarr.core.sync import sync
 from zarr.errors import ContainsArrayError, ContainsGroupError
-from zarr.store import StorePath
+from zarr.store import LocalStore, MemoryStore, StorePath
 from zarr.store.common import make_store_path
 
 from .conftest import parse_store
