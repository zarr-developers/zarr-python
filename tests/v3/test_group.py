from __future__ import annotations

from typing import TYPE_CHECKING, Any, Literal, cast

import numpy as np
import pytest

import zarr.api.asynchronous
from zarr import Array, AsyncArray, AsyncGroup, Group
<<<<<<< HEAD
from zarr.abc.store import Store
=======
from zarr.api.synchronous import open_group
>>>>>>> c62294e3
from zarr.core.buffer import default_buffer_prototype
from zarr.core.common import ZarrFormat
from zarr.core.group import GroupMetadata
from zarr.core.sync import sync
from zarr.errors import ContainsArrayError, ContainsGroupError
from zarr.store import LocalStore, MemoryStore, StorePath
from zarr.store.common import make_store_path

from .conftest import parse_store

if TYPE_CHECKING:
    from _pytest.compat import LEGACY_PATH


@pytest.fixture(params=["local", "memory", "zip"])
async def store(request: pytest.FixtureRequest, tmpdir: LEGACY_PATH) -> Store:
    result = await parse_store(request.param, str(tmpdir))
    if not isinstance(result, Store):
        raise TypeError("Wrong store class returned by test fixture! got " + result + " instead")
    return result


@pytest.fixture(params=[True, False])
def exists_ok(request: pytest.FixtureRequest) -> bool:
    result = request.param
    if not isinstance(result, bool):
        raise TypeError("Wrong type returned by test fixture.")
    return result


@pytest.fixture(params=[2, 3], ids=["zarr2", "zarr3"])
def zarr_format(request: pytest.FixtureRequest) -> ZarrFormat:
    result = request.param
    if result not in (2, 3):
        raise ValueError("Wrong value returned from test fixture.")
    return cast(ZarrFormat, result)


def test_group_init(store: Store, zarr_format: ZarrFormat) -> None:
    """
    Test that initializing a group from an asyncgroup works.
    """
    agroup = sync(AsyncGroup.create(store=store, zarr_format=zarr_format))
    group = Group(agroup)
    assert group._async_group == agroup


def test_group_name_properties(store: Store, zarr_format: ZarrFormat) -> None:
    """
    Test basic properties of groups
    """
    root = Group.create(store=store, zarr_format=zarr_format)
    assert root.path == ""
    assert root.name == "/"
    assert root.basename == ""

    foo = root.create_group("foo")
    assert foo.path == "foo"
    assert foo.name == "/foo"
    assert foo.basename == "foo"

    bar = root.create_group("foo/bar")
    assert bar.path == "foo/bar"
    assert bar.name == "/foo/bar"
    assert bar.basename == "bar"


def test_group_members(store: Store, zarr_format: ZarrFormat) -> None:
    """
    Test that `Group.members` returns correct values, i.e. the arrays and groups
    (explicit and implicit) contained in that group.
    """

    path = "group"
    agroup = AsyncGroup(
        metadata=GroupMetadata(zarr_format=zarr_format),
        store_path=StorePath(store=store, path=path),
    )
    group = Group(agroup)
    members_expected: dict[str, Array | Group] = {}

    members_expected["subgroup"] = group.create_group("subgroup")
    # make a sub-sub-subgroup, to ensure that the children calculation doesn't go
    # too deep in the hierarchy
    subsubgroup = members_expected["subgroup"].create_group("subsubgroup")  # type: ignore
    subsubsubgroup = subsubgroup.create_group("subsubsubgroup")  # type: ignore

    members_expected["subarray"] = group.create_array(
        "subarray", shape=(100,), dtype="uint8", chunk_shape=(10,), exists_ok=True
    )

    # add an extra object to the domain of the group.
    # the list of children should ignore this object.
    sync(
        store.set(f"{path}/extra_object-1", default_buffer_prototype().buffer.from_bytes(b"000000"))
    )
    # add an extra object under a directory-like prefix in the domain of the group.
    # this creates a directory with a random key in it
    # this should not show up as a member
    sync(
        store.set(
            f"{path}/extra_directory/extra_object-2",
            default_buffer_prototype().buffer.from_bytes(b"000000"),
        )
    )
    members_observed = group.members()
    # members are not guaranteed to be ordered, so sort before comparing
    assert sorted(dict(members_observed)) == sorted(members_expected)

    # partial
    members_observed = group.members(max_depth=1)
    members_expected["subgroup/subsubgroup"] = subsubgroup
    # members are not guaranteed to be ordered, so sort before comparing
    assert sorted(dict(members_observed)) == sorted(members_expected)

    # total
    members_observed = group.members(max_depth=None)
    members_expected["subgroup/subsubgroup/subsubsubgroup"] = subsubsubgroup
    # members are not guaranteed to be ordered, so sort before comparing
    assert sorted(dict(members_observed)) == sorted(members_expected)

    with pytest.raises(ValueError, match="max_depth"):
        members_observed = group.members(max_depth=-1)


def test_group(store: Store, zarr_format: ZarrFormat) -> None:
    """
    Test basic Group routines.
    """
    store_path = StorePath(store)
    agroup = AsyncGroup(metadata=GroupMetadata(zarr_format=zarr_format), store_path=store_path)
    group = Group(agroup)
    assert agroup.metadata is group.metadata
    assert agroup.store_path == group.store_path == store_path

    # create two groups
    foo = group.create_group("foo")
    bar = foo.create_group("bar", attributes={"baz": "qux"})

    # create an array from the "bar" group
    data = np.arange(0, 4 * 4, dtype="uint16").reshape((4, 4))
    arr = bar.create_array(
        "baz", shape=data.shape, dtype=data.dtype, chunk_shape=(2, 2), exists_ok=True
    )
    arr[:] = data

    # check the array
    assert arr == bar["baz"]
    assert arr.shape == data.shape
    assert arr.dtype == data.dtype

    # TODO: update this once the array api settles down
    assert arr.chunks == (2, 2)

    bar2 = foo["bar"]
    assert dict(bar2.attrs) == {"baz": "qux"}

    # update a group's attributes
    bar2.attrs.update({"name": "bar"})
    # bar.attrs was modified in-place
    assert dict(bar2.attrs) == {"baz": "qux", "name": "bar"}

    # and the attrs were modified in the store
    bar3 = foo["bar"]
    assert dict(bar3.attrs) == {"baz": "qux", "name": "bar"}


def test_group_create(store: Store, exists_ok: bool, zarr_format: ZarrFormat) -> None:
    """
    Test that `Group.create` works as expected.
    """
    attributes = {"foo": 100}
    group = Group.create(store, attributes=attributes, zarr_format=zarr_format, exists_ok=exists_ok)

    assert group.attrs == attributes

    if not exists_ok:
        with pytest.raises(ContainsGroupError):
            group = Group.create(
                store, attributes=attributes, exists_ok=exists_ok, zarr_format=zarr_format
            )


def test_group_open(store: Store, zarr_format: ZarrFormat, exists_ok: bool) -> None:
    """
    Test the `Group.open` method.
    """
    spath = StorePath(store)
    # attempt to open a group that does not exist
    with pytest.raises(FileNotFoundError):
        Group.open(store)

    # create the group
    attrs = {"path": "foo"}
    group_created = Group.create(
        store, attributes=attrs, zarr_format=zarr_format, exists_ok=exists_ok
    )
    assert group_created.attrs == attrs
    assert group_created.metadata.zarr_format == zarr_format
    assert group_created.store_path == spath

    # attempt to create a new group in place, to test exists_ok
    new_attrs = {"path": "bar"}
    if not exists_ok:
        with pytest.raises(ContainsGroupError):
            Group.create(store, attributes=attrs, zarr_format=zarr_format, exists_ok=exists_ok)
    else:
        group_created_again = Group.create(
            store, attributes=new_attrs, zarr_format=zarr_format, exists_ok=exists_ok
        )
        assert group_created_again.attrs == new_attrs
        assert group_created_again.metadata.zarr_format == zarr_format
        assert group_created_again.store_path == spath


def test_group_getitem(store: Store, zarr_format: ZarrFormat) -> None:
    """
    Test the `Group.__getitem__` method.
    """

    group = Group.create(store, zarr_format=zarr_format)
    subgroup = group.create_group(name="subgroup")
    subarray = group.create_array(name="subarray", shape=(10,), chunk_shape=(10,))

    assert group["subgroup"] == subgroup
    assert group["subarray"] == subarray
    with pytest.raises(KeyError):
        group["nope"]


def test_group_delitem(store: Store, zarr_format: ZarrFormat) -> None:
    """
    Test the `Group.__delitem__` method.
    """
    if not store.supports_deletes:
        pytest.skip("store does not support deletes")

    group = Group.create(store, zarr_format=zarr_format)
    subgroup = group.create_group(name="subgroup")
    subarray = group.create_array(name="subarray", shape=(10,), chunk_shape=(10,))

    assert group["subgroup"] == subgroup
    assert group["subarray"] == subarray

    del group["subgroup"]
    with pytest.raises(KeyError):
        group["subgroup"]

    del group["subarray"]
    with pytest.raises(KeyError):
        group["subarray"]


def test_group_iter(store: Store, zarr_format: ZarrFormat) -> None:
    """
    Test the `Group.__iter__` method.
    """

    group = Group.create(store, zarr_format=zarr_format)
    with pytest.raises(NotImplementedError):
        [x for x in group]  # type: ignore


def test_group_len(store: Store, zarr_format: ZarrFormat) -> None:
    """
    Test the `Group.__len__` method.
    """

    group = Group.create(store, zarr_format=zarr_format)
    with pytest.raises(NotImplementedError):
        len(group)  # type: ignore


def test_group_setitem(store: Store, zarr_format: ZarrFormat) -> None:
    """
    Test the `Group.__setitem__` method.
    """
    group = Group.create(store, zarr_format=zarr_format)
    with pytest.raises(NotImplementedError):
        group["key"] = 10


def test_group_contains(store: Store, zarr_format: ZarrFormat) -> None:
    """
    Test the `Group.__contains__` method
    """
    group = Group.create(store, zarr_format=zarr_format)
    assert "foo" not in group
    _ = group.create_group(name="foo")
    assert "foo" in group


def test_group_subgroups(store: Store, zarr_format: ZarrFormat) -> None:
    """
    Test the behavior of `Group` methods for accessing subgroups, namely `Group.group_keys` and `Group.groups`
    """
    group = Group.create(store, zarr_format=zarr_format)
    keys = ("foo", "bar")
    subgroups_expected = tuple(group.create_group(k) for k in keys)
    # create a sub-array as well
    _ = group.create_array("array", shape=(10,))
    subgroups_observed = group.groups()
    assert set(group.group_keys()) == set(keys)
    assert len(subgroups_observed) == len(subgroups_expected)
    assert all(a in subgroups_observed for a in subgroups_expected)


def test_group_subarrays(store: Store, zarr_format: ZarrFormat) -> None:
    """
    Test the behavior of `Group` methods for accessing subgroups, namely `Group.group_keys` and `Group.groups`
    """
    group = Group.create(store, zarr_format=zarr_format)
    keys = ("foo", "bar")
    subarrays_expected = tuple(group.create_array(k, shape=(10,)) for k in keys)
    # create a sub-group as well
    _ = group.create_group("group")
    subarrays_observed = group.arrays()
    assert set(group.array_keys()) == set(keys)
    assert len(subarrays_observed) == len(subarrays_expected)
    assert all(a in subarrays_observed for a in subarrays_expected)


def test_group_update_attributes(store: Store, zarr_format: ZarrFormat) -> None:
    """
    Test the behavior of `Group.update_attributes`
    """
    attrs = {"foo": 100}
    group = Group.create(store, zarr_format=zarr_format, attributes=attrs)
    assert group.attrs == attrs
    new_attrs = {"bar": 100}
    new_group = group.update_attributes(new_attrs)
    assert new_group.attrs == new_attrs


async def test_group_update_attributes_async(store: Store, zarr_format: ZarrFormat) -> None:
    """
    Test the behavior of `Group.update_attributes_async`
    """
    attrs = {"foo": 100}
    group = Group.create(store, zarr_format=zarr_format, attributes=attrs)
    assert group.attrs == attrs
    new_attrs = {"bar": 100}
    new_group = await group.update_attributes_async(new_attrs)
    assert new_group.attrs == new_attrs


@pytest.mark.parametrize("method", ["create_array", "array"])
def test_group_create_array(
    store: Store,
    zarr_format: ZarrFormat,
    exists_ok: bool,
    method: Literal["create_array", "array"],
) -> None:
    """
    Test `Group.create_array`
    """
    group = Group.create(store, zarr_format=zarr_format)
    shape = (10, 10)
    dtype = "uint8"
    data = np.arange(np.prod(shape)).reshape(shape).astype(dtype)

    if method == "create_array":
        array = group.create_array(name="array", shape=shape, dtype=dtype, data=data)
    elif method == "array":
        with pytest.warns(DeprecationWarning):
            array = group.array(name="array", shape=shape, dtype=dtype, data=data)
    else:
        raise AssertionError

    if not exists_ok:
        if method == "create_array":
            with pytest.raises(ContainsArrayError):
                group.create_array(name="array", shape=shape, dtype=dtype, data=data)
        elif method == "array":
            with pytest.raises(ContainsArrayError), pytest.warns(DeprecationWarning):
                group.array(name="array", shape=shape, dtype=dtype, data=data)
    assert array.shape == shape
    assert array.dtype == np.dtype(dtype)
    assert np.array_equal(array[:], data)


@pytest.mark.parametrize("store", ("local", "memory", "zip"), indirect=["store"])
@pytest.mark.parametrize("zarr_format", (2, 3))
@pytest.mark.parametrize("exists_ok", [True, False])
@pytest.mark.parametrize("extant_node", ["array", "group"])
def test_group_creation_existing_node(
    store: Store,
    zarr_format: ZarrFormat,
    exists_ok: bool,
    extant_node: Literal["array", "group"],
) -> None:
    """
    Check that an existing array or group is handled as expected during group creation.
    """
    spath = StorePath(store)
    group = Group.create(spath, zarr_format=zarr_format)
    expected_exception: type[ContainsArrayError] | type[ContainsGroupError]
    attributes = {"old": True}

    if extant_node == "array":
        expected_exception = ContainsArrayError
        _ = group.create_array("extant", shape=(10,), dtype="uint8", attributes=attributes)
    elif extant_node == "group":
        expected_exception = ContainsGroupError
        _ = group.create_group("extant", attributes=attributes)
    else:
        raise AssertionError

    new_attributes = {"new": True}

    if exists_ok:
        node_new = Group.create(
            spath / "extant",
            attributes=new_attributes,
            zarr_format=zarr_format,
            exists_ok=exists_ok,
        )
        assert node_new.attrs == new_attributes
    else:
        with pytest.raises(expected_exception):
            node_new = Group.create(
                spath / "extant",
                attributes=new_attributes,
                zarr_format=zarr_format,
                exists_ok=exists_ok,
            )


async def test_asyncgroup_create(
    store: Store,
    exists_ok: bool,
    zarr_format: ZarrFormat,
) -> None:
    """
    Test that `AsyncGroup.create` works as expected.
    """
    spath = StorePath(store=store)
    attributes = {"foo": 100}
    agroup = await AsyncGroup.create(
        store,
        attributes=attributes,
        exists_ok=exists_ok,
        zarr_format=zarr_format,
    )

    assert agroup.metadata == GroupMetadata(zarr_format=zarr_format, attributes=attributes)
    assert agroup.store_path == await make_store_path(store)

    if not exists_ok:
        with pytest.raises(ContainsGroupError):
            agroup = await AsyncGroup.create(
                spath,
                attributes=attributes,
                exists_ok=exists_ok,
                zarr_format=zarr_format,
            )
        # create an array at our target path
        collision_name = "foo"
        _ = await AsyncArray.create(
            spath / collision_name, shape=(10,), dtype="uint8", zarr_format=zarr_format
        )
        with pytest.raises(ContainsArrayError):
            _ = await AsyncGroup.create(
                StorePath(store=store) / collision_name,
                attributes=attributes,
                exists_ok=exists_ok,
                zarr_format=zarr_format,
            )


async def test_asyncgroup_attrs(store: Store, zarr_format: ZarrFormat) -> None:
    attributes = {"foo": 100}
    agroup = await AsyncGroup.create(store, zarr_format=zarr_format, attributes=attributes)

    assert agroup.attrs == agroup.metadata.attributes == attributes


async def test_asyncgroup_info(store: Store, zarr_format: ZarrFormat) -> None:
    agroup = await AsyncGroup.create(  # noqa
        store,
        zarr_format=zarr_format,
    )
    pytest.xfail("Info is not implemented for metadata yet")
    # assert agroup.info == agroup.metadata.info


async def test_asyncgroup_open(
    store: Store,
    zarr_format: ZarrFormat,
) -> None:
    """
    Create an `AsyncGroup`, then ensure that we can open it using `AsyncGroup.open`
    """
    attributes = {"foo": 100}
    group_w = await AsyncGroup.create(
        store=store,
        attributes=attributes,
        exists_ok=False,
        zarr_format=zarr_format,
    )

    group_r = await AsyncGroup.open(store=store, zarr_format=zarr_format)

    assert group_w.attrs == group_w.attrs == attributes
    assert group_w == group_r


async def test_asyncgroup_open_wrong_format(
    store: Store,
    zarr_format: ZarrFormat,
) -> None:
    _ = await AsyncGroup.create(store=store, exists_ok=False, zarr_format=zarr_format)
    zarr_format_wrong: ZarrFormat
    # try opening with the wrong zarr format
    if zarr_format == 3:
        zarr_format_wrong = 2
    elif zarr_format == 2:
        zarr_format_wrong = 3
    else:
        raise AssertionError

    with pytest.raises(FileNotFoundError):
        await AsyncGroup.open(store=store, zarr_format=zarr_format_wrong)


# todo: replace the dict[str, Any] type with something a bit more specific
# should this be async?
@pytest.mark.parametrize(
    "data",
    (
        {"zarr_format": 3, "node_type": "group", "attributes": {"foo": 100}},
        {"zarr_format": 2, "attributes": {"foo": 100}},
    ),
)
def test_asyncgroup_from_dict(store: Store, data: dict[str, Any]) -> None:
    """
    Test that we can create an AsyncGroup from a dict
    """
    path = "test"
    store_path = StorePath(store=store, path=path)
    group = AsyncGroup.from_dict(store_path, data=data)

    assert group.metadata.zarr_format == data["zarr_format"]
    assert group.metadata.attributes == data["attributes"]


# todo: replace this with a declarative API where we model a full hierarchy


async def test_asyncgroup_getitem(store: Store, zarr_format: ZarrFormat) -> None:
    """
    Create an `AsyncGroup`, then create members of that group, and ensure that we can access those
    members via the `AsyncGroup.getitem` method.
    """
    agroup = await AsyncGroup.create(store=store, zarr_format=zarr_format)

    array_name = "sub_array"
    sub_array = await agroup.create_array(
        name=array_name, shape=(10,), dtype="uint8", chunk_shape=(2,)
    )
    assert await agroup.getitem(array_name) == sub_array

    sub_group_path = "sub_group"
    sub_group = await agroup.create_group(sub_group_path, attributes={"foo": 100})
    assert await agroup.getitem(sub_group_path) == sub_group

    # check that asking for a nonexistent key raises KeyError
    with pytest.raises(KeyError):
        await agroup.getitem("foo")


async def test_asyncgroup_delitem(store: Store, zarr_format: ZarrFormat) -> None:
    if not store.supports_deletes:
        pytest.skip("store does not support deletes")

    agroup = await AsyncGroup.create(store=store, zarr_format=zarr_format)
    array_name = "sub_array"
    _ = await agroup.create_array(
        name=array_name, shape=(10,), dtype="uint8", chunk_shape=(2,), attributes={"foo": 100}
    )
    await agroup.delitem(array_name)

    #  todo: clean up the code duplication here
    if zarr_format == 2:
        assert not await agroup.store_path.store.exists(array_name + "/" + ".zarray")
        assert not await agroup.store_path.store.exists(array_name + "/" + ".zattrs")
    elif zarr_format == 3:
        assert not await agroup.store_path.store.exists(array_name + "/" + "zarr.json")
    else:
        raise AssertionError

    sub_group_path = "sub_group"
    _ = await agroup.create_group(sub_group_path, attributes={"foo": 100})
    await agroup.delitem(sub_group_path)
    if zarr_format == 2:
        assert not await agroup.store_path.store.exists(array_name + "/" + ".zgroup")
        assert not await agroup.store_path.store.exists(array_name + "/" + ".zattrs")
    elif zarr_format == 3:
        assert not await agroup.store_path.store.exists(array_name + "/" + "zarr.json")
    else:
        raise AssertionError


async def test_asyncgroup_create_group(
    store: Store,
    zarr_format: ZarrFormat,
) -> None:
    agroup = await AsyncGroup.create(store=store, zarr_format=zarr_format)
    sub_node_path = "sub_group"
    attributes = {"foo": 999}
    subnode = await agroup.create_group(name=sub_node_path, attributes=attributes)

    assert isinstance(subnode, AsyncGroup)
    assert subnode.attrs == attributes
    assert subnode.store_path.path == sub_node_path
    assert subnode.store_path.store == store
    assert subnode.metadata.zarr_format == zarr_format


async def test_asyncgroup_create_array(
    store: Store, zarr_format: ZarrFormat, exists_ok: bool
) -> None:
    """
    Test that the AsyncGroup.create_array method works correctly. We ensure that array properties
    specified in create_array are present on the resulting array.
    """

    agroup = await AsyncGroup.create(store=store, zarr_format=zarr_format)

    if not exists_ok:
        with pytest.raises(ContainsGroupError):
            agroup = await AsyncGroup.create(store=store, zarr_format=zarr_format)

    shape = (10,)
    dtype = "uint8"
    chunk_shape = (4,)
    attributes = {"foo": 100}

    sub_node_path = "sub_array"
    subnode = await agroup.create_array(
        name=sub_node_path,
        shape=shape,
        dtype=dtype,
        chunk_shape=chunk_shape,
        attributes=attributes,
    )
    assert isinstance(subnode, AsyncArray)
    assert subnode.attrs == attributes
    assert subnode.store_path.path == sub_node_path
    assert subnode.store_path.store == store
    assert subnode.shape == shape
    assert subnode.dtype == dtype
    # todo: fix the type annotation of array.metadata.chunk_grid so that we get some autocomplete
    # here.
    assert subnode.metadata.chunk_grid.chunk_shape == chunk_shape
    assert subnode.metadata.zarr_format == zarr_format


async def test_asyncgroup_update_attributes(store: Store, zarr_format: ZarrFormat) -> None:
    """
    Test that the AsyncGroup.update_attributes method works correctly.
    """
    attributes_old = {"foo": 10}
    attributes_new = {"baz": "new"}
    agroup = await AsyncGroup.create(
        store=store, zarr_format=zarr_format, attributes=attributes_old
    )

    agroup_new_attributes = await agroup.update_attributes(attributes_new)
    assert agroup_new_attributes.attrs == attributes_new


async def test_group_members_async(store: LocalStore | MemoryStore) -> None:
    group = AsyncGroup(
        GroupMetadata(),
        store_path=StorePath(store=store, path="root"),
    )
    a0 = await group.create_array("a0", shape=(1,))
    g0 = await group.create_group("g0")
    a1 = await g0.create_array("a1", shape=(1,))
    g1 = await g0.create_group("g1")
    a2 = await g1.create_array("a2", shape=(1,))
    g2 = await g1.create_group("g2")

    # immediate children
    children = sorted([x async for x in group.members()], key=lambda x: x[0])
    assert children == [
        ("a0", a0),
        ("g0", g0),
    ]

    nmembers = await group.nmembers()
    assert nmembers == 2

    # partial
    children = sorted([x async for x in group.members(max_depth=1)], key=lambda x: x[0])
    expected = [
        ("a0", a0),
        ("g0", g0),
        ("g0/a1", a1),
        ("g0/g1", g1),
    ]
    assert children == expected
    nmembers = await group.nmembers(max_depth=1)
    assert nmembers == 4

    # all children
    all_children = sorted([x async for x in group.members(max_depth=None)], key=lambda x: x[0])
    expected = [
        ("a0", a0),
        ("g0", g0),
        ("g0/a1", a1),
        ("g0/g1", g1),
        ("g0/g1/a2", a2),
        ("g0/g1/g2", g2),
    ]
    assert all_children == expected

    nmembers = await group.nmembers(max_depth=None)
    assert nmembers == 6

    with pytest.raises(ValueError, match="max_depth"):
        [x async for x in group.members(max_depth=-1)]


async def test_require_group(store: LocalStore | MemoryStore, zarr_format: ZarrFormat) -> None:
    root = await AsyncGroup.create(store=store, zarr_format=zarr_format)

    # create foo group
    _ = await root.create_group("foo", attributes={"foo": 100})

    # test that we can get the group using require_group
    foo_group = await root.require_group("foo")
    assert foo_group.attrs == {"foo": 100}

    # test that we can get the group using require_group and overwrite=True
    foo_group = await root.require_group("foo", overwrite=True)

    _ = await foo_group.create_array(
        "bar", shape=(10,), dtype="uint8", chunk_shape=(2,), attributes={"foo": 100}
    )

    # test that overwriting a group w/ children fails
    # TODO: figure out why ensure_no_existing_node is not catching the foo.bar array
    #
    # with pytest.raises(ContainsArrayError):
    #     await root.require_group("foo", overwrite=True)

    # test that requiring a group where an array is fails
    with pytest.raises(TypeError):
        await foo_group.require_group("bar")


async def test_require_groups(store: LocalStore | MemoryStore, zarr_format: ZarrFormat) -> None:
    root = await AsyncGroup.create(store=store, zarr_format=zarr_format)
    # create foo group
    _ = await root.create_group("foo", attributes={"foo": 100})
    # create bar group
    _ = await root.create_group("bar", attributes={"bar": 200})

    foo_group, bar_group = await root.require_groups("foo", "bar")
    assert foo_group.attrs == {"foo": 100}
    assert bar_group.attrs == {"bar": 200}

    # get a mix of existing and new groups
    foo_group, spam_group = await root.require_groups("foo", "spam")
    assert foo_group.attrs == {"foo": 100}
    assert spam_group.attrs == {}

    # no names
    no_group = await root.require_groups()
    assert no_group == ()


async def test_create_dataset(store: LocalStore | MemoryStore, zarr_format: ZarrFormat) -> None:
    root = await AsyncGroup.create(store=store, zarr_format=zarr_format)
    with pytest.warns(DeprecationWarning):
        foo = await root.create_dataset("foo", shape=(10,), dtype="uint8")
    assert foo.shape == (10,)

    with pytest.raises(ContainsArrayError), pytest.warns(DeprecationWarning):
        await root.create_dataset("foo", shape=(100,), dtype="int8")

    _ = await root.create_group("bar")
    with pytest.raises(ContainsGroupError), pytest.warns(DeprecationWarning):
        await root.create_dataset("bar", shape=(100,), dtype="int8")


async def test_require_array(store: LocalStore | MemoryStore, zarr_format: ZarrFormat) -> None:
    root = await AsyncGroup.create(store=store, zarr_format=zarr_format)
    foo1 = await root.require_array("foo", shape=(10,), dtype="i8", attributes={"foo": 101})
    assert foo1.attrs == {"foo": 101}
    foo2 = await root.require_array("foo", shape=(10,), dtype="i8")
    assert foo2.attrs == {"foo": 101}

    # exact = False
    _ = await root.require_array("foo", shape=10, dtype="f8")

    # errors w/ exact True
    with pytest.raises(TypeError, match="Incompatible dtype"):
        await root.require_array("foo", shape=(10,), dtype="f8", exact=True)

    with pytest.raises(TypeError, match="Incompatible shape"):
        await root.require_array("foo", shape=(100, 100), dtype="i8")

    with pytest.raises(TypeError, match="Incompatible dtype"):
        await root.require_array("foo", shape=(10,), dtype="f4")

    _ = await root.create_group("bar")
    with pytest.raises(TypeError, match="Incompatible object"):
        await root.require_array("bar", shape=(10,), dtype="int8")


async def test_open_mutable_mapping():
    group = await zarr.api.asynchronous.open_group(store={}, mode="w")
    assert isinstance(group.store_path.store, MemoryStore)


def test_open_mutable_mapping_sync():
    group = open_group(store={}, mode="w")
    assert isinstance(group.store_path.store, MemoryStore)<|MERGE_RESOLUTION|>--- conflicted
+++ resolved
@@ -7,11 +7,8 @@
 
 import zarr.api.asynchronous
 from zarr import Array, AsyncArray, AsyncGroup, Group
-<<<<<<< HEAD
 from zarr.abc.store import Store
-=======
 from zarr.api.synchronous import open_group
->>>>>>> c62294e3
 from zarr.core.buffer import default_buffer_prototype
 from zarr.core.common import ZarrFormat
 from zarr.core.group import GroupMetadata
