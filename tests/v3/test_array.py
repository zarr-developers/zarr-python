import pickle
from typing import Literal

import numpy as np
import pytest

<<<<<<< HEAD
from zarr.array import Array, AsyncArray
from zarr.common import ZarrFormat
=======
from zarr import Array, Group
from zarr.core.common import ZarrFormat
>>>>>>> 681f2866
from zarr.errors import ContainsArrayError, ContainsGroupError
from zarr.store import LocalStore, MemoryStore
from zarr.store.common import StorePath


@pytest.mark.parametrize("store", ("local", "memory"), indirect=["store"])
@pytest.mark.parametrize("zarr_format", (2, 3))
@pytest.mark.parametrize("exists_ok", [True, False])
@pytest.mark.parametrize("extant_node", ["array", "group"])
def test_array_creation_existing_node(
    store: LocalStore | MemoryStore,
    zarr_format: ZarrFormat,
    exists_ok: bool,
    extant_node: Literal["array", "group"],
) -> None:
    """
    Check that an existing array or group is handled as expected during array creation.
    """
    spath = StorePath(store)
    group = Group.create(spath, zarr_format=zarr_format)
    expected_exception: type[ContainsArrayError] | type[ContainsGroupError]
    if extant_node == "array":
        expected_exception = ContainsArrayError
        _ = group.create_array("extant", shape=(10,), dtype="uint8")
    elif extant_node == "group":
        expected_exception = ContainsGroupError
        _ = group.create_group("extant")
    else:
        raise AssertionError

    new_shape = (2, 2)
    new_dtype = "float32"

    if exists_ok:
        arr_new = Array.create(
            spath / "extant",
            shape=new_shape,
            dtype=new_dtype,
            exists_ok=exists_ok,
            zarr_format=zarr_format,
        )
        assert arr_new.shape == new_shape
        assert arr_new.dtype == new_dtype
    else:
        with pytest.raises(expected_exception):
            arr_new = Array.create(
                spath / "extant",
                shape=new_shape,
                dtype=new_dtype,
                exists_ok=exists_ok,
                zarr_format=zarr_format,
            )


@pytest.mark.parametrize("store", ("local", "memory"), indirect=["store"])
@pytest.mark.parametrize("zarr_format", (2, 3))
def test_array_name_properties_no_group(
    store: LocalStore | MemoryStore, zarr_format: ZarrFormat
) -> None:
    arr = Array.create(store=store, shape=(100,), chunks=(10,), zarr_format=zarr_format, dtype="i4")
    assert arr.path == ""
    assert arr.name is None
    assert arr.basename is None


@pytest.mark.parametrize("store", ("local", "memory"), indirect=["store"])
@pytest.mark.parametrize("zarr_format", (2, 3))
def test_array_name_properties_with_group(
    store: LocalStore | MemoryStore, zarr_format: ZarrFormat
) -> None:
    root = Group.create(store=store, zarr_format=zarr_format)
    foo = root.create_array("foo", shape=(100,), chunks=(10,), dtype="i4")
    assert foo.path == "foo"
    assert foo.name == "/foo"
    assert foo.basename == "foo"

    bar = root.create_group("bar")
    spam = bar.create_array("spam", shape=(100,), chunks=(10,), dtype="i4")

    assert spam.path == "bar/spam"
    assert spam.name == "/bar/spam"
    assert spam.basename == "spam"


@pytest.mark.parametrize("store", ["memory"], indirect=True)
@pytest.mark.parametrize("specifiy_fill_value", [True, False])
@pytest.mark.parametrize("dtype_str", ["bool", "uint8", "complex64"])
def test_array_v3_fill_value_default(
    store: MemoryStore, specifiy_fill_value: bool, dtype_str: str
) -> None:
    """
    Test that creating an array with the fill_value parameter set to None, or unspecified,
    results in the expected fill_value attribute of the array, i.e. 0 cast to the array's dtype.
    """
    shape = (10,)
    default_fill_value = 0
    if specifiy_fill_value:
        arr = Array.create(
            store=store,
            shape=shape,
            dtype=dtype_str,
            zarr_format=3,
            chunk_shape=shape,
            fill_value=None,
        )
    else:
        arr = Array.create(
            store=store, shape=shape, dtype=dtype_str, zarr_format=3, chunk_shape=shape
        )

    assert arr.fill_value == np.dtype(dtype_str).type(default_fill_value)
    assert arr.fill_value.dtype == arr.dtype


@pytest.mark.parametrize("store", ["memory"], indirect=True)
@pytest.mark.parametrize("fill_value", [False, 0.0, 1, 2.3])
@pytest.mark.parametrize("dtype_str", ["bool", "uint8", "float32", "complex64"])
def test_array_v3_fill_value(store: MemoryStore, fill_value: int, dtype_str: str) -> None:
    shape = (10,)
    arr = Array.create(
        store=store,
        shape=shape,
        dtype=dtype_str,
        zarr_format=3,
        chunk_shape=shape,
        fill_value=fill_value,
    )

    assert arr.fill_value == np.dtype(dtype_str).type(fill_value)
    assert arr.fill_value.dtype == arr.dtype


@pytest.mark.parametrize("store", ("local",), indirect=["store"])
@pytest.mark.parametrize("zarr_format", (2, 3))
async def test_serializable_async_array(
    store: LocalStore | MemoryStore, zarr_format: ZarrFormat
) -> None:
    expected = await AsyncArray.create(
        store=store, shape=(100,), chunks=(10,), zarr_format=zarr_format, dtype="i4"
    )
    # await expected.setitems(list(range(100)))

    p = pickle.dumps(expected)
    actual = pickle.loads(p)

    assert actual == expected
    # np.testing.assert_array_equal(await actual.getitem(slice(None)), await expected.getitem(slice(None)))
    # TODO: uncomment the parts of this test that will be impacted by the config/prototype changes in flight


@pytest.mark.parametrize("store", ("local",), indirect=["store"])
@pytest.mark.parametrize("zarr_format", (2, 3))
def test_serializable_sync_array(store: LocalStore, zarr_format: ZarrFormat) -> None:
    expected = Array.create(
        store=store, shape=(100,), chunks=(10,), zarr_format=zarr_format, dtype="i4"
    )
    expected[:] = list(range(100))

    p = pickle.dumps(expected)
    actual = pickle.loads(p)

    assert actual == expected
    np.testing.assert_array_equal(actual[:], expected[:])<|MERGE_RESOLUTION|>--- conflicted
+++ resolved
@@ -4,16 +4,11 @@
 import numpy as np
 import pytest
 
-<<<<<<< HEAD
-from zarr.array import Array, AsyncArray
-from zarr.common import ZarrFormat
-=======
-from zarr import Array, Group
+from zarr import Array, AsyncArray, Group
 from zarr.core.common import ZarrFormat
->>>>>>> 681f2866
 from zarr.errors import ContainsArrayError, ContainsGroupError
 from zarr.store import LocalStore, MemoryStore
-from zarr.store.common import StorePath
+from zarr.store.core import StorePath
 
 
 @pytest.mark.parametrize("store", ("local", "memory"), indirect=["store"])
