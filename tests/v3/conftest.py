from __future__ import annotations

<<<<<<< HEAD
from collections.abc import Generator, Iterator
from types import ModuleType
from typing import TYPE_CHECKING

from _pytest.compat import LEGACY_PATH

from zarr import config
from zarr.abc.store import Store
from zarr.common import ChunkCoords, MemoryOrder, ZarrFormat
from zarr.group import AsyncGroup

if TYPE_CHECKING:
    from typing import Any, Literal
=======
>>>>>>> 06e3215f
import pathlib
from dataclasses import dataclass, field
from typing import TYPE_CHECKING

import numpy as np
import numpy.typing as npt
import pytest
from hypothesis import HealthCheck, Verbosity, settings

from zarr import AsyncGroup, config
from zarr.store import LocalStore, MemoryStore, StorePath, ZipStore
from zarr.store.remote import RemoteStore

if TYPE_CHECKING:
    from collections.abc import Generator, Iterator
    from types import ModuleType
    from typing import Any, Literal

    from _pytest.compat import LEGACY_PATH

    from zarr.abc.store import Store
    from zarr.core.common import ChunkCoords, MemoryOrder, ZarrFormat


async def parse_store(
    store: Literal["local", "memory", "remote", "zip"], path: str
) -> LocalStore | MemoryStore | RemoteStore | ZipStore:
    if store == "local":
        return await LocalStore.open(path, mode="w")
    if store == "memory":
        return await MemoryStore.open(mode="w")
    if store == "remote":
        return await RemoteStore.open(url=path, mode="w")
    if store == "zip":
        return await ZipStore.open(path + "/zarr.zip", mode="w")
    raise AssertionError


@pytest.fixture(params=[str, pathlib.Path])
def path_type(request: pytest.FixtureRequest) -> Any:
    return request.param


# todo: harmonize this with local_store fixture
@pytest.fixture
async def store_path(tmpdir: LEGACY_PATH) -> StorePath:
    store = await LocalStore.open(str(tmpdir), mode="w")
    p = StorePath(store)
    return p


@pytest.fixture(scope="function")
async def local_store(tmpdir: LEGACY_PATH) -> LocalStore:
    return await LocalStore.open(str(tmpdir), mode="w")


@pytest.fixture(scope="function")
async def remote_store(url: str) -> RemoteStore:
    return await RemoteStore.open(url, mode="w")


@pytest.fixture(scope="function")
async def memory_store() -> MemoryStore:
    return await MemoryStore.open(mode="w")


@pytest.fixture(scope="function")
async def zip_store(tmpdir: LEGACY_PATH) -> ZipStore:
    return await ZipStore.open(str(tmpdir / "zarr.zip"), mode="w")


@pytest.fixture(scope="function")
async def store(request: pytest.FixtureRequest, tmpdir: LEGACY_PATH) -> Store:
    param = request.param
    return await parse_store(param, str(tmpdir))


@dataclass
class AsyncGroupRequest:
    zarr_format: ZarrFormat
    store: Literal["local", "remote", "memory", "zip"]
    attributes: dict[str, Any] = field(default_factory=dict)


@pytest.fixture(scope="function")
async def async_group(request: pytest.FixtureRequest, tmpdir: LEGACY_PATH) -> AsyncGroup:
    param: AsyncGroupRequest = request.param

    store = await parse_store(param.store, str(tmpdir))
    agroup = await AsyncGroup.create(
        store,
        attributes=param.attributes,
        zarr_format=param.zarr_format,
        exists_ok=False,
    )
    return agroup


@pytest.fixture(params=["numpy", "cupy"])
def xp(request: pytest.FixtureRequest) -> Iterator[ModuleType]:
    """Fixture to parametrize over numpy-like libraries"""

    if request.param == "cupy":
        request.node.add_marker(pytest.mark.gpu)

    yield pytest.importorskip(request.param)


@pytest.fixture(autouse=True)
def reset_config() -> Generator[None, None, None]:
    config.reset()
    yield
    config.reset()


@dataclass
class ArrayRequest:
    shape: ChunkCoords
    dtype: str
    order: MemoryOrder


@pytest.fixture
def array_fixture(request: pytest.FixtureRequest) -> npt.NDArray[Any]:
    array_request: ArrayRequest = request.param
    return (
        np.arange(np.prod(array_request.shape))
        .reshape(array_request.shape, order=array_request.order)
        .astype(array_request.dtype)
    )


@pytest.fixture(params=(2, 3))
def zarr_format(request: pytest.FixtureRequest) -> ZarrFormat:
    if request.param == 2:
        return 2
    elif request.param == 3:
        return 3
    msg = f"Invalid zarr format requested. Got {request.param}, expected on of (2,3)."
    raise ValueError(msg)


settings.register_profile(
    "ci",
    max_examples=1000,
    deadline=None,
    suppress_health_check=[HealthCheck.filter_too_much, HealthCheck.too_slow],
)
settings.register_profile(
    "local",
    max_examples=300,
    suppress_health_check=[HealthCheck.filter_too_much, HealthCheck.too_slow],
    verbosity=Verbosity.verbose,
)<|MERGE_RESOLUTION|>--- conflicted
+++ resolved
@@ -1,21 +1,5 @@
 from __future__ import annotations
 
-<<<<<<< HEAD
-from collections.abc import Generator, Iterator
-from types import ModuleType
-from typing import TYPE_CHECKING
-
-from _pytest.compat import LEGACY_PATH
-
-from zarr import config
-from zarr.abc.store import Store
-from zarr.common import ChunkCoords, MemoryOrder, ZarrFormat
-from zarr.group import AsyncGroup
-
-if TYPE_CHECKING:
-    from typing import Any, Literal
-=======
->>>>>>> 06e3215f
 import pathlib
 from dataclasses import dataclass, field
 from typing import TYPE_CHECKING
