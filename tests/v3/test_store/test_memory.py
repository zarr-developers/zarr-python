--- conflicted
+++ resolved
@@ -17,15 +17,10 @@
         return store._store_dict[key]
 
     @pytest.fixture(scope="function", params=[None, {}])
-<<<<<<< HEAD
-    def store_kwargs(self, request) -> dict[str, str | None | dict[str, Buffer]]:
-        return {"store_dict": request.param, "mode": "r+"}
-=======
     def store_kwargs(
         self, request: pytest.FixtureRequest
     ) -> dict[str, str | None | dict[str, Buffer]]:
-        return {"store_dict": request.param, "mode": "w"}
->>>>>>> aef47ac2
+        return {"store_dict": request.param, "mode": "r+"}
 
     @pytest.fixture(scope="function")
     def store(self, store_kwargs: str | None | dict[str, Buffer]) -> MemoryStore:
