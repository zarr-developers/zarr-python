from __future__ import annotations

import pytest

from zarr.core.buffer import Buffer, cpu, gpu
from zarr.store.memory import GpuMemoryStore, MemoryStore
from zarr.testing.store import StoreTests
from zarr.testing.utils import gpu_test


class TestMemoryStore(StoreTests[MemoryStore, cpu.Buffer]):
    store_cls = MemoryStore
    buffer_cls = cpu.Buffer

    def set(self, store: MemoryStore, key: str, value: Buffer) -> None:
        store._store_dict[key] = value

    def get(self, store: MemoryStore, key: str) -> Buffer:
        return store._store_dict[key]

    @pytest.fixture(params=[None, True])
    def store_kwargs(
        self, request: pytest.FixtureRequest
    ) -> dict[str, str | None | dict[str, Buffer]]:
        kwargs = {"store_dict": None, "mode": "r+"}
        if request.param is True:
            kwargs["store_dict"] = {}
        return kwargs

    @pytest.fixture
    def store(self, store_kwargs: str | None | dict[str, Buffer]) -> MemoryStore:
        return self.store_cls(**store_kwargs)

    def test_store_repr(self, store: MemoryStore) -> None:
        assert str(store) == f"memory://{id(store._store_dict)}"

    def test_store_supports_writes(self, store: MemoryStore) -> None:
        assert store.supports_writes

    def test_store_supports_listing(self, store: MemoryStore) -> None:
        assert store.supports_listing

    def test_store_supports_partial_writes(self, store: MemoryStore) -> None:
        assert store.supports_partial_writes

    def test_list_prefix(self, store: MemoryStore) -> None:
        assert True


@gpu_test
class TestGpuMemoryStore(StoreTests[GpuMemoryStore, gpu.Buffer]):
    store_cls = GpuMemoryStore
    buffer_cls = gpu.Buffer

    def set(self, store: GpuMemoryStore, key: str, value: Buffer) -> None:
        store._store_dict[key] = value

    def get(self, store: MemoryStore, key: str) -> Buffer:
        return store._store_dict[key]

<<<<<<< HEAD
    @pytest.fixture(scope="function", params=[None, True])
    def store_kwargs(
        self, request: pytest.FixtureRequest
    ) -> dict[str, str | None | dict[str, Buffer]]:
        kwargs = {"store_dict": None, "mode": "r+"}
        if request.param is True:
            kwargs["store_dict"] = {}
        return kwargs
=======
    @pytest.fixture(params=[None, {}])
    def store_kwargs(self, request) -> dict[str, str | None | dict[str, Buffer]]:
        return {"store_dict": request.param, "mode": "r+"}
>>>>>>> c3f5401a

    @pytest.fixture
    def store(self, store_kwargs: str | None | dict[str, gpu.Buffer]) -> GpuMemoryStore:
        return self.store_cls(**store_kwargs)

    def test_store_repr(self, store: GpuMemoryStore) -> None:
        assert str(store) == f"gpumemory://{id(store._store_dict)}"

    def test_store_supports_writes(self, store: GpuMemoryStore) -> None:
        assert store.supports_writes

    def test_store_supports_listing(self, store: GpuMemoryStore) -> None:
        assert store.supports_listing

    def test_store_supports_partial_writes(self, store: GpuMemoryStore) -> None:
        assert store.supports_partial_writes

    def test_list_prefix(self, store: GpuMemoryStore) -> None:
        assert True

    def test_dict_reference(self, store: GpuMemoryStore) -> None:
        store_dict = {}
        result = GpuMemoryStore(store_dict=store_dict)
        assert result._store_dict is store_dict<|MERGE_RESOLUTION|>--- conflicted
+++ resolved
@@ -58,8 +58,7 @@
     def get(self, store: MemoryStore, key: str) -> Buffer:
         return store._store_dict[key]
 
-<<<<<<< HEAD
-    @pytest.fixture(scope="function", params=[None, True])
+    @pytest.fixture(params=[None, True])
     def store_kwargs(
         self, request: pytest.FixtureRequest
     ) -> dict[str, str | None | dict[str, Buffer]]:
@@ -67,11 +66,6 @@
         if request.param is True:
             kwargs["store_dict"] = {}
         return kwargs
-=======
-    @pytest.fixture(params=[None, {}])
-    def store_kwargs(self, request) -> dict[str, str | None | dict[str, Buffer]]:
-        return {"store_dict": request.param, "mode": "r+"}
->>>>>>> c3f5401a
 
     @pytest.fixture
     def store(self, store_kwargs: str | None | dict[str, gpu.Buffer]) -> GpuMemoryStore:
