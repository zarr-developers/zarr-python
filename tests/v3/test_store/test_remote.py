--- conflicted
+++ resolved
@@ -1,17 +1,9 @@
-<<<<<<< HEAD
-import json
-=======
 from __future__ import annotations
 
+import json
+import os
+from collections.abc import Generator
 from typing import TYPE_CHECKING
-
-if TYPE_CHECKING:
-    from collections.abc import Generator
-
-    import botocore.client
-
->>>>>>> 06e3215f
-import os
 
 import fsspec
 import pytest
@@ -23,6 +15,12 @@
 from zarr.core.sync import _collect_aiterator, sync
 from zarr.store import RemoteStore
 from zarr.testing.store import StoreTests
+
+if TYPE_CHECKING:
+    from collections.abc import Generator
+
+    import botocore.client
+
 
 s3fs = pytest.importorskip("s3fs")
 requests = pytest.importorskip("requests")
@@ -116,7 +114,6 @@
     store_cls = RemoteStore
     buffer_cls = cpu.Buffer
 
-<<<<<<< HEAD
     @pytest.fixture(scope="function")
     def store_kwargs(self, request) -> dict[str, str | bool]:
         fs, path = fsspec.url_to_fs(
@@ -127,30 +124,6 @@
     @pytest.fixture(scope="function")
     def store(self, store_kwargs: dict[str, str | bool]) -> RemoteStore:
         return self.store_cls(**store_kwargs)
-=======
-    @pytest.fixture(scope="function", params=("use_upath", "use_str"))
-    def store_kwargs(self, request: pytest.FixtureRequest) -> dict[str, str | bool | UPath]:  # type: ignore
-        url = f"s3://{test_bucket_name}"
-        anon = False
-        mode = "r+"
-        if request.param == "use_upath":
-            return {"url": UPath(url, endpoint_url=endpoint_url, anon=anon), "mode": mode}
-        elif request.param == "use_str":
-            return {"url": url, "mode": mode, "anon": anon, "endpoint_url": endpoint_url}
-
-        raise AssertionError
-
-    @pytest.fixture(scope="function")
-    async def store(self, store_kwargs: dict[str, str | bool | UPath]) -> RemoteStore:
-        url: str | UPath = store_kwargs["url"]
-        mode = store_kwargs["mode"]
-        if isinstance(url, UPath):
-            out = self.store_cls(url=url, mode=mode)
-        else:
-            endpoint_url = store_kwargs["endpoint_url"]
-            out = self.store_cls(url=url, asynchronous=True, mode=mode, endpoint_url=endpoint_url)
-        return out
->>>>>>> 06e3215f
 
     def get(self, store: RemoteStore, key: str) -> Buffer:
         #  make a new, synchronous instance of the filesystem because this test is run in sync code
