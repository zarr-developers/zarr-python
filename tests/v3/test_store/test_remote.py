from __future__ import annotations

import json
import os
from collections.abc import Generator
<<<<<<< HEAD
=======
from typing import TYPE_CHECKING
>>>>>>> fb28fa50

import fsspec
import pytest
from botocore.session import Session
from upath import UPath

import zarr.api.asynchronous
from zarr.core.buffer import Buffer, cpu, default_buffer_prototype
from zarr.core.sync import _collect_aiterator, sync
from zarr.store import RemoteStore
from zarr.testing.store import StoreTests

if TYPE_CHECKING:
    from collections.abc import Generator

    import botocore.client


s3fs = pytest.importorskip("s3fs")
requests = pytest.importorskip("requests")
moto_server = pytest.importorskip("moto.moto_server.threaded_moto_server")
moto = pytest.importorskip("moto")

# ### amended from s3fs ### #
test_bucket_name = "test"
secure_bucket_name = "test-secure"
port = 5555
endpoint_url = f"http://127.0.0.1:{port}/"


@pytest.fixture(scope="module")
def s3_base() -> Generator[None, None, None]:
    # writable local S3 system

    # This fixture is module-scoped, meaning that we can reuse the MotoServer across all tests
    server = moto_server.ThreadedMotoServer(ip_address="127.0.0.1", port=port)
    server.start()
    if "AWS_SECRET_ACCESS_KEY" not in os.environ:
        os.environ["AWS_SECRET_ACCESS_KEY"] = "foo"
    if "AWS_ACCESS_KEY_ID" not in os.environ:
        os.environ["AWS_ACCESS_KEY_ID"] = "foo"

    yield
    server.stop()


def get_boto3_client() -> botocore.client.BaseClient:
    # NB: we use the sync botocore client for setup
    session = Session()
    return session.create_client("s3", endpoint_url=endpoint_url)


@pytest.fixture(autouse=True, scope="function")
def s3(s3_base: None) -> Generator[s3fs.S3FileSystem, None, None]:
    """
    Quoting Martin Durant:
    pytest-asyncio creates a new event loop for each async test.
    When an async-mode s3fs instance is made from async, it will be assigned to the loop from
    which it is made. That means that if you use s3fs again from a subsequent test,
    you will have the same identical instance, but be running on a different loop - which fails.

    For the rest: it's very convenient to clean up the state of the store between tests,
    make sure we start off blank each time.

    https://github.com/zarr-developers/zarr-python/pull/1785#discussion_r1634856207
    """
    client = get_boto3_client()
    client.create_bucket(Bucket=test_bucket_name, ACL="public-read")
    s3fs.S3FileSystem.clear_instance_cache()
    s3 = s3fs.S3FileSystem(anon=False, client_kwargs={"endpoint_url": endpoint_url})
    session = sync(s3.set_session())
    s3.invalidate_cache()
    yield s3
    requests.post(f"{endpoint_url}/moto-api/reset")
    client.close()
    sync(session.close())


# ### end from s3fs ### #


async def test_basic() -> None:
    store = RemoteStore.from_url(
        f"s3://{test_bucket_name}",
        mode="w",
        storage_options=dict(endpoint_url=endpoint_url, anon=False),
    )
    assert await _collect_aiterator(store.list()) == ()
    assert not await store.exists("foo")
    data = b"hello"
    await store.set("foo", cpu.Buffer.from_bytes(data))
    assert await store.exists("foo")
    assert (await store.get("foo", prototype=default_buffer_prototype())).to_bytes() == data
    out = await store.get_partial_values(
        prototype=default_buffer_prototype(), key_ranges=[("foo", (1, None))]
    )
    assert out[0].to_bytes() == data[1:]


class TestRemoteStoreS3(StoreTests[RemoteStore, cpu.Buffer]):
    store_cls = RemoteStore
    buffer_cls = cpu.Buffer

    @pytest.fixture(scope="function")
    def store_kwargs(self, request) -> dict[str, str | bool]:
        fs, path = fsspec.url_to_fs(
            f"s3://{test_bucket_name}", endpoint_url=endpoint_url, anon=False
        )
        return {"fs": fs, "path": path, "mode": "r+"}

    @pytest.fixture(scope="function")
    def store(self, store_kwargs: dict[str, str | bool]) -> RemoteStore:
        return self.store_cls(**store_kwargs)

    def get(self, store: RemoteStore, key: str) -> Buffer:
        #  make a new, synchronous instance of the filesystem because this test is run in sync code
        new_fs = fsspec.filesystem(
            "s3", endpoint_url=store.fs.endpoint_url, anon=store.fs.anon, asynchronous=False
        )
        return self.buffer_cls.from_bytes(new_fs.cat(f"{store.path}/{key}"))

    def set(self, store: RemoteStore, key: str, value: Buffer) -> None:
        #  make a new, synchronous instance of the filesystem because this test is run in sync code
        new_fs = fsspec.filesystem(
            "s3", endpoint_url=store.fs.endpoint_url, anon=store.fs.anon, asynchronous=False
        )
        new_fs.write_bytes(f"{store.path}/{key}", value.to_bytes())

    def test_store_repr(self, store: RemoteStore) -> None:
        assert str(store) == "<RemoteStore(S3FileSystem, test)>"

    def test_store_supports_writes(self, store: RemoteStore) -> None:
        assert True

    @pytest.mark.xfail
    def test_store_supports_partial_writes(self, store: RemoteStore) -> None:
        raise AssertionError

    def test_store_supports_listing(self, store: RemoteStore) -> None:
        assert True

    async def test_remote_store_from_uri(
        self, store: RemoteStore, store_kwargs: dict[str, str | bool]
    ):
        storage_options = {
            "endpoint_url": endpoint_url,
            "anon": False,
        }

        meta = {"attributes": {"key": "value"}, "zarr_format": 3, "node_type": "group"}

        await store.set(
            "zarr.json",
            self.buffer_cls.from_bytes(json.dumps(meta).encode()),
        )
        group = await zarr.api.asynchronous.open_group(
            store=f"s3://{test_bucket_name}", storage_options=storage_options
        )
        assert dict(group.attrs) == {"key": "value"}

        meta["attributes"]["key"] = "value-2"
        await store.set(
            "directory-2/zarr.json",
            self.buffer_cls.from_bytes(json.dumps(meta).encode()),
        )
        group = await zarr.api.asynchronous.open_group(
            store=f"s3://{test_bucket_name}/directory-2", storage_options=storage_options
        )
        assert dict(group.attrs) == {"key": "value-2"}

        meta["attributes"]["key"] = "value-3"
        await store.set(
            "directory-3/zarr.json",
            self.buffer_cls.from_bytes(json.dumps(meta).encode()),
        )
        group = await zarr.api.asynchronous.open_group(
            store=f"s3://{test_bucket_name}", path="directory-3", storage_options=storage_options
        )
        assert dict(group.attrs) == {"key": "value-3"}

    def test_from_upath(self) -> None:
        path = UPath(f"s3://{test_bucket_name}", endpoint_url=endpoint_url, anon=False)
        result = RemoteStore.from_upath(path)
        assert result.fs.endpoint_url == endpoint_url<|MERGE_RESOLUTION|>--- conflicted
+++ resolved
@@ -3,10 +3,7 @@
 import json
 import os
 from collections.abc import Generator
-<<<<<<< HEAD
-=======
 from typing import TYPE_CHECKING
->>>>>>> fb28fa50
 
 import fsspec
 import pytest
