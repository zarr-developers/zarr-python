--- conflicted
+++ resolved
@@ -191,7 +191,6 @@
         )
         result = RemoteStore.from_upath(path)
         assert result.fs.endpoint_url == endpoint_url
-<<<<<<< HEAD
         assert result.fs.asynchronous
         assert result.path == f"{test_bucket_name}/foo/bar"
 
@@ -210,12 +209,10 @@
         store_kwargs = {"fs": fs, "path": path, "mode": "r+"}
         with pytest.warns(UserWarning, match=r".* was not created with `asynchronous=True`.*"):
             self.store_cls(**store_kwargs)
-=======
 
     async def test_empty_nonexistent_path(self, store_kwargs) -> None:
         # regression test for https://github.com/zarr-developers/zarr-python/pull/2343
         store_kwargs["mode"] = "w-"
         store_kwargs["path"] += "/abc"
         store = await self.store_cls.open(**store_kwargs)
-        assert await store.empty()
->>>>>>> 9bbfd88d
+        assert await store.empty()