from __future__ import annotations

import json
import os
from collections.abc import Generator
from typing import TYPE_CHECKING

import fsspec
import pytest
from botocore.session import Session
from upath import UPath

import zarr.api.asynchronous
from zarr.core.buffer import Buffer, cpu, default_buffer_prototype
<<<<<<< HEAD
from zarr.core.sync import sync
from zarr.storage import RemoteStore
=======
from zarr.core.sync import _collect_aiterator, sync
from zarr.store import RemoteStore
>>>>>>> 69007541
from zarr.testing.store import StoreTests

if TYPE_CHECKING:
    from collections.abc import Generator

    import botocore.client


s3fs = pytest.importorskip("s3fs")
requests = pytest.importorskip("requests")
moto_server = pytest.importorskip("moto.moto_server.threaded_moto_server")
moto = pytest.importorskip("moto")

# ### amended from s3fs ### #
test_bucket_name = "test"
secure_bucket_name = "test-secure"
port = 5555
endpoint_url = f"http://127.0.0.1:{port}/"


@pytest.fixture(scope="module")
def s3_base() -> Generator[None, None, None]:
    # writable local S3 system

    # This fixture is module-scoped, meaning that we can reuse the MotoServer across all tests
    server = moto_server.ThreadedMotoServer(ip_address="127.0.0.1", port=port)
    server.start()
    if "AWS_SECRET_ACCESS_KEY" not in os.environ:
        os.environ["AWS_SECRET_ACCESS_KEY"] = "foo"
    if "AWS_ACCESS_KEY_ID" not in os.environ:
        os.environ["AWS_ACCESS_KEY_ID"] = "foo"

    yield
    server.stop()


def get_boto3_client() -> botocore.client.BaseClient:
    # NB: we use the sync botocore client for setup
    session = Session()
    return session.create_client("s3", endpoint_url=endpoint_url)


@pytest.fixture(autouse=True, scope="function")
def s3(s3_base: None) -> Generator[s3fs.S3FileSystem, None, None]:
    """
    Quoting Martin Durant:
    pytest-asyncio creates a new event loop for each async test.
    When an async-mode s3fs instance is made from async, it will be assigned to the loop from
    which it is made. That means that if you use s3fs again from a subsequent test,
    you will have the same identical instance, but be running on a different loop - which fails.

    For the rest: it's very convenient to clean up the state of the store between tests,
    make sure we start off blank each time.

    https://github.com/zarr-developers/zarr-python/pull/1785#discussion_r1634856207
    """
    client = get_boto3_client()
    client.create_bucket(Bucket=test_bucket_name, ACL="public-read")
    s3fs.S3FileSystem.clear_instance_cache()
    s3 = s3fs.S3FileSystem(anon=False, client_kwargs={"endpoint_url": endpoint_url})
    session = sync(s3.set_session())
    s3.invalidate_cache()
    yield s3
    requests.post(f"{endpoint_url}/moto-api/reset")
    client.close()
    sync(session.close())


# ### end from s3fs ### #


async def alist(it):
    out = []
    async for a in it:
        out.append(a)
    return out


async def test_basic() -> None:
    store = RemoteStore.from_url(
        f"s3://{test_bucket_name}",
        mode="w",
        storage_options=dict(endpoint_url=endpoint_url, anon=False),
    )
    assert await _collect_aiterator(store.list()) == ()
    assert not await store.exists("foo")
    data = b"hello"
    await store.set("foo", cpu.Buffer.from_bytes(data))
    assert await store.exists("foo")
    assert (await store.get("foo", prototype=default_buffer_prototype())).to_bytes() == data
    out = await store.get_partial_values(
        prototype=default_buffer_prototype(), key_ranges=[("foo", (1, None))]
    )
    assert out[0].to_bytes() == data[1:]


class TestRemoteStoreS3(StoreTests[RemoteStore, cpu.Buffer]):
    store_cls = RemoteStore
    buffer_cls = cpu.Buffer

    @pytest.fixture(scope="function")
    def store_kwargs(self, request) -> dict[str, str | bool]:
        fs, path = fsspec.url_to_fs(
            f"s3://{test_bucket_name}", endpoint_url=endpoint_url, anon=False
        )
        return {"fs": fs, "path": path, "mode": "r+"}

    @pytest.fixture(scope="function")
    def store(self, store_kwargs: dict[str, str | bool]) -> RemoteStore:
        return self.store_cls(**store_kwargs)

    def get(self, store: RemoteStore, key: str) -> Buffer:
        #  make a new, synchronous instance of the filesystem because this test is run in sync code
        new_fs = fsspec.filesystem(
            "s3", endpoint_url=store.fs.endpoint_url, anon=store.fs.anon, asynchronous=False
        )
        return self.buffer_cls.from_bytes(new_fs.cat(f"{store.path}/{key}"))

    def set(self, store: RemoteStore, key: str, value: Buffer) -> None:
        #  make a new, synchronous instance of the filesystem because this test is run in sync code
        new_fs = fsspec.filesystem(
            "s3", endpoint_url=store.fs.endpoint_url, anon=store.fs.anon, asynchronous=False
        )
        new_fs.write_bytes(f"{store.path}/{key}", value.to_bytes())

    def test_store_repr(self, store: RemoteStore) -> None:
        assert str(store) == "<RemoteStore(S3FileSystem, test)>"

    def test_store_supports_writes(self, store: RemoteStore) -> None:
        assert True

    @pytest.mark.xfail
    def test_store_supports_partial_writes(self, store: RemoteStore) -> None:
        raise AssertionError

    def test_store_supports_listing(self, store: RemoteStore) -> None:
        assert True

    async def test_remote_store_from_uri(
        self, store: RemoteStore, store_kwargs: dict[str, str | bool]
    ):
        storage_options = {
            "endpoint_url": endpoint_url,
            "anon": False,
        }

        meta = {"attributes": {"key": "value"}, "zarr_format": 3, "node_type": "group"}

        await store.set(
            "zarr.json",
            self.buffer_cls.from_bytes(json.dumps(meta).encode()),
        )
        group = await zarr.api.asynchronous.open_group(
            store=f"s3://{test_bucket_name}", storage_options=storage_options
        )
        assert dict(group.attrs) == {"key": "value"}

        meta["attributes"]["key"] = "value-2"
        await store.set(
            "directory-2/zarr.json",
            self.buffer_cls.from_bytes(json.dumps(meta).encode()),
        )
        group = await zarr.api.asynchronous.open_group(
            store=f"s3://{test_bucket_name}/directory-2", storage_options=storage_options
        )
        assert dict(group.attrs) == {"key": "value-2"}

        meta["attributes"]["key"] = "value-3"
        await store.set(
            "directory-3/zarr.json",
            self.buffer_cls.from_bytes(json.dumps(meta).encode()),
        )
        group = await zarr.api.asynchronous.open_group(
            store=f"s3://{test_bucket_name}", path="directory-3", storage_options=storage_options
        )
        assert dict(group.attrs) == {"key": "value-3"}

    def test_from_upath(self) -> None:
        path = UPath(f"s3://{test_bucket_name}", endpoint_url=endpoint_url, anon=False)
        result = RemoteStore.from_upath(path)
        assert result.fs.endpoint_url == endpoint_url<|MERGE_RESOLUTION|>--- conflicted
+++ resolved
@@ -12,13 +12,8 @@
 
 import zarr.api.asynchronous
 from zarr.core.buffer import Buffer, cpu, default_buffer_prototype
-<<<<<<< HEAD
-from zarr.core.sync import sync
+from zarr.core.sync import _collect_aiterator, sync
 from zarr.storage import RemoteStore
-=======
-from zarr.core.sync import _collect_aiterator, sync
-from zarr.store import RemoteStore
->>>>>>> 69007541
 from zarr.testing.store import StoreTests
 
 if TYPE_CHECKING:
