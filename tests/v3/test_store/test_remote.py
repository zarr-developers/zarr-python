from __future__ import annotations

import os
from collections.abc import Generator

import botocore.client
import fsspec
import pytest
from botocore.client import BaseClient
from botocore.session import Session
from s3fs import S3FileSystem
from upath import UPath

<<<<<<< HEAD
from zarr.core.buffer import Buffer, default_buffer_prototype
from zarr.core.sync import _collect_aiterator, sync
=======
from zarr.core.buffer import Buffer, cpu, default_buffer_prototype
from zarr.core.sync import sync
>>>>>>> 8c5038a7
from zarr.store import RemoteStore
from zarr.testing.store import StoreTests

s3fs = pytest.importorskip("s3fs")
requests = pytest.importorskip("requests")
moto_server = pytest.importorskip("moto.moto_server.threaded_moto_server")
moto = pytest.importorskip("moto")

# ### amended from s3fs ### #
test_bucket_name = "test"
secure_bucket_name = "test-secure"
port = 5555
endpoint_url = f"http://127.0.0.1:{port}/"


@pytest.fixture(scope="module")
def s3_base() -> Generator[None, None, None]:
    # writable local S3 system

    # This fixture is module-scoped, meaning that we can reuse the MotoServer across all tests
    server = moto_server.ThreadedMotoServer(ip_address="127.0.0.1", port=port)
    server.start()
    if "AWS_SECRET_ACCESS_KEY" not in os.environ:
        os.environ["AWS_SECRET_ACCESS_KEY"] = "foo"
    if "AWS_ACCESS_KEY_ID" not in os.environ:
        os.environ["AWS_ACCESS_KEY_ID"] = "foo"

    yield
    server.stop()


<<<<<<< HEAD
def get_boto3_client() -> BaseClient:
=======
def get_boto3_client() -> botocore.client.BaseClient:
    from botocore.session import Session

>>>>>>> 8c5038a7
    # NB: we use the sync botocore client for setup
    session = Session()
    return session.create_client("s3", endpoint_url=endpoint_url)


@pytest.fixture(autouse=True, scope="function")
<<<<<<< HEAD
def s3(s3_base: Generator[None, None, None]) -> Generator[S3FileSystem, None, None]:
=======
def s3(s3_base: None) -> Generator[s3fs.S3FileSystem, None, None]:
>>>>>>> 8c5038a7
    """
    Quoting Martin Durant:
    pytest-asyncio creates a new event loop for each async test.
    When an async-mode s3fs instance is made from async, it will be assigned to the loop from
    which it is made. That means that if you use s3fs again from a subsequent test,
    you will have the same identical instance, but be running on a different loop - which fails.

    For the rest: it's very convenient to clean up the state of the store between tests,
    make sure we start off blank each time.

    https://github.com/zarr-developers/zarr-python/pull/1785#discussion_r1634856207
    """
    client = get_boto3_client()
    client.create_bucket(Bucket=test_bucket_name, ACL="public-read")
    s3fs.S3FileSystem.clear_instance_cache()
    s3 = s3fs.S3FileSystem(anon=False, client_kwargs={"endpoint_url": endpoint_url})
    session = sync(s3.set_session())
    s3.invalidate_cache()
    yield s3
    requests.post(f"{endpoint_url}/moto-api/reset")
    client.close()
    sync(session.close())


<<<<<<< HEAD
=======
# ### end from s3fs ### #


async def alist(it):
    out = []
    async for a in it:
        out.append(a)
    return out


>>>>>>> 8c5038a7
async def test_basic() -> None:
    store = await RemoteStore.open(
        f"s3://{test_bucket_name}", mode="w", endpoint_url=endpoint_url, anon=False
    )
    assert await _collect_aiterator(store.list()) == ()
    assert not await store.exists("foo")
    data = b"hello"
    await store.set("foo", cpu.Buffer.from_bytes(data))
    assert await store.exists("foo")
    assert (await store.get("foo", prototype=default_buffer_prototype())).to_bytes() == data
    out = await store.get_partial_values(
        prototype=default_buffer_prototype(), key_ranges=[("foo", (1, None))]
    )
    assert out[0].to_bytes() == data[1:]


class TestRemoteStoreS3(StoreTests[RemoteStore, cpu.Buffer]):
    store_cls = RemoteStore
    buffer_cls = cpu.Buffer

    @pytest.fixture(scope="function", params=("use_upath", "use_str"))
    def store_kwargs(self, request: pytest.FixtureRequest) -> dict[str, str | bool | UPath]:  # type: ignore
        url = f"s3://{test_bucket_name}"
        anon = False
        mode = "r+"
        if request.param == "use_upath":
            return {"url": UPath(url, endpoint_url=endpoint_url, anon=anon), "mode": mode}
        elif request.param == "use_str":
            return {"url": url, "mode": mode, "anon": anon, "endpoint_url": endpoint_url}

        raise AssertionError

    @pytest.fixture(scope="function")
    async def store(self, store_kwargs: dict[str, str | bool | UPath]) -> RemoteStore:
        url: str | UPath = store_kwargs["url"]
        mode = store_kwargs["mode"]
        if isinstance(url, UPath):
            out = self.store_cls(url=url, mode=mode)
        else:
            endpoint_url = store_kwargs["endpoint_url"]
            out = self.store_cls(url=url, asynchronous=True, mode=mode, endpoint_url=endpoint_url)
        return out

    def get(self, store: RemoteStore, key: str) -> Buffer:
        #  make a new, synchronous instance of the filesystem because this test is run in sync code
        fs, _ = fsspec.url_to_fs(
            url=store._url,
            asynchronous=False,
            anon=store._fs.anon,
            endpoint_url=store._fs.endpoint_url,
        )
        return self.buffer_cls.from_bytes(fs.cat(f"{store.path}/{key}"))

    def set(self, store: RemoteStore, key: str, value: Buffer) -> None:
        #  make a new, synchronous instance of the filesystem because this test is run in sync code
        fs, _ = fsspec.url_to_fs(
            url=store._url,
            asynchronous=False,
            anon=store._fs.anon,
            endpoint_url=store._fs.endpoint_url,
        )
        fs.write_bytes(f"{store.path}/{key}", value.to_bytes())

    def test_store_repr(self, store: RemoteStore) -> None:
        assert str(store) == f"s3://{test_bucket_name}"

    def test_store_supports_writes(self, store: RemoteStore) -> None:
        assert True

    @pytest.mark.xfail
    def test_store_supports_partial_writes(self, store: RemoteStore) -> None:
        raise AssertionError

    def test_store_supports_listing(self, store: RemoteStore) -> None:
        assert True<|MERGE_RESOLUTION|>--- conflicted
+++ resolved
@@ -1,23 +1,21 @@
 from __future__ import annotations
 
+from typing import TYPE_CHECKING
+
+if TYPE_CHECKING:
+    from collections.abc import Generator
+
+    import botocore.client
+
 import os
-from collections.abc import Generator
 
-import botocore.client
 import fsspec
 import pytest
-from botocore.client import BaseClient
 from botocore.session import Session
-from s3fs import S3FileSystem
 from upath import UPath
 
-<<<<<<< HEAD
-from zarr.core.buffer import Buffer, default_buffer_prototype
+from zarr.core.buffer import Buffer, cpu, default_buffer_prototype
 from zarr.core.sync import _collect_aiterator, sync
-=======
-from zarr.core.buffer import Buffer, cpu, default_buffer_prototype
-from zarr.core.sync import sync
->>>>>>> 8c5038a7
 from zarr.store import RemoteStore
 from zarr.testing.store import StoreTests
 
@@ -49,24 +47,14 @@
     server.stop()
 
 
-<<<<<<< HEAD
-def get_boto3_client() -> BaseClient:
-=======
 def get_boto3_client() -> botocore.client.BaseClient:
-    from botocore.session import Session
-
->>>>>>> 8c5038a7
     # NB: we use the sync botocore client for setup
     session = Session()
     return session.create_client("s3", endpoint_url=endpoint_url)
 
 
 @pytest.fixture(autouse=True, scope="function")
-<<<<<<< HEAD
-def s3(s3_base: Generator[None, None, None]) -> Generator[S3FileSystem, None, None]:
-=======
 def s3(s3_base: None) -> Generator[s3fs.S3FileSystem, None, None]:
->>>>>>> 8c5038a7
     """
     Quoting Martin Durant:
     pytest-asyncio creates a new event loop for each async test.
@@ -91,8 +79,6 @@
     sync(session.close())
 
 
-<<<<<<< HEAD
-=======
 # ### end from s3fs ### #
 
 
@@ -103,7 +89,6 @@
     return out
 
 
->>>>>>> 8c5038a7
 async def test_basic() -> None:
     store = await RemoteStore.open(
         f"s3://{test_bucket_name}", mode="w", endpoint_url=endpoint_url, anon=False
