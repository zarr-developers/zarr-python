from __future__ import annotations

import os
import tempfile
from typing import TYPE_CHECKING

import numpy as np
import pytest

import zarr
from zarr.abc.store import AccessMode
from zarr.core.buffer import Buffer, cpu, default_buffer_prototype
from zarr.storage.zip import ZipStore
from zarr.testing.store import StoreTests

if TYPE_CHECKING:
    from collections.abc import Coroutine
    from typing import Any


class TestZipStore(StoreTests[ZipStore, cpu.Buffer]):
    store_cls = ZipStore
    buffer_cls = cpu.Buffer

    @pytest.fixture
    def store_kwargs(self, request) -> dict[str, str | bool]:
        fd, temp_path = tempfile.mkstemp()
        os.close(fd)

        return {"file_path": temp_path, "mode": "w", "path": ""}

    async def get(self, store: ZipStore, key: str) -> Buffer:
        return store._get(key, prototype=default_buffer_prototype())

<<<<<<< HEAD
    def set(self, store: ZipStore, key: str, value: Buffer) -> None:
        return store._set(store.resolve_key(key), value)
=======
    async def set(self, store: ZipStore, key: str, value: Buffer) -> None:
        return store._set(key, value)
>>>>>>> 85c9b5f4

    def test_store_mode(self, store: ZipStore, store_kwargs: dict[str, Any]) -> None:
        assert store.mode == AccessMode.from_literal(store_kwargs["mode"])
        assert not store.mode.readonly

    async def test_not_writable_store_raises(self, store_kwargs: dict[str, Any]) -> None:
        # we need to create the zipfile in write mode before switching to read mode
        store = await self.store_cls.open(**store_kwargs)
        store.close()

        kwargs = {**store_kwargs, "mode": "r"}
        store = await self.store_cls.open(**kwargs)
        assert store.mode == AccessMode.from_literal("r")
        assert store.mode.readonly

        # set
        with pytest.raises(ValueError):
            await store.set("foo", cpu.Buffer.from_bytes(b"bar"))

    def test_store_repr(self, store: ZipStore) -> None:
        assert str(store) == f"file://{store.file_path!s}|zip://{store.path}"

    def test_store_supports_writes(self, store: ZipStore) -> None:
        assert store.supports_writes

    def test_store_supports_partial_writes(self, store: ZipStore) -> None:
        assert store.supports_partial_writes is False

    def test_store_supports_listing(self, store: ZipStore) -> None:
        assert store.supports_listing

    def test_delete(self, store: ZipStore) -> Coroutine[Any, Any, None]:
        pass

    def test_api_integration(self, store: ZipStore) -> None:
        root = zarr.open_group(store=store)

        data = np.arange(10000, dtype=np.uint16).reshape(100, 100)
        z = root.create_array(
            shape=data.shape, chunks=(10, 10), name="foo", dtype=np.uint16, fill_value=99
        )
        z[:] = data

        assert np.array_equal(data, z[:])

        # you can overwrite existing chunks but zipfile will issue a warning
        with pytest.warns(UserWarning, match="Duplicate name: 'foo/c/0/0'"):
            z[0, 0] = 100

        # TODO: assigning an entire chunk to fill value ends up deleting the chunk which is not supported
        # a work around will be needed here.
        with pytest.raises(NotImplementedError):
            z[0:10, 0:10] = 99

        bar = root.create_group("bar", attributes={"hello": "world"})
        assert "hello" in dict(bar.attrs)

        # keys cannot be deleted
        with pytest.raises(NotImplementedError):
            del root["bar"]

        store.close()

    async def test_with_mode(self, store: ZipStore) -> None:
        with pytest.raises(NotImplementedError, match="new mode"):
            await super().test_with_mode(store)

    @pytest.mark.parametrize("mode", ["a", "w"])
    async def test_store_open_mode(self, store_kwargs: dict[str, Any], mode: str) -> None:
        super().test_store_open_mode(store_kwargs, mode)<|MERGE_RESOLUTION|>--- conflicted
+++ resolved
@@ -32,13 +32,8 @@
     async def get(self, store: ZipStore, key: str) -> Buffer:
         return store._get(key, prototype=default_buffer_prototype())
 
-<<<<<<< HEAD
     def set(self, store: ZipStore, key: str, value: Buffer) -> None:
         return store._set(store.resolve_key(key), value)
-=======
-    async def set(self, store: ZipStore, key: str, value: Buffer) -> None:
-        return store._set(key, value)
->>>>>>> 85c9b5f4
 
     def test_store_mode(self, store: ZipStore, store_kwargs: dict[str, Any]) -> None:
         assert store.mode == AccessMode.from_literal(store_kwargs["mode"])
