from __future__ import annotations

<<<<<<< HEAD
from pathlib import Path
=======
from typing import TYPE_CHECKING
>>>>>>> 85c9b5f4

import pytest

import zarr
from zarr.core.buffer import Buffer, cpu
from zarr.storage.local import LocalStore
from zarr.testing.store import StoreTests

if TYPE_CHECKING:
    import pathlib


class TestLocalStore(StoreTests[LocalStore, cpu.Buffer]):
    store_cls = LocalStore
    buffer_cls = cpu.Buffer

<<<<<<< HEAD
    def get(self, store: LocalStore, key: str) -> Buffer:
        return self.buffer_cls.from_bytes((Path(store.path) / key).read_bytes())

    def set(self, store: LocalStore, key: str, value: Buffer) -> None:
        target = Path(store.path) / key
        parent = target.parent
=======
    async def get(self, store: LocalStore, key: str) -> Buffer:
        return self.buffer_cls.from_bytes((store.root / key).read_bytes())

    async def set(self, store: LocalStore, key: str, value: Buffer) -> None:
        parent = (store.root / key).parent
>>>>>>> 85c9b5f4
        if not parent.exists():
            parent.mkdir(parents=True)
        target.write_bytes(value.to_bytes())

    @pytest.fixture
    def store_kwargs(self, tmpdir) -> dict[str, str]:
        return {"path": str(tmpdir), "mode": "r+"}

    def test_store_repr(self, store: LocalStore) -> None:
        assert str(store) == f"file://{store.path!s}"

    def test_store_supports_writes(self, store: LocalStore) -> None:
        assert store.supports_writes

    def test_store_supports_partial_writes(self, store: LocalStore) -> None:
        assert store.supports_partial_writes

    def test_store_supports_listing(self, store: LocalStore) -> None:
        assert store.supports_listing

    async def test_empty_with_empty_subdir(self, store: LocalStore) -> None:
        assert await store.empty()
<<<<<<< HEAD
        (Path(store.path) / "foo/bar").mkdir(parents=True)
        assert await store.empty()
=======
        (store.root / "foo/bar").mkdir(parents=True)
        assert await store.empty()

    def test_creates_new_directory(self, tmp_path: pathlib.Path):
        target = tmp_path.joinpath("a", "b", "c")
        assert not target.exists()

        store = self.store_cls(root=target, mode="w")
        zarr.group(store=store)
>>>>>>> 85c9b5f4
<|MERGE_RESOLUTION|>--- conflicted
+++ resolved
@@ -1,10 +1,7 @@
 from __future__ import annotations
 
-<<<<<<< HEAD
 from pathlib import Path
-=======
 from typing import TYPE_CHECKING
->>>>>>> 85c9b5f4
 
 import pytest
 
@@ -21,20 +18,12 @@
     store_cls = LocalStore
     buffer_cls = cpu.Buffer
 
-<<<<<<< HEAD
     def get(self, store: LocalStore, key: str) -> Buffer:
         return self.buffer_cls.from_bytes((Path(store.path) / key).read_bytes())
 
     def set(self, store: LocalStore, key: str, value: Buffer) -> None:
         target = Path(store.path) / key
         parent = target.parent
-=======
-    async def get(self, store: LocalStore, key: str) -> Buffer:
-        return self.buffer_cls.from_bytes((store.root / key).read_bytes())
-
-    async def set(self, store: LocalStore, key: str, value: Buffer) -> None:
-        parent = (store.root / key).parent
->>>>>>> 85c9b5f4
         if not parent.exists():
             parent.mkdir(parents=True)
         target.write_bytes(value.to_bytes())
@@ -57,11 +46,7 @@
 
     async def test_empty_with_empty_subdir(self, store: LocalStore) -> None:
         assert await store.empty()
-<<<<<<< HEAD
         (Path(store.path) / "foo/bar").mkdir(parents=True)
-        assert await store.empty()
-=======
-        (store.root / "foo/bar").mkdir(parents=True)
         assert await store.empty()
 
     def test_creates_new_directory(self, tmp_path: pathlib.Path):
@@ -69,5 +54,4 @@
         assert not target.exists()
 
         store = self.store_cls(root=target, mode="w")
-        zarr.group(store=store)
->>>>>>> 85c9b5f4
+        zarr.group(store=store)