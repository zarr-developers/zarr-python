from __future__ import annotations

import pytest

<<<<<<< HEAD
from zarr.buffer import Buffer, cpu
=======
from zarr.core.buffer import Buffer
>>>>>>> 681f2866
from zarr.store.local import LocalStore
from zarr.testing.store import StoreTests


class TestLocalStore(StoreTests[LocalStore, cpu.Buffer]):
    store_cls = LocalStore
    buffer_cls = cpu.Buffer

    def get(self, store: LocalStore, key: str) -> Buffer:
        return self.buffer_cls.from_bytes((store.root / key).read_bytes())

    def set(self, store: LocalStore, key: str, value: Buffer) -> None:
        parent = (store.root / key).parent
        if not parent.exists():
            parent.mkdir(parents=True)
        (store.root / key).write_bytes(value.to_bytes())

    @pytest.fixture
    def store_kwargs(self, tmpdir) -> dict[str, str]:
        return {"root": str(tmpdir), "mode": "r+"}

    def test_store_repr(self, store: LocalStore) -> None:
        assert str(store) == f"file://{store.root!s}"

    def test_store_supports_writes(self, store: LocalStore) -> None:
        assert store.supports_writes

    def test_store_supports_partial_writes(self, store: LocalStore) -> None:
        assert store.supports_partial_writes

    def test_store_supports_listing(self, store: LocalStore) -> None:
        assert store.supports_listing

    def test_list_prefix(self, store: LocalStore) -> None:
        assert True<|MERGE_RESOLUTION|>--- conflicted
+++ resolved
@@ -2,11 +2,7 @@
 
 import pytest
 
-<<<<<<< HEAD
-from zarr.buffer import Buffer, cpu
-=======
-from zarr.core.buffer import Buffer
->>>>>>> 681f2866
+from zarr.core.buffer import Buffer, cpu
 from zarr.store.local import LocalStore
 from zarr.testing.store import StoreTests
 
