--- conflicted
+++ resolved
@@ -82,11 +82,7 @@
         parse_shapelike(-1)
 
 
-<<<<<<< HEAD
-@pytest.mark.parametrize("data", ["shape", ("0", 1, 2, 3), {"0": "0"}, ((1, 2), (2, 2))])
-=======
 @pytest.mark.parametrize("data", ["shape", ("0", 1, 2, 3), {"0": "0"}, ((1, 2), (2, 2)), (4.0, 2)])
->>>>>>> 6fc05b70
 def test_parse_shapelike_invalid_iterable_types(data: Any) -> None:
     """
     Test that we get the expected error message when passing in an iterable containing
