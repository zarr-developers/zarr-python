from collections.abc import Iterable
<<<<<<< HEAD
from typing import Any, Literal, Self
=======
from typing import Any
>>>>>>> 5ff3fbe5

import numpy as np
import numpy.typing as npt

import zarr.core.buffer
from zarr.abc.codec import ArrayBytesCodec, CodecInput, CodecPipeline
from zarr.codecs import BytesCodec
from zarr.core.array_spec import ArraySpec
from zarr.core.buffer import Buffer, NDBuffer
<<<<<<< HEAD
from zarr.core.common import BytesLike, ZarrFormat
from zarr.core.dtype.npy.bool import Bool
=======
>>>>>>> 5ff3fbe5


class TestEntrypointCodec(ArrayBytesCodec):
    is_fixed_size = True

    async def encode(
        self,
        chunks_and_specs: Iterable[tuple[CodecInput | None, ArraySpec]],
    ) -> Iterable[Buffer | None]:
        return [None]

    async def decode(
        self,
        chunks_and_specs: Iterable[tuple[CodecInput | None, ArraySpec]],
    ) -> npt.NDArray[Any]:
        return np.array(1)

    def compute_encoded_size(self, input_byte_length: int, chunk_spec: ArraySpec) -> int:
        return input_byte_length


class TestEntrypointCodecPipeline(CodecPipeline):
    def __init__(self, batch_size: int = 1) -> None:
        pass

    async def encode(
        self, chunks_and_specs: Iterable[tuple[CodecInput | None, ArraySpec]]
    ) -> Iterable[Buffer | None]:
        return [None]

    async def decode(
        self, chunks_and_specs: Iterable[tuple[CodecInput | None, ArraySpec]]
    ) -> Iterable[NDBuffer | None]:
        return np.array(1)


class TestEntrypointBuffer(Buffer):
    pass


class TestEntrypointNDBuffer(NDBuffer):
    pass


class TestEntrypointGroup:
    class Codec(BytesCodec):
        pass

    class Buffer(zarr.core.buffer.Buffer):
        pass

    class NDBuffer(zarr.core.buffer.NDBuffer):
        pass

    class Pipeline(CodecPipeline):
        pass


class TestDataType(Bool):
    """
    This is a "data type" that serializes to "test"
    """

    _zarr_v3_name = "test"

    @classmethod
    def from_json(cls, data: Any, zarr_format: Literal[2, 3]) -> Self:
        if data == cls._zarr_v3_name:
            return cls()
        raise ValueError

    def to_json(self, zarr_format: ZarrFormat) -> str:
        return self._zarr_v3_name<|MERGE_RESOLUTION|>--- conflicted
+++ resolved
@@ -1,9 +1,5 @@
 from collections.abc import Iterable
-<<<<<<< HEAD
 from typing import Any, Literal, Self
-=======
-from typing import Any
->>>>>>> 5ff3fbe5
 
 import numpy as np
 import numpy.typing as npt
@@ -13,11 +9,8 @@
 from zarr.codecs import BytesCodec
 from zarr.core.array_spec import ArraySpec
 from zarr.core.buffer import Buffer, NDBuffer
-<<<<<<< HEAD
-from zarr.core.common import BytesLike, ZarrFormat
+from zarr.core.common import ZarrFormat
 from zarr.core.dtype.npy.bool import Bool
-=======
->>>>>>> 5ff3fbe5
 
 
 class TestEntrypointCodec(ArrayBytesCodec):
