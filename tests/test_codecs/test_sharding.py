--- conflicted
+++ resolved
@@ -1,10 +1,6 @@
 import pickle
-<<<<<<< HEAD
+import re
 from typing import TYPE_CHECKING, Any, Literal
-=======
-import re
-from typing import Any
->>>>>>> 48e7f4dc
 
 import numpy as np
 import numpy.typing as npt
