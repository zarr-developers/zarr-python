--- conflicted
+++ resolved
@@ -27,14 +27,9 @@
 
 if TYPE_CHECKING:
     from zarr.abc.store import Store
-<<<<<<< HEAD
     from zarr.core.array import CompressorsLike, FiltersLike, SerializerLike
-    from zarr.core.buffer import NDArrayLike
-    from zarr.core.common import MemoryOrder
-=======
     from zarr.core.buffer.core import NDArrayLikeOrScalar
     from zarr.core.common import ChunkCoords, MemoryOrder
->>>>>>> ba1f71a2
 
 
 @dataclass(frozen=True)
