from __future__ import annotations

import itertools
from collections import Counter
from typing import TYPE_CHECKING, Any
from uuid import uuid4

import numpy as np
import numpy.typing as npt
import pytest
from numpy.testing import assert_array_equal

import zarr
<<<<<<< HEAD
from zarr.buffer import default_buffer_prototype
=======
from zarr import Array
from zarr.core.buffer import BufferPrototype, default_buffer_prototype
>>>>>>> ca46bab5
from zarr.core.indexing import (
    BasicSelection,
    CoordinateSelection,
    OrthogonalSelection,
    Selection,
    _iter_grid,
    make_slice_selection,
    normalize_integer_selection,
    oindex,
    oindex_set,
    replace_ellipsis,
)
from zarr.registry import get_ndbuffer_class
from zarr.storage.common import StorePath
from zarr.storage.memory import MemoryStore

if TYPE_CHECKING:
    from collections.abc import AsyncGenerator

<<<<<<< HEAD
    from zarr.core.array import Array
    from zarr.core.buffer import BufferPrototype
=======
>>>>>>> ca46bab5
    from zarr.core.buffer.core import Buffer
    from zarr.core.common import ChunkCoords


@pytest.fixture
async def store() -> AsyncGenerator[StorePath]:
    return StorePath(await MemoryStore.open(mode="w"))


def zarr_array_from_numpy_array(
    store: StorePath,
    a: npt.NDArray[Any],
    chunk_shape: ChunkCoords | None = None,
) -> zarr.Array:
    z = zarr.Array.create(
        store=store / str(uuid4()),
        shape=a.shape,
        dtype=a.dtype,
        chunk_shape=chunk_shape or a.shape,
        chunk_key_encoding=("v2", "."),
    )
    z[()] = a
    return z


class CountingDict(MemoryStore):
    counter: Counter[tuple[str, str]]

    @classmethod
    async def open(cls) -> CountingDict:
        store = await super().open(mode="w")
        store.counter = Counter()
        return store

    async def get(
        self,
        key: str,
        prototype: BufferPrototype,
        byte_range: tuple[int | None, int | None] | None = None,
    ) -> Buffer | None:
        key_suffix = "/".join(key.split("/")[1:])
        self.counter["__getitem__", key_suffix] += 1
        return await super().get(key, prototype, byte_range)

    async def set(self, key: str, value: Buffer, byte_range: tuple[int, int] | None = None) -> None:
        key_suffix = "/".join(key.split("/")[1:])
        self.counter["__setitem__", key_suffix] += 1
        return await super().set(key, value, byte_range)


def test_normalize_integer_selection() -> None:
    assert 1 == normalize_integer_selection(1, 100)
    assert 99 == normalize_integer_selection(-1, 100)
    with pytest.raises(IndexError):
        normalize_integer_selection(100, 100)
    with pytest.raises(IndexError):
        normalize_integer_selection(1000, 100)
    with pytest.raises(IndexError):
        normalize_integer_selection(-1000, 100)


def test_replace_ellipsis() -> None:
    # 1D, single item
    assert (0,) == replace_ellipsis(0, (100,))

    # 1D
    assert (slice(None),) == replace_ellipsis(Ellipsis, (100,))
    assert (slice(None),) == replace_ellipsis(slice(None), (100,))
    assert (slice(None, 100),) == replace_ellipsis(slice(None, 100), (100,))
    assert (slice(0, None),) == replace_ellipsis(slice(0, None), (100,))
    assert (slice(None),) == replace_ellipsis((slice(None), Ellipsis), (100,))
    assert (slice(None),) == replace_ellipsis((Ellipsis, slice(None)), (100,))

    # 2D, single item
    assert (0, 0) == replace_ellipsis((0, 0), (100, 100))
    assert (-1, 1) == replace_ellipsis((-1, 1), (100, 100))

    # 2D, single col/row
    assert (0, slice(None)) == replace_ellipsis((0, slice(None)), (100, 100))
    assert (0, slice(None)) == replace_ellipsis((0,), (100, 100))
    assert (slice(None), 0) == replace_ellipsis((slice(None), 0), (100, 100))

    # 2D slice
    assert (slice(None), slice(None)) == replace_ellipsis(Ellipsis, (100, 100))
    assert (slice(None), slice(None)) == replace_ellipsis(slice(None), (100, 100))
    assert (slice(None), slice(None)) == replace_ellipsis((slice(None), slice(None)), (100, 100))
    assert (slice(None), slice(None)) == replace_ellipsis((Ellipsis, slice(None)), (100, 100))
    assert (slice(None), slice(None)) == replace_ellipsis((slice(None), Ellipsis), (100, 100))
    assert (slice(None), slice(None)) == replace_ellipsis(
        (slice(None), Ellipsis, slice(None)), (100, 100)
    )
    assert (slice(None), slice(None)) == replace_ellipsis(
        (Ellipsis, slice(None), slice(None)), (100, 100)
    )
    assert (slice(None), slice(None)) == replace_ellipsis(
        (slice(None), slice(None), Ellipsis), (100, 100)
    )


@pytest.mark.parametrize(
    ("value", "dtype"),
    [
        (42, "uint8"),
        pytest.param(
            (b"aaa", 1, 4.2), [("foo", "S3"), ("bar", "i4"), ("baz", "f8")], marks=pytest.mark.xfail
        ),
    ],
)
@pytest.mark.parametrize("use_out", [True, False])
def test_get_basic_selection_0d(store: StorePath, use_out: bool, value: Any, dtype: Any) -> None:
    # setup
    arr_np = np.array(value, dtype=dtype)
    arr_z = zarr_array_from_numpy_array(store, arr_np)

    assert_array_equal(arr_np, arr_z.get_basic_selection(Ellipsis))
    assert_array_equal(arr_np, arr_z[...])
    assert value == arr_z.get_basic_selection(())
    assert value == arr_z[()]

    if use_out:
        # test out param
        b = default_buffer_prototype().nd_buffer.from_numpy_array(np.zeros_like(arr_np))
        arr_z.get_basic_selection(Ellipsis, out=b)
        assert_array_equal(arr_np, b.as_ndarray_like())

    # todo: uncomment the structured array tests when we can make them pass,
    # or delete them if we formally decide not to support structured dtypes.

    # test structured array
    # value = (b"aaa", 1, 4.2)
    # a = np.array(value, dtype=[("foo", "S3"), ("bar", "i4"), ("baz", "f8")])
    # z = zarr_array_from_numpy_array(store, a)
    # z[()] = value
    # assert_array_equal(a, z.get_basic_selection(Ellipsis))
    # assert_array_equal(a, z[...])
    # assert a[()] == z.get_basic_selection(())
    # assert a[()] == z[()]
    # assert b"aaa" == z.get_basic_selection((), fields="foo")
    # assert b"aaa" == z["foo"]
    # assert a[["foo", "bar"]] == z.get_basic_selection((), fields=["foo", "bar"])
    # assert a[["foo", "bar"]] == z["foo", "bar"]
    # # test out param
    # b = NDBuffer.from_numpy_array(np.zeros_like(a))
    # z.get_basic_selection(Ellipsis, out=b)
    # assert_array_equal(a, b)
    # c = NDBuffer.from_numpy_array(np.zeros_like(a[["foo", "bar"]]))
    # z.get_basic_selection(Ellipsis, out=c, fields=["foo", "bar"])
    # assert_array_equal(a[["foo", "bar"]], c)


basic_selections_1d: list[BasicSelection] = [
    # single value
    42,
    -1,
    # slices
    slice(0, 1050),
    slice(50, 150),
    slice(0, 2000),
    slice(-150, -50),
    slice(-2000, 2000),
    slice(0, 0),  # empty result
    slice(-1, 0),  # empty result
    # total selections
    slice(None),
    Ellipsis,
    (),
    (Ellipsis, slice(None)),
    # slice with step
    slice(None),
    slice(None, None),
    slice(None, None, 1),
    slice(None, None, 10),
    slice(None, None, 100),
    slice(None, None, 1000),
    slice(None, None, 10000),
    slice(0, 1050),
    slice(0, 1050, 1),
    slice(0, 1050, 10),
    slice(0, 1050, 100),
    slice(0, 1050, 1000),
    slice(0, 1050, 10000),
    slice(1, 31, 3),
    slice(1, 31, 30),
    slice(1, 31, 300),
    slice(81, 121, 3),
    slice(81, 121, 30),
    slice(81, 121, 300),
    slice(50, 150),
    slice(50, 150, 1),
    slice(50, 150, 10),
]

basic_selections_1d_bad = [
    # only positive step supported
    slice(None, None, -1),
    slice(None, None, -10),
    slice(None, None, -100),
    slice(None, None, -1000),
    slice(None, None, -10000),
    slice(1050, -1, -1),
    slice(1050, -1, -10),
    slice(1050, -1, -100),
    slice(1050, -1, -1000),
    slice(1050, -1, -10000),
    slice(1050, 0, -1),
    slice(1050, 0, -10),
    slice(1050, 0, -100),
    slice(1050, 0, -1000),
    slice(1050, 0, -10000),
    slice(150, 50, -1),
    slice(150, 50, -10),
    slice(31, 1, -3),
    slice(121, 81, -3),
    slice(-1, 0, -1),
    # bad stuff
    2.3,
    "foo",
    b"xxx",
    None,
    (0, 0),
    (slice(None), slice(None)),
]


def _test_get_basic_selection(
    a: npt.NDArray[Any] | Array, z: Array, selection: BasicSelection
) -> None:
    expect = a[selection]
    actual = z.get_basic_selection(selection)
    assert_array_equal(expect, actual)
    actual = z[selection]
    assert_array_equal(expect, actual)

    # test out param
    b = default_buffer_prototype().nd_buffer.from_numpy_array(
        np.empty(shape=expect.shape, dtype=expect.dtype)
    )
    z.get_basic_selection(selection, out=b)
    assert_array_equal(expect, b.as_numpy_array())


# noinspection PyStatementEffect
def test_get_basic_selection_1d(store: StorePath) -> None:
    # setup
    a = np.arange(1050, dtype=int)
    z = zarr_array_from_numpy_array(store, a, chunk_shape=(100,))

    for selection in basic_selections_1d:
        _test_get_basic_selection(a, z, selection)

    for selection_bad in basic_selections_1d_bad:
        with pytest.raises(IndexError):
            z.get_basic_selection(selection_bad)  # type: ignore[arg-type]
        with pytest.raises(IndexError):
            z[selection_bad]  # type: ignore[index]

    with pytest.raises(IndexError):
        z.get_basic_selection([1, 0])  # type: ignore[arg-type]


basic_selections_2d: list[BasicSelection] = [
    # single row
    42,
    -1,
    (42, slice(None)),
    (-1, slice(None)),
    # single col
    (slice(None), 4),
    (slice(None), -1),
    # row slices
    slice(None),
    slice(0, 1000),
    slice(250, 350),
    slice(0, 2000),
    slice(-350, -250),
    slice(0, 0),  # empty result
    slice(-1, 0),  # empty result
    slice(-2000, 0),
    slice(-2000, 2000),
    # 2D slices
    (slice(None), slice(1, 5)),
    (slice(250, 350), slice(None)),
    (slice(250, 350), slice(1, 5)),
    (slice(250, 350), slice(-5, -1)),
    (slice(250, 350), slice(-50, 50)),
    (slice(250, 350, 10), slice(1, 5)),
    (slice(250, 350), slice(1, 5, 2)),
    (slice(250, 350, 33), slice(1, 5, 3)),
    # total selections
    (slice(None), slice(None)),
    Ellipsis,
    (),
    (Ellipsis, slice(None)),
    (Ellipsis, slice(None), slice(None)),
]

basic_selections_2d_bad = [
    # bad stuff
    2.3,
    "foo",
    b"xxx",
    None,
    (2.3, slice(None)),
    # only positive step supported
    slice(None, None, -1),
    (slice(None, None, -1), slice(None)),
    (0, 0, 0),
    (slice(None), slice(None), slice(None)),
]


# noinspection PyStatementEffect
def test_get_basic_selection_2d(store: StorePath) -> None:
    # setup
    a = np.arange(10000, dtype=int).reshape(1000, 10)
    z = zarr_array_from_numpy_array(store, a, chunk_shape=(300, 3))

    for selection in basic_selections_2d:
        _test_get_basic_selection(a, z, selection)

    bad_selections = basic_selections_2d_bad + [
        # integer arrays
        [0, 1],
        (slice(None), [0, 1]),
    ]
    for selection_bad in bad_selections:
        with pytest.raises(IndexError):
            z.get_basic_selection(selection_bad)  # type: ignore[arg-type]
    # check fallback on fancy indexing
    fancy_selection = ([0, 1], [0, 1])
    np.testing.assert_array_equal(z[fancy_selection], [0, 11])


def test_fancy_indexing_fallback_on_get_setitem(store: StorePath) -> None:
    z = zarr_array_from_numpy_array(store, np.zeros((20, 20)))
    z[[1, 2, 3], [1, 2, 3]] = 1
    np.testing.assert_array_equal(
        z[:4, :4],
        [
            [0, 0, 0, 0],
            [0, 1, 0, 0],
            [0, 0, 1, 0],
            [0, 0, 0, 1],
        ],
    )
    np.testing.assert_array_equal(z[[1, 2, 3], [1, 2, 3]], 1)
    # test broadcasting
    np.testing.assert_array_equal(z[1, [1, 2, 3]], [1, 0, 0])
    # test 1D fancy indexing
    z2 = zarr_array_from_numpy_array(store, np.zeros(5))
    z2[[1, 2, 3]] = 1
    np.testing.assert_array_equal(z2[:], [0, 1, 1, 1, 0])


@pytest.mark.parametrize(
    ("index", "expected_result"),
    [
        # Single iterable of integers
        ([0, 1], [[0, 1, 2], [3, 4, 5]]),
        # List first, then slice
        (([0, 1], slice(None)), [[0, 1, 2], [3, 4, 5]]),
        # List first, then slice
        (([0, 1], slice(1, None)), [[1, 2], [4, 5]]),
        # Slice first, then list
        ((slice(0, 2), [0, 2]), [[0, 2], [3, 5]]),
        # Slices only
        ((slice(0, 2), slice(0, 2)), [[0, 1], [3, 4]]),
        # List with repeated index
        (([1, 0, 1], slice(1, None)), [[4, 5], [1, 2], [4, 5]]),
        # 1D indexing
        (([1, 0, 1]), [[3, 4, 5], [0, 1, 2], [3, 4, 5]]),
    ],
)
def test_orthogonal_indexing_fallback_on_getitem_2d(
    store: StorePath, index: Selection, expected_result: npt.ArrayLike
) -> None:
    """
    Tests the orthogonal indexing fallback on __getitem__ for a 2D matrix.

    In addition to checking expected behavior, all indexing
    is also checked against numpy.
    """
    # [0, 1, 2],
    # [3, 4, 5],
    # [6, 7, 8]
    a = np.arange(9).reshape(3, 3)
    z = zarr_array_from_numpy_array(store, a)

    np.testing.assert_array_equal(z[index], a[index], err_msg="Indexing disagrees with numpy")
    np.testing.assert_array_equal(z[index], expected_result)


Index = list[int] | tuple[slice | int | list[int], ...]


@pytest.mark.parametrize(
    ("index", "expected_result"),
    [
        # Single iterable of integers
        ([0, 1], [[[0, 1, 2], [3, 4, 5], [6, 7, 8]], [[9, 10, 11], [12, 13, 14], [15, 16, 17]]]),
        # One slice, two integers
        ((slice(0, 2), 1, 1), [4, 13]),
        # One integer, two slices
        ((slice(0, 2), 1, slice(0, 2)), [[3, 4], [12, 13]]),
        # Two slices and a list
        ((slice(0, 2), [1, 2], slice(0, 2)), [[[3, 4], [6, 7]], [[12, 13], [15, 16]]]),
    ],
)
def test_orthogonal_indexing_fallback_on_getitem_3d(
    store: StorePath, index: Selection, expected_result: npt.ArrayLike
) -> None:
    """
    Tests the orthogonal indexing fallback on __getitem__ for a 3D matrix.

    In addition to checking expected behavior, all indexing
    is also checked against numpy.
    """
    #   [[[ 0,  1,  2],
    #     [ 3,  4,  5],
    #     [ 6,  7,  8]],

    #    [[ 9, 10, 11],
    #     [12, 13, 14],
    #     [15, 16, 17]],

    #    [[18, 19, 20],
    #     [21, 22, 23],
    #     [24, 25, 26]]]
    a = np.arange(27).reshape(3, 3, 3)
    z = zarr_array_from_numpy_array(store, a)

    np.testing.assert_array_equal(z[index], a[index], err_msg="Indexing disagrees with numpy")
    np.testing.assert_array_equal(z[index], expected_result)


@pytest.mark.parametrize(
    ("index", "expected_result"),
    [
        # Single iterable of integers
        ([0, 1], [[1, 1, 1], [1, 1, 1], [0, 0, 0]]),
        # List and slice combined
        (([0, 1], slice(1, 3)), [[0, 1, 1], [0, 1, 1], [0, 0, 0]]),
        # Index repetition is ignored on setitem
        (([0, 1, 1, 1, 1, 1, 1], slice(1, 3)), [[0, 1, 1], [0, 1, 1], [0, 0, 0]]),
        # Slice with step
        (([0, 2], slice(None, None, 2)), [[1, 0, 1], [0, 0, 0], [1, 0, 1]]),
    ],
)
def test_orthogonal_indexing_fallback_on_setitem_2d(
    store: StorePath, index: Selection, expected_result: npt.ArrayLike
) -> None:
    """
    Tests the orthogonal indexing fallback on __setitem__ for a 3D matrix.

    In addition to checking expected behavior, all indexing
    is also checked against numpy.
    """
    # Slice + fancy index
    a = np.zeros((3, 3))
    z = zarr_array_from_numpy_array(store, a)
    z[index] = 1
    a[index] = 1
    np.testing.assert_array_equal(z[:], expected_result)
    np.testing.assert_array_equal(z[:], a, err_msg="Indexing disagrees with numpy")


def test_fancy_indexing_doesnt_mix_with_implicit_slicing(store: StorePath) -> None:
    z2 = zarr_array_from_numpy_array(store, np.zeros((5, 5, 5)))
    with pytest.raises(IndexError):
        z2[[1, 2, 3], [1, 2, 3]] = 2
    with pytest.raises(IndexError):
        np.testing.assert_array_equal(z2[[1, 2, 3], [1, 2, 3]], 0)
    with pytest.raises(IndexError):
        z2[..., [1, 2, 3]] = 2  # type: ignore[index]
    with pytest.raises(IndexError):
        np.testing.assert_array_equal(z2[..., [1, 2, 3]], 0)  # type: ignore[index]


@pytest.mark.parametrize(
    ("value", "dtype"),
    [
        (42, "uint8"),
        pytest.param(
            (b"aaa", 1, 4.2), [("foo", "S3"), ("bar", "i4"), ("baz", "f8")], marks=pytest.mark.xfail
        ),
    ],
)
def test_set_basic_selection_0d(
    store: StorePath, value: Any, dtype: str | list[tuple[str, str]]
) -> None:
    arr_np = np.array(value, dtype=dtype)
    arr_np_zeros = np.zeros_like(arr_np, dtype=dtype)
    arr_z = zarr_array_from_numpy_array(store, arr_np_zeros)
    assert_array_equal(arr_np_zeros, arr_z)

    arr_z.set_basic_selection(Ellipsis, value)
    assert_array_equal(value, arr_z)
    arr_z[...] = 0
    assert_array_equal(arr_np_zeros, arr_z)
    arr_z[...] = value
    assert_array_equal(value, arr_z)

    # todo: uncomment the structured array tests when we can make them pass,
    # or delete them if we formally decide not to support structured dtypes.

    # arr_z.set_basic_selection(Ellipsis, v["foo"], fields="foo")
    # assert v["foo"] == arr_z["foo"]
    # assert arr_np_zeros["bar"] == arr_z["bar"]
    # assert arr_np_zeros["baz"] == arr_z["baz"]
    # arr_z["bar"] = v["bar"]
    # assert v["foo"] == arr_z["foo"]
    # assert v["bar"] == arr_z["bar"]
    # assert arr_np_zeros["baz"] == arr_z["baz"]
    # # multiple field assignment not supported
    # with pytest.raises(IndexError):
    #     arr_z.set_basic_selection(Ellipsis, v[["foo", "bar"]], fields=["foo", "bar"])
    # with pytest.raises(IndexError):
    #     arr_z[..., "foo", "bar"] = v[["foo", "bar"]]


def _test_get_orthogonal_selection(
    a: npt.NDArray[Any], z: Array, selection: OrthogonalSelection
) -> None:
    expect = oindex(a, selection)
    actual = z.get_orthogonal_selection(selection)
    assert_array_equal(expect, actual)
    actual = z.oindex[selection]
    assert_array_equal(expect, actual)


# noinspection PyStatementEffect
def test_get_orthogonal_selection_1d_bool(store: StorePath) -> None:
    # setup
    a = np.arange(1050, dtype=int)
    z = zarr_array_from_numpy_array(store, a, chunk_shape=(100,))

    np.random.seed(42)
    # test with different degrees of sparseness
    for p in 0.5, 0.1, 0.01:
        ix = np.random.binomial(1, p, size=a.shape[0]).astype(bool)
        _test_get_orthogonal_selection(a, z, ix)

    # test errors
    with pytest.raises(IndexError):
        z.oindex[np.zeros(50, dtype=bool)]  # too short
    with pytest.raises(IndexError):
        z.oindex[np.zeros(2000, dtype=bool)]  # too long
    with pytest.raises(IndexError):
        # too many dimensions
        z.oindex[[[True, False], [False, True]]]  # type: ignore[index]


# noinspection PyStatementEffect
def test_get_orthogonal_selection_1d_int(store: StorePath) -> None:
    # setup
    a = np.arange(1050, dtype=int)
    z = zarr_array_from_numpy_array(store, a, chunk_shape=(100,))

    np.random.seed(42)
    # test with different degrees of sparseness
    for p in 2, 0.5, 0.1, 0.01:
        # unordered
        ix = np.random.choice(a.shape[0], size=int(a.shape[0] * p), replace=True)
        _test_get_orthogonal_selection(a, z, ix)
        # increasing
        ix.sort()
        _test_get_orthogonal_selection(a, z, ix)
        # decreasing
        ix = ix[::-1]
        _test_get_orthogonal_selection(a, z, ix)

    selections = basic_selections_1d + [
        # test wraparound
        [0, 3, 10, -23, -12, -1],
        # explicit test not sorted
        [3, 105, 23, 127],
    ]
    for selection in selections:
        _test_get_orthogonal_selection(a, z, selection)

    bad_selections = basic_selections_1d_bad + [
        [a.shape[0] + 1],  # out of bounds
        [-(a.shape[0] + 1)],  # out of bounds
        [[2, 4], [6, 8]],  # too many dimensions
    ]
    for bad_selection in bad_selections:
        with pytest.raises(IndexError):
            z.get_orthogonal_selection(bad_selection)  # type: ignore[arg-type]
        with pytest.raises(IndexError):
            z.oindex[bad_selection]  # type: ignore[index]


def _test_get_orthogonal_selection_2d(
    a: npt.NDArray[Any], z: Array, ix0: npt.NDArray[np.bool], ix1: npt.NDArray[np.bool]
) -> None:
    selections = [
        # index both axes with array
        (ix0, ix1),
        # mixed indexing with array / slice
        (ix0, slice(1, 5)),
        (ix0, slice(1, 5, 2)),
        (slice(250, 350), ix1),
        (slice(250, 350, 10), ix1),
        # mixed indexing with array / int
        (ix0, 4),
        (42, ix1),
    ]
    for selection in selections:
        _test_get_orthogonal_selection(a, z, selection)


# noinspection PyStatementEffect
def test_get_orthogonal_selection_2d(store: StorePath) -> None:
    # setup
    a = np.arange(10000, dtype=int).reshape(1000, 10)
    z = zarr_array_from_numpy_array(store, a, chunk_shape=(300, 3))

    np.random.seed(42)
    # test with different degrees of sparseness
    for p in 0.5, 0.1, 0.01:
        # boolean arrays
        ix0 = np.random.binomial(1, p, size=a.shape[0]).astype(bool)
        ix1 = np.random.binomial(1, 0.5, size=a.shape[1]).astype(bool)
        _test_get_orthogonal_selection_2d(a, z, ix0, ix1)

        # mixed int array / bool array
        selections = (
            (ix0, np.nonzero(ix1)[0]),
            (np.nonzero(ix0)[0], ix1),
        )
        for selection in selections:
            _test_get_orthogonal_selection(a, z, selection)

        # integer arrays
        ix0 = np.random.choice(a.shape[0], size=int(a.shape[0] * p), replace=True)
        ix1 = np.random.choice(a.shape[1], size=int(a.shape[1] * 0.5), replace=True)
        _test_get_orthogonal_selection_2d(a, z, ix0, ix1)
        ix0.sort()
        ix1.sort()
        _test_get_orthogonal_selection_2d(a, z, ix0, ix1)
        ix0 = ix0[::-1]
        ix1 = ix1[::-1]
        _test_get_orthogonal_selection_2d(a, z, ix0, ix1)

    for selection_2d in basic_selections_2d:
        _test_get_orthogonal_selection(a, z, selection_2d)

    for selection_2d_bad in basic_selections_2d_bad:
        with pytest.raises(IndexError):
            z.get_orthogonal_selection(selection_2d_bad)  # type: ignore[arg-type]
        with pytest.raises(IndexError):
            z.oindex[selection_2d_bad]  # type: ignore[index]


def _test_get_orthogonal_selection_3d(
    a: npt.NDArray,
    z: Array,
    ix0: npt.NDArray[np.bool],
    ix1: npt.NDArray[np.bool],
    ix2: npt.NDArray[np.bool],
) -> None:
    selections = [
        # single value
        (84, 42, 4),
        (-1, -1, -1),
        # index all axes with array
        (ix0, ix1, ix2),
        # mixed indexing with single array / slices
        (ix0, slice(15, 25), slice(1, 5)),
        (slice(50, 70), ix1, slice(1, 5)),
        (slice(50, 70), slice(15, 25), ix2),
        (ix0, slice(15, 25, 5), slice(1, 5, 2)),
        (slice(50, 70, 3), ix1, slice(1, 5, 2)),
        (slice(50, 70, 3), slice(15, 25, 5), ix2),
        # mixed indexing with single array / ints
        (ix0, 42, 4),
        (84, ix1, 4),
        (84, 42, ix2),
        # mixed indexing with single array / slice / int
        (ix0, slice(15, 25), 4),
        (42, ix1, slice(1, 5)),
        (slice(50, 70), 42, ix2),
        # mixed indexing with two array / slice
        (ix0, ix1, slice(1, 5)),
        (slice(50, 70), ix1, ix2),
        (ix0, slice(15, 25), ix2),
        # mixed indexing with two array / integer
        (ix0, ix1, 4),
        (42, ix1, ix2),
        (ix0, 42, ix2),
    ]
    for selection in selections:
        _test_get_orthogonal_selection(a, z, selection)


def test_get_orthogonal_selection_3d(store: StorePath) -> None:
    # setup
    a = np.arange(100000, dtype=int).reshape(200, 50, 10)
    z = zarr_array_from_numpy_array(store, a, chunk_shape=(60, 20, 3))

    np.random.seed(42)
    # test with different degrees of sparseness
    for p in 0.5, 0.1, 0.01:
        # boolean arrays
        ix0 = np.random.binomial(1, p, size=a.shape[0]).astype(bool)
        ix1 = np.random.binomial(1, 0.5, size=a.shape[1]).astype(bool)
        ix2 = np.random.binomial(1, 0.5, size=a.shape[2]).astype(bool)
        _test_get_orthogonal_selection_3d(a, z, ix0, ix1, ix2)

        # integer arrays
        ix0 = np.random.choice(a.shape[0], size=int(a.shape[0] * p), replace=True)
        ix1 = np.random.choice(a.shape[1], size=int(a.shape[1] * 0.5), replace=True)
        ix2 = np.random.choice(a.shape[2], size=int(a.shape[2] * 0.5), replace=True)
        _test_get_orthogonal_selection_3d(a, z, ix0, ix1, ix2)
        ix0.sort()
        ix1.sort()
        ix2.sort()
        _test_get_orthogonal_selection_3d(a, z, ix0, ix1, ix2)
        ix0 = ix0[::-1]
        ix1 = ix1[::-1]
        ix2 = ix2[::-1]
        _test_get_orthogonal_selection_3d(a, z, ix0, ix1, ix2)


def test_orthogonal_indexing_edge_cases(store: StorePath) -> None:
    a = np.arange(6).reshape(1, 2, 3)
    z = zarr_array_from_numpy_array(store, a, chunk_shape=(1, 2, 3))

    expect = oindex(a, (0, slice(None), [0, 1, 2]))
    actual = z.oindex[0, :, [0, 1, 2]]
    assert_array_equal(expect, actual)

    expect = oindex(a, (0, slice(None), [True, True, True]))
    actual = z.oindex[0, :, [True, True, True]]
    assert_array_equal(expect, actual)


def _test_set_orthogonal_selection(
    v: npt.NDArray[np.int_], a: npt.NDArray[Any], z: Array, selection: OrthogonalSelection
) -> None:
    for value in 42, oindex(v, selection), oindex(v, selection).tolist():
        if isinstance(value, list) and value == []:
            # skip these cases as cannot preserve all dimensions
            continue
        # setup expectation
        a[:] = 0
        oindex_set(a, selection, value)
        # long-form API
        z[:] = 0
        z.set_orthogonal_selection(selection, value)
        assert_array_equal(a, z[:])
        # short-form API
        z[:] = 0
        z.oindex[selection] = value
        assert_array_equal(a, z[:])


def test_set_orthogonal_selection_1d(store: StorePath) -> None:
    # setup
    v = np.arange(1050, dtype=int)
    a = np.empty(v.shape, dtype=int)
    z = zarr_array_from_numpy_array(store, a, chunk_shape=(100,))

    # test with different degrees of sparseness
    np.random.seed(42)
    for p in 0.5, 0.1, 0.01:
        # boolean arrays
        ix = np.random.binomial(1, p, size=a.shape[0]).astype(bool)
        _test_set_orthogonal_selection(v, a, z, ix)

        # integer arrays
        ix = np.random.choice(a.shape[0], size=int(a.shape[0] * p), replace=True)
        _test_set_orthogonal_selection(v, a, z, ix)
        ix.sort()
        _test_set_orthogonal_selection(v, a, z, ix)
        ix = ix[::-1]
        _test_set_orthogonal_selection(v, a, z, ix)

    # basic selections
    for selection in basic_selections_1d:
        _test_set_orthogonal_selection(v, a, z, selection)


def _test_set_orthogonal_selection_2d(
    v: npt.NDArray[np.int_],
    a: npt.NDArray[np.int_],
    z: Array,
    ix0: npt.NDArray[np.bool],
    ix1: npt.NDArray[np.bool],
) -> None:
    selections = [
        # index both axes with array
        (ix0, ix1),
        # mixed indexing with array / slice or int
        (ix0, slice(1, 5)),
        (slice(250, 350), ix1),
        (ix0, 4),
        (42, ix1),
    ]
    for selection in selections:
        _test_set_orthogonal_selection(v, a, z, selection)


def test_set_orthogonal_selection_2d(store: StorePath) -> None:
    # setup
    v = np.arange(10000, dtype=int).reshape(1000, 10)
    a = np.empty_like(v)
    z = zarr_array_from_numpy_array(store, a, chunk_shape=(300, 3))

    np.random.seed(42)
    # test with different degrees of sparseness
    for p in 0.5, 0.1, 0.01:
        # boolean arrays
        ix0 = np.random.binomial(1, p, size=a.shape[0]).astype(bool)
        ix1 = np.random.binomial(1, 0.5, size=a.shape[1]).astype(bool)
        _test_set_orthogonal_selection_2d(v, a, z, ix0, ix1)

        # integer arrays
        ix0 = np.random.choice(a.shape[0], size=int(a.shape[0] * p), replace=True)
        ix1 = np.random.choice(a.shape[1], size=int(a.shape[1] * 0.5), replace=True)
        _test_set_orthogonal_selection_2d(v, a, z, ix0, ix1)
        ix0.sort()
        ix1.sort()
        _test_set_orthogonal_selection_2d(v, a, z, ix0, ix1)
        ix0 = ix0[::-1]
        ix1 = ix1[::-1]
        _test_set_orthogonal_selection_2d(v, a, z, ix0, ix1)

    for selection in basic_selections_2d:
        _test_set_orthogonal_selection(v, a, z, selection)


def _test_set_orthogonal_selection_3d(
    v: npt.NDArray[np.int_],
    a: npt.NDArray[np.int_],
    z: Array,
    ix0: npt.NDArray[np.bool],
    ix1: npt.NDArray[np.bool],
    ix2: npt.NDArray[np.bool],
) -> None:
    selections = (
        # single value
        (84, 42, 4),
        (-1, -1, -1),
        # index all axes with bool array
        (ix0, ix1, ix2),
        # mixed indexing with single bool array / slice or int
        (ix0, slice(15, 25), slice(1, 5)),
        (slice(50, 70), ix1, slice(1, 5)),
        (slice(50, 70), slice(15, 25), ix2),
        (ix0, 42, 4),
        (84, ix1, 4),
        (84, 42, ix2),
        (ix0, slice(15, 25), 4),
        (slice(50, 70), ix1, 4),
        (slice(50, 70), 42, ix2),
        # indexing with two arrays / slice
        (ix0, ix1, slice(1, 5)),
        # indexing with two arrays / integer
        (ix0, ix1, 4),
    )
    for selection in selections:
        _test_set_orthogonal_selection(v, a, z, selection)


def test_set_orthogonal_selection_3d(store: StorePath) -> None:
    # setup
    v = np.arange(100000, dtype=int).reshape(200, 50, 10)
    a = np.empty_like(v)
    z = zarr_array_from_numpy_array(store, a, chunk_shape=(60, 20, 3))

    np.random.seed(42)
    # test with different degrees of sparseness
    for p in 0.5, 0.1, 0.01:
        # boolean arrays
        ix0 = np.random.binomial(1, p, size=a.shape[0]).astype(bool)
        ix1 = np.random.binomial(1, 0.5, size=a.shape[1]).astype(bool)
        ix2 = np.random.binomial(1, 0.5, size=a.shape[2]).astype(bool)
        _test_set_orthogonal_selection_3d(v, a, z, ix0, ix1, ix2)

        # integer arrays
        ix0 = np.random.choice(a.shape[0], size=int(a.shape[0] * p), replace=True)
        ix1 = np.random.choice(a.shape[1], size=int(a.shape[1] * 0.5), replace=True)
        ix2 = np.random.choice(a.shape[2], size=int(a.shape[2] * 0.5), replace=True)
        _test_set_orthogonal_selection_3d(v, a, z, ix0, ix1, ix2)

        # sorted increasing
        ix0.sort()
        ix1.sort()
        ix2.sort()
        _test_set_orthogonal_selection_3d(v, a, z, ix0, ix1, ix2)

        # sorted decreasing
        ix0 = ix0[::-1]
        ix1 = ix1[::-1]
        ix2 = ix2[::-1]
        _test_set_orthogonal_selection_3d(v, a, z, ix0, ix1, ix2)


def test_orthogonal_indexing_fallback_on_get_setitem(store: StorePath) -> None:
    z = zarr_array_from_numpy_array(store, np.zeros((20, 20)))
    z[[1, 2, 3], [1, 2, 3]] = 1
    np.testing.assert_array_equal(
        z[:4, :4],
        [
            [0, 0, 0, 0],
            [0, 1, 0, 0],
            [0, 0, 1, 0],
            [0, 0, 0, 1],
        ],
    )
    np.testing.assert_array_equal(z[[1, 2, 3], [1, 2, 3]], 1)
    # test broadcasting
    np.testing.assert_array_equal(z[1, [1, 2, 3]], [1, 0, 0])
    # test 1D fancy indexing
    z2 = zarr_array_from_numpy_array(store, np.zeros(5))
    z2[[1, 2, 3]] = 1
    np.testing.assert_array_equal(z2[:], [0, 1, 1, 1, 0])


def _test_get_coordinate_selection(
    a: npt.NDArray, z: Array, selection: CoordinateSelection
) -> None:
    expect = a[selection]
    actual = z.get_coordinate_selection(selection)
    assert_array_equal(expect, actual)
    actual = z.vindex[selection]
    assert_array_equal(expect, actual)


coordinate_selections_1d_bad = [
    # slice not supported
    slice(5, 15),
    slice(None),
    Ellipsis,
    # bad stuff
    2.3,
    "foo",
    b"xxx",
    None,
    (0, 0),
    (slice(None), slice(None)),
]


# noinspection PyStatementEffect
def test_get_coordinate_selection_1d(store: StorePath) -> None:
    # setup
    a = np.arange(1050, dtype=int)
    z = zarr_array_from_numpy_array(store, a, chunk_shape=(100,))

    np.random.seed(42)
    # test with different degrees of sparseness
    for p in 2, 0.5, 0.1, 0.01:
        n = int(a.size * p)
        ix = np.random.choice(a.shape[0], size=n, replace=True)
        _test_get_coordinate_selection(a, z, ix)
        ix.sort()
        _test_get_coordinate_selection(a, z, ix)
        ix = ix[::-1]
        _test_get_coordinate_selection(a, z, ix)

    selections = [
        # test single item
        42,
        -1,
        # test wraparound
        [0, 3, 10, -23, -12, -1],
        # test out of order
        [3, 105, 23, 127],  # not monotonically increasing
        # test multi-dimensional selection
        np.array([[2, 4], [6, 8]]),
    ]
    for selection in selections:
        _test_get_coordinate_selection(a, z, selection)

    # test errors
    bad_selections = coordinate_selections_1d_bad + [
        [a.shape[0] + 1],  # out of bounds
        [-(a.shape[0] + 1)],  # out of bounds
    ]
    for selection in bad_selections:
        with pytest.raises(IndexError):
            z.get_coordinate_selection(selection)  # type: ignore[arg-type]
        with pytest.raises(IndexError):
            z.vindex[selection]  # type: ignore[index]


def test_get_coordinate_selection_2d(store: StorePath) -> None:
    # setup
    a = np.arange(10000, dtype=int).reshape(1000, 10)
    z = zarr_array_from_numpy_array(store, a, chunk_shape=(300, 3))

    np.random.seed(42)
    ix0: npt.ArrayLike
    ix1: npt.ArrayLike
    # test with different degrees of sparseness
    for p in 2, 0.5, 0.1, 0.01:
        n = int(a.size * p)
        ix0 = np.random.choice(a.shape[0], size=n, replace=True)
        ix1 = np.random.choice(a.shape[1], size=n, replace=True)
        selections = [
            # single value
            (42, 4),
            (-1, -1),
            # index both axes with array
            (ix0, ix1),
            # mixed indexing with array / int
            (ix0, 4),
            (42, ix1),
            (42, 4),
        ]
        for selection in selections:
            _test_get_coordinate_selection(a, z, selection)

    # not monotonically increasing (first dim)
    ix0 = [3, 3, 4, 2, 5]
    ix1 = [1, 3, 5, 7, 9]
    _test_get_coordinate_selection(a, z, (ix0, ix1))

    # not monotonically increasing (second dim)
    ix0 = [1, 1, 2, 2, 5]
    ix1 = [1, 3, 2, 1, 0]
    _test_get_coordinate_selection(a, z, (ix0, ix1))

    # multi-dimensional selection
    ix0 = np.array([[1, 1, 2], [2, 2, 5]])
    ix1 = np.array([[1, 3, 2], [1, 0, 0]])
    _test_get_coordinate_selection(a, z, (ix0, ix1))

    with pytest.raises(IndexError):
        selection = slice(5, 15), [1, 2, 3]
        z.get_coordinate_selection(selection)  # type:ignore[arg-type]
    with pytest.raises(IndexError):
        selection = [1, 2, 3], slice(5, 15)
        z.get_coordinate_selection(selection)  # type:ignore[arg-type]
    with pytest.raises(IndexError):
        selection = Ellipsis, [1, 2, 3]
        z.get_coordinate_selection(selection)  # type:ignore[arg-type]
    with pytest.raises(IndexError):
        selection = Ellipsis
        z.get_coordinate_selection(selection)  # type:ignore[arg-type]


def _test_set_coordinate_selection(
    v: npt.NDArray, a: npt.NDArray, z: Array, selection: CoordinateSelection
) -> None:
    for value in 42, v[selection], v[selection].tolist():
        # setup expectation
        a[:] = 0
        a[selection] = value
        # test long-form API
        z[:] = 0
        z.set_coordinate_selection(selection, value)
        assert_array_equal(a, z[:])
        # test short-form API
        z[:] = 0
        z.vindex[selection] = value
        assert_array_equal(a, z[:])


def test_set_coordinate_selection_1d(store: StorePath) -> None:
    # setup
    v = np.arange(1050, dtype=int)
    a = np.empty(v.shape, dtype=v.dtype)
    z = zarr_array_from_numpy_array(store, a, chunk_shape=(100,))

    np.random.seed(42)
    # test with different degrees of sparseness
    for p in 2, 0.5, 0.1, 0.01:
        n = int(a.size * p)
        ix = np.random.choice(a.shape[0], size=n, replace=True)
        _test_set_coordinate_selection(v, a, z, ix)

    # multi-dimensional selection
    ix = np.array([[2, 4], [6, 8]])
    _test_set_coordinate_selection(v, a, z, ix)

    for selection in coordinate_selections_1d_bad:
        with pytest.raises(IndexError):
            z.set_coordinate_selection(selection, 42)  # type:ignore[arg-type]
        with pytest.raises(IndexError):
            z.vindex[selection] = 42  # type:ignore[index]


def test_set_coordinate_selection_2d(store: StorePath) -> None:
    # setup
    v = np.arange(10000, dtype=int).reshape(1000, 10)
    a = np.empty_like(v)
    z = zarr_array_from_numpy_array(store, a, chunk_shape=(300, 3))

    np.random.seed(42)
    # test with different degrees of sparseness
    for p in 2, 0.5, 0.1, 0.01:
        n = int(a.size * p)
        ix0 = np.random.choice(a.shape[0], size=n, replace=True)
        ix1 = np.random.choice(a.shape[1], size=n, replace=True)

        selections = (
            (42, 4),
            (-1, -1),
            # index both axes with array
            (ix0, ix1),
            # mixed indexing with array / int
            (ix0, 4),
            (42, ix1),
        )
        for selection in selections:
            _test_set_coordinate_selection(v, a, z, selection)

    # multi-dimensional selection
    ix0 = np.array([[1, 2, 3], [4, 5, 6]])
    ix1 = np.array([[1, 3, 2], [2, 0, 5]])
    _test_set_coordinate_selection(v, a, z, (ix0, ix1))


def _test_get_block_selection(
    a: npt.NDArray[Any],
    z: Array,
    selection: BasicSelection,
    expected_idx: slice | tuple[slice, ...],
) -> None:
    expect = a[expected_idx]
    actual = z.get_block_selection(selection)
    assert_array_equal(expect, actual)
    actual = z.blocks[selection]
    assert_array_equal(expect, actual)


block_selections_1d: list[BasicSelection] = [
    # test single item
    0,
    5,
    # test wraparound
    -1,
    -4,
    # test slice
    slice(5),
    slice(None, 3),
    slice(5, 6),
    slice(-3, -1),
    slice(None),  # Full slice
]

block_selections_1d_array_projection: list[slice] = [
    # test single item
    slice(100),
    slice(500, 600),
    # test wraparound
    slice(1000, None),
    slice(700, 800),
    # test slice
    slice(500),
    slice(None, 300),
    slice(500, 600),
    slice(800, 1000),
    slice(None),
]

block_selections_1d_bad = [
    # slice not supported
    slice(3, 8, 2),
    # bad stuff
    2.3,
    # "foo", # TODO
    b"xxx",
    None,
    (0, 0),
    (slice(None), slice(None)),
    [0, 5, 3],
]


def test_get_block_selection_1d(store: StorePath) -> None:
    # setup
    a = np.arange(1050, dtype=int)
    z = zarr_array_from_numpy_array(store, a, chunk_shape=(100,))

    for selection, expected_idx in zip(
        block_selections_1d, block_selections_1d_array_projection, strict=True
    ):
        _test_get_block_selection(a, z, selection, expected_idx)

    bad_selections = block_selections_1d_bad + [
        z.metadata.chunk_grid.get_nchunks(z.shape) + 1,  # out of bounds
        -(z.metadata.chunk_grid.get_nchunks(z.shape) + 1),  # out of bounds
    ]

    for selection_bad in bad_selections:
        with pytest.raises(IndexError):
            z.get_block_selection(selection_bad)  # type:ignore[arg-type]
        with pytest.raises(IndexError):
            z.blocks[selection_bad]  # type:ignore[index]


block_selections_2d: list[BasicSelection] = [
    # test single item
    (0, 0),
    (1, 2),
    # test wraparound
    (-1, -1),
    (-3, -2),
    # test slice
    (slice(1), slice(2)),
    (slice(None, 2), slice(-2, -1)),
    (slice(2, 3), slice(-2, None)),
    (slice(-3, -1), slice(-3, -2)),
    (slice(None), slice(None)),  # Full slice
]

block_selections_2d_array_projection: list[tuple[slice, slice]] = [
    # test single item
    (slice(300), slice(3)),
    (slice(300, 600), slice(6, 9)),
    # test wraparound
    (slice(900, None), slice(9, None)),
    (slice(300, 600), slice(6, 9)),
    # test slice
    (slice(300), slice(6)),
    (slice(None, 600), slice(6, 9)),
    (slice(600, 900), slice(6, None)),
    (slice(300, 900), slice(3, 6)),
    (slice(None), slice(None)),  # Full slice
]


def test_get_block_selection_2d(store: StorePath) -> None:
    # setup
    a = np.arange(10000, dtype=int).reshape(1000, 10)
    z = zarr_array_from_numpy_array(store, a, chunk_shape=(300, 3))

    for selection, expected_idx in zip(
        block_selections_2d, block_selections_2d_array_projection, strict=True
    ):
        _test_get_block_selection(a, z, selection, expected_idx)

    with pytest.raises(IndexError):
        selection = slice(5, 15), [1, 2, 3]
        z.get_block_selection(selection)
    with pytest.raises(IndexError):
        selection = Ellipsis, [1, 2, 3]
        z.get_block_selection(selection)
    with pytest.raises(IndexError):  # out of bounds
        selection = slice(15, 20), slice(None)
        z.get_block_selection(selection)


def _test_set_block_selection(
    v: npt.NDArray[Any],
    a: npt.NDArray[Any],
    z: zarr.Array,
    selection: BasicSelection,
    expected_idx: slice,
) -> None:
    for value in 42, v[expected_idx], v[expected_idx].tolist():
        # setup expectation
        a[:] = 0
        a[expected_idx] = value
        # test long-form API
        z[:] = 0
        z.set_block_selection(selection, value)
        assert_array_equal(a, z[:])
        # test short-form API
        z[:] = 0
        z.blocks[selection] = value
        assert_array_equal(a, z[:])


def test_set_block_selection_1d(store: StorePath) -> None:
    # setup
    v = np.arange(1050, dtype=int)
    a = np.empty(v.shape, dtype=v.dtype)
    z = zarr_array_from_numpy_array(store, a, chunk_shape=(100,))

    for selection, expected_idx in zip(
        block_selections_1d, block_selections_1d_array_projection, strict=True
    ):
        _test_set_block_selection(v, a, z, selection, expected_idx)

    for selection_bad in block_selections_1d_bad:
        with pytest.raises(IndexError):
            z.set_block_selection(selection_bad, 42)  # type:ignore[arg-type]
        with pytest.raises(IndexError):
            z.blocks[selection_bad] = 42  # type:ignore[index]


def test_set_block_selection_2d(store: StorePath) -> None:
    # setup
    v = np.arange(10000, dtype=int).reshape(1000, 10)
    a = np.empty(v.shape, dtype=v.dtype)
    z = zarr_array_from_numpy_array(store, a, chunk_shape=(300, 3))

    for selection, expected_idx in zip(
        block_selections_2d, block_selections_2d_array_projection, strict=True
    ):
        _test_set_block_selection(v, a, z, selection, expected_idx)

    with pytest.raises(IndexError):
        selection = slice(5, 15), [1, 2, 3]
        z.set_block_selection(selection, 42)
    with pytest.raises(IndexError):
        selection = Ellipsis, [1, 2, 3]
        z.set_block_selection(selection, 42)
    with pytest.raises(IndexError):  # out of bounds
        selection = slice(15, 20), slice(None)
        z.set_block_selection(selection, 42)


def _test_get_mask_selection(a: npt.NDArray[Any], z: Array, selection: npt.NDArray) -> None:
    expect = a[selection]
    actual = z.get_mask_selection(selection)
    assert_array_equal(expect, actual)
    actual = z.vindex[selection]
    assert_array_equal(expect, actual)
    actual = z[selection]
    assert_array_equal(expect, actual)


mask_selections_1d_bad = [
    # slice not supported
    slice(5, 15),
    slice(None),
    Ellipsis,
    # bad stuff
    2.3,
    "foo",
    b"xxx",
    None,
    (0, 0),
    (slice(None), slice(None)),
]


# noinspection PyStatementEffect
def test_get_mask_selection_1d(store: StorePath) -> None:
    # setup
    a = np.arange(1050, dtype=int)
    z = zarr_array_from_numpy_array(store, a, chunk_shape=(100,))

    np.random.seed(42)
    # test with different degrees of sparseness
    for p in 0.5, 0.1, 0.01:
        ix = np.random.binomial(1, p, size=a.shape[0]).astype(bool)
        _test_get_mask_selection(a, z, ix)

    # test errors
    bad_selections = mask_selections_1d_bad + [
        np.zeros(50, dtype=bool),  # too short
        np.zeros(2000, dtype=bool),  # too long
        [[True, False], [False, True]],  # too many dimensions
    ]
    for selection in bad_selections:
        with pytest.raises(IndexError):
            z.get_mask_selection(selection)  # type: ignore[arg-type]
        with pytest.raises(IndexError):
            z.vindex[selection]  # type:ignore[index]


# noinspection PyStatementEffect
def test_get_mask_selection_2d(store: StorePath) -> None:
    # setup
    a = np.arange(10000, dtype=int).reshape(1000, 10)
    z = zarr_array_from_numpy_array(store, a, chunk_shape=(300, 3))

    np.random.seed(42)
    # test with different degrees of sparseness
    for p in 0.5, 0.1, 0.01:
        ix = np.random.binomial(1, p, size=a.size).astype(bool).reshape(a.shape)
        _test_get_mask_selection(a, z, ix)

    # test errors
    with pytest.raises(IndexError):
        z.vindex[np.zeros((1000, 5), dtype=bool)]  # too short
    with pytest.raises(IndexError):
        z.vindex[np.zeros((2000, 10), dtype=bool)]  # too long
    with pytest.raises(IndexError):
        z.vindex[[True, False]]  # wrong no. dimensions


def _test_set_mask_selection(
    v: npt.NDArray, a: npt.NDArray, z: Array, selection: npt.NDArray
) -> None:
    a[:] = 0
    z[:] = 0
    a[selection] = v[selection]
    z.set_mask_selection(selection, v[selection])
    assert_array_equal(a, z[:])
    z[:] = 0
    z.vindex[selection] = v[selection]
    assert_array_equal(a, z[:])
    z[:] = 0
    z[selection] = v[selection]
    assert_array_equal(a, z[:])


def test_set_mask_selection_1d(store: StorePath) -> None:
    # setup
    v = np.arange(1050, dtype=int)
    a = np.empty_like(v)
    z = zarr_array_from_numpy_array(store, a, chunk_shape=(100,))

    np.random.seed(42)
    # test with different degrees of sparseness
    for p in 0.5, 0.1, 0.01:
        ix = np.random.binomial(1, p, size=a.shape[0]).astype(bool)
        _test_set_mask_selection(v, a, z, ix)

    for selection in mask_selections_1d_bad:
        with pytest.raises(IndexError):
            z.set_mask_selection(selection, 42)  # type: ignore[arg-type]
        with pytest.raises(IndexError):
            z.vindex[selection] = 42  # type: ignore[index]


def test_set_mask_selection_2d(store: StorePath) -> None:
    # setup
    v = np.arange(10000, dtype=int).reshape(1000, 10)
    a = np.empty_like(v)
    z = zarr_array_from_numpy_array(store, a, chunk_shape=(300, 3))

    np.random.seed(42)
    # test with different degrees of sparseness
    for p in 0.5, 0.1, 0.01:
        ix = np.random.binomial(1, p, size=a.size).astype(bool).reshape(a.shape)
        _test_set_mask_selection(v, a, z, ix)


def test_get_selection_out(store: StorePath) -> None:
    # basic selections
    a = np.arange(1050)
    z = zarr_array_from_numpy_array(store, a, chunk_shape=(100,))

    selections = [
        slice(50, 150),
        slice(0, 1050),
        slice(1, 2),
    ]
    for selection in selections:
        expect = a[selection]
        out = get_ndbuffer_class().from_numpy_array(np.empty(expect.shape))
        z.get_basic_selection(selection, out=out)
        assert_array_equal(expect, out.as_numpy_array()[:])

    with pytest.raises(TypeError):
        z.get_basic_selection(Ellipsis, out=[])  # type: ignore[arg-type]

    # orthogonal selections
    a = np.arange(10000, dtype=int).reshape(1000, 10)
    z = zarr_array_from_numpy_array(store, a, chunk_shape=(300, 3))
    np.random.seed(42)
    # test with different degrees of sparseness
    for p in 0.5, 0.1, 0.01:
        ix0 = np.random.binomial(1, p, size=a.shape[0]).astype(bool)
        ix1 = np.random.binomial(1, 0.5, size=a.shape[1]).astype(bool)
        selections = [
            # index both axes with array
            (ix0, ix1),
            # mixed indexing with array / slice
            (ix0, slice(1, 5)),
            (slice(250, 350), ix1),
            # mixed indexing with array / int
            (ix0, 4),
            (42, ix1),
            # mixed int array / bool array
            (ix0, np.nonzero(ix1)[0]),
            (np.nonzero(ix0)[0], ix1),
        ]
        for selection in selections:
            expect = oindex(a, selection)
            out = get_ndbuffer_class().from_numpy_array(np.zeros(expect.shape, dtype=expect.dtype))
            z.get_orthogonal_selection(selection, out=out)
            assert_array_equal(expect, out.as_numpy_array()[:])

    # coordinate selections
    a = np.arange(10000, dtype=int).reshape(1000, 10)
    z = zarr_array_from_numpy_array(store, a, chunk_shape=(300, 3))
    np.random.seed(42)
    # test with different degrees of sparseness
    for p in 0.5, 0.1, 0.01:
        n = int(a.size * p)
        ix0 = np.random.choice(a.shape[0], size=n, replace=True)
        ix1 = np.random.choice(a.shape[1], size=n, replace=True)
        selections = [
            # index both axes with array
            (ix0, ix1),
            # mixed indexing with array / int
            (ix0, 4),
            (42, ix1),
        ]
        for selection in selections:
            expect = a[selection]
            out = get_ndbuffer_class().from_numpy_array(np.zeros(expect.shape, dtype=expect.dtype))
            z.get_coordinate_selection(selection, out=out)
            assert_array_equal(expect, out.as_numpy_array()[:])


@pytest.mark.xfail(reason="fields are not supported in v3")
def test_get_selections_with_fields(store: StorePath) -> None:
    a = np.array(
        [("aaa", 1, 4.2), ("bbb", 2, 8.4), ("ccc", 3, 12.6)],
        dtype=[("foo", "S3"), ("bar", "i4"), ("baz", "f8")],
    )
    z = zarr_array_from_numpy_array(store, a, chunk_shape=(2,))

    fields_fixture: list[str | list[str]] = [
        "foo",
        ["foo"],
        ["foo", "bar"],
        ["foo", "baz"],
        ["bar", "baz"],
        ["foo", "bar", "baz"],
        ["bar", "foo"],
        ["baz", "bar", "foo"],
    ]

    for fields in fields_fixture:
        # total selection
        expect = a[fields]
        actual = z.get_basic_selection(Ellipsis, fields=fields)
        assert_array_equal(expect, actual)
        # alternative API
        if isinstance(fields, str):
            actual = z[fields]
            assert_array_equal(expect, actual)
        elif len(fields) == 2:
            actual = z[fields[0], fields[1]]
            assert_array_equal(expect, actual)
        if isinstance(fields, str):
            actual = z[..., fields]
            assert_array_equal(expect, actual)
        elif len(fields) == 2:
            actual = z[..., fields[0], fields[1]]
            assert_array_equal(expect, actual)

        # basic selection with slice
        expect = a[fields][0:2]
        actual = z.get_basic_selection(slice(0, 2), fields=fields)
        assert_array_equal(expect, actual)
        # alternative API
        if isinstance(fields, str):
            actual = z[0:2, fields]
            assert_array_equal(expect, actual)
        elif len(fields) == 2:
            actual = z[0:2, fields[0], fields[1]]
            assert_array_equal(expect, actual)

        # basic selection with single item
        expect = a[fields][1]
        actual = z.get_basic_selection(1, fields=fields)
        assert_array_equal(expect, actual)
        # alternative API
        if isinstance(fields, str):
            actual = z[1, fields]
            assert_array_equal(expect, actual)
        elif len(fields) == 2:
            actual = z[1, fields[0], fields[1]]
            assert_array_equal(expect, actual)

        # orthogonal selection
        ix = [0, 2]
        expect = a[fields][ix]
        actual = z.get_orthogonal_selection(ix, fields=fields)
        assert_array_equal(expect, actual)
        # alternative API
        if isinstance(fields, str):
            actual = z.oindex[ix, fields]
            assert_array_equal(expect, actual)
        elif len(fields) == 2:
            actual = z.oindex[ix, fields[0], fields[1]]
            assert_array_equal(expect, actual)

        # coordinate selection
        ix = [0, 2]
        expect = a[fields][ix]
        actual = z.get_coordinate_selection(ix, fields=fields)
        assert_array_equal(expect, actual)
        # alternative API
        if isinstance(fields, str):
            actual = z.vindex[ix, fields]
            assert_array_equal(expect, actual)
        elif len(fields) == 2:
            actual = z.vindex[ix, fields[0], fields[1]]
            assert_array_equal(expect, actual)

        # mask selection
        ix = [True, False, True]
        expect = a[fields][ix]
        actual = z.get_mask_selection(ix, fields=fields)
        assert_array_equal(expect, actual)
        # alternative API
        if isinstance(fields, str):
            actual = z.vindex[ix, fields]
            assert_array_equal(expect, actual)
        elif len(fields) == 2:
            actual = z.vindex[ix, fields[0], fields[1]]
            assert_array_equal(expect, actual)

    # missing/bad fields
    with pytest.raises(IndexError):
        z.get_basic_selection(Ellipsis, fields=["notafield"])
    with pytest.raises(IndexError):
        z.get_basic_selection(Ellipsis, fields=slice(None))  # type: ignore[arg-type]


@pytest.mark.xfail(reason="fields are not supported in v3")
def test_set_selections_with_fields(store: StorePath) -> None:
    v = np.array(
        [("aaa", 1, 4.2), ("bbb", 2, 8.4), ("ccc", 3, 12.6)],
        dtype=[("foo", "S3"), ("bar", "i4"), ("baz", "f8")],
    )
    a = np.empty_like(v)
    z = zarr_array_from_numpy_array(store, v, chunk_shape=(2,))

    fields_fixture: list[str | list[str]] = [
        "foo",
        [],
        ["foo"],
        ["foo", "bar"],
        ["foo", "baz"],
        ["bar", "baz"],
        ["foo", "bar", "baz"],
        ["bar", "foo"],
        ["baz", "bar", "foo"],
    ]

    for fields in fields_fixture:
        # currently multi-field assignment is not supported in numpy, so we won't support
        # it either
        if isinstance(fields, list) and len(fields) > 1:
            with pytest.raises(IndexError):
                z.set_basic_selection(Ellipsis, v, fields=fields)
            with pytest.raises(IndexError):
                z.set_orthogonal_selection([0, 2], v, fields=fields)  # type: ignore[arg-type]
            with pytest.raises(IndexError):
                z.set_coordinate_selection([0, 2], v, fields=fields)
            with pytest.raises(IndexError):
                z.set_mask_selection([True, False, True], v, fields=fields)  # type: ignore[arg-type]

        else:
            if isinstance(fields, list) and len(fields) == 1:
                # work around numpy does not support multi-field assignment even if there
                # is only one field
                key = fields[0]
            elif isinstance(fields, list) and len(fields) == 0:
                # work around numpy ambiguity about what is a field selection
                key = Ellipsis
            else:
                key = fields

            # setup expectation
            a[:] = ("", 0, 0)
            z[:] = ("", 0, 0)
            assert_array_equal(a, z[:])
            a[key] = v[key]
            # total selection
            z.set_basic_selection(Ellipsis, v[key], fields=fields)
            assert_array_equal(a, z[:])

            # basic selection with slice
            a[:] = ("", 0, 0)
            z[:] = ("", 0, 0)
            a[key][0:2] = v[key][0:2]
            z.set_basic_selection(slice(0, 2), v[key][0:2], fields=fields)
            assert_array_equal(a, z[:])

            # orthogonal selection
            a[:] = ("", 0, 0)
            z[:] = ("", 0, 0)
            ix = [0, 2]
            a[key][ix] = v[key][ix]
            z.set_orthogonal_selection(ix, v[key][ix], fields=fields)
            assert_array_equal(a, z[:])

            # coordinate selection
            a[:] = ("", 0, 0)
            z[:] = ("", 0, 0)
            ix = [0, 2]
            a[key][ix] = v[key][ix]
            z.set_coordinate_selection(ix, v[key][ix], fields=fields)
            assert_array_equal(a, z[:])

            # mask selection
            a[:] = ("", 0, 0)
            z[:] = ("", 0, 0)
            ix = [True, False, True]
            a[key][ix] = v[key][ix]
            z.set_mask_selection(ix, v[key][ix], fields=fields)
            assert_array_equal(a, z[:])


def test_slice_selection_uints() -> None:
    arr = np.arange(24).reshape((4, 6))
    idx = np.uint64(3)
    slice_sel = make_slice_selection((idx,))
    assert arr[tuple(slice_sel)].shape == (1, 6)


def test_numpy_int_indexing(store: StorePath) -> None:
    a = np.arange(1050)
    z = zarr_array_from_numpy_array(store, a, chunk_shape=(100,))
    assert a[42] == z[42]
    assert a[np.int64(42)] == z[np.int64(42)]


@pytest.mark.parametrize(
    ("shape", "chunks", "ops"),
    [
        # 1D test cases
        ((1070,), (50,), [("__getitem__", (slice(200, 400),))]),
        ((1070,), (50,), [("__getitem__", (slice(200, 400, 100),))]),
        (
            (1070,),
            (50,),
            [
                ("__getitem__", (slice(200, 400),)),
                ("__setitem__", (slice(200, 400, 100),)),
            ],
        ),
        # 2D test cases
        (
            (40, 50),
            (5, 8),
            [
                ("__getitem__", (slice(6, 37, 13), (slice(4, 10)))),
                ("__setitem__", (slice(None), (slice(None)))),
            ],
        ),
    ],
)
async def test_accessed_chunks(
    shape: tuple[int, ...], chunks: tuple[int, ...], ops: list[tuple[str, tuple[slice, ...]]]
) -> None:
    # Test that only the required chunks are accessed during basic selection operations
    # shape: array shape
    # chunks: chunk size
    # ops: list of tuples with (optype, tuple of slices)
    # optype = "__getitem__" or "__setitem__", tuple length must match number of dims

    # Use a counting dict as the backing store so we can track the items access
    store = await CountingDict.open()
    z = zarr_array_from_numpy_array(StorePath(store), np.zeros(shape), chunk_shape=chunks)

    for ii, (optype, slices) in enumerate(ops):
        # Resolve the slices into the accessed chunks for each dimension
        chunks_per_dim = []
        for N, C, sl in zip(shape, chunks, slices, strict=True):
            chunk_ind = np.arange(N, dtype=int)[sl] // C
            chunks_per_dim.append(np.unique(chunk_ind))

        # Combine and generate the cartesian product to determine the chunks keys that
        # will be accessed
        chunks_accessed = [".".join(map(str, comb)) for comb in itertools.product(*chunks_per_dim)]

        counts_before = store.counter.copy()

        # Perform the operation
        if optype == "__getitem__":
            z[slices]
        else:
            z[slices] = ii

        # Get the change in counts
        delta_counts = store.counter - counts_before

        # Check that the access counts for the operation have increased by one for all
        # the chunks we expect to be included
        for ci in chunks_accessed:
            assert delta_counts.pop((optype, ci)) == 1

            # If the chunk was partially written to it will also have been read once. We
            # don't determine if the chunk was actually partial here, just that the
            # counts are consistent that this might have happened
            if optype == "__setitem__":
                assert ("__getitem__", ci) not in delta_counts or delta_counts.pop(
                    ("__getitem__", ci)
                ) == 1
        # Check that no other chunks were accessed
        assert len(delta_counts) == 0


@pytest.mark.parametrize(
    "selection",
    [
        # basic selection
        [...],
        [1, ...],
        [slice(None)],
        [1, 3],
        [[1, 2, 3], 9],
        [np.arange(1000)],
        [slice(5, 15)],
        [slice(2, 4), 4],
        [[1, 3]],
        # mask selection
        [np.tile([True, False], (1000, 5))],
        [np.full((1000, 10), False)],
        # coordinate selection
        [[1, 2, 3, 4], [5, 6, 7, 8]],
        [[100, 200, 300], [4, 5, 6]],
    ],
)
def test_indexing_equals_numpy(store: StorePath, selection: Selection) -> None:
    a = np.arange(10000, dtype=int).reshape(1000, 10)
    z = zarr_array_from_numpy_array(store, a, chunk_shape=(300, 3))
    # note: in python 3.10 a[*selection] is not valid unpacking syntax
    expected = a[*selection,]
    actual = z[*selection,]
    assert_array_equal(expected, actual, err_msg=f"selection: {selection}")


@pytest.mark.parametrize(
    "selection",
    [
        [np.tile([True, False], 500), np.tile([True, False], 5)],
        [np.full(1000, False), np.tile([True, False], 5)],
        [np.full(1000, True), np.full(10, True)],
        [np.full(1000, True), [True, False] * 5],
    ],
)
def test_orthogonal_bool_indexing_like_numpy_ix(
    store: StorePath, selection: list[npt.ArrayLike]
) -> None:
    a = np.arange(10000, dtype=int).reshape(1000, 10)
    z = zarr_array_from_numpy_array(store, a, chunk_shape=(300, 3))
    expected = a[np.ix_(*selection)]
    # note: in python 3.10 z[*selection] is not valid unpacking syntax
    actual = z[*selection,]
    assert_array_equal(expected, actual, err_msg=f"{selection=}")


@pytest.mark.parametrize("ndim", [1, 2, 3])
@pytest.mark.parametrize("origin_0d", [None, (0,), (1,)])
@pytest.mark.parametrize("selection_shape_0d", [None, (2,), (3,)])
def test_iter_grid(
    ndim: int, origin_0d: tuple[int] | None, selection_shape_0d: tuple[int] | None
) -> None:
    """
    Test that iter_grid works as expected for 1, 2, and 3 dimensions.
    """
    grid_shape = (5,) * ndim

    if origin_0d is not None:
        origin_kwarg = origin_0d * ndim
        origin = origin_kwarg
    else:
        origin_kwarg = None
        origin = (0,) * ndim

    if selection_shape_0d is not None:
        selection_shape_kwarg = selection_shape_0d * ndim
        selection_shape = selection_shape_kwarg
    else:
        selection_shape_kwarg = None
        selection_shape = tuple(gs - o for gs, o in zip(grid_shape, origin, strict=False))

    observed = tuple(
        _iter_grid(grid_shape, origin=origin_kwarg, selection_shape=selection_shape_kwarg)
    )

    # generate a numpy array of indices, and index it
    coord_array = np.array(list(itertools.product(*[range(s) for s in grid_shape]))).reshape(
        (*grid_shape, ndim)
    )
    coord_array_indexed = coord_array[
        tuple(slice(o, o + s, 1) for o, s in zip(origin, selection_shape, strict=False))
        + (range(ndim),)
    ]

    expected = tuple(map(tuple, coord_array_indexed.reshape(-1, ndim).tolist()))
    assert observed == expected


def test_iter_grid_invalid() -> None:
    """
    Ensure that a selection_shape that exceeds the grid_shape + origin produces an indexing error.
    """
    with pytest.raises(IndexError):
        list(_iter_grid((5,), origin=(0,), selection_shape=(10,)))


def test_indexing_with_zarr_array(store: StorePath) -> None:
    # regression test for https://github.com/zarr-developers/zarr-python/issues/2133
    a = np.arange(10)
    za = zarr.array(a, chunks=2, store=store, path="a")
    ix = [False, True, False, True, False, True, False, True, False, True]
    ii = [0, 2, 4, 5]

    zix = zarr.array(ix, chunks=2, store=store, dtype="bool", path="ix")
    zii = zarr.array(ii, chunks=2, store=store, dtype="i4", path="ii")
    assert_array_equal(a[ix], za[zix])
    assert_array_equal(a[ix], za.oindex[zix])
    assert_array_equal(a[ix], za.vindex[zix])

    assert_array_equal(a[ii], za[zii])
    assert_array_equal(a[ii], za.oindex[zii])


@pytest.mark.parametrize("store", ["local", "memory"], indirect=["store"])
@pytest.mark.parametrize("shape", [(0, 2, 3), (0), (3, 0)])
def test_zero_sized_chunks(store: StorePath, shape: list[int]) -> None:
    z = Array.create(store=store, shape=shape, chunk_shape=shape, zarr_format=3, dtype="f8")
    z[...] = 42
    assert_array_equal(z[...], np.zeros(shape, dtype="f8"))<|MERGE_RESOLUTION|>--- conflicted
+++ resolved
@@ -11,12 +11,9 @@
 from numpy.testing import assert_array_equal
 
 import zarr
-<<<<<<< HEAD
+from zarr import Array
 from zarr.buffer import default_buffer_prototype
-=======
-from zarr import Array
 from zarr.core.buffer import BufferPrototype, default_buffer_prototype
->>>>>>> ca46bab5
 from zarr.core.indexing import (
     BasicSelection,
     CoordinateSelection,
@@ -36,11 +33,8 @@
 if TYPE_CHECKING:
     from collections.abc import AsyncGenerator
 
-<<<<<<< HEAD
     from zarr.core.array import Array
     from zarr.core.buffer import BufferPrototype
-=======
->>>>>>> ca46bab5
     from zarr.core.buffer.core import Buffer
     from zarr.core.common import ChunkCoords
 
