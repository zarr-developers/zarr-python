--- conflicted
+++ resolved
@@ -1999,7 +1999,6 @@
         assert_array_equal(a[region], np.zeros_like(a[region]))
 
 
-<<<<<<< HEAD
 @pytest.mark.parametrize(
     ("domain_shape", "region_shape", "origin", "selection_shape"),
     [
@@ -2063,7 +2062,8 @@
         )
     )
     assert observed == expected
-=======
+
+
 class TestAsync:
     @pytest.mark.parametrize(
         ("indexer", "expected"),
@@ -2168,5 +2168,4 @@
             await async_zarr.vindex.getitem("invalid_indexer")
 
         with pytest.raises(IndexError):
-            await async_zarr.oindex.getitem("invalid_indexer")
->>>>>>> 4eda04eb
+            await async_zarr.oindex.getitem("invalid_indexer")