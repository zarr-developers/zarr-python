from __future__ import annotations

import itertools
from collections import Counter
from typing import TYPE_CHECKING, Any
from uuid import uuid4

import numpy as np
import numpy.typing as npt
import pytest
from numpy.testing import assert_array_equal

import zarr
from zarr import Array
from zarr.core.buffer import default_buffer_prototype
from zarr.core.indexing import (
    BasicSelection,
    CoordinateSelection,
    OrthogonalSelection,
    Selection,
    _iter_grid,
    is_total_slice,
    make_slice_selection,
    normalize_integer_selection,
    oindex,
    oindex_set,
    replace_ellipsis,
)
from zarr.registry import get_ndbuffer_class
from zarr.storage import MemoryStore, StorePath

if TYPE_CHECKING:
    from collections.abc import AsyncGenerator

    from zarr.core.buffer import BufferPrototype
    from zarr.core.buffer.core import Buffer
    from zarr.core.common import ChunkCoords


@pytest.fixture
async def store() -> AsyncGenerator[StorePath]:
    return StorePath(await MemoryStore.open())


def zarr_array_from_numpy_array(
    store: StorePath,
    a: npt.NDArray[Any],
    chunk_shape: ChunkCoords | None = None,
) -> zarr.Array:
    z = zarr.create_array(
        store=store / str(uuid4()),
        shape=a.shape,
        dtype=a.dtype,
        chunks=chunk_shape or a.shape,
        chunk_key_encoding={"name": "v2", "separator": "."},
    )
    z[()] = a
    return z


class CountingDict(MemoryStore):
    counter: Counter[tuple[str, str]]

    @classmethod
    async def open(cls) -> CountingDict:
        store = await super().open()
        store.counter = Counter()
        return store

    async def get(
        self,
        key: str,
        prototype: BufferPrototype,
        byte_range: tuple[int | None, int | None] | None = None,
    ) -> Buffer | None:
        key_suffix = "/".join(key.split("/")[1:])
        self.counter["__getitem__", key_suffix] += 1
        return await super().get(key, prototype, byte_range)

    async def set(self, key: str, value: Buffer, byte_range: tuple[int, int] | None = None) -> None:
        key_suffix = "/".join(key.split("/")[1:])
        self.counter["__setitem__", key_suffix] += 1
        return await super().set(key, value, byte_range)


def test_normalize_integer_selection() -> None:
    assert 1 == normalize_integer_selection(1, 100)
    assert 99 == normalize_integer_selection(-1, 100)
    with pytest.raises(IndexError):
        normalize_integer_selection(100, 100)
    with pytest.raises(IndexError):
        normalize_integer_selection(1000, 100)
    with pytest.raises(IndexError):
        normalize_integer_selection(-1000, 100)


def test_replace_ellipsis() -> None:
    # 1D, single item
    assert (0,) == replace_ellipsis(0, (100,))

    # 1D
    assert (slice(None),) == replace_ellipsis(Ellipsis, (100,))
    assert (slice(None),) == replace_ellipsis(slice(None), (100,))
    assert (slice(None, 100),) == replace_ellipsis(slice(None, 100), (100,))
    assert (slice(0, None),) == replace_ellipsis(slice(0, None), (100,))
    assert (slice(None),) == replace_ellipsis((slice(None), Ellipsis), (100,))
    assert (slice(None),) == replace_ellipsis((Ellipsis, slice(None)), (100,))

    # 2D, single item
    assert (0, 0) == replace_ellipsis((0, 0), (100, 100))
    assert (-1, 1) == replace_ellipsis((-1, 1), (100, 100))

    # 2D, single col/row
    assert (0, slice(None)) == replace_ellipsis((0, slice(None)), (100, 100))
    assert (0, slice(None)) == replace_ellipsis((0,), (100, 100))
    assert (slice(None), 0) == replace_ellipsis((slice(None), 0), (100, 100))

    # 2D slice
    assert (slice(None), slice(None)) == replace_ellipsis(Ellipsis, (100, 100))
    assert (slice(None), slice(None)) == replace_ellipsis(slice(None), (100, 100))
    assert (slice(None), slice(None)) == replace_ellipsis((slice(None), slice(None)), (100, 100))
    assert (slice(None), slice(None)) == replace_ellipsis((Ellipsis, slice(None)), (100, 100))
    assert (slice(None), slice(None)) == replace_ellipsis((slice(None), Ellipsis), (100, 100))
    assert (slice(None), slice(None)) == replace_ellipsis(
        (slice(None), Ellipsis, slice(None)), (100, 100)
    )
    assert (slice(None), slice(None)) == replace_ellipsis(
        (Ellipsis, slice(None), slice(None)), (100, 100)
    )
    assert (slice(None), slice(None)) == replace_ellipsis(
        (slice(None), slice(None), Ellipsis), (100, 100)
    )


@pytest.mark.parametrize(
    ("value", "dtype"),
    [
        (42, "uint8"),
        pytest.param(
            (b"aaa", 1, 4.2), [("foo", "S3"), ("bar", "i4"), ("baz", "f8")], marks=pytest.mark.xfail
        ),
    ],
)
@pytest.mark.parametrize("use_out", [True, False])
def test_get_basic_selection_0d(store: StorePath, use_out: bool, value: Any, dtype: Any) -> None:
    # setup
    arr_np = np.array(value, dtype=dtype)
    arr_z = zarr_array_from_numpy_array(store, arr_np)

    assert_array_equal(arr_np, arr_z.get_basic_selection(Ellipsis))
    assert_array_equal(arr_np, arr_z[...])
    assert value == arr_z.get_basic_selection(())
    assert value == arr_z[()]

    if use_out:
        # test out param
        b = default_buffer_prototype().nd_buffer.from_numpy_array(np.zeros_like(arr_np))
        arr_z.get_basic_selection(Ellipsis, out=b)
        assert_array_equal(arr_np, b.as_ndarray_like())

    # todo: uncomment the structured array tests when we can make them pass,
    # or delete them if we formally decide not to support structured dtypes.

    # test structured array
    # value = (b"aaa", 1, 4.2)
    # a = np.array(value, dtype=[("foo", "S3"), ("bar", "i4"), ("baz", "f8")])
    # z = zarr_array_from_numpy_array(store, a)
    # z[()] = value
    # assert_array_equal(a, z.get_basic_selection(Ellipsis))
    # assert_array_equal(a, z[...])
    # assert a[()] == z.get_basic_selection(())
    # assert a[()] == z[()]
    # assert b"aaa" == z.get_basic_selection((), fields="foo")
    # assert b"aaa" == z["foo"]
    # assert a[["foo", "bar"]] == z.get_basic_selection((), fields=["foo", "bar"])
    # assert a[["foo", "bar"]] == z["foo", "bar"]
    # # test out param
    # b = NDBuffer.from_numpy_array(np.zeros_like(a))
    # z.get_basic_selection(Ellipsis, out=b)
    # assert_array_equal(a, b)
    # c = NDBuffer.from_numpy_array(np.zeros_like(a[["foo", "bar"]]))
    # z.get_basic_selection(Ellipsis, out=c, fields=["foo", "bar"])
    # assert_array_equal(a[["foo", "bar"]], c)


basic_selections_1d: list[BasicSelection] = [
    # single value
    42,
    -1,
    # slices
    slice(0, 1050),
    slice(50, 150),
    slice(0, 2000),
    slice(-150, -50),
    slice(-2000, 2000),
    slice(0, 0),  # empty result
    slice(-1, 0),  # empty result
    # total selections
    slice(None),
    Ellipsis,
    (),
    (Ellipsis, slice(None)),
    # slice with step
    slice(None),
    slice(None, None),
    slice(None, None, 1),
    slice(None, None, 10),
    slice(None, None, 100),
    slice(None, None, 1000),
    slice(None, None, 10000),
    slice(0, 1050),
    slice(0, 1050, 1),
    slice(0, 1050, 10),
    slice(0, 1050, 100),
    slice(0, 1050, 1000),
    slice(0, 1050, 10000),
    slice(1, 31, 3),
    slice(1, 31, 30),
    slice(1, 31, 300),
    slice(81, 121, 3),
    slice(81, 121, 30),
    slice(81, 121, 300),
    slice(50, 150),
    slice(50, 150, 1),
    slice(50, 150, 10),
]

basic_selections_1d_bad = [
    # only positive step supported
    slice(None, None, -1),
    slice(None, None, -10),
    slice(None, None, -100),
    slice(None, None, -1000),
    slice(None, None, -10000),
    slice(1050, -1, -1),
    slice(1050, -1, -10),
    slice(1050, -1, -100),
    slice(1050, -1, -1000),
    slice(1050, -1, -10000),
    slice(1050, 0, -1),
    slice(1050, 0, -10),
    slice(1050, 0, -100),
    slice(1050, 0, -1000),
    slice(1050, 0, -10000),
    slice(150, 50, -1),
    slice(150, 50, -10),
    slice(31, 1, -3),
    slice(121, 81, -3),
    slice(-1, 0, -1),
    # bad stuff
    2.3,
    "foo",
    b"xxx",
    None,
    (0, 0),
    (slice(None), slice(None)),
]


def _test_get_basic_selection(
    a: npt.NDArray[Any] | Array, z: Array, selection: BasicSelection
) -> None:
    expect = a[selection]
    actual = z.get_basic_selection(selection)
    assert_array_equal(expect, actual)
    actual = z[selection]
    assert_array_equal(expect, actual)

    # test out param
    b = default_buffer_prototype().nd_buffer.from_numpy_array(
        np.empty(shape=expect.shape, dtype=expect.dtype)
    )
    z.get_basic_selection(selection, out=b)
    assert_array_equal(expect, b.as_numpy_array())


# noinspection PyStatementEffect
def test_get_basic_selection_1d(store: StorePath) -> None:
    # setup
    a = np.arange(1050, dtype=int)
    z = zarr_array_from_numpy_array(store, a, chunk_shape=(100,))

    for selection in basic_selections_1d:
        _test_get_basic_selection(a, z, selection)

    for selection_bad in basic_selections_1d_bad:
        with pytest.raises(IndexError):
            z.get_basic_selection(selection_bad)  # type: ignore[arg-type]
        with pytest.raises(IndexError):
            z[selection_bad]  # type: ignore[index]

    with pytest.raises(IndexError):
        z.get_basic_selection([1, 0])  # type: ignore[arg-type]


basic_selections_2d: list[BasicSelection] = [
    # single row
    42,
    -1,
    (42, slice(None)),
    (-1, slice(None)),
    # single col
    (slice(None), 4),
    (slice(None), -1),
    # row slices
    slice(None),
    slice(0, 1000),
    slice(250, 350),
    slice(0, 2000),
    slice(-350, -250),
    slice(0, 0),  # empty result
    slice(-1, 0),  # empty result
    slice(-2000, 0),
    slice(-2000, 2000),
    # 2D slices
    (slice(None), slice(1, 5)),
    (slice(250, 350), slice(None)),
    (slice(250, 350), slice(1, 5)),
    (slice(250, 350), slice(-5, -1)),
    (slice(250, 350), slice(-50, 50)),
    (slice(250, 350, 10), slice(1, 5)),
    (slice(250, 350), slice(1, 5, 2)),
    (slice(250, 350, 33), slice(1, 5, 3)),
    # total selections
    (slice(None), slice(None)),
    Ellipsis,
    (),
    (Ellipsis, slice(None)),
    (Ellipsis, slice(None), slice(None)),
]

basic_selections_2d_bad = [
    # bad stuff
    2.3,
    "foo",
    b"xxx",
    None,
    (2.3, slice(None)),
    # only positive step supported
    slice(None, None, -1),
    (slice(None, None, -1), slice(None)),
    (0, 0, 0),
    (slice(None), slice(None), slice(None)),
]


# noinspection PyStatementEffect
def test_get_basic_selection_2d(store: StorePath) -> None:
    # setup
    a = np.arange(10000, dtype=int).reshape(1000, 10)
    z = zarr_array_from_numpy_array(store, a, chunk_shape=(300, 3))

    for selection in basic_selections_2d:
        _test_get_basic_selection(a, z, selection)

    bad_selections = basic_selections_2d_bad + [
        # integer arrays
        [0, 1],
        (slice(None), [0, 1]),
    ]
    for selection_bad in bad_selections:
        with pytest.raises(IndexError):
            z.get_basic_selection(selection_bad)  # type: ignore[arg-type]
    # check fallback on fancy indexing
    fancy_selection = ([0, 1], [0, 1])
    np.testing.assert_array_equal(z[fancy_selection], [0, 11])


def test_fancy_indexing_fallback_on_get_setitem(store: StorePath) -> None:
    z = zarr_array_from_numpy_array(store, np.zeros((20, 20)))
    z[[1, 2, 3], [1, 2, 3]] = 1
    np.testing.assert_array_equal(
        z[:4, :4],
        [
            [0, 0, 0, 0],
            [0, 1, 0, 0],
            [0, 0, 1, 0],
            [0, 0, 0, 1],
        ],
    )
    np.testing.assert_array_equal(z[[1, 2, 3], [1, 2, 3]], 1)
    # test broadcasting
    np.testing.assert_array_equal(z[1, [1, 2, 3]], [1, 0, 0])
    # test 1D fancy indexing
    z2 = zarr_array_from_numpy_array(store, np.zeros(5))
    z2[[1, 2, 3]] = 1
    np.testing.assert_array_equal(z2[:], [0, 1, 1, 1, 0])


@pytest.mark.parametrize(
    ("index", "expected_result"),
    [
        # Single iterable of integers
        ([0, 1], [[0, 1, 2], [3, 4, 5]]),
        # List first, then slice
        (([0, 1], slice(None)), [[0, 1, 2], [3, 4, 5]]),
        # List first, then slice
        (([0, 1], slice(1, None)), [[1, 2], [4, 5]]),
        # Slice first, then list
        ((slice(0, 2), [0, 2]), [[0, 2], [3, 5]]),
        # Slices only
        ((slice(0, 2), slice(0, 2)), [[0, 1], [3, 4]]),
        # List with repeated index
        (([1, 0, 1], slice(1, None)), [[4, 5], [1, 2], [4, 5]]),
        # 1D indexing
        (([1, 0, 1]), [[3, 4, 5], [0, 1, 2], [3, 4, 5]]),
    ],
)
def test_orthogonal_indexing_fallback_on_getitem_2d(
    store: StorePath, index: Selection, expected_result: npt.ArrayLike
) -> None:
    """
    Tests the orthogonal indexing fallback on __getitem__ for a 2D matrix.

    In addition to checking expected behavior, all indexing
    is also checked against numpy.
    """
    # [0, 1, 2],
    # [3, 4, 5],
    # [6, 7, 8]
    a = np.arange(9).reshape(3, 3)
    z = zarr_array_from_numpy_array(store, a)

    np.testing.assert_array_equal(z[index], a[index], err_msg="Indexing disagrees with numpy")
    np.testing.assert_array_equal(z[index], expected_result)


Index = list[int] | tuple[slice | int | list[int], ...]


@pytest.mark.parametrize(
    ("index", "expected_result"),
    [
        # Single iterable of integers
        ([0, 1], [[[0, 1, 2], [3, 4, 5], [6, 7, 8]], [[9, 10, 11], [12, 13, 14], [15, 16, 17]]]),
        # One slice, two integers
        ((slice(0, 2), 1, 1), [4, 13]),
        # One integer, two slices
        ((slice(0, 2), 1, slice(0, 2)), [[3, 4], [12, 13]]),
        # Two slices and a list
        ((slice(0, 2), [1, 2], slice(0, 2)), [[[3, 4], [6, 7]], [[12, 13], [15, 16]]]),
    ],
)
def test_orthogonal_indexing_fallback_on_getitem_3d(
    store: StorePath, index: Selection, expected_result: npt.ArrayLike
) -> None:
    """
    Tests the orthogonal indexing fallback on __getitem__ for a 3D matrix.

    In addition to checking expected behavior, all indexing
    is also checked against numpy.
    """
    #   [[[ 0,  1,  2],
    #     [ 3,  4,  5],
    #     [ 6,  7,  8]],

    #    [[ 9, 10, 11],
    #     [12, 13, 14],
    #     [15, 16, 17]],

    #    [[18, 19, 20],
    #     [21, 22, 23],
    #     [24, 25, 26]]]
    a = np.arange(27).reshape(3, 3, 3)
    z = zarr_array_from_numpy_array(store, a)

    np.testing.assert_array_equal(z[index], a[index], err_msg="Indexing disagrees with numpy")
    np.testing.assert_array_equal(z[index], expected_result)


@pytest.mark.parametrize(
    ("index", "expected_result"),
    [
        # Single iterable of integers
        ([0, 1], [[1, 1, 1], [1, 1, 1], [0, 0, 0]]),
        # List and slice combined
        (([0, 1], slice(1, 3)), [[0, 1, 1], [0, 1, 1], [0, 0, 0]]),
        # Index repetition is ignored on setitem
        (([0, 1, 1, 1, 1, 1, 1], slice(1, 3)), [[0, 1, 1], [0, 1, 1], [0, 0, 0]]),
        # Slice with step
        (([0, 2], slice(None, None, 2)), [[1, 0, 1], [0, 0, 0], [1, 0, 1]]),
    ],
)
def test_orthogonal_indexing_fallback_on_setitem_2d(
    store: StorePath, index: Selection, expected_result: npt.ArrayLike
) -> None:
    """
    Tests the orthogonal indexing fallback on __setitem__ for a 3D matrix.

    In addition to checking expected behavior, all indexing
    is also checked against numpy.
    """
    # Slice + fancy index
    a = np.zeros((3, 3))
    z = zarr_array_from_numpy_array(store, a)
    z[index] = 1
    a[index] = 1
    np.testing.assert_array_equal(z[:], expected_result)
    np.testing.assert_array_equal(z[:], a, err_msg="Indexing disagrees with numpy")


def test_fancy_indexing_doesnt_mix_with_implicit_slicing(store: StorePath) -> None:
    z2 = zarr_array_from_numpy_array(store, np.zeros((5, 5, 5)))
    with pytest.raises(IndexError):
        z2[[1, 2, 3], [1, 2, 3]] = 2
    with pytest.raises(IndexError):
        np.testing.assert_array_equal(z2[[1, 2, 3], [1, 2, 3]], 0)
    with pytest.raises(IndexError):
        z2[..., [1, 2, 3]] = 2  # type: ignore[index]
    with pytest.raises(IndexError):
        np.testing.assert_array_equal(z2[..., [1, 2, 3]], 0)  # type: ignore[index]


@pytest.mark.parametrize(
    ("value", "dtype"),
    [
        (42, "uint8"),
        pytest.param(
            (b"aaa", 1, 4.2), [("foo", "S3"), ("bar", "i4"), ("baz", "f8")], marks=pytest.mark.xfail
        ),
    ],
)
def test_set_basic_selection_0d(
    store: StorePath, value: Any, dtype: str | list[tuple[str, str]]
) -> None:
    arr_np = np.array(value, dtype=dtype)
    arr_np_zeros = np.zeros_like(arr_np, dtype=dtype)
    arr_z = zarr_array_from_numpy_array(store, arr_np_zeros)
    assert_array_equal(arr_np_zeros, arr_z)

    arr_z.set_basic_selection(Ellipsis, value)
    assert_array_equal(value, arr_z)
    arr_z[...] = 0
    assert_array_equal(arr_np_zeros, arr_z)
    arr_z[...] = value
    assert_array_equal(value, arr_z)

    # todo: uncomment the structured array tests when we can make them pass,
    # or delete them if we formally decide not to support structured dtypes.

    # arr_z.set_basic_selection(Ellipsis, v["foo"], fields="foo")
    # assert v["foo"] == arr_z["foo"]
    # assert arr_np_zeros["bar"] == arr_z["bar"]
    # assert arr_np_zeros["baz"] == arr_z["baz"]
    # arr_z["bar"] = v["bar"]
    # assert v["foo"] == arr_z["foo"]
    # assert v["bar"] == arr_z["bar"]
    # assert arr_np_zeros["baz"] == arr_z["baz"]
    # # multiple field assignment not supported
    # with pytest.raises(IndexError):
    #     arr_z.set_basic_selection(Ellipsis, v[["foo", "bar"]], fields=["foo", "bar"])
    # with pytest.raises(IndexError):
    #     arr_z[..., "foo", "bar"] = v[["foo", "bar"]]


def _test_get_orthogonal_selection(
    a: npt.NDArray[Any], z: Array, selection: OrthogonalSelection
) -> None:
    expect = oindex(a, selection)
    actual = z.get_orthogonal_selection(selection)
    assert_array_equal(expect, actual)
    actual = z.oindex[selection]
    assert_array_equal(expect, actual)


# noinspection PyStatementEffect
def test_get_orthogonal_selection_1d_bool(store: StorePath) -> None:
    # setup
    a = np.arange(1050, dtype=int)
    z = zarr_array_from_numpy_array(store, a, chunk_shape=(100,))

    np.random.seed(42)
    # test with different degrees of sparseness
    for p in 0.5, 0.1, 0.01:
        ix = np.random.binomial(1, p, size=a.shape[0]).astype(bool)
        _test_get_orthogonal_selection(a, z, ix)

    # test errors
    with pytest.raises(IndexError):
        z.oindex[np.zeros(50, dtype=bool)]  # too short
    with pytest.raises(IndexError):
        z.oindex[np.zeros(2000, dtype=bool)]  # too long
    with pytest.raises(IndexError):
        # too many dimensions
        z.oindex[[[True, False], [False, True]]]  # type: ignore[index]


# noinspection PyStatementEffect
def test_get_orthogonal_selection_1d_int(store: StorePath) -> None:
    # setup
    a = np.arange(1050, dtype=int)
    z = zarr_array_from_numpy_array(store, a, chunk_shape=(100,))

    np.random.seed(42)
    # test with different degrees of sparseness
    for p in 2, 0.5, 0.1, 0.01:
        # unordered
        ix = np.random.choice(a.shape[0], size=int(a.shape[0] * p), replace=True)
        _test_get_orthogonal_selection(a, z, ix)
        # increasing
        ix.sort()
        _test_get_orthogonal_selection(a, z, ix)
        # decreasing
        ix = ix[::-1]
        _test_get_orthogonal_selection(a, z, ix)

    selections = basic_selections_1d + [
        # test wraparound
        [0, 3, 10, -23, -12, -1],
        # explicit test not sorted
        [3, 105, 23, 127],
    ]
    for selection in selections:
        _test_get_orthogonal_selection(a, z, selection)

    bad_selections = basic_selections_1d_bad + [
        [a.shape[0] + 1],  # out of bounds
        [-(a.shape[0] + 1)],  # out of bounds
        [[2, 4], [6, 8]],  # too many dimensions
    ]
    for bad_selection in bad_selections:
        with pytest.raises(IndexError):
            z.get_orthogonal_selection(bad_selection)  # type: ignore[arg-type]
        with pytest.raises(IndexError):
            z.oindex[bad_selection]  # type: ignore[index]


def _test_get_orthogonal_selection_2d(
    a: npt.NDArray[Any], z: Array, ix0: npt.NDArray[np.bool], ix1: npt.NDArray[np.bool]
) -> None:
    selections = [
        # index both axes with array
        (ix0, ix1),
        # mixed indexing with array / slice
        (ix0, slice(1, 5)),
        (ix0, slice(1, 5, 2)),
        (slice(250, 350), ix1),
        (slice(250, 350, 10), ix1),
        # mixed indexing with array / int
        (ix0, 4),
        (42, ix1),
    ]
    for selection in selections:
        _test_get_orthogonal_selection(a, z, selection)


# noinspection PyStatementEffect
def test_get_orthogonal_selection_2d(store: StorePath) -> None:
    # setup
    a = np.arange(10000, dtype=int).reshape(1000, 10)
    z = zarr_array_from_numpy_array(store, a, chunk_shape=(300, 3))

    np.random.seed(42)
    # test with different degrees of sparseness
    for p in 0.5, 0.1, 0.01:
        # boolean arrays
        ix0 = np.random.binomial(1, p, size=a.shape[0]).astype(bool)
        ix1 = np.random.binomial(1, 0.5, size=a.shape[1]).astype(bool)
        _test_get_orthogonal_selection_2d(a, z, ix0, ix1)

        # mixed int array / bool array
        selections = (
            (ix0, np.nonzero(ix1)[0]),
            (np.nonzero(ix0)[0], ix1),
        )
        for selection in selections:
            _test_get_orthogonal_selection(a, z, selection)

        # integer arrays
        ix0 = np.random.choice(a.shape[0], size=int(a.shape[0] * p), replace=True)
        ix1 = np.random.choice(a.shape[1], size=int(a.shape[1] * 0.5), replace=True)
        _test_get_orthogonal_selection_2d(a, z, ix0, ix1)
        ix0.sort()
        ix1.sort()
        _test_get_orthogonal_selection_2d(a, z, ix0, ix1)
        ix0 = ix0[::-1]
        ix1 = ix1[::-1]
        _test_get_orthogonal_selection_2d(a, z, ix0, ix1)

    for selection_2d in basic_selections_2d:
        _test_get_orthogonal_selection(a, z, selection_2d)

    for selection_2d_bad in basic_selections_2d_bad:
        with pytest.raises(IndexError):
            z.get_orthogonal_selection(selection_2d_bad)  # type: ignore[arg-type]
        with pytest.raises(IndexError):
            z.oindex[selection_2d_bad]  # type: ignore[index]


def _test_get_orthogonal_selection_3d(
    a: npt.NDArray,
    z: Array,
    ix0: npt.NDArray[np.bool],
    ix1: npt.NDArray[np.bool],
    ix2: npt.NDArray[np.bool],
) -> None:
    selections = [
        # single value
        (84, 42, 4),
        (-1, -1, -1),
        # index all axes with array
        (ix0, ix1, ix2),
        # mixed indexing with single array / slices
        (ix0, slice(15, 25), slice(1, 5)),
        (slice(50, 70), ix1, slice(1, 5)),
        (slice(50, 70), slice(15, 25), ix2),
        (ix0, slice(15, 25, 5), slice(1, 5, 2)),
        (slice(50, 70, 3), ix1, slice(1, 5, 2)),
        (slice(50, 70, 3), slice(15, 25, 5), ix2),
        # mixed indexing with single array / ints
        (ix0, 42, 4),
        (84, ix1, 4),
        (84, 42, ix2),
        # mixed indexing with single array / slice / int
        (ix0, slice(15, 25), 4),
        (42, ix1, slice(1, 5)),
        (slice(50, 70), 42, ix2),
        # mixed indexing with two array / slice
        (ix0, ix1, slice(1, 5)),
        (slice(50, 70), ix1, ix2),
        (ix0, slice(15, 25), ix2),
        # mixed indexing with two array / integer
        (ix0, ix1, 4),
        (42, ix1, ix2),
        (ix0, 42, ix2),
    ]
    for selection in selections:
        _test_get_orthogonal_selection(a, z, selection)


def test_get_orthogonal_selection_3d(store: StorePath) -> None:
    # setup
    a = np.arange(100000, dtype=int).reshape(200, 50, 10)
    z = zarr_array_from_numpy_array(store, a, chunk_shape=(60, 20, 3))

    np.random.seed(42)
    # test with different degrees of sparseness
    for p in 0.5, 0.1, 0.01:
        # boolean arrays
        ix0 = np.random.binomial(1, p, size=a.shape[0]).astype(bool)
        ix1 = np.random.binomial(1, 0.5, size=a.shape[1]).astype(bool)
        ix2 = np.random.binomial(1, 0.5, size=a.shape[2]).astype(bool)
        _test_get_orthogonal_selection_3d(a, z, ix0, ix1, ix2)

        # integer arrays
        ix0 = np.random.choice(a.shape[0], size=int(a.shape[0] * p), replace=True)
        ix1 = np.random.choice(a.shape[1], size=int(a.shape[1] * 0.5), replace=True)
        ix2 = np.random.choice(a.shape[2], size=int(a.shape[2] * 0.5), replace=True)
        _test_get_orthogonal_selection_3d(a, z, ix0, ix1, ix2)
        ix0.sort()
        ix1.sort()
        ix2.sort()
        _test_get_orthogonal_selection_3d(a, z, ix0, ix1, ix2)
        ix0 = ix0[::-1]
        ix1 = ix1[::-1]
        ix2 = ix2[::-1]
        _test_get_orthogonal_selection_3d(a, z, ix0, ix1, ix2)


def test_orthogonal_indexing_edge_cases(store: StorePath) -> None:
    a = np.arange(6).reshape(1, 2, 3)
    z = zarr_array_from_numpy_array(store, a, chunk_shape=(1, 2, 3))

    expect = oindex(a, (0, slice(None), [0, 1, 2]))
    actual = z.oindex[0, :, [0, 1, 2]]
    assert_array_equal(expect, actual)

    expect = oindex(a, (0, slice(None), [True, True, True]))
    actual = z.oindex[0, :, [True, True, True]]
    assert_array_equal(expect, actual)


def _test_set_orthogonal_selection(
    v: npt.NDArray[np.int_], a: npt.NDArray[Any], z: Array, selection: OrthogonalSelection
) -> None:
    for value in 42, oindex(v, selection), oindex(v, selection).tolist():
        if isinstance(value, list) and value == []:
            # skip these cases as cannot preserve all dimensions
            continue
        # setup expectation
        a[:] = 0
        oindex_set(a, selection, value)
        # long-form API
        z[:] = 0
        z.set_orthogonal_selection(selection, value)
        assert_array_equal(a, z[:])
        # short-form API
        z[:] = 0
        z.oindex[selection] = value
        assert_array_equal(a, z[:])


def test_set_orthogonal_selection_1d(store: StorePath) -> None:
    # setup
    v = np.arange(1050, dtype=int)
    a = np.empty(v.shape, dtype=int)
    z = zarr_array_from_numpy_array(store, a, chunk_shape=(100,))

    # test with different degrees of sparseness
    np.random.seed(42)
    for p in 0.5, 0.1, 0.01:
        # boolean arrays
        ix = np.random.binomial(1, p, size=a.shape[0]).astype(bool)
        _test_set_orthogonal_selection(v, a, z, ix)

        # integer arrays
        ix = np.random.choice(a.shape[0], size=int(a.shape[0] * p), replace=True)
        _test_set_orthogonal_selection(v, a, z, ix)
        ix.sort()
        _test_set_orthogonal_selection(v, a, z, ix)
        ix = ix[::-1]
        _test_set_orthogonal_selection(v, a, z, ix)

    # basic selections
    for selection in basic_selections_1d:
        _test_set_orthogonal_selection(v, a, z, selection)


def _test_set_orthogonal_selection_2d(
    v: npt.NDArray[np.int_],
    a: npt.NDArray[np.int_],
    z: Array,
    ix0: npt.NDArray[np.bool],
    ix1: npt.NDArray[np.bool],
) -> None:
    selections = [
        # index both axes with array
        (ix0, ix1),
        # mixed indexing with array / slice or int
        (ix0, slice(1, 5)),
        (slice(250, 350), ix1),
        (ix0, 4),
        (42, ix1),
    ]
    for selection in selections:
        _test_set_orthogonal_selection(v, a, z, selection)


def test_set_orthogonal_selection_2d(store: StorePath) -> None:
    # setup
    v = np.arange(10000, dtype=int).reshape(1000, 10)
    a = np.empty_like(v)
    z = zarr_array_from_numpy_array(store, a, chunk_shape=(300, 3))

    np.random.seed(42)
    # test with different degrees of sparseness
    for p in 0.5, 0.1, 0.01:
        # boolean arrays
        ix0 = np.random.binomial(1, p, size=a.shape[0]).astype(bool)
        ix1 = np.random.binomial(1, 0.5, size=a.shape[1]).astype(bool)
        _test_set_orthogonal_selection_2d(v, a, z, ix0, ix1)

        # integer arrays
        ix0 = np.random.choice(a.shape[0], size=int(a.shape[0] * p), replace=True)
        ix1 = np.random.choice(a.shape[1], size=int(a.shape[1] * 0.5), replace=True)
        _test_set_orthogonal_selection_2d(v, a, z, ix0, ix1)
        ix0.sort()
        ix1.sort()
        _test_set_orthogonal_selection_2d(v, a, z, ix0, ix1)
        ix0 = ix0[::-1]
        ix1 = ix1[::-1]
        _test_set_orthogonal_selection_2d(v, a, z, ix0, ix1)

    for selection in basic_selections_2d:
        _test_set_orthogonal_selection(v, a, z, selection)


def _test_set_orthogonal_selection_3d(
    v: npt.NDArray[np.int_],
    a: npt.NDArray[np.int_],
    z: Array,
    ix0: npt.NDArray[np.bool],
    ix1: npt.NDArray[np.bool],
    ix2: npt.NDArray[np.bool],
) -> None:
    selections = (
        # single value
        (84, 42, 4),
        (-1, -1, -1),
        # index all axes with bool array
        (ix0, ix1, ix2),
        # mixed indexing with single bool array / slice or int
        (ix0, slice(15, 25), slice(1, 5)),
        (slice(50, 70), ix1, slice(1, 5)),
        (slice(50, 70), slice(15, 25), ix2),
        (ix0, 42, 4),
        (84, ix1, 4),
        (84, 42, ix2),
        (ix0, slice(15, 25), 4),
        (slice(50, 70), ix1, 4),
        (slice(50, 70), 42, ix2),
        # indexing with two arrays / slice
        (ix0, ix1, slice(1, 5)),
        # indexing with two arrays / integer
        (ix0, ix1, 4),
    )
    for selection in selections:
        _test_set_orthogonal_selection(v, a, z, selection)


def test_set_orthogonal_selection_3d(store: StorePath) -> None:
    # setup
    v = np.arange(100000, dtype=int).reshape(200, 50, 10)
    a = np.empty_like(v)
    z = zarr_array_from_numpy_array(store, a, chunk_shape=(60, 20, 3))

    np.random.seed(42)
    # test with different degrees of sparseness
    for p in 0.5, 0.1, 0.01:
        # boolean arrays
        ix0 = np.random.binomial(1, p, size=a.shape[0]).astype(bool)
        ix1 = np.random.binomial(1, 0.5, size=a.shape[1]).astype(bool)
        ix2 = np.random.binomial(1, 0.5, size=a.shape[2]).astype(bool)
        _test_set_orthogonal_selection_3d(v, a, z, ix0, ix1, ix2)

        # integer arrays
        ix0 = np.random.choice(a.shape[0], size=int(a.shape[0] * p), replace=True)
        ix1 = np.random.choice(a.shape[1], size=int(a.shape[1] * 0.5), replace=True)
        ix2 = np.random.choice(a.shape[2], size=int(a.shape[2] * 0.5), replace=True)
        _test_set_orthogonal_selection_3d(v, a, z, ix0, ix1, ix2)

        # sorted increasing
        ix0.sort()
        ix1.sort()
        ix2.sort()
        _test_set_orthogonal_selection_3d(v, a, z, ix0, ix1, ix2)

        # sorted decreasing
        ix0 = ix0[::-1]
        ix1 = ix1[::-1]
        ix2 = ix2[::-1]
        _test_set_orthogonal_selection_3d(v, a, z, ix0, ix1, ix2)


def test_orthogonal_indexing_fallback_on_get_setitem(store: StorePath) -> None:
    z = zarr_array_from_numpy_array(store, np.zeros((20, 20)))
    z[[1, 2, 3], [1, 2, 3]] = 1
    np.testing.assert_array_equal(
        z[:4, :4],
        [
            [0, 0, 0, 0],
            [0, 1, 0, 0],
            [0, 0, 1, 0],
            [0, 0, 0, 1],
        ],
    )
    np.testing.assert_array_equal(z[[1, 2, 3], [1, 2, 3]], 1)
    # test broadcasting
    np.testing.assert_array_equal(z[1, [1, 2, 3]], [1, 0, 0])
    # test 1D fancy indexing
    z2 = zarr_array_from_numpy_array(store, np.zeros(5))
    z2[[1, 2, 3]] = 1
    np.testing.assert_array_equal(z2[:], [0, 1, 1, 1, 0])


def _test_get_coordinate_selection(
    a: npt.NDArray, z: Array, selection: CoordinateSelection
) -> None:
    expect = a[selection]
    actual = z.get_coordinate_selection(selection)
    assert_array_equal(expect, actual)
    actual = z.vindex[selection]
    assert_array_equal(expect, actual)


coordinate_selections_1d_bad = [
    # slice not supported
    slice(5, 15),
    slice(None),
    Ellipsis,
    # bad stuff
    2.3,
    "foo",
    b"xxx",
    None,
    (0, 0),
    (slice(None), slice(None)),
]


# noinspection PyStatementEffect
def test_get_coordinate_selection_1d(store: StorePath) -> None:
    # setup
    a = np.arange(1050, dtype=int)
    z = zarr_array_from_numpy_array(store, a, chunk_shape=(100,))

    np.random.seed(42)
    # test with different degrees of sparseness
    for p in 2, 0.5, 0.1, 0.01:
        n = int(a.size * p)
        ix = np.random.choice(a.shape[0], size=n, replace=True)
        _test_get_coordinate_selection(a, z, ix)
        ix.sort()
        _test_get_coordinate_selection(a, z, ix)
        ix = ix[::-1]
        _test_get_coordinate_selection(a, z, ix)

    selections = [
        # test single item
        42,
        -1,
        # test wraparound
        [0, 3, 10, -23, -12, -1],
        # test out of order
        [3, 105, 23, 127],  # not monotonically increasing
        # test multi-dimensional selection
        np.array([[2, 4], [6, 8]]),
    ]
    for selection in selections:
        _test_get_coordinate_selection(a, z, selection)

    # test errors
    bad_selections = coordinate_selections_1d_bad + [
        [a.shape[0] + 1],  # out of bounds
        [-(a.shape[0] + 1)],  # out of bounds
    ]
    for selection in bad_selections:
        with pytest.raises(IndexError):
            z.get_coordinate_selection(selection)  # type: ignore[arg-type]
        with pytest.raises(IndexError):
            z.vindex[selection]  # type: ignore[index]


def test_get_coordinate_selection_2d(store: StorePath) -> None:
    # setup
    a = np.arange(10000, dtype=int).reshape(1000, 10)
    z = zarr_array_from_numpy_array(store, a, chunk_shape=(300, 3))

    np.random.seed(42)
    ix0: npt.ArrayLike
    ix1: npt.ArrayLike
    # test with different degrees of sparseness
    for p in 2, 0.5, 0.1, 0.01:
        n = int(a.size * p)
        ix0 = np.random.choice(a.shape[0], size=n, replace=True)
        ix1 = np.random.choice(a.shape[1], size=n, replace=True)
        selections = [
            # single value
            (42, 4),
            (-1, -1),
            # index both axes with array
            (ix0, ix1),
            # mixed indexing with array / int
            (ix0, 4),
            (42, ix1),
            (42, 4),
        ]
        for selection in selections:
            _test_get_coordinate_selection(a, z, selection)

    # not monotonically increasing (first dim)
    ix0 = [3, 3, 4, 2, 5]
    ix1 = [1, 3, 5, 7, 9]
    _test_get_coordinate_selection(a, z, (ix0, ix1))

    # not monotonically increasing (second dim)
    ix0 = [1, 1, 2, 2, 5]
    ix1 = [1, 3, 2, 1, 0]
    _test_get_coordinate_selection(a, z, (ix0, ix1))

    # multi-dimensional selection
    ix0 = np.array([[1, 1, 2], [2, 2, 5]])
    ix1 = np.array([[1, 3, 2], [1, 0, 0]])
    _test_get_coordinate_selection(a, z, (ix0, ix1))

    with pytest.raises(IndexError):
        selection = slice(5, 15), [1, 2, 3]
        z.get_coordinate_selection(selection)  # type:ignore[arg-type]
    with pytest.raises(IndexError):
        selection = [1, 2, 3], slice(5, 15)
        z.get_coordinate_selection(selection)  # type:ignore[arg-type]
    with pytest.raises(IndexError):
        selection = Ellipsis, [1, 2, 3]
        z.get_coordinate_selection(selection)  # type:ignore[arg-type]
    with pytest.raises(IndexError):
        selection = Ellipsis
        z.get_coordinate_selection(selection)  # type:ignore[arg-type]


def _test_set_coordinate_selection(
    v: npt.NDArray, a: npt.NDArray, z: Array, selection: CoordinateSelection
) -> None:
    for value in 42, v[selection], v[selection].tolist():
        # setup expectation
        a[:] = 0
        a[selection] = value
        # test long-form API
        z[:] = 0
        z.set_coordinate_selection(selection, value)
        assert_array_equal(a, z[:])
        # test short-form API
        z[:] = 0
        z.vindex[selection] = value
        assert_array_equal(a, z[:])


def test_set_coordinate_selection_1d(store: StorePath) -> None:
    # setup
    v = np.arange(1050, dtype=int)
    a = np.empty(v.shape, dtype=v.dtype)
    z = zarr_array_from_numpy_array(store, a, chunk_shape=(100,))

    np.random.seed(42)
    # test with different degrees of sparseness
    for p in 2, 0.5, 0.1, 0.01:
        n = int(a.size * p)
        ix = np.random.choice(a.shape[0], size=n, replace=True)
        _test_set_coordinate_selection(v, a, z, ix)

    # multi-dimensional selection
    ix = np.array([[2, 4], [6, 8]])
    _test_set_coordinate_selection(v, a, z, ix)

    for selection in coordinate_selections_1d_bad:
        with pytest.raises(IndexError):
            z.set_coordinate_selection(selection, 42)  # type:ignore[arg-type]
        with pytest.raises(IndexError):
            z.vindex[selection] = 42  # type:ignore[index]


def test_set_coordinate_selection_2d(store: StorePath) -> None:
    # setup
    v = np.arange(10000, dtype=int).reshape(1000, 10)
    a = np.empty_like(v)
    z = zarr_array_from_numpy_array(store, a, chunk_shape=(300, 3))

    np.random.seed(42)
    # test with different degrees of sparseness
    for p in 2, 0.5, 0.1, 0.01:
        n = int(a.size * p)
        ix0 = np.random.choice(a.shape[0], size=n, replace=True)
        ix1 = np.random.choice(a.shape[1], size=n, replace=True)

        selections = (
            (42, 4),
            (-1, -1),
            # index both axes with array
            (ix0, ix1),
            # mixed indexing with array / int
            (ix0, 4),
            (42, ix1),
        )
        for selection in selections:
            _test_set_coordinate_selection(v, a, z, selection)

    # multi-dimensional selection
    ix0 = np.array([[1, 2, 3], [4, 5, 6]])
    ix1 = np.array([[1, 3, 2], [2, 0, 5]])
    _test_set_coordinate_selection(v, a, z, (ix0, ix1))


def _test_get_block_selection(
    a: npt.NDArray[Any],
    z: Array,
    selection: BasicSelection,
    expected_idx: slice | tuple[slice, ...],
) -> None:
    expect = a[expected_idx]
    actual = z.get_block_selection(selection)
    assert_array_equal(expect, actual)
    actual = z.blocks[selection]
    assert_array_equal(expect, actual)


block_selections_1d: list[BasicSelection] = [
    # test single item
    0,
    5,
    # test wraparound
    -1,
    -4,
    # test slice
    slice(5),
    slice(None, 3),
    slice(5, 6),
    slice(-3, -1),
    slice(None),  # Full slice
]

block_selections_1d_array_projection: list[slice] = [
    # test single item
    slice(100),
    slice(500, 600),
    # test wraparound
    slice(1000, None),
    slice(700, 800),
    # test slice
    slice(500),
    slice(None, 300),
    slice(500, 600),
    slice(800, 1000),
    slice(None),
]

block_selections_1d_bad = [
    # slice not supported
    slice(3, 8, 2),
    # bad stuff
    2.3,
    # "foo", # TODO
    b"xxx",
    None,
    (0, 0),
    (slice(None), slice(None)),
    [0, 5, 3],
]


def test_get_block_selection_1d(store: StorePath) -> None:
    # setup
    a = np.arange(1050, dtype=int)
    z = zarr_array_from_numpy_array(store, a, chunk_shape=(100,))

    for selection, expected_idx in zip(
        block_selections_1d, block_selections_1d_array_projection, strict=True
    ):
        _test_get_block_selection(a, z, selection, expected_idx)

    bad_selections = block_selections_1d_bad + [
        z.metadata.chunk_grid.get_nchunks(z.shape) + 1,  # out of bounds
        -(z.metadata.chunk_grid.get_nchunks(z.shape) + 1),  # out of bounds
    ]

    for selection_bad in bad_selections:
        with pytest.raises(IndexError):
            z.get_block_selection(selection_bad)  # type:ignore[arg-type]
        with pytest.raises(IndexError):
            z.blocks[selection_bad]  # type:ignore[index]


block_selections_2d: list[BasicSelection] = [
    # test single item
    (0, 0),
    (1, 2),
    # test wraparound
    (-1, -1),
    (-3, -2),
    # test slice
    (slice(1), slice(2)),
    (slice(None, 2), slice(-2, -1)),
    (slice(2, 3), slice(-2, None)),
    (slice(-3, -1), slice(-3, -2)),
    (slice(None), slice(None)),  # Full slice
]

block_selections_2d_array_projection: list[tuple[slice, slice]] = [
    # test single item
    (slice(300), slice(3)),
    (slice(300, 600), slice(6, 9)),
    # test wraparound
    (slice(900, None), slice(9, None)),
    (slice(300, 600), slice(6, 9)),
    # test slice
    (slice(300), slice(6)),
    (slice(None, 600), slice(6, 9)),
    (slice(600, 900), slice(6, None)),
    (slice(300, 900), slice(3, 6)),
    (slice(None), slice(None)),  # Full slice
]


def test_get_block_selection_2d(store: StorePath) -> None:
    # setup
    a = np.arange(10000, dtype=int).reshape(1000, 10)
    z = zarr_array_from_numpy_array(store, a, chunk_shape=(300, 3))

    for selection, expected_idx in zip(
        block_selections_2d, block_selections_2d_array_projection, strict=True
    ):
        _test_get_block_selection(a, z, selection, expected_idx)

    with pytest.raises(IndexError):
        selection = slice(5, 15), [1, 2, 3]
        z.get_block_selection(selection)
    with pytest.raises(IndexError):
        selection = Ellipsis, [1, 2, 3]
        z.get_block_selection(selection)
    with pytest.raises(IndexError):  # out of bounds
        selection = slice(15, 20), slice(None)
        z.get_block_selection(selection)


def _test_set_block_selection(
    v: npt.NDArray[Any],
    a: npt.NDArray[Any],
    z: zarr.Array,
    selection: BasicSelection,
    expected_idx: slice,
) -> None:
    for value in 42, v[expected_idx], v[expected_idx].tolist():
        # setup expectation
        a[:] = 0
        a[expected_idx] = value
        # test long-form API
        z[:] = 0
        z.set_block_selection(selection, value)
        assert_array_equal(a, z[:])
        # test short-form API
        z[:] = 0
        z.blocks[selection] = value
        assert_array_equal(a, z[:])


def test_set_block_selection_1d(store: StorePath) -> None:
    # setup
    v = np.arange(1050, dtype=int)
    a = np.empty(v.shape, dtype=v.dtype)
    z = zarr_array_from_numpy_array(store, a, chunk_shape=(100,))

    for selection, expected_idx in zip(
        block_selections_1d, block_selections_1d_array_projection, strict=True
    ):
        _test_set_block_selection(v, a, z, selection, expected_idx)

    for selection_bad in block_selections_1d_bad:
        with pytest.raises(IndexError):
            z.set_block_selection(selection_bad, 42)  # type:ignore[arg-type]
        with pytest.raises(IndexError):
            z.blocks[selection_bad] = 42  # type:ignore[index]


def test_set_block_selection_2d(store: StorePath) -> None:
    # setup
    v = np.arange(10000, dtype=int).reshape(1000, 10)
    a = np.empty(v.shape, dtype=v.dtype)
    z = zarr_array_from_numpy_array(store, a, chunk_shape=(300, 3))

    for selection, expected_idx in zip(
        block_selections_2d, block_selections_2d_array_projection, strict=True
    ):
        _test_set_block_selection(v, a, z, selection, expected_idx)

    with pytest.raises(IndexError):
        selection = slice(5, 15), [1, 2, 3]
        z.set_block_selection(selection, 42)
    with pytest.raises(IndexError):
        selection = Ellipsis, [1, 2, 3]
        z.set_block_selection(selection, 42)
    with pytest.raises(IndexError):  # out of bounds
        selection = slice(15, 20), slice(None)
        z.set_block_selection(selection, 42)


def _test_get_mask_selection(a: npt.NDArray[Any], z: Array, selection: npt.NDArray) -> None:
    expect = a[selection]
    actual = z.get_mask_selection(selection)
    assert_array_equal(expect, actual)
    actual = z.vindex[selection]
    assert_array_equal(expect, actual)
    actual = z[selection]
    assert_array_equal(expect, actual)


mask_selections_1d_bad = [
    # slice not supported
    slice(5, 15),
    slice(None),
    Ellipsis,
    # bad stuff
    2.3,
    "foo",
    b"xxx",
    None,
    (0, 0),
    (slice(None), slice(None)),
]


# noinspection PyStatementEffect
def test_get_mask_selection_1d(store: StorePath) -> None:
    # setup
    a = np.arange(1050, dtype=int)
    z = zarr_array_from_numpy_array(store, a, chunk_shape=(100,))

    np.random.seed(42)
    # test with different degrees of sparseness
    for p in 0.5, 0.1, 0.01:
        ix = np.random.binomial(1, p, size=a.shape[0]).astype(bool)
        _test_get_mask_selection(a, z, ix)

    # test errors
    bad_selections = mask_selections_1d_bad + [
        np.zeros(50, dtype=bool),  # too short
        np.zeros(2000, dtype=bool),  # too long
        [[True, False], [False, True]],  # too many dimensions
    ]
    for selection in bad_selections:
        with pytest.raises(IndexError):
            z.get_mask_selection(selection)  # type: ignore[arg-type]
        with pytest.raises(IndexError):
            z.vindex[selection]  # type:ignore[index]


# noinspection PyStatementEffect
def test_get_mask_selection_2d(store: StorePath) -> None:
    # setup
    a = np.arange(10000, dtype=int).reshape(1000, 10)
    z = zarr_array_from_numpy_array(store, a, chunk_shape=(300, 3))

    np.random.seed(42)
    # test with different degrees of sparseness
    for p in 0.5, 0.1, 0.01:
        ix = np.random.binomial(1, p, size=a.size).astype(bool).reshape(a.shape)
        _test_get_mask_selection(a, z, ix)

    # test errors
    with pytest.raises(IndexError):
        z.vindex[np.zeros((1000, 5), dtype=bool)]  # too short
    with pytest.raises(IndexError):
        z.vindex[np.zeros((2000, 10), dtype=bool)]  # too long
    with pytest.raises(IndexError):
        z.vindex[[True, False]]  # wrong no. dimensions


def _test_set_mask_selection(
    v: npt.NDArray, a: npt.NDArray, z: Array, selection: npt.NDArray
) -> None:
    a[:] = 0
    z[:] = 0
    a[selection] = v[selection]
    z.set_mask_selection(selection, v[selection])
    assert_array_equal(a, z[:])
    z[:] = 0
    z.vindex[selection] = v[selection]
    assert_array_equal(a, z[:])
    z[:] = 0
    z[selection] = v[selection]
    assert_array_equal(a, z[:])


def test_set_mask_selection_1d(store: StorePath) -> None:
    # setup
    v = np.arange(1050, dtype=int)
    a = np.empty_like(v)
    z = zarr_array_from_numpy_array(store, a, chunk_shape=(100,))

    np.random.seed(42)
    # test with different degrees of sparseness
    for p in 0.5, 0.1, 0.01:
        ix = np.random.binomial(1, p, size=a.shape[0]).astype(bool)
        _test_set_mask_selection(v, a, z, ix)

    for selection in mask_selections_1d_bad:
        with pytest.raises(IndexError):
            z.set_mask_selection(selection, 42)  # type: ignore[arg-type]
        with pytest.raises(IndexError):
            z.vindex[selection] = 42  # type: ignore[index]


def test_set_mask_selection_2d(store: StorePath) -> None:
    # setup
    v = np.arange(10000, dtype=int).reshape(1000, 10)
    a = np.empty_like(v)
    z = zarr_array_from_numpy_array(store, a, chunk_shape=(300, 3))

    np.random.seed(42)
    # test with different degrees of sparseness
    for p in 0.5, 0.1, 0.01:
        ix = np.random.binomial(1, p, size=a.size).astype(bool).reshape(a.shape)
        _test_set_mask_selection(v, a, z, ix)


def test_get_selection_out(store: StorePath) -> None:
    # basic selections
    a = np.arange(1050)
    z = zarr_array_from_numpy_array(store, a, chunk_shape=(100,))

    selections = [
        slice(50, 150),
        slice(0, 1050),
        slice(1, 2),
    ]
    for selection in selections:
        expect = a[selection]
        out = get_ndbuffer_class().from_numpy_array(np.empty(expect.shape))
        z.get_basic_selection(selection, out=out)
        assert_array_equal(expect, out.as_numpy_array()[:])

    with pytest.raises(TypeError):
        z.get_basic_selection(Ellipsis, out=[])  # type: ignore[arg-type]

    # orthogonal selections
    a = np.arange(10000, dtype=int).reshape(1000, 10)
    z = zarr_array_from_numpy_array(store, a, chunk_shape=(300, 3))
    np.random.seed(42)
    # test with different degrees of sparseness
    for p in 0.5, 0.1, 0.01:
        ix0 = np.random.binomial(1, p, size=a.shape[0]).astype(bool)
        ix1 = np.random.binomial(1, 0.5, size=a.shape[1]).astype(bool)
        selections = [
            # index both axes with array
            (ix0, ix1),
            # mixed indexing with array / slice
            (ix0, slice(1, 5)),
            (slice(250, 350), ix1),
            # mixed indexing with array / int
            (ix0, 4),
            (42, ix1),
            # mixed int array / bool array
            (ix0, np.nonzero(ix1)[0]),
            (np.nonzero(ix0)[0], ix1),
        ]
        for selection in selections:
            expect = oindex(a, selection)
            out = get_ndbuffer_class().from_numpy_array(np.zeros(expect.shape, dtype=expect.dtype))
            z.get_orthogonal_selection(selection, out=out)
            assert_array_equal(expect, out.as_numpy_array()[:])

    # coordinate selections
    a = np.arange(10000, dtype=int).reshape(1000, 10)
    z = zarr_array_from_numpy_array(store, a, chunk_shape=(300, 3))
    np.random.seed(42)
    # test with different degrees of sparseness
    for p in 0.5, 0.1, 0.01:
        n = int(a.size * p)
        ix0 = np.random.choice(a.shape[0], size=n, replace=True)
        ix1 = np.random.choice(a.shape[1], size=n, replace=True)
        selections = [
            # index both axes with array
            (ix0, ix1),
            # mixed indexing with array / int
            (ix0, 4),
            (42, ix1),
        ]
        for selection in selections:
            expect = a[selection]
            out = get_ndbuffer_class().from_numpy_array(np.zeros(expect.shape, dtype=expect.dtype))
            z.get_coordinate_selection(selection, out=out)
            assert_array_equal(expect, out.as_numpy_array()[:])


@pytest.mark.xfail(reason="fields are not supported in v3")
def test_get_selections_with_fields(store: StorePath) -> None:
    a = np.array(
        [("aaa", 1, 4.2), ("bbb", 2, 8.4), ("ccc", 3, 12.6)],
        dtype=[("foo", "S3"), ("bar", "i4"), ("baz", "f8")],
    )
    z = zarr_array_from_numpy_array(store, a, chunk_shape=(2,))

    fields_fixture: list[str | list[str]] = [
        "foo",
        ["foo"],
        ["foo", "bar"],
        ["foo", "baz"],
        ["bar", "baz"],
        ["foo", "bar", "baz"],
        ["bar", "foo"],
        ["baz", "bar", "foo"],
    ]

    for fields in fields_fixture:
        # total selection
        expect = a[fields]
        actual = z.get_basic_selection(Ellipsis, fields=fields)
        assert_array_equal(expect, actual)
        # alternative API
        if isinstance(fields, str):
            actual = z[fields]
            assert_array_equal(expect, actual)
        elif len(fields) == 2:
            actual = z[fields[0], fields[1]]
            assert_array_equal(expect, actual)
        if isinstance(fields, str):
            actual = z[..., fields]
            assert_array_equal(expect, actual)
        elif len(fields) == 2:
            actual = z[..., fields[0], fields[1]]
            assert_array_equal(expect, actual)

        # basic selection with slice
        expect = a[fields][0:2]
        actual = z.get_basic_selection(slice(0, 2), fields=fields)
        assert_array_equal(expect, actual)
        # alternative API
        if isinstance(fields, str):
            actual = z[0:2, fields]
            assert_array_equal(expect, actual)
        elif len(fields) == 2:
            actual = z[0:2, fields[0], fields[1]]
            assert_array_equal(expect, actual)

        # basic selection with single item
        expect = a[fields][1]
        actual = z.get_basic_selection(1, fields=fields)
        assert_array_equal(expect, actual)
        # alternative API
        if isinstance(fields, str):
            actual = z[1, fields]
            assert_array_equal(expect, actual)
        elif len(fields) == 2:
            actual = z[1, fields[0], fields[1]]
            assert_array_equal(expect, actual)

        # orthogonal selection
        ix = [0, 2]
        expect = a[fields][ix]
        actual = z.get_orthogonal_selection(ix, fields=fields)
        assert_array_equal(expect, actual)
        # alternative API
        if isinstance(fields, str):
            actual = z.oindex[ix, fields]
            assert_array_equal(expect, actual)
        elif len(fields) == 2:
            actual = z.oindex[ix, fields[0], fields[1]]
            assert_array_equal(expect, actual)

        # coordinate selection
        ix = [0, 2]
        expect = a[fields][ix]
        actual = z.get_coordinate_selection(ix, fields=fields)
        assert_array_equal(expect, actual)
        # alternative API
        if isinstance(fields, str):
            actual = z.vindex[ix, fields]
            assert_array_equal(expect, actual)
        elif len(fields) == 2:
            actual = z.vindex[ix, fields[0], fields[1]]
            assert_array_equal(expect, actual)

        # mask selection
        ix = [True, False, True]
        expect = a[fields][ix]
        actual = z.get_mask_selection(ix, fields=fields)
        assert_array_equal(expect, actual)
        # alternative API
        if isinstance(fields, str):
            actual = z.vindex[ix, fields]
            assert_array_equal(expect, actual)
        elif len(fields) == 2:
            actual = z.vindex[ix, fields[0], fields[1]]
            assert_array_equal(expect, actual)

    # missing/bad fields
    with pytest.raises(IndexError):
        z.get_basic_selection(Ellipsis, fields=["notafield"])
    with pytest.raises(IndexError):
        z.get_basic_selection(Ellipsis, fields=slice(None))  # type: ignore[arg-type]


@pytest.mark.xfail(reason="fields are not supported in v3")
def test_set_selections_with_fields(store: StorePath) -> None:
    v = np.array(
        [("aaa", 1, 4.2), ("bbb", 2, 8.4), ("ccc", 3, 12.6)],
        dtype=[("foo", "S3"), ("bar", "i4"), ("baz", "f8")],
    )
    a = np.empty_like(v)
    z = zarr_array_from_numpy_array(store, v, chunk_shape=(2,))

    fields_fixture: list[str | list[str]] = [
        "foo",
        [],
        ["foo"],
        ["foo", "bar"],
        ["foo", "baz"],
        ["bar", "baz"],
        ["foo", "bar", "baz"],
        ["bar", "foo"],
        ["baz", "bar", "foo"],
    ]

    for fields in fields_fixture:
        # currently multi-field assignment is not supported in numpy, so we won't support
        # it either
        if isinstance(fields, list) and len(fields) > 1:
            with pytest.raises(IndexError):
                z.set_basic_selection(Ellipsis, v, fields=fields)
            with pytest.raises(IndexError):
                z.set_orthogonal_selection([0, 2], v, fields=fields)  # type: ignore[arg-type]
            with pytest.raises(IndexError):
                z.set_coordinate_selection([0, 2], v, fields=fields)
            with pytest.raises(IndexError):
                z.set_mask_selection([True, False, True], v, fields=fields)  # type: ignore[arg-type]

        else:
            if isinstance(fields, list) and len(fields) == 1:
                # work around numpy does not support multi-field assignment even if there
                # is only one field
                key = fields[0]
            elif isinstance(fields, list) and len(fields) == 0:
                # work around numpy ambiguity about what is a field selection
                key = Ellipsis
            else:
                key = fields

            # setup expectation
            a[:] = ("", 0, 0)
            z[:] = ("", 0, 0)
            assert_array_equal(a, z[:])
            a[key] = v[key]
            # total selection
            z.set_basic_selection(Ellipsis, v[key], fields=fields)
            assert_array_equal(a, z[:])

            # basic selection with slice
            a[:] = ("", 0, 0)
            z[:] = ("", 0, 0)
            a[key][0:2] = v[key][0:2]
            z.set_basic_selection(slice(0, 2), v[key][0:2], fields=fields)
            assert_array_equal(a, z[:])

            # orthogonal selection
            a[:] = ("", 0, 0)
            z[:] = ("", 0, 0)
            ix = [0, 2]
            a[key][ix] = v[key][ix]
            z.set_orthogonal_selection(ix, v[key][ix], fields=fields)
            assert_array_equal(a, z[:])

            # coordinate selection
            a[:] = ("", 0, 0)
            z[:] = ("", 0, 0)
            ix = [0, 2]
            a[key][ix] = v[key][ix]
            z.set_coordinate_selection(ix, v[key][ix], fields=fields)
            assert_array_equal(a, z[:])

            # mask selection
            a[:] = ("", 0, 0)
            z[:] = ("", 0, 0)
            ix = [True, False, True]
            a[key][ix] = v[key][ix]
            z.set_mask_selection(ix, v[key][ix], fields=fields)
            assert_array_equal(a, z[:])


def test_slice_selection_uints() -> None:
    arr = np.arange(24).reshape((4, 6))
    idx = np.uint64(3)
    slice_sel = make_slice_selection((idx,))
    assert arr[tuple(slice_sel)].shape == (1, 6)


def test_numpy_int_indexing(store: StorePath) -> None:
    a = np.arange(1050)
    z = zarr_array_from_numpy_array(store, a, chunk_shape=(100,))
    assert a[42] == z[42]
    assert a[np.int64(42)] == z[np.int64(42)]


@pytest.mark.parametrize(
    ("shape", "chunks", "ops"),
    [
        # 1D test cases
        ((1070,), (50,), [("__getitem__", (slice(200, 400),))]),
        ((1070,), (50,), [("__getitem__", (slice(200, 400, 100),))]),
        (
            (1070,),
            (50,),
            [
                ("__getitem__", (slice(200, 400),)),
                ("__setitem__", (slice(200, 400, 100),)),
            ],
        ),
        # 2D test cases
        (
            (40, 50),
            (5, 8),
            [
                ("__getitem__", (slice(6, 37, 13), (slice(4, 10)))),
                ("__setitem__", (slice(None), (slice(None)))),
            ],
        ),
    ],
)
async def test_accessed_chunks(
    shape: tuple[int, ...], chunks: tuple[int, ...], ops: list[tuple[str, tuple[slice, ...]]]
) -> None:
    # Test that only the required chunks are accessed during basic selection operations
    # shape: array shape
    # chunks: chunk size
    # ops: list of tuples with (optype, tuple of slices)
    # optype = "__getitem__" or "__setitem__", tuple length must match number of dims

    # Use a counting dict as the backing store so we can track the items access
    store = await CountingDict.open()
    z = zarr_array_from_numpy_array(StorePath(store), np.zeros(shape), chunk_shape=chunks)

    for ii, (optype, slices) in enumerate(ops):
        # Resolve the slices into the accessed chunks for each dimension
        chunks_per_dim = []
        for N, C, sl in zip(shape, chunks, slices, strict=True):
            chunk_ind = np.arange(N, dtype=int)[sl] // C
            chunks_per_dim.append(np.unique(chunk_ind))

        # Combine and generate the cartesian product to determine the chunks keys that
        # will be accessed
        chunks_accessed = [".".join(map(str, comb)) for comb in itertools.product(*chunks_per_dim)]

        counts_before = store.counter.copy()

        # Perform the operation
        if optype == "__getitem__":
            z[slices]
        else:
            z[slices] = ii

        # Get the change in counts
        delta_counts = store.counter - counts_before

        # Check that the access counts for the operation have increased by one for all
        # the chunks we expect to be included
        for ci in chunks_accessed:
            assert delta_counts.pop((optype, ci)) == 1

            # If the chunk was partially written to it will also have been read once. We
            # don't determine if the chunk was actually partial here, just that the
            # counts are consistent that this might have happened
            if optype == "__setitem__":
                assert ("__getitem__", ci) not in delta_counts or delta_counts.pop(
                    ("__getitem__", ci)
                ) == 1
        # Check that no other chunks were accessed
        assert len(delta_counts) == 0


@pytest.mark.parametrize(
    "selection",
    [
        # basic selection
        [...],
        [1, ...],
        [slice(None)],
        [1, 3],
        [[1, 2, 3], 9],
        [np.arange(1000)],
        [slice(5, 15)],
        [slice(2, 4), 4],
        [[1, 3]],
        # mask selection
        [np.tile([True, False], (1000, 5))],
        [np.full((1000, 10), False)],
        # coordinate selection
        [[1, 2, 3, 4], [5, 6, 7, 8]],
        [[100, 200, 300], [4, 5, 6]],
    ],
)
def test_indexing_equals_numpy(store: StorePath, selection: Selection) -> None:
    a = np.arange(10000, dtype=int).reshape(1000, 10)
    z = zarr_array_from_numpy_array(store, a, chunk_shape=(300, 3))
    # note: in python 3.10 a[*selection] is not valid unpacking syntax
    expected = a[*selection,]
    actual = z[*selection,]
    assert_array_equal(expected, actual, err_msg=f"selection: {selection}")


@pytest.mark.parametrize(
    "selection",
    [
        [np.tile([True, False], 500), np.tile([True, False], 5)],
        [np.full(1000, False), np.tile([True, False], 5)],
        [np.full(1000, True), np.full(10, True)],
        [np.full(1000, True), [True, False] * 5],
    ],
)
def test_orthogonal_bool_indexing_like_numpy_ix(
    store: StorePath, selection: list[npt.ArrayLike]
) -> None:
    a = np.arange(10000, dtype=int).reshape(1000, 10)
    z = zarr_array_from_numpy_array(store, a, chunk_shape=(300, 3))
    expected = a[np.ix_(*selection)]
    # note: in python 3.10 z[*selection] is not valid unpacking syntax
    actual = z[*selection,]
    assert_array_equal(expected, actual, err_msg=f"{selection=}")


@pytest.mark.parametrize("ndim", [1, 2, 3])
@pytest.mark.parametrize("origin_0d", [None, (0,), (1,)])
@pytest.mark.parametrize("selection_shape_0d", [None, (2,), (3,)])
def test_iter_grid(
    ndim: int, origin_0d: tuple[int] | None, selection_shape_0d: tuple[int] | None
) -> None:
    """
    Test that iter_grid works as expected for 1, 2, and 3 dimensions.
    """
    grid_shape = (10, 5, 7)[:ndim]

    if origin_0d is not None:
        origin_kwarg = origin_0d * ndim
        origin = origin_kwarg
    else:
        origin_kwarg = None
        origin = (0,) * ndim

    if selection_shape_0d is not None:
        selection_shape_kwarg = selection_shape_0d * ndim
        selection_shape = selection_shape_kwarg
    else:
        selection_shape_kwarg = None
        selection_shape = tuple(gs - o for gs, o in zip(grid_shape, origin, strict=False))

    observed = tuple(
        _iter_grid(grid_shape, origin=origin_kwarg, selection_shape=selection_shape_kwarg)
    )

    # generate a numpy array of indices, and index it
    coord_array = np.array(list(itertools.product(*[range(s) for s in grid_shape]))).reshape(
        (*grid_shape, ndim)
    )
    coord_array_indexed = coord_array[
        tuple(slice(o, o + s, 1) for o, s in zip(origin, selection_shape, strict=False))
        + (range(ndim),)
    ]

    expected = tuple(map(tuple, coord_array_indexed.reshape(-1, ndim).tolist()))
    assert observed == expected


def test_iter_grid_invalid() -> None:
    """
    Ensure that a selection_shape that exceeds the grid_shape + origin produces an indexing error.
    """
    with pytest.raises(IndexError):
        list(_iter_grid((5,), origin=(0,), selection_shape=(10,)))


def test_indexing_with_zarr_array(store: StorePath) -> None:
    # regression test for https://github.com/zarr-developers/zarr-python/issues/2133
    a = np.arange(10)
    za = zarr.array(a, chunks=2, store=store, path="a")
    ix = [False, True, False, True, False, True, False, True, False, True]
    ii = [0, 2, 4, 5]

    zix = zarr.array(ix, chunks=2, store=store, dtype="bool", path="ix")
    zii = zarr.array(ii, chunks=2, store=store, dtype="i4", path="ii")
    assert_array_equal(a[ix], za[zix])
    assert_array_equal(a[ix], za.oindex[zix])
    assert_array_equal(a[ix], za.vindex[zix])

    assert_array_equal(a[ii], za[zii])
    assert_array_equal(a[ii], za.oindex[zii])


@pytest.mark.parametrize("store", ["local", "memory"], indirect=["store"])
@pytest.mark.parametrize("shape", [(0, 2, 3), (0), (3, 0)])
def test_zero_sized_chunks(store: StorePath, shape: list[int]) -> None:
    z = zarr.create_array(store=store, shape=shape, chunks=shape, zarr_format=3, dtype="f8")
    z[...] = 42
    assert_array_equal(z[...], np.zeros(shape, dtype="f8"))


@pytest.mark.parametrize("store", ["memory"], indirect=["store"])
def test_vectorized_indexing_incompatible_shape(store) -> None:
    # GH2469
    shape = (4, 4)
    chunks = (2, 2)
    fill_value = 32767
    arr = zarr.create(
        shape,
        store=store,
        chunks=chunks,
        dtype=np.int16,
        fill_value=fill_value,
        codecs=[zarr.codecs.BytesCodec(), zarr.codecs.BloscCodec()],
    )
    with pytest.raises(ValueError, match="Attempting to set"):
        arr[np.array([1, 2]), np.array([1, 2])] = np.array([[-1, -2], [-3, -4]])


<<<<<<< HEAD
def test_iter_chunk_regions():
    chunks = (2, 3)
    a = zarr.create((10, 10), chunks=chunks)
    a[:] = 1
    for region in a._iter_chunk_regions():
        assert_array_equal(a[region], np.ones_like(a[region]))
        a[region] = 0
        assert_array_equal(a[region], np.zeros_like(a[region]))
=======
def test_is_total_slice():
    assert is_total_slice((0, slice(4, 6)), (1, 2))
    assert is_total_slice((slice(0, 1, None), slice(4, 6)), (1, 2))
>>>>>>> 15d92601
<|MERGE_RESOLUTION|>--- conflicted
+++ resolved
@@ -1956,7 +1956,6 @@
         arr[np.array([1, 2]), np.array([1, 2])] = np.array([[-1, -2], [-3, -4]])
 
 
-<<<<<<< HEAD
 def test_iter_chunk_regions():
     chunks = (2, 3)
     a = zarr.create((10, 10), chunks=chunks)
@@ -1965,8 +1964,8 @@
         assert_array_equal(a[region], np.ones_like(a[region]))
         a[region] = 0
         assert_array_equal(a[region], np.zeros_like(a[region]))
-=======
+
+
 def test_is_total_slice():
     assert is_total_slice((0, slice(4, 6)), (1, 2))
-    assert is_total_slice((slice(0, 1, None), slice(4, 6)), (1, 2))
->>>>>>> 15d92601
+    assert is_total_slice((slice(0, 1, None), slice(4, 6)), (1, 2))