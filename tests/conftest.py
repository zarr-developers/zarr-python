--- conflicted
+++ resolved
@@ -3,11 +3,8 @@
 import math
 import os
 import pathlib
-<<<<<<< HEAD
 import sys
-=======
 from collections.abc import Mapping, Sequence
->>>>>>> a0c56fbb
 from dataclasses import dataclass, field
 from typing import TYPE_CHECKING
 
