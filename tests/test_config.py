--- conflicted
+++ resolved
@@ -260,7 +260,32 @@
         assert np.array_equal(arr_Crc32c[:], data2d)
 
 
-<<<<<<< HEAD
+@pytest.mark.filterwarnings("error")
+def test_warning_on_missing_codec_config() -> None:
+    class NewCodec(BytesCodec):
+        pass
+
+    class NewCodec2(BytesCodec):
+        pass
+
+    # error if codec is not registered
+    with pytest.raises(KeyError):
+        get_codec_class("missing_codec")
+
+    # no warning if only one implementation is available
+    register_codec("new_codec", NewCodec)
+    get_codec_class("new_codec")
+
+    # warning because multiple implementations are available but none is selected in the config
+    register_codec("new_codec", NewCodec2)
+    with pytest.warns(UserWarning):
+        get_codec_class("new_codec")
+
+    # no warning if multiple implementations are available and one is selected in the config
+    with config.set({"codecs.new_codec": fully_qualified_name(NewCodec)}):
+        get_codec_class("new_codec")
+
+
 @pytest.mark.parametrize(
     ("dtype", "expected_codecs"),
     [
@@ -286,30 +311,4 @@
             zarr_format=3,
             store=MemoryStore(),
         )
-        assert arr.metadata.codecs == expected_codecs
-=======
-@pytest.mark.filterwarnings("error")
-def test_warning_on_missing_codec_config() -> None:
-    class NewCodec(BytesCodec):
-        pass
-
-    class NewCodec2(BytesCodec):
-        pass
-
-    # error if codec is not registered
-    with pytest.raises(KeyError):
-        get_codec_class("missing_codec")
-
-    # no warning if only one implementation is available
-    register_codec("new_codec", NewCodec)
-    get_codec_class("new_codec")
-
-    # warning because multiple implementations are available but none is selected in the config
-    register_codec("new_codec", NewCodec2)
-    with pytest.warns(UserWarning):
-        get_codec_class("new_codec")
-
-    # no warning if multiple implementations are available and one is selected in the config
-    with config.set({"codecs.new_codec": fully_qualified_name(NewCodec)}):
-        get_codec_class("new_codec")
->>>>>>> f360fc6c
+        assert arr.metadata.codecs == expected_codecs