import os
from collections.abc import Iterable
from typing import TYPE_CHECKING, Any
from unittest import mock
from unittest.mock import Mock

import numpy as np
import pytest

import zarr
import zarr.api
from zarr import zeros
from zarr.abc.codec import CodecPipeline
from zarr.abc.store import ByteSetter, Store
from zarr.codecs import (
    BloscCodec,
    BytesCodec,
    Crc32cCodec,
    GzipCodec,
    ShardingCodec,
)
from zarr.core.array import create_array
from zarr.core.array_spec import ArraySpec
from zarr.core.buffer import NDBuffer
from zarr.core.buffer.core import Buffer
from zarr.core.codec_pipeline import BatchedCodecPipeline
from zarr.core.config import BadConfigError, config
from zarr.core.dtype import Int8, VariableLengthUTF8
from zarr.core.indexing import SelectorTuple
from zarr.registry import (
    fully_qualified_name,
    get_buffer_class,
    get_codec_class,
    get_ndbuffer_class,
    get_pipeline_class,
    register_buffer,
    register_codec,
    register_ndbuffer,
    register_pipeline,
)
from zarr.storage import MemoryStore
from zarr.testing.buffer import (
    NDBufferUsingTestNDArrayLike,
    StoreExpectingTestBuffer,
    TestBuffer,
    TestNDArrayLike,
)

if TYPE_CHECKING:
    from zarr.core.dtype.wrapper import ZDType


def test_config_defaults_set() -> None:
    # regression test for available defaults
    assert (
        config.defaults
        == [
            {
                "default_zarr_format": 3,
                "array": {
                    "order": "C",
                    "write_empty_chunks": False,
                    "v2_default_compressor": {
                        "default": {"id": "zstd", "level": 0, "checksum": False},
                        "variable-length-string": {"id": "zstd", "level": 0, "checksum": False},
                    },
                    "v2_default_filters": {
                        "default": None,
                        "variable-length-string": [{"id": "vlen-utf8"}],
                    },
                    "v3_default_filters": {"default": [], "variable-length-string": []},
                    "v3_default_serializer": {
                        "default": {"name": "bytes", "configuration": {"endian": "little"}},
                        "variable-length-string": {"name": "vlen-utf8"},
                    },
                    "v3_default_compressors": {
                        "default": [
                            {"name": "zstd", "configuration": {"level": 0, "checksum": False}},
                        ],
                        "variable-length-string": [
                            {"name": "zstd", "configuration": {"level": 0, "checksum": False}}
                        ],
                    },
                },
                "async": {"concurrency": 10, "timeout": None},
                "threading": {"max_workers": None},
                "json_indent": 2,
                "codec_pipeline": {
                    "path": "zarr.core.codec_pipeline.BatchedCodecPipeline",
                    "batch_size": 1,
                },
                "codecs": {
                    "blosc": "zarr.codecs.blosc.BloscCodec",
                    "gzip": "zarr.codecs.gzip.GzipCodec",
                    "zstd": "zarr.codecs.zstd.ZstdCodec",
                    "bytes": "zarr.codecs.bytes.BytesCodec",
                    "endian": "zarr.codecs.bytes.BytesCodec",  # compatibility with earlier versions of ZEP1
                    "crc32c": "zarr.codecs.crc32c_.Crc32cCodec",
                    "sharding_indexed": "zarr.codecs.sharding.ShardingCodec",
                    "transpose": "zarr.codecs.transpose.TransposeCodec",
                    "vlen-utf8": "zarr.codecs.vlen_utf8.VLenUTF8Codec",
                    "vlen-bytes": "zarr.codecs.vlen_utf8.VLenBytesCodec",
                },
<<<<<<< HEAD
            },
            "async": {"concurrency": 10, "timeout": None},
            "threading": {"max_workers": None},
            "json_indent": 2,
            "codec_pipeline": {
                "path": "zarr.core.codec_pipeline.BatchedCodecPipeline",
                "batch_size": 1,
            },
            "buffer": "zarr.buffer.cpu.Buffer",
            "ndbuffer": "zarr.buffer.cpu.NDBuffer",
            "codecs": {
                "blosc": "zarr.codecs.blosc.BloscCodec",
                "gzip": "zarr.codecs.gzip.GzipCodec",
                "zstd": "zarr.codecs.zstd.ZstdCodec",
                "bytes": "zarr.codecs.bytes.BytesCodec",
                "endian": "zarr.codecs.bytes.BytesCodec",
                "crc32c": "zarr.codecs.crc32c_.Crc32cCodec",
                "sharding_indexed": "zarr.codecs.sharding.ShardingCodec",
                "transpose": "zarr.codecs.transpose.TransposeCodec",
                "vlen-utf8": "zarr.codecs.vlen_utf8.VLenUTF8Codec",
                "vlen-bytes": "zarr.codecs.vlen_utf8.VLenBytesCodec",
            },
        }
    ]
=======
                "buffer": "zarr.core.buffer.cpu.Buffer",
                "ndbuffer": "zarr.core.buffer.cpu.NDBuffer",
            }
        ]
    )
>>>>>>> 7f4a681b
    assert config.get("array.order") == "C"
    assert config.get("async.concurrency") == 10
    assert config.get("async.timeout") is None
    assert config.get("codec_pipeline.batch_size") == 1
    assert config.get("json_indent") == 2


@pytest.mark.parametrize(
    ("key", "old_val", "new_val"),
    [("array.order", "C", "F"), ("async.concurrency", 10, 20), ("json_indent", 2, 0)],
)
def test_config_defaults_can_be_overridden(key: str, old_val: Any, new_val: Any) -> None:
    assert config.get(key) == old_val
    with config.set({key: new_val}):
        assert config.get(key) == new_val


def test_fully_qualified_name() -> None:
    class MockClass:
        pass

    assert (
        fully_qualified_name(MockClass)
        == "tests.test_config.test_fully_qualified_name.<locals>.MockClass"
    )


@pytest.mark.parametrize("store", ["local", "memory"], indirect=["store"])
def test_config_codec_pipeline_class(store: Store) -> None:
    # has default value
    assert get_pipeline_class().__name__ != ""

    config.set({"codec_pipeline.name": "zarr.core.codec_pipeline.BatchedCodecPipeline"})
    assert get_pipeline_class() == zarr.core.codec_pipeline.BatchedCodecPipeline

    _mock = Mock()

    class MockCodecPipeline(BatchedCodecPipeline):
        async def write(
            self,
            batch_info: Iterable[tuple[ByteSetter, ArraySpec, SelectorTuple, SelectorTuple, bool]],
            value: NDBuffer,
            drop_axes: tuple[int, ...] = (),
        ) -> None:
            _mock.call()

    register_pipeline(MockCodecPipeline)
    config.set({"codec_pipeline.path": fully_qualified_name(MockCodecPipeline)})

    assert get_pipeline_class() == MockCodecPipeline

    # test if codec is used
    arr = zarr.create_array(
        store=store,
        shape=(100,),
        chunks=(10,),
        zarr_format=3,
        dtype="i4",
    )
    arr[:] = range(100)

    _mock.call.assert_called()

    with pytest.raises(BadConfigError):
        config.set({"codec_pipeline.path": "wrong_name"})
        get_pipeline_class()

    class MockEnvCodecPipeline(CodecPipeline):
        pass

    register_pipeline(MockEnvCodecPipeline)  # type: ignore[type-abstract]

    with mock.patch.dict(
        os.environ, {"ZARR_CODEC_PIPELINE__PATH": fully_qualified_name(MockEnvCodecPipeline)}
    ):
        assert get_pipeline_class(reload_config=True) == MockEnvCodecPipeline


@pytest.mark.filterwarnings("error")
@pytest.mark.parametrize("store", ["local", "memory"], indirect=["store"])
def test_config_codec_implementation(store: Store) -> None:
    # has default value
    assert fully_qualified_name(get_codec_class("blosc")) == config.defaults[0]["codecs"]["blosc"]

    _mock = Mock()

    class MockBloscCodec(BloscCodec):
        async def _encode_single(self, chunk_bytes: Buffer, chunk_spec: ArraySpec) -> Buffer | None:
            _mock.call()
            return None

    register_codec("blosc", MockBloscCodec)
    with config.set({"codecs.blosc": fully_qualified_name(MockBloscCodec)}):
        assert get_codec_class("blosc") == MockBloscCodec

        # test if codec is used
        arr = zarr.create_array(
            store=store,
            shape=(100,),
            chunks=(10,),
            zarr_format=3,
            dtype="i4",
            compressors=[{"name": "blosc", "configuration": {}}],
        )
        arr[:] = range(100)
        _mock.call.assert_called()

    # test set codec with environment variable
    class NewBloscCodec(BloscCodec):
        pass

    register_codec("blosc", NewBloscCodec)
    with mock.patch.dict(os.environ, {"ZARR_CODECS__BLOSC": fully_qualified_name(NewBloscCodec)}):
        assert get_codec_class("blosc", reload_config=True) == NewBloscCodec


@pytest.mark.parametrize("store", ["local", "memory"], indirect=["store"])
def test_config_ndbuffer_implementation(store: Store) -> None:
    # set custom ndbuffer with TestNDArrayLike implementation
    register_ndbuffer(NDBufferUsingTestNDArrayLike)
    with config.set({"ndbuffer": fully_qualified_name(NDBufferUsingTestNDArrayLike)}):
        assert get_ndbuffer_class() == NDBufferUsingTestNDArrayLike
        arr = zarr.create_array(
            store=store,
            shape=(100,),
            chunks=(10,),
            zarr_format=3,
            dtype="i4",
        )
        got = arr[:]
        assert isinstance(got, TestNDArrayLike)


def test_config_buffer_implementation() -> None:
    # has default value
    assert config.defaults[0]["buffer"] == "zarr.buffer.cpu.Buffer"

    arr = zeros(shape=(100,), store=StoreExpectingTestBuffer())

    # AssertionError of StoreExpectingTestBuffer when not using my buffer
    with pytest.raises(AssertionError):
        arr[:] = np.arange(100)

    register_buffer(TestBuffer)
    with config.set({"buffer": fully_qualified_name(TestBuffer)}):
        assert get_buffer_class() == TestBuffer

        # no error using TestBuffer
        data = np.arange(100)
        arr[:] = np.arange(100)
        assert np.array_equal(arr[:], data)

        data2d = np.arange(1000).reshape(100, 10)
        arr_sharding = zeros(
            shape=(100, 10),
            store=StoreExpectingTestBuffer(),
            codecs=[ShardingCodec(chunk_shape=(10, 10))],
        )
        arr_sharding[:] = data2d
        assert np.array_equal(arr_sharding[:], data2d)

        arr_Crc32c = zeros(
            shape=(100, 10),
            store=StoreExpectingTestBuffer(),
            codecs=[BytesCodec(), Crc32cCodec()],
        )
        arr_Crc32c[:] = data2d
        assert np.array_equal(arr_Crc32c[:], data2d)


def test_config_buffer_backwards_compatibility() -> None:
    # This should warn once zarr.core is private
    # https://github.com/zarr-developers/zarr-python/issues/2621
    with zarr.config.set(
        {"buffer": "zarr.core.buffer.cpu.Buffer", "ndbuffer": "zarr.core.buffer.cpu.NDBuffer"}
    ):
        get_buffer_class()
        get_ndbuffer_class()


@pytest.mark.gpu
def test_config_buffer_backwards_compatibility_gpu() -> None:
    # This should warn once zarr.core is private
    # https://github.com/zarr-developers/zarr-python/issues/2621
    with zarr.config.set(
        {"buffer": "zarr.core.buffer.gpu.Buffer", "ndbuffer": "zarr.core.buffer.gpu.NDBuffer"}
    ):
        get_buffer_class()
        get_ndbuffer_class()


@pytest.mark.filterwarnings("error")
def test_warning_on_missing_codec_config() -> None:
    class NewCodec(BytesCodec):
        pass

    class NewCodec2(BytesCodec):
        pass

    # error if codec is not registered
    with pytest.raises(KeyError):
        get_codec_class("missing_codec")

    # no warning if only one implementation is available
    register_codec("new_codec", NewCodec)
    get_codec_class("new_codec")

    # warning because multiple implementations are available but none is selected in the config
    register_codec("new_codec", NewCodec2)
    with pytest.warns(UserWarning):
        get_codec_class("new_codec")

    # no warning if multiple implementations are available and one is selected in the config
    with config.set({"codecs.new_codec": fully_qualified_name(NewCodec)}):
        get_codec_class("new_codec")


@pytest.mark.parametrize("dtype_category", ["variable-length-string", "default"])
@pytest.mark.filterwarnings("ignore::zarr.core.dtype.common.UnstableSpecificationWarning")
async def test_default_codecs(dtype_category: str) -> None:
    """
    Test that the default compressors are sensitive to the current setting of the config.
    """
    zdtype: ZDType[Any, Any]
    if dtype_category == "variable-length-string":
        zdtype = VariableLengthUTF8()
    else:
        zdtype = Int8()
    expected_compressors = (GzipCodec(),)
    new_conf = {
        f"array.v3_default_compressors.{dtype_category}": [
            c.to_dict() for c in expected_compressors
        ]
    }
    with config.set(new_conf):
        arr = await create_array(
            shape=(100,),
            chunks=(100,),
            dtype=zdtype,
            zarr_format=3,
            store=MemoryStore(),
        )
        assert arr.compressors == expected_compressors<|MERGE_RESOLUTION|>--- conflicted
+++ resolved
@@ -101,38 +101,11 @@
                     "vlen-utf8": "zarr.codecs.vlen_utf8.VLenUTF8Codec",
                     "vlen-bytes": "zarr.codecs.vlen_utf8.VLenBytesCodec",
                 },
-<<<<<<< HEAD
-            },
-            "async": {"concurrency": 10, "timeout": None},
-            "threading": {"max_workers": None},
-            "json_indent": 2,
-            "codec_pipeline": {
-                "path": "zarr.core.codec_pipeline.BatchedCodecPipeline",
-                "batch_size": 1,
-            },
-            "buffer": "zarr.buffer.cpu.Buffer",
-            "ndbuffer": "zarr.buffer.cpu.NDBuffer",
-            "codecs": {
-                "blosc": "zarr.codecs.blosc.BloscCodec",
-                "gzip": "zarr.codecs.gzip.GzipCodec",
-                "zstd": "zarr.codecs.zstd.ZstdCodec",
-                "bytes": "zarr.codecs.bytes.BytesCodec",
-                "endian": "zarr.codecs.bytes.BytesCodec",
-                "crc32c": "zarr.codecs.crc32c_.Crc32cCodec",
-                "sharding_indexed": "zarr.codecs.sharding.ShardingCodec",
-                "transpose": "zarr.codecs.transpose.TransposeCodec",
-                "vlen-utf8": "zarr.codecs.vlen_utf8.VLenUTF8Codec",
-                "vlen-bytes": "zarr.codecs.vlen_utf8.VLenBytesCodec",
-            },
-        }
-    ]
-=======
-                "buffer": "zarr.core.buffer.cpu.Buffer",
-                "ndbuffer": "zarr.core.buffer.cpu.NDBuffer",
+                "buffer": "zarr.buffer.cpu.Buffer",
+                "ndbuffer": "zarr.buffer.cpu.NDBuffer",
             }
         ]
     )
->>>>>>> 7f4a681b
     assert config.get("array.order") == "C"
     assert config.get("async.concurrency") == 10
     assert config.get("async.timeout") is None
