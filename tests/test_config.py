import os
from collections.abc import Iterable
from typing import Any
from unittest import mock
from unittest.mock import Mock

import numpy as np
import pytest

import zarr
import zarr.api
from zarr import zeros
from zarr.abc.codec import CodecPipeline
from zarr.abc.store import ByteSetter, Store
from zarr.codecs import (
    BloscCodec,
    BytesCodec,
    Crc32cCodec,
    GzipCodec,
    ShardingCodec,
)
from zarr.core.array_spec import ArraySpec
from zarr.core.buffer import NDBuffer
from zarr.core.buffer.core import Buffer
from zarr.core.codec_pipeline import BatchedCodecPipeline
from zarr.core.config import BadConfigError, config
from zarr.core.indexing import SelectorTuple
from zarr.registry import (
    fully_qualified_name,
    get_buffer_class,
    get_codec_class,
    get_ndbuffer_class,
    get_pipeline_class,
    register_buffer,
    register_codec,
    register_ndbuffer,
    register_pipeline,
)
from zarr.storage import MemoryStore
from zarr.testing.buffer import (
    NDBufferUsingTestNDArrayLike,
    StoreExpectingTestBuffer,
    TestBuffer,
    TestNDArrayLike,
)


def test_config_defaults_set() -> None:
    # regression test for available defaults
    assert config.defaults == [
        {
            "default_zarr_format": 3,
            "array": {
                "order": "C",
                "write_empty_chunks": False,
                "v2_default_compressor": {
                    "numeric": {"id": "zstd", "level": 0, "checksum": False},
                    "string": {"id": "zstd", "level": 0, "checksum": False},
                    "bytes": {"id": "zstd", "level": 0, "checksum": False},
                },
                "v2_default_filters": {
                    "numeric": None,
                    "string": [{"id": "vlen-utf8"}],
                    "bytes": [{"id": "vlen-bytes"}],
                    "raw": None,
                },
                "v3_default_filters": {"numeric": [], "string": [], "bytes": []},
                "v3_default_serializer": {
                    "numeric": {"name": "bytes", "configuration": {"endian": "little"}},
                    "string": {"name": "vlen-utf8"},
                    "bytes": {"name": "vlen-bytes"},
                },
                "v3_default_compressors": {
                    "numeric": [
                        {"name": "zstd", "configuration": {"level": 0, "checksum": False}},
                    ],
                    "string": [
                        {"name": "zstd", "configuration": {"level": 0, "checksum": False}},
                    ],
                    "bytes": [
                        {"name": "zstd", "configuration": {"level": 0, "checksum": False}},
                    ],
                },
            },
            "async": {"concurrency": 10, "timeout": None},
            "threading": {"max_workers": None},
            "json_indent": 2,
            "codec_pipeline": {
                "path": "zarr.core.codec_pipeline.BatchedCodecPipeline",
                "batch_size": 1,
            },
            "buffer": "zarr.buffer.cpu.Buffer",
            "ndbuffer": "zarr.buffer.cpu.NDBuffer",
            "codecs": {
                "blosc": "zarr.codecs.blosc.BloscCodec",
                "gzip": "zarr.codecs.gzip.GzipCodec",
                "zstd": "zarr.codecs.zstd.ZstdCodec",
                "bytes": "zarr.codecs.bytes.BytesCodec",
                "endian": "zarr.codecs.bytes.BytesCodec",
                "crc32c": "zarr.codecs.crc32c_.Crc32cCodec",
                "sharding_indexed": "zarr.codecs.sharding.ShardingCodec",
                "transpose": "zarr.codecs.transpose.TransposeCodec",
                "vlen-utf8": "zarr.codecs.vlen_utf8.VLenUTF8Codec",
                "vlen-bytes": "zarr.codecs.vlen_utf8.VLenBytesCodec",
            },
        }
    ]
    assert config.get("array.order") == "C"
    assert config.get("async.concurrency") == 10
    assert config.get("async.timeout") is None
    assert config.get("codec_pipeline.batch_size") == 1
    assert config.get("json_indent") == 2


@pytest.mark.parametrize(
    ("key", "old_val", "new_val"),
    [("array.order", "C", "F"), ("async.concurrency", 10, 20), ("json_indent", 2, 0)],
)
def test_config_defaults_can_be_overridden(key: str, old_val: Any, new_val: Any) -> None:
    assert config.get(key) == old_val
    with config.set({key: new_val}):
        assert config.get(key) == new_val


def test_fully_qualified_name() -> None:
    class MockClass:
        pass

    assert (
        fully_qualified_name(MockClass)
        == "tests.test_config.test_fully_qualified_name.<locals>.MockClass"
    )


@pytest.mark.parametrize("store", ["local", "memory"], indirect=["store"])
def test_config_codec_pipeline_class(store: Store) -> None:
    # has default value
    assert get_pipeline_class().__name__ != ""

    config.set({"codec_pipeline.name": "zarr.core.codec_pipeline.BatchedCodecPipeline"})
    assert get_pipeline_class() == zarr.core.codec_pipeline.BatchedCodecPipeline

    _mock = Mock()

    class MockCodecPipeline(BatchedCodecPipeline):
        async def write(
            self,
            batch_info: Iterable[tuple[ByteSetter, ArraySpec, SelectorTuple, SelectorTuple, bool]],
            value: NDBuffer,
            drop_axes: tuple[int, ...] = (),
        ) -> None:
            _mock.call()

    register_pipeline(MockCodecPipeline)
    config.set({"codec_pipeline.path": fully_qualified_name(MockCodecPipeline)})

    assert get_pipeline_class() == MockCodecPipeline

    # test if codec is used
    arr = zarr.create_array(
        store=store,
        shape=(100,),
        chunks=(10,),
        zarr_format=3,
        dtype="i4",
    )
    arr[:] = range(100)

    _mock.call.assert_called()

    with pytest.raises(BadConfigError):
        config.set({"codec_pipeline.path": "wrong_name"})
        get_pipeline_class()

    class MockEnvCodecPipeline(CodecPipeline):
        pass

    register_pipeline(MockEnvCodecPipeline)  # type: ignore[type-abstract]

    with mock.patch.dict(
        os.environ, {"ZARR_CODEC_PIPELINE__PATH": fully_qualified_name(MockEnvCodecPipeline)}
    ):
        assert get_pipeline_class(reload_config=True) == MockEnvCodecPipeline


@pytest.mark.filterwarnings("error")
@pytest.mark.parametrize("store", ["local", "memory"], indirect=["store"])
def test_config_codec_implementation(store: Store) -> None:
    # has default value
    assert fully_qualified_name(get_codec_class("blosc")) == config.defaults[0]["codecs"]["blosc"]

    _mock = Mock()

    class MockBloscCodec(BloscCodec):
        async def _encode_single(self, chunk_bytes: Buffer, chunk_spec: ArraySpec) -> Buffer | None:
            _mock.call()
            return None

    register_codec("blosc", MockBloscCodec)
    with config.set({"codecs.blosc": fully_qualified_name(MockBloscCodec)}):
        assert get_codec_class("blosc") == MockBloscCodec

        # test if codec is used
        arr = zarr.create_array(
            store=store,
            shape=(100,),
            chunks=(10,),
            zarr_format=3,
            dtype="i4",
            compressors=[{"name": "blosc", "configuration": {}}],
        )
        arr[:] = range(100)
        _mock.call.assert_called()

    # test set codec with environment variable
    class NewBloscCodec(BloscCodec):
        pass

    register_codec("blosc", NewBloscCodec)
    with mock.patch.dict(os.environ, {"ZARR_CODECS__BLOSC": fully_qualified_name(NewBloscCodec)}):
        assert get_codec_class("blosc", reload_config=True) == NewBloscCodec


@pytest.mark.parametrize("store", ["local", "memory"], indirect=["store"])
def test_config_ndbuffer_implementation(store: Store) -> None:
    # set custom ndbuffer with TestNDArrayLike implementation
    register_ndbuffer(NDBufferUsingTestNDArrayLike)
    with config.set({"ndbuffer": fully_qualified_name(NDBufferUsingTestNDArrayLike)}):
        assert get_ndbuffer_class() == NDBufferUsingTestNDArrayLike
        arr = zarr.create_array(
            store=store,
            shape=(100,),
            chunks=(10,),
            zarr_format=3,
            dtype="i4",
        )
        got = arr[:]
        assert isinstance(got, TestNDArrayLike)


def test_config_buffer_implementation() -> None:
<<<<<<< HEAD
    arr = zeros(shape=(100), store=StoreExpectingTestBuffer())
=======
    # has default value
    assert fully_qualified_name(get_buffer_class()) == config.defaults[0]["buffer"]

    arr = zeros(shape=(100,), store=StoreExpectingTestBuffer())
>>>>>>> 9a9d3f95

    # AssertionError of StoreExpectingTestBuffer when not using my buffer
    with pytest.raises(AssertionError):
        arr[:] = np.arange(100)

    register_buffer(TestBuffer)
    with config.set({"buffer": fully_qualified_name(TestBuffer)}):
        assert get_buffer_class() == TestBuffer

        # no error using TestBuffer
        data = np.arange(100)
        arr[:] = np.arange(100)
        assert np.array_equal(arr[:], data)

        data2d = np.arange(1000).reshape(100, 10)
        arr_sharding = zeros(
            shape=(100, 10),
            store=StoreExpectingTestBuffer(),
            codecs=[ShardingCodec(chunk_shape=(10, 10))],
        )
        arr_sharding[:] = data2d
        assert np.array_equal(arr_sharding[:], data2d)

        arr_Crc32c = zeros(
            shape=(100, 10),
            store=StoreExpectingTestBuffer(),
            codecs=[BytesCodec(), Crc32cCodec()],
        )
        arr_Crc32c[:] = data2d
        assert np.array_equal(arr_Crc32c[:], data2d)


@pytest.mark.filterwarnings("error")
def test_warning_on_missing_codec_config() -> None:
    class NewCodec(BytesCodec):
        pass

    class NewCodec2(BytesCodec):
        pass

    # error if codec is not registered
    with pytest.raises(KeyError):
        get_codec_class("missing_codec")

    # no warning if only one implementation is available
    register_codec("new_codec", NewCodec)
    get_codec_class("new_codec")

    # warning because multiple implementations are available but none is selected in the config
    register_codec("new_codec", NewCodec2)
    with pytest.warns(UserWarning):
        get_codec_class("new_codec")

    # no warning if multiple implementations are available and one is selected in the config
    with config.set({"codecs.new_codec": fully_qualified_name(NewCodec)}):
        get_codec_class("new_codec")


@pytest.mark.parametrize("dtype", ["int", "bytes", "str"])
async def test_default_codecs(dtype: str) -> None:
    with config.set(
        {
            "array.v3_default_compressors": {  # test setting non-standard codecs
                "numeric": [
                    {"name": "gzip", "configuration": {"level": 5}},
                ],
                "string": [
                    {"name": "gzip", "configuration": {"level": 5}},
                ],
                "bytes": [
                    {"name": "gzip", "configuration": {"level": 5}},
                ],
            }
        }
    ):
        arr = await zarr.api.asynchronous.create_array(
            shape=(100,),
            chunks=(100,),
            dtype=np.dtype(dtype),
            zarr_format=3,
            store=MemoryStore(),
        )
        assert arr.compressors == (GzipCodec(),)<|MERGE_RESOLUTION|>--- conflicted
+++ resolved
@@ -239,14 +239,10 @@
 
 
 def test_config_buffer_implementation() -> None:
-<<<<<<< HEAD
-    arr = zeros(shape=(100), store=StoreExpectingTestBuffer())
-=======
     # has default value
     assert fully_qualified_name(get_buffer_class()) == config.defaults[0]["buffer"]
 
     arr = zeros(shape=(100,), store=StoreExpectingTestBuffer())
->>>>>>> 9a9d3f95
 
     # AssertionError of StoreExpectingTestBuffer when not using my buffer
     with pytest.raises(AssertionError):
