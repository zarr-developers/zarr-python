--- conflicted
+++ resolved
@@ -50,11 +50,9 @@
     assert config.defaults == [
         {
             "default_zarr_version": 3,
-<<<<<<< HEAD
-            "array": {"order": "C", "write_empty_chunks": False},
-=======
             "array": {
                 "order": "C",
+                "write_empty_chunks": False,
                 "v2_default_compressor": {
                     "numeric": "zstd",
                     "string": "vlen-utf8",
@@ -66,7 +64,6 @@
                     "string": ["vlen-utf8"],
                 },
             },
->>>>>>> 4cb8ddd4
             "async": {"concurrency": 10, "timeout": None},
             "threading": {"max_workers": None},
             "json_indent": 2,
