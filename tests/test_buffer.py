--- conflicted
+++ resolved
@@ -185,7 +185,6 @@
         ndbuffer.as_scalar()
 
 
-<<<<<<< HEAD
 @gpu_test
 def test_gpu_buffer_prototype() -> None:
     buffer = gpu.buffer_prototype.buffer.create_zero_length()
@@ -194,9 +193,9 @@
     assert isinstance(ndbuffer.as_ndarray_like(), cp.ndarray)
     with pytest.raises(ValueError, match="Buffer does not contain a single scalar value"):
         ndbuffer.as_scalar()
-=======
+
+
 # TODO: the same test for other buffer classes
 def test_cpu_buffer_as_scalar() -> None:
     buf = cpu.buffer_prototype.nd_buffer.create(shape=(), dtype="int64")
-    assert buf.as_scalar() == buf.as_ndarray_like()[()]  # type: ignore[index]
->>>>>>> 693324c1
+    assert buf.as_scalar() == buf.as_ndarray_like()[()]  # type: ignore[index]