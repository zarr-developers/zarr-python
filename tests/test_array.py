--- conflicted
+++ resolved
@@ -33,17 +33,13 @@
 from zarr.core.array import (
     CompressorsLike,
     FiltersLike,
-<<<<<<< HEAD
     SerializerLike,
-    _get_default_chunk_encoding_v2,
-    _get_default_chunk_encoding_v3,
-=======
->>>>>>> 2911be8f
     _parse_chunk_encoding_v2,
     _parse_chunk_encoding_v3,
     chunks_initialized,
     create_array,
 )
+from zarr.core.array_spec import ArraySpec
 from zarr.core.buffer import NDArrayLike, NDArrayLikeOrScalar, default_buffer_prototype
 from zarr.core.buffer.cpu import NDBuffer
 from zarr.core.chunk_grids import _auto_partition
@@ -72,12 +68,7 @@
 
 if TYPE_CHECKING:
     from zarr.core.array_spec import ArrayConfigLike
-<<<<<<< HEAD
-from zarr.core.array_spec import ArraySpec
-from zarr.core.metadata.v2 import ArrayV2Metadata
-=======
     from zarr.core.metadata.v3 import ArrayV3Metadata
->>>>>>> 2911be8f
 
 
 @pytest.mark.parametrize("store", ["local", "memory", "zip"], indirect=["store"])
@@ -1172,16 +1163,11 @@
             serializer=serializer,
             compressors=compressors,
         )
-<<<<<<< HEAD
         filters_expected, serializer_expected, compressors_expected = _parse_chunk_encoding_v3(
-            filters=filters, compressors=compressors, serializer=serializer, dtype=np.dtype(dtype)
-=======
-        filters_expected, _, compressors_expected = _parse_chunk_encoding_v3(
             filters=filters,
             compressors=compressors,
-            serializer="auto",
+            serializer=serializer,
             dtype=arr._zdtype,
->>>>>>> 2911be8f
         )
         assert arr.filters == filters_expected
         assert arr.serializer == serializer_expected
@@ -1342,7 +1328,6 @@
         assert arr.filters == filters_expected
 
     @staticmethod
-<<<<<<< HEAD
     async def test_invalid_chunk_encoding(store: MemoryStore) -> None:
         """
         Test that passing an invalid compressor or filter to create_array raises an error.
@@ -1460,11 +1445,8 @@
             )
 
     @staticmethod
-    @pytest.mark.parametrize("dtype", ["uint8", "float32", "str"])
-=======
     @pytest.mark.parametrize("dtype", [UInt8(), Float32(), VariableLengthUTF8()])
     @pytest.mark.filterwarnings("ignore::zarr.core.dtype.common.UnstableSpecificationWarning")
->>>>>>> 2911be8f
     async def test_default_filters_compressors(
         store: MemoryStore, dtype: UInt8 | Float32 | VariableLengthUTF8, zarr_format: ZarrFormat
     ) -> None:
