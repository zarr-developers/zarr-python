--- conflicted
+++ resolved
@@ -865,13 +865,6 @@
     assert actual["fill_value"] == expected
 
 
-<<<<<<< HEAD
-async def test_scalar_array():
-    arr = zarr.array(1.5)
-    assert arr[...] == 1.5
-    assert arr[()] == 1.5
-    assert arr.shape == ()
-=======
 @pytest.mark.parametrize("shape", [(1,), (2, 3), (4, 5, 6)])
 @pytest.mark.parametrize("dtype", ["uint8", "float32"])
 @pytest.mark.parametrize("array_type", ["async", "sync"])
@@ -888,4 +881,10 @@
         assert arr._async_array.nbytes == np.prod(arr.shape) * arr.dtype.itemsize
     else:
         assert arr.nbytes == np.prod(arr.shape) * arr.dtype.itemsize
->>>>>>> fb118101
+
+
+async def test_scalar_array():
+    arr = zarr.array(1.5)
+    assert arr[...] == 1.5
+    assert arr[()] == 1.5
+    assert arr.shape == ()