--- conflicted
+++ resolved
@@ -1325,7 +1325,6 @@
         await create_array(store, data=data, shape=None, dtype=data.dtype, overwrite=True)
 
 
-<<<<<<< HEAD
 @pytest.mark.parametrize("value", [1, 1.4, "a", b"a", np.array(1)])
 @pytest.mark.parametrize("zarr_format", [2, 3])
 def test_scalar_array(value: Any, zarr_format: ZarrFormat) -> None:
@@ -1339,12 +1338,6 @@
     assert isinstance(arr[()], NDArrayLike)
     assert x.shape == arr.shape
     assert x.ndim == arr.ndim
-=======
-async def test_scalar_array() -> None:
-    arr = zarr.array(1.5)
-    assert arr[...] == 1.5
-    assert arr[()] == 1.5
-    assert arr.shape == ()
 
 
 async def test_orthogonal_set_total_slice() -> None:
@@ -1352,5 +1345,4 @@
     store = MemoryStore()
     array = zarr.create_array(store, shape=(20, 20), chunks=(1, 2), dtype=int, fill_value=-1)
     with mock.patch("zarr.storage.MemoryStore.get", side_effect=ValueError):
-        array[0, slice(4, 10)] = np.arange(6)
->>>>>>> 87557e39
+        array[0, slice(4, 10)] = np.arange(6)