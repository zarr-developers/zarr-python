--- conflicted
+++ resolved
@@ -1261,21 +1261,6 @@
         )
 
 
-<<<<<<< HEAD
-@pytest.mark.parametrize("value", [1, 1.4, "a", b"a", np.array(1)])
-@pytest.mark.parametrize("zarr_format", [2, 3])
-def test_scalar_array(value: Any, zarr_format: ZarrFormat) -> None:
-    arr = zarr.array(value, zarr_format=zarr_format)
-    assert arr[...] == value
-    assert arr.shape == ()
-    assert arr.ndim == 0
-
-    x = arr[()]
-    assert isinstance(arr[()], ScalarWrapper)
-    assert isinstance(arr[()], NDArrayLike)
-    assert x.shape == arr.shape
-    assert x.ndim == arr.ndim
-=======
 @pytest.mark.parametrize("store", ["memory"], indirect=True)
 @pytest.mark.parametrize("impl", ["sync", "async"])
 async def test_create_array_data(impl: Literal["sync", "async"], store: Store) -> None:
@@ -1339,9 +1324,16 @@
         await create_array(store, data=data, shape=None, dtype=data.dtype, overwrite=True)
 
 
-async def test_scalar_array() -> None:
-    arr = zarr.array(1.5)
-    assert arr[...] == 1.5
-    assert arr[()] == 1.5
+@pytest.mark.parametrize("value", [1, 1.4, "a", b"a", np.array(1)])
+@pytest.mark.parametrize("zarr_format", [2, 3])
+def test_scalar_array(value: Any, zarr_format: ZarrFormat) -> None:
+    arr = zarr.array(value, zarr_format=zarr_format)
+    assert arr[...] == value
     assert arr.shape == ()
->>>>>>> fc08f31a
+    assert arr.ndim == 0
+
+    x = arr[()]
+    assert isinstance(arr[()], ScalarWrapper)
+    assert isinstance(arr[()], NDArrayLike)
+    assert x.shape == arr.shape
+    assert x.ndim == arr.ndim