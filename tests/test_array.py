import dataclasses
import json
import math
import pickle
import re
from itertools import accumulate
from typing import TYPE_CHECKING, Any, Literal

import numcodecs
import numpy as np
import pytest

import zarr.api.asynchronous
from zarr import Array, AsyncArray, Group
from zarr.codecs import (
    BytesCodec,
    GzipCodec,
    TransposeCodec,
    VLenBytesCodec,
    VLenUTF8Codec,
    ZstdCodec,
)
from zarr.core._info import ArrayInfo
from zarr.core.array import (
    CompressorsLike,
    FiltersLike,
    _get_default_chunk_encoding_v2,
    _get_default_chunk_encoding_v3,
    _parse_chunk_encoding_v2,
    _parse_chunk_encoding_v3,
    chunks_initialized,
    create_array,
)
from zarr.core.buffer import default_buffer_prototype
from zarr.core.buffer.cpu import NDBuffer
from zarr.core.chunk_grids import _auto_partition
from zarr.core.common import JSON, MemoryOrder, ZarrFormat
from zarr.core.group import AsyncGroup
from zarr.core.indexing import ceildiv
from zarr.core.metadata.v3 import DataType
from zarr.core.sync import sync
from zarr.errors import ContainsArrayError, ContainsGroupError
from zarr.storage import LocalStore, MemoryStore, StorePath
<<<<<<< HEAD
=======

if TYPE_CHECKING:
    from zarr.core.array_spec import ArrayConfigLike
>>>>>>> 12f60125


@pytest.mark.parametrize("store", ["local", "memory", "zip"], indirect=["store"])
@pytest.mark.parametrize("zarr_format", [2, 3])
@pytest.mark.parametrize("overwrite", [True, False])
@pytest.mark.parametrize("extant_node", ["array", "group"])
def test_array_creation_existing_node(
    store: LocalStore | MemoryStore,
    zarr_format: ZarrFormat,
    overwrite: bool,
    extant_node: Literal["array", "group"],
) -> None:
    """
    Check that an existing array or group is handled as expected during array creation.
    """
    spath = StorePath(store)
    group = Group.from_store(spath, zarr_format=zarr_format)
    expected_exception: type[ContainsArrayError | ContainsGroupError]
    if extant_node == "array":
        expected_exception = ContainsArrayError
        _ = group.create_array("extant", shape=(10,), dtype="uint8")
    elif extant_node == "group":
        expected_exception = ContainsGroupError
        _ = group.create_group("extant")
    else:
        raise AssertionError

    new_shape = (2, 2)
    new_dtype = "float32"

    if overwrite:
        if not store.supports_deletes:
            pytest.skip("store does not support deletes")
        arr_new = zarr.create_array(
            spath / "extant",
            shape=new_shape,
            dtype=new_dtype,
            overwrite=overwrite,
            zarr_format=zarr_format,
        )
        assert arr_new.shape == new_shape
        assert arr_new.dtype == new_dtype
    else:
        with pytest.raises(expected_exception):
            arr_new = zarr.create_array(
                spath / "extant",
                shape=new_shape,
                dtype=new_dtype,
                overwrite=overwrite,
                zarr_format=zarr_format,
            )


@pytest.mark.parametrize("store", ["local", "memory", "zip"], indirect=["store"])
@pytest.mark.parametrize("zarr_format", [2, 3])
async def test_create_creates_parents(
    store: LocalStore | MemoryStore, zarr_format: ZarrFormat
) -> None:
    # prepare a root node, with some data set
    await zarr.api.asynchronous.open_group(
        store=store, path="a", zarr_format=zarr_format, attributes={"key": "value"}
    )

    # create a child node with a couple intermediates
    await zarr.api.asynchronous.create(
        shape=(2, 2), store=store, path="a/b/c/d", zarr_format=zarr_format
    )
    parts = ["a", "a/b", "a/b/c"]

    if zarr_format == 2:
        files = [".zattrs", ".zgroup"]
    else:
        files = ["zarr.json"]

    expected = [f"{part}/{file}" for file in files for part in parts]

    if zarr_format == 2:
        expected.extend([".zattrs", ".zgroup", "a/b/c/d/.zarray", "a/b/c/d/.zattrs"])
    else:
        expected.extend(["zarr.json", "a/b/c/d/zarr.json"])

    expected = sorted(expected)

    result = sorted([x async for x in store.list_prefix("")])

    assert result == expected

    paths = ["a", "a/b", "a/b/c"]
    for path in paths:
        g = await zarr.api.asynchronous.open_group(store=store, path=path)
        assert isinstance(g, AsyncGroup)


@pytest.mark.parametrize("store", ["local", "memory", "zip"], indirect=["store"])
@pytest.mark.parametrize("zarr_format", [2, 3])
def test_array_name_properties_no_group(
    store: LocalStore | MemoryStore, zarr_format: ZarrFormat
) -> None:
    arr = zarr.create_array(
        store=store, shape=(100,), chunks=(10,), zarr_format=zarr_format, dtype="i4"
    )
    assert arr.path == ""
    assert arr.name == "/"
    assert arr.basename == ""


@pytest.mark.parametrize("store", ["local", "memory", "zip"], indirect=["store"])
@pytest.mark.parametrize("zarr_format", [2, 3])
def test_array_name_properties_with_group(
    store: LocalStore | MemoryStore, zarr_format: ZarrFormat
) -> None:
    root = Group.from_store(store=store, zarr_format=zarr_format)
    foo = root.create_array("foo", shape=(100,), chunks=(10,), dtype="i4")
    assert foo.path == "foo"
    assert foo.name == "/foo"
    assert foo.basename == "foo"

    bar = root.create_group("bar")
    spam = bar.create_array("spam", shape=(100,), chunks=(10,), dtype="i4")

    assert spam.path == "bar/spam"
    assert spam.name == "/bar/spam"
    assert spam.basename == "spam"


@pytest.mark.parametrize("store", ["memory"], indirect=True)
@pytest.mark.parametrize("specifiy_fill_value", [True, False])
@pytest.mark.parametrize("dtype_str", ["bool", "uint8", "complex64"])
def test_array_v3_fill_value_default(
    store: MemoryStore, specifiy_fill_value: bool, dtype_str: str
) -> None:
    """
    Test that creating an array with the fill_value parameter set to None, or unspecified,
    results in the expected fill_value attribute of the array, i.e. 0 cast to the array's dtype.
    """
    shape = (10,)
    default_fill_value = 0
    if specifiy_fill_value:
        arr = zarr.create_array(
            store=store,
            shape=shape,
            dtype=dtype_str,
            zarr_format=3,
            chunks=shape,
            fill_value=None,
        )
    else:
        arr = zarr.create_array(
            store=store, shape=shape, dtype=dtype_str, zarr_format=3, chunks=shape
        )

    assert arr.fill_value == np.dtype(dtype_str).type(default_fill_value)
    assert arr.fill_value.dtype == arr.dtype


@pytest.mark.parametrize("store", ["memory"], indirect=True)
@pytest.mark.parametrize(
    ("dtype_str", "fill_value"),
    [("bool", True), ("uint8", 99), ("float32", -99.9), ("complex64", 3 + 4j)],
)
def test_array_v3_fill_value(store: MemoryStore, fill_value: int, dtype_str: str) -> None:
    shape = (10,)
    arr = zarr.create_array(
        store=store,
        shape=shape,
        dtype=dtype_str,
        zarr_format=3,
        chunks=shape,
        fill_value=fill_value,
    )

    assert arr.fill_value == np.dtype(dtype_str).type(fill_value)
    assert arr.fill_value.dtype == arr.dtype


def test_create_positional_args_deprecated() -> None:
    store = MemoryStore()
    with pytest.warns(FutureWarning, match="Pass"):
        zarr.Array.create(store, (2, 2), dtype="f8")


def test_selection_positional_args_deprecated() -> None:
    store = MemoryStore()
    arr = zarr.create_array(store, shape=(2, 2), dtype="f8")

    with pytest.warns(FutureWarning, match="Pass out"):
        arr.get_basic_selection(..., NDBuffer(array=np.empty((2, 2))))

    with pytest.warns(FutureWarning, match="Pass fields"):
        arr.set_basic_selection(..., 1, None)

    with pytest.warns(FutureWarning, match="Pass out"):
        arr.get_orthogonal_selection(..., NDBuffer(array=np.empty((2, 2))))

    with pytest.warns(FutureWarning, match="Pass"):
        arr.set_orthogonal_selection(..., 1, None)

    with pytest.warns(FutureWarning, match="Pass"):
        arr.get_mask_selection(np.zeros((2, 2), dtype=bool), NDBuffer(array=np.empty((0,))))

    with pytest.warns(FutureWarning, match="Pass"):
        arr.set_mask_selection(np.zeros((2, 2), dtype=bool), 1, None)

    with pytest.warns(FutureWarning, match="Pass"):
        arr.get_coordinate_selection(([0, 1], [0, 1]), NDBuffer(array=np.empty((2,))))

    with pytest.warns(FutureWarning, match="Pass"):
        arr.set_coordinate_selection(([0, 1], [0, 1]), 1, None)

    with pytest.warns(FutureWarning, match="Pass"):
        arr.get_block_selection((0, slice(None)), NDBuffer(array=np.empty((2, 2))))

    with pytest.warns(FutureWarning, match="Pass"):
        arr.set_block_selection((0, slice(None)), 1, None)


@pytest.mark.parametrize("store", ["memory"], indirect=True)
async def test_array_v3_nan_fill_value(store: MemoryStore) -> None:
    shape = (10,)
    arr = zarr.create_array(
        store=store,
        shape=shape,
        dtype=np.float64,
        zarr_format=3,
        chunks=shape,
        fill_value=np.nan,
    )
    arr[:] = np.nan

    assert np.isnan(arr.fill_value)
    assert arr.fill_value.dtype == arr.dtype
    # all fill value chunk is an empty chunk, and should not be written
    assert len([a async for a in store.list_prefix("/")]) == 0


@pytest.mark.parametrize("store", ["local"], indirect=["store"])
@pytest.mark.parametrize("zarr_format", [2, 3])
async def test_serializable_async_array(
    store: LocalStore | MemoryStore, zarr_format: ZarrFormat
) -> None:
    expected = await zarr.api.asynchronous.create_array(
        store=store, shape=(100,), chunks=(10,), zarr_format=zarr_format, dtype="i4"
    )
    # await expected.setitems(list(range(100)))

    p = pickle.dumps(expected)
    actual = pickle.loads(p)

    assert actual == expected
    # np.testing.assert_array_equal(await actual.getitem(slice(None)), await expected.getitem(slice(None)))
    # TODO: uncomment the parts of this test that will be impacted by the config/prototype changes in flight


@pytest.mark.parametrize("store", ["local"], indirect=["store"])
@pytest.mark.parametrize("zarr_format", [2, 3])
def test_serializable_sync_array(store: LocalStore, zarr_format: ZarrFormat) -> None:
    expected = zarr.create_array(
        store=store, shape=(100,), chunks=(10,), zarr_format=zarr_format, dtype="i4"
    )
    expected[:] = list(range(100))

    p = pickle.dumps(expected)
    actual = pickle.loads(p)

    assert actual == expected
    np.testing.assert_array_equal(actual[:], expected[:])


@pytest.mark.parametrize("store", ["memory"], indirect=True)
def test_storage_transformers(store: MemoryStore) -> None:
    """
    Test that providing an actual storage transformer produces a warning and otherwise passes through
    """
    metadata_dict: dict[str, JSON] = {
        "zarr_format": 3,
        "node_type": "array",
        "shape": (10,),
        "chunk_grid": {"name": "regular", "configuration": {"chunk_shape": (1,)}},
        "data_type": "uint8",
        "chunk_key_encoding": {"name": "v2", "configuration": {"separator": "/"}},
        "codecs": (BytesCodec().to_dict(),),
        "fill_value": 0,
        "storage_transformers": ({"test": "should_raise"}),
    }
    match = "Arrays with storage transformers are not supported in zarr-python at this time."
    with pytest.raises(ValueError, match=match):
        Array.from_dict(StorePath(store), data=metadata_dict)


@pytest.mark.parametrize("test_cls", [Array, AsyncArray[Any]])
@pytest.mark.parametrize("nchunks", [2, 5, 10])
def test_nchunks(test_cls: type[Array] | type[AsyncArray[Any]], nchunks: int) -> None:
    """
    Test that nchunks returns the number of chunks defined for the array.
    """
    store = MemoryStore()
    shape = 100
    arr = zarr.create_array(store, shape=(shape,), chunks=(ceildiv(shape, nchunks),), dtype="i4")
    expected = nchunks
    if test_cls == Array:
        observed = arr.nchunks
    else:
        observed = arr._async_array.nchunks
    assert observed == expected


@pytest.mark.parametrize("test_cls", [Array, AsyncArray[Any]])
async def test_nchunks_initialized(test_cls: type[Array] | type[AsyncArray[Any]]) -> None:
    """
    Test that nchunks_initialized accurately returns the number of stored chunks.
    """
    store = MemoryStore()
    arr = zarr.create_array(store, shape=(100,), chunks=(10,), dtype="i4")

    # write chunks one at a time
    for idx, region in enumerate(arr._iter_chunk_regions()):
        arr[region] = 1
        expected = idx + 1
        if test_cls == Array:
            observed = arr.nchunks_initialized
        else:
            observed = await arr._async_array.nchunks_initialized()
        assert observed == expected

    # delete chunks
    for idx, key in enumerate(arr._iter_chunk_keys()):
        sync(arr.store_path.store.delete(key))
        if test_cls == Array:
            observed = arr.nchunks_initialized
        else:
            observed = await arr._async_array.nchunks_initialized()
        expected = arr.nchunks - idx - 1
        assert observed == expected


async def test_chunks_initialized() -> None:
    """
    Test that chunks_initialized accurately returns the keys of stored chunks.
    """
    store = MemoryStore()
    arr = zarr.create_array(store, shape=(100,), chunks=(10,), dtype="i4")

    chunks_accumulated = tuple(
        accumulate(tuple(tuple(v.split(" ")) for v in arr._iter_chunk_keys()))
    )
    for keys, region in zip(chunks_accumulated, arr._iter_chunk_regions(), strict=False):
        arr[region] = 1
        observed = sorted(await chunks_initialized(arr._async_array))
        expected = sorted(keys)
        assert observed == expected


def test_nbytes_stored() -> None:
    arr = zarr.create(shape=(100,), chunks=(10,), dtype="i4", codecs=[BytesCodec()])
    result = arr.nbytes_stored()
    assert result == 366  # the size of the metadata document. This is a fragile test.
    arr[:50] = 1
    result = arr.nbytes_stored()
    assert result == 566  # the size with 5 chunks filled.
    arr[50:] = 2
    result = arr.nbytes_stored()
    assert result == 766  # the size with all chunks filled.


async def test_nbytes_stored_async() -> None:
    arr = await zarr.api.asynchronous.create(
        shape=(100,), chunks=(10,), dtype="i4", codecs=[BytesCodec()]
    )
    result = await arr.nbytes_stored()
    assert result == 366  # the size of the metadata document. This is a fragile test.
    await arr.setitem(slice(50), 1)
    result = await arr.nbytes_stored()
    assert result == 566  # the size with 5 chunks filled.
    await arr.setitem(slice(50, 100), 2)
    result = await arr.nbytes_stored()
    assert result == 766  # the size with all chunks filled.


def test_default_fill_values() -> None:
    a = zarr.Array.create(MemoryStore(), shape=5, chunk_shape=5, dtype="<U4")
    assert a.fill_value == ""

    b = zarr.Array.create(MemoryStore(), shape=5, chunk_shape=5, dtype="<S4")
    assert b.fill_value == b""

    c = zarr.Array.create(MemoryStore(), shape=5, chunk_shape=5, dtype="i")
    assert c.fill_value == 0

    d = zarr.Array.create(MemoryStore(), shape=5, chunk_shape=5, dtype="f")
    assert d.fill_value == 0.0


def test_vlen_errors() -> None:
    with pytest.raises(ValueError, match="At least one ArrayBytesCodec is required."):
        Array.create(MemoryStore(), shape=5, chunks=5, dtype="<U4", codecs=[])

    with pytest.raises(
        ValueError,
        match="For string dtype, ArrayBytesCodec must be `VLenUTF8Codec`, got `BytesCodec`.",
    ):
        Array.create(MemoryStore(), shape=5, chunks=5, dtype="<U4", codecs=[BytesCodec()])

    with pytest.raises(ValueError, match="Only one ArrayBytesCodec is allowed."):
        Array.create(
            MemoryStore(),
            shape=5,
            chunks=5,
            dtype="<U4",
            codecs=[BytesCodec(), VLenBytesCodec()],
        )

    with pytest.raises(
        ValueError,
        match="For string dtype, ArrayBytesCodec must be `VLenUTF8Codec`, got `BytesCodec`.",
    ):
        zarr.create_array(
            MemoryStore(), shape=(5,), chunks=(5,), dtype="<U4", serializer=BytesCodec()
        )


@pytest.mark.parametrize("zarr_format", [2, 3])
def test_update_attrs(zarr_format: ZarrFormat) -> None:
    # regression test for https://github.com/zarr-developers/zarr-python/issues/2328
    store = MemoryStore()
    arr = zarr.create_array(
        store=store, shape=(5,), chunks=(5,), dtype="f8", zarr_format=zarr_format
    )
    arr.attrs["foo"] = "bar"
    assert arr.attrs["foo"] == "bar"

    arr2 = zarr.open_array(store=store, zarr_format=zarr_format)
    assert arr2.attrs["foo"] == "bar"


@pytest.mark.parametrize(("chunks", "shards"), [((2, 2), None), ((2, 2), (4, 4))])
class TestInfo:
    def test_info_v2(self, chunks: tuple[int, int], shards: tuple[int, int] | None) -> None:
        arr = zarr.create_array(store={}, shape=(8, 8), dtype="f8", chunks=chunks, zarr_format=2)
        result = arr.info
        expected = ArrayInfo(
            _zarr_format=2,
            _data_type=np.dtype("float64"),
            _shape=(8, 8),
            _chunk_shape=chunks,
            _shard_shape=None,
            _order="C",
            _read_only=False,
            _store_type="MemoryStore",
            _count_bytes=512,
            _compressors=(numcodecs.Zstd(),),
        )
        assert result == expected

    def test_info_v3(self, chunks: tuple[int, int], shards: tuple[int, int] | None) -> None:
        arr = zarr.create_array(store={}, shape=(8, 8), dtype="f8", chunks=chunks, shards=shards)
        result = arr.info
        expected = ArrayInfo(
            _zarr_format=3,
            _data_type=DataType.parse("float64"),
            _shape=(8, 8),
            _chunk_shape=chunks,
            _shard_shape=shards,
            _order="C",
            _read_only=False,
            _store_type="MemoryStore",
            _compressors=(ZstdCodec(),),
            _serializer=BytesCodec(),
            _count_bytes=512,
        )
        assert result == expected

    def test_info_complete(self, chunks: tuple[int, int], shards: tuple[int, int] | None) -> None:
        arr = zarr.create_array(
            store={},
            shape=(8, 8),
            dtype="f8",
            chunks=chunks,
            shards=shards,
            compressors=(),
        )
        result = arr.info_complete()
        expected = ArrayInfo(
            _zarr_format=3,
            _data_type=DataType.parse("float64"),
            _shape=(8, 8),
            _chunk_shape=chunks,
            _shard_shape=shards,
            _order="C",
            _read_only=False,
            _store_type="MemoryStore",
            _serializer=BytesCodec(),
            _count_bytes=512,
            _count_chunks_initialized=0,
            _count_bytes_stored=373 if shards is None else 578,  # the metadata?
        )
        assert result == expected

        arr[:4, :4] = 10
        result = arr.info_complete()
        if shards is None:
            expected = dataclasses.replace(
                expected, _count_chunks_initialized=4, _count_bytes_stored=501
            )
        else:
            expected = dataclasses.replace(
                expected, _count_chunks_initialized=1, _count_bytes_stored=774
            )
        assert result == expected

    async def test_info_v2_async(
        self, chunks: tuple[int, int], shards: tuple[int, int] | None
    ) -> None:
        arr = await zarr.api.asynchronous.create_array(
            store={}, shape=(8, 8), dtype="f8", chunks=chunks, zarr_format=2
        )
        result = arr.info
        expected = ArrayInfo(
            _zarr_format=2,
            _data_type=np.dtype("float64"),
            _shape=(8, 8),
            _chunk_shape=(2, 2),
            _shard_shape=None,
            _order="C",
            _read_only=False,
            _store_type="MemoryStore",
            _count_bytes=512,
            _compressors=(numcodecs.Zstd(),),
        )
        assert result == expected

    async def test_info_v3_async(
        self, chunks: tuple[int, int], shards: tuple[int, int] | None
    ) -> None:
        arr = await zarr.api.asynchronous.create_array(
            store={},
            shape=(8, 8),
            dtype="f8",
            chunks=chunks,
            shards=shards,
        )
        result = arr.info
        expected = ArrayInfo(
            _zarr_format=3,
            _data_type=DataType.parse("float64"),
            _shape=(8, 8),
            _chunk_shape=chunks,
            _shard_shape=shards,
            _order="C",
            _read_only=False,
            _store_type="MemoryStore",
            _compressors=(ZstdCodec(),),
            _serializer=BytesCodec(),
            _count_bytes=512,
        )
        assert result == expected

    async def test_info_complete_async(
        self, chunks: tuple[int, int], shards: tuple[int, int] | None
    ) -> None:
        arr = await zarr.api.asynchronous.create_array(
            store={},
            dtype="f8",
            shape=(8, 8),
            chunks=chunks,
            shards=shards,
            compressors=None,
        )
        result = await arr.info_complete()
        expected = ArrayInfo(
            _zarr_format=3,
            _data_type=DataType.parse("float64"),
            _shape=(8, 8),
            _chunk_shape=chunks,
            _shard_shape=shards,
            _order="C",
            _read_only=False,
            _store_type="MemoryStore",
            _serializer=BytesCodec(),
            _count_bytes=512,
            _count_chunks_initialized=0,
            _count_bytes_stored=373 if shards is None else 578,  # the metadata?
        )
        assert result == expected

        await arr.setitem((slice(4), slice(4)), 10)
        result = await arr.info_complete()
        if shards is None:
            expected = dataclasses.replace(
                expected, _count_chunks_initialized=4, _count_bytes_stored=501
            )
        else:
            expected = dataclasses.replace(
                expected, _count_chunks_initialized=1, _count_bytes_stored=774
            )
        assert result == expected


@pytest.mark.parametrize("store", ["memory"], indirect=True)
def test_resize_1d(store: MemoryStore, zarr_format: ZarrFormat) -> None:
    z = zarr.create(
        shape=105, chunks=10, dtype="i4", fill_value=0, store=store, zarr_format=zarr_format
    )
    a = np.arange(105, dtype="i4")
    z[:] = a
    assert (105,) == z.shape
    assert (105,) == z[:].shape
    assert np.dtype("i4") == z.dtype
    assert np.dtype("i4") == z[:].dtype
    assert (10,) == z.chunks
    np.testing.assert_array_equal(a, z[:])

    z.resize(205)
    assert (205,) == z.shape
    assert (205,) == z[:].shape
    assert np.dtype("i4") == z.dtype
    assert np.dtype("i4") == z[:].dtype
    assert (10,) == z.chunks
    np.testing.assert_array_equal(a, z[:105])
    np.testing.assert_array_equal(np.zeros(100, dtype="i4"), z[105:])

    z.resize(55)
    assert (55,) == z.shape
    assert (55,) == z[:].shape
    assert np.dtype("i4") == z.dtype
    assert np.dtype("i4") == z[:].dtype
    assert (10,) == z.chunks
    np.testing.assert_array_equal(a[:55], z[:])

    # via shape setter
    new_shape = (105,)
    z.shape = new_shape
    assert new_shape == z.shape
    assert new_shape == z[:].shape


@pytest.mark.parametrize("store", ["memory"], indirect=True)
def test_resize_2d(store: MemoryStore, zarr_format: ZarrFormat) -> None:
    z = zarr.create(
        shape=(105, 105),
        chunks=(10, 10),
        dtype="i4",
        fill_value=0,
        store=store,
        zarr_format=zarr_format,
    )
    a = np.arange(105 * 105, dtype="i4").reshape((105, 105))
    z[:] = a
    assert (105, 105) == z.shape
    assert (105, 105) == z[:].shape
    assert np.dtype("i4") == z.dtype
    assert np.dtype("i4") == z[:].dtype
    assert (10, 10) == z.chunks
    np.testing.assert_array_equal(a, z[:])

    z.resize((205, 205))
    assert (205, 205) == z.shape
    assert (205, 205) == z[:].shape
    assert np.dtype("i4") == z.dtype
    assert np.dtype("i4") == z[:].dtype
    assert (10, 10) == z.chunks
    np.testing.assert_array_equal(a, z[:105, :105])
    np.testing.assert_array_equal(np.zeros((100, 205), dtype="i4"), z[105:, :])
    np.testing.assert_array_equal(np.zeros((205, 100), dtype="i4"), z[:, 105:])

    z.resize((55, 55))
    assert (55, 55) == z.shape
    assert (55, 55) == z[:].shape
    assert np.dtype("i4") == z.dtype
    assert np.dtype("i4") == z[:].dtype
    assert (10, 10) == z.chunks
    np.testing.assert_array_equal(a[:55, :55], z[:])

    z.resize((55, 1))
    assert (55, 1) == z.shape
    assert (55, 1) == z[:].shape
    assert np.dtype("i4") == z.dtype
    assert np.dtype("i4") == z[:].dtype
    assert (10, 10) == z.chunks
    np.testing.assert_array_equal(a[:55, :1], z[:])

    z.resize((1, 55))
    assert (1, 55) == z.shape
    assert (1, 55) == z[:].shape
    assert np.dtype("i4") == z.dtype
    assert np.dtype("i4") == z[:].dtype
    assert (10, 10) == z.chunks
    np.testing.assert_array_equal(a[:1, :10], z[:, :10])
    np.testing.assert_array_equal(np.zeros((1, 55 - 10), dtype="i4"), z[:, 10:55])

    # via shape setter
    new_shape = (105, 105)
    z.shape = new_shape
    assert new_shape == z.shape
    assert new_shape == z[:].shape


@pytest.mark.parametrize("store", ["memory"], indirect=True)
def test_append_1d(store: MemoryStore, zarr_format: ZarrFormat) -> None:
    a = np.arange(105)
    z = zarr.create(shape=a.shape, chunks=10, dtype=a.dtype, store=store, zarr_format=zarr_format)
    z[:] = a
    assert a.shape == z.shape
    assert a.dtype == z.dtype
    assert (10,) == z.chunks
    np.testing.assert_array_equal(a, z[:])

    b = np.arange(105, 205)
    e = np.append(a, b)
    assert z.shape == (105,)
    z.append(b)
    assert e.shape == z.shape
    assert e.dtype == z.dtype
    assert (10,) == z.chunks
    np.testing.assert_array_equal(e, z[:])

    # check append handles array-like
    c = [1, 2, 3]
    f = np.append(e, c)
    z.append(c)
    assert f.shape == z.shape
    assert f.dtype == z.dtype
    assert (10,) == z.chunks
    np.testing.assert_array_equal(f, z[:])


@pytest.mark.parametrize("store", ["memory"], indirect=True)
def test_append_2d(store: MemoryStore, zarr_format: ZarrFormat) -> None:
    a = np.arange(105 * 105, dtype="i4").reshape((105, 105))
    z = zarr.create(
        shape=a.shape, chunks=(10, 10), dtype=a.dtype, store=store, zarr_format=zarr_format
    )
    z[:] = a
    assert a.shape == z.shape
    assert a.dtype == z.dtype
    assert (10, 10) == z.chunks
    actual = z[:]
    np.testing.assert_array_equal(a, actual)

    b = np.arange(105 * 105, 2 * 105 * 105, dtype="i4").reshape((105, 105))
    e = np.append(a, b, axis=0)
    z.append(b)
    assert e.shape == z.shape
    assert e.dtype == z.dtype
    assert (10, 10) == z.chunks
    actual = z[:]
    np.testing.assert_array_equal(e, actual)


@pytest.mark.parametrize("store", ["memory"], indirect=True)
def test_append_2d_axis(store: MemoryStore, zarr_format: ZarrFormat) -> None:
    a = np.arange(105 * 105, dtype="i4").reshape((105, 105))
    z = zarr.create(
        shape=a.shape, chunks=(10, 10), dtype=a.dtype, store=store, zarr_format=zarr_format
    )
    z[:] = a
    assert a.shape == z.shape
    assert a.dtype == z.dtype
    assert (10, 10) == z.chunks
    np.testing.assert_array_equal(a, z[:])

    b = np.arange(105 * 105, 2 * 105 * 105, dtype="i4").reshape((105, 105))
    e = np.append(a, b, axis=1)
    z.append(b, axis=1)
    assert e.shape == z.shape
    assert e.dtype == z.dtype
    assert (10, 10) == z.chunks
    np.testing.assert_array_equal(e, z[:])


@pytest.mark.parametrize("store", ["memory"], indirect=True)
def test_append_bad_shape(store: MemoryStore, zarr_format: ZarrFormat) -> None:
    a = np.arange(100)
    z = zarr.create(shape=a.shape, chunks=10, dtype=a.dtype, store=store, zarr_format=zarr_format)
    z[:] = a
    b = a.reshape(10, 10)
    with pytest.raises(ValueError):
        z.append(b)


@pytest.mark.parametrize("order", ["C", "F", None])
@pytest.mark.parametrize("store", ["memory"], indirect=True)
def test_array_create_metadata_order_v2(
    order: MemoryOrder | None, zarr_format: int, store: MemoryStore
) -> None:
    """
    Test that the ``order`` attribute in zarr v2 array metadata is set correctly via the ``order``
    keyword argument to ``Array.create``. When ``order`` is ``None``, the value of the
    ``array.order`` config is used.
    """
    arr = zarr.create_array(store=store, shape=(2, 2), order=order, zarr_format=2, dtype="i4")

    expected = order or zarr.config.get("array.order")
    assert arr.metadata.zarr_format == 2  # guard for mypy
    assert arr.metadata.order == expected


@pytest.mark.parametrize("order_config", ["C", "F", None])
@pytest.mark.parametrize("store", ["memory"], indirect=True)
def test_array_create_order(
    order_config: MemoryOrder | None,
    zarr_format: ZarrFormat,
    store: MemoryStore,
) -> None:
    """
    Test that the arrays generated by array indexing have a memory order defined by the config order
    value
    """
    config: ArrayConfigLike = {}
    if order_config is None:
        config = {}
        expected = zarr.config.get("array.order")
    else:
        config = {"order": order_config}
        expected = order_config

    arr = zarr.create_array(
        store=store, shape=(2, 2), zarr_format=zarr_format, dtype="i4", config=config
    )

    vals = np.asarray(arr)
    if expected == "C":
        assert vals.flags.c_contiguous
    elif expected == "F":
        assert vals.flags.f_contiguous
    else:
        raise AssertionError


@pytest.mark.parametrize("write_empty_chunks", [True, False])
def test_write_empty_chunks_config(write_empty_chunks: bool) -> None:
    """
    Test that the value of write_empty_chunks is sensitive to the global config when not set
    explicitly
    """
    with zarr.config.set({"array.write_empty_chunks": write_empty_chunks}):
        arr = zarr.create_array({}, shape=(2, 2), dtype="i4")
        assert arr._async_array._config.write_empty_chunks == write_empty_chunks


@pytest.mark.parametrize("store", ["memory"], indirect=True)
@pytest.mark.parametrize("write_empty_chunks", [True, False])
@pytest.mark.parametrize("fill_value", [0, 5])
def test_write_empty_chunks_behavior(
    zarr_format: ZarrFormat, store: MemoryStore, write_empty_chunks: bool, fill_value: int
) -> None:
    """
    Check that the write_empty_chunks value of the config is applied correctly. We expect that
    when write_empty_chunks is True, writing chunks equal to the fill value will result in
    those chunks appearing in the store.

    When write_empty_chunks is False, writing chunks that are equal to the fill value will result in
    those chunks not being present in the store. In particular, they should be deleted if they were
    already present.
    """

    arr = zarr.create_array(
        store=store,
        shape=(2,),
        zarr_format=zarr_format,
        dtype="i4",
        fill_value=fill_value,
        chunks=(1,),
        config={"write_empty_chunks": write_empty_chunks},
    )

    assert arr._async_array._config.write_empty_chunks == write_empty_chunks

    # initialize the store with some non-fill value chunks
    arr[:] = fill_value + 1
    assert arr.nchunks_initialized == arr.nchunks

    arr[:] = fill_value

    if not write_empty_chunks:
        assert arr.nchunks_initialized == 0
    else:
        assert arr.nchunks_initialized == arr.nchunks


@pytest.mark.parametrize(
    ("fill_value", "expected"),
    [
        (np.nan * 1j, ["NaN", "NaN"]),
        (np.nan, ["NaN", 0.0]),
        (np.inf, ["Infinity", 0.0]),
        (np.inf * 1j, ["NaN", "Infinity"]),
        (-np.inf, ["-Infinity", 0.0]),
        (math.inf, ["Infinity", 0.0]),
    ],
)
async def test_special_complex_fill_values_roundtrip(fill_value: Any, expected: list[Any]) -> None:
    store = MemoryStore()
    zarr.create_array(store=store, shape=(1,), dtype=np.complex64, fill_value=fill_value)
    content = await store.get("zarr.json", prototype=default_buffer_prototype())
    assert content is not None
    actual = json.loads(content.to_bytes())
    assert actual["fill_value"] == expected


@pytest.mark.parametrize("shape", [(1,), (2, 3), (4, 5, 6)])
@pytest.mark.parametrize("dtype", ["uint8", "float32"])
@pytest.mark.parametrize("array_type", ["async", "sync"])
async def test_nbytes(
    shape: tuple[int, ...], dtype: str, array_type: Literal["async", "sync"]
) -> None:
    """
    Test that the ``nbytes`` attribute of an Array or AsyncArray correctly reports the capacity of
    the chunks of that array.
    """
    store = MemoryStore()
    arr = zarr.create_array(store=store, shape=shape, dtype=dtype, fill_value=0)
    if array_type == "async":
        assert arr._async_array.nbytes == np.prod(arr.shape) * arr.dtype.itemsize
    else:
        assert arr.nbytes == np.prod(arr.shape) * arr.dtype.itemsize


@pytest.mark.parametrize(
    ("array_shape", "chunk_shape"),
    [((256,), (2,))],
)
def test_auto_partition_auto_shards(
    array_shape: tuple[int, ...], chunk_shape: tuple[int, ...]
) -> None:
    """
    Test that automatically picking a shard size returns a tuple of 2 * the chunk shape for any axis
    where there are 8 or more chunks.
    """
    dtype = np.dtype("uint8")
    expected_shards: tuple[int, ...] = ()
    for cs, a_len in zip(chunk_shape, array_shape, strict=False):
        if a_len // cs >= 8:
            expected_shards += (2 * cs,)
        else:
            expected_shards += (cs,)

    auto_shards, _ = _auto_partition(
        array_shape=array_shape, chunk_shape=chunk_shape, shard_shape="auto", dtype=dtype
    )
    assert auto_shards == expected_shards


def test_chunks_and_shards() -> None:
    store = StorePath(MemoryStore())
    shape = (100, 100)
    chunks = (5, 5)
    shards = (10, 10)

    arr_v3 = zarr.create_array(store=store / "v3", shape=shape, chunks=chunks, dtype="i4")
    assert arr_v3.chunks == chunks
    assert arr_v3.shards is None

    arr_v3_sharding = zarr.create_array(
        store=store / "v3_sharding",
        shape=shape,
        chunks=chunks,
        shards=shards,
        dtype="i4",
    )
    assert arr_v3_sharding.chunks == chunks
    assert arr_v3_sharding.shards == shards

    arr_v2 = zarr.create_array(
        store=store / "v2", shape=shape, chunks=chunks, zarr_format=2, dtype="i4"
    )
    assert arr_v2.chunks == chunks
    assert arr_v2.shards is None


def test_create_array_default_fill_values() -> None:
    a = zarr.create_array(MemoryStore(), shape=(5,), chunks=(5,), dtype="<U4")
    assert a.fill_value == ""

    b = zarr.create_array(MemoryStore(), shape=(5,), chunks=(5,), dtype="<S4")
    assert b.fill_value == b""

    c = zarr.create_array(MemoryStore(), shape=(5,), chunks=(5,), dtype="i")
    assert c.fill_value == 0

    d = zarr.create_array(MemoryStore(), shape=(5,), chunks=(5,), dtype="f")
    assert d.fill_value == 0.0


@pytest.mark.parametrize("store", ["memory"], indirect=True)
@pytest.mark.parametrize("dtype", ["uint8", "float32", "str"])
@pytest.mark.parametrize("empty_value", [None, ()])
async def test_create_array_no_filters_compressors(
    store: MemoryStore, dtype: str, empty_value: Any
) -> None:
    """
    Test that the default ``filters`` and ``compressors`` are removed when ``create_array`` is invoked.
    """

    # v2
    arr = await create_array(
        store=store,
        dtype=dtype,
        shape=(10,),
        zarr_format=2,
        compressors=empty_value,
        filters=empty_value,
    )
    # Test metadata explicitly
    assert arr.metadata.zarr_format == 2  # guard for mypy
    # The v2 metadata stores None and () separately
    assert arr.metadata.filters == empty_value
    # The v2 metadata does not allow tuple for compressor, therefore it is turned into None
    assert arr.metadata.compressor is None

    assert arr.filters == ()
    assert arr.compressors == ()

    # v3
    arr = await create_array(
        store=store,
        dtype=dtype,
        shape=(10,),
        compressors=empty_value,
        filters=empty_value,
    )
    assert arr.metadata.zarr_format == 3  # guard for mypy
    if dtype == "str":
        assert arr.metadata.codecs == (VLenUTF8Codec(),)
        assert arr.serializer == VLenUTF8Codec()
    else:
        assert arr.metadata.codecs == (BytesCodec(),)
        assert arr.serializer == BytesCodec()


@pytest.mark.parametrize("store", ["memory"], indirect=True)
@pytest.mark.parametrize("dtype", ["uint8", "float32", "str"])
@pytest.mark.parametrize(
    "compressors",
    [
        "auto",
        None,
        (),
        (ZstdCodec(level=3),),
        (ZstdCodec(level=3), GzipCodec(level=0)),
        ZstdCodec(level=3),
        {"name": "zstd", "configuration": {"level": 3}},
        ({"name": "zstd", "configuration": {"level": 3}},),
    ],
)
@pytest.mark.parametrize(
    "filters",
    [
        "auto",
        None,
        (),
        (
            TransposeCodec(
                order=[
                    0,
                ]
            ),
        ),
        (
            TransposeCodec(
                order=[
                    0,
                ]
            ),
            TransposeCodec(
                order=[
                    0,
                ]
            ),
        ),
        TransposeCodec(
            order=[
                0,
            ]
        ),
        {"name": "transpose", "configuration": {"order": [0]}},
        ({"name": "transpose", "configuration": {"order": [0]}},),
    ],
)
@pytest.mark.parametrize(("chunks", "shards"), [((6,), None), ((3,), (6,))])
async def test_create_array_v3_chunk_encoding(
    store: MemoryStore,
    compressors: CompressorsLike,
    filters: FiltersLike,
    dtype: str,
    chunks: tuple[int, ...],
    shards: tuple[int, ...] | None,
) -> None:
    """
    Test various possibilities for the compressors and filters parameter to create_array
    """
    arr = await create_array(
        store=store,
        dtype=dtype,
        shape=(12,),
        chunks=chunks,
        shards=shards,
        zarr_format=3,
        filters=filters,
        compressors=compressors,
    )
    filters_expected, _, compressors_expected = _parse_chunk_encoding_v3(
        filters=filters, compressors=compressors, serializer="auto", dtype=np.dtype(dtype)
    )
    assert arr.filters == filters_expected
    assert arr.compressors == compressors_expected


@pytest.mark.parametrize("store", ["memory"], indirect=True)
@pytest.mark.parametrize("dtype", ["uint8", "float32", "str"])
@pytest.mark.parametrize(
    "compressors",
    [
        "auto",
        None,
        numcodecs.Zstd(level=3),
        (),
        (numcodecs.Zstd(level=3),),
    ],
)
@pytest.mark.parametrize(
    "filters", ["auto", None, numcodecs.GZip(level=1), (numcodecs.GZip(level=1),)]
)
async def test_create_array_v2_chunk_encoding(
    store: MemoryStore, compressors: CompressorsLike, filters: FiltersLike, dtype: str
) -> None:
    arr = await create_array(
        store=store,
        dtype=dtype,
        shape=(10,),
        zarr_format=2,
        compressors=compressors,
        filters=filters,
    )
    filters_expected, compressor_expected = _parse_chunk_encoding_v2(
        filters=filters, compressor=compressors, dtype=np.dtype(dtype)
    )
    assert arr.metadata.zarr_format == 2  # guard for mypy
    assert arr.metadata.compressor == compressor_expected
    assert arr.metadata.filters == filters_expected

    # Normalize for property getters
    compressor_expected = () if compressor_expected is None else (compressor_expected,)
    filters_expected = () if filters_expected is None else filters_expected

    assert arr.compressors == compressor_expected
    assert arr.filters == filters_expected


@pytest.mark.parametrize("store", ["memory"], indirect=True)
@pytest.mark.parametrize("dtype", ["uint8", "float32", "str"])
async def test_create_array_v3_default_filters_compressors(store: MemoryStore, dtype: str) -> None:
    """
    Test that the default ``filters`` and ``compressors`` are used when ``create_array`` is invoked with
    ``zarr_format`` = 3 and ``filters`` and ``compressors`` are not specified.
    """
    arr = await create_array(
        store=store,
        dtype=dtype,
        shape=(10,),
        zarr_format=3,
    )
    expected_filters, expected_serializer, expected_compressors = _get_default_chunk_encoding_v3(
        np_dtype=np.dtype(dtype)
    )
    assert arr.filters == expected_filters
    assert arr.serializer == expected_serializer
    assert arr.compressors == expected_compressors


@pytest.mark.parametrize("store", ["memory"], indirect=True)
@pytest.mark.parametrize("dtype", ["uint8", "float32", "str"])
async def test_create_array_v2_default_filters_compressors(store: MemoryStore, dtype: str) -> None:
    """
    Test that the default ``filters`` and ``compressors`` are used when ``create_array`` is invoked with
    ``zarr_format`` = 2 and ``filters`` and ``compressors`` are not specified.
    """
    arr = await create_array(
        store=store,
        dtype=dtype,
        shape=(10,),
        zarr_format=2,
    )
    expected_filters, expected_compressors = _get_default_chunk_encoding_v2(
        np_dtype=np.dtype(dtype)
    )
    assert arr.metadata.zarr_format == 2  # guard for mypy
    assert arr.metadata.filters == expected_filters
    assert arr.metadata.compressor == expected_compressors

    # Normalize for property getters
    expected_filters = () if expected_filters is None else expected_filters
    expected_compressors = () if expected_compressors is None else (expected_compressors,)
    assert arr.filters == expected_filters
    assert arr.compressors == expected_compressors


@pytest.mark.parametrize("store", ["memory"], indirect=True)
async def test_create_array_v2_no_shards(store: MemoryStore) -> None:
    """
    Test that creating a Zarr v2 array with ``shard_shape`` set to a non-None value raises an error.
    """
    msg = re.escape(
        "Zarr format 2 arrays can only be created with `shard_shape` set to `None`. Got `shard_shape=(5,)` instead."
    )
    with pytest.raises(ValueError, match=msg):
        _ = await create_array(
            store=store,
            dtype="uint8",
            shape=(10,),
            shards=(5,),
            zarr_format=2,
        )


async def test_scalar_array() -> None:
    arr = zarr.array(1.5)
    assert arr[...] == 1.5
    assert arr[()] == 1.5
    assert arr.shape == ()<|MERGE_RESOLUTION|>--- conflicted
+++ resolved
@@ -41,12 +41,9 @@
 from zarr.core.sync import sync
 from zarr.errors import ContainsArrayError, ContainsGroupError
 from zarr.storage import LocalStore, MemoryStore, StorePath
-<<<<<<< HEAD
-=======
 
 if TYPE_CHECKING:
     from zarr.core.array_spec import ArrayConfigLike
->>>>>>> 12f60125
 
 
 @pytest.mark.parametrize("store", ["local", "memory", "zip"], indirect=["store"])
