--- conflicted
+++ resolved
@@ -765,7 +765,6 @@
         raise AssertionError
 
 
-<<<<<<< HEAD
 @pytest.mark.parametrize("store", ["memory"], indirect=True)
 @pytest.mark.parametrize("write_empty_chunks", [True, False])
 @pytest.mark.parametrize("fill_value", [0, 5])
@@ -803,13 +802,6 @@
         assert arr.nchunks_initialized == arr.nchunks
 
 
-@pytest.mark.parametrize("store", ["memory"], indirect=True)
-def test_write_empty_chunks_deprecated(store: MemoryStore) -> None:
-    with pytest.warns(
-        RuntimeWarning, match="The `write_empty_chunks` keyword argument is deprecated.*"
-    ):
-        zarr.open(store=store, mode="a", shape=(3, 3), write_empty_chunks=True)
-=======
 @pytest.mark.parametrize(
     ("fill_value", "expected"),
     [
@@ -827,5 +819,4 @@
     content = await store.get("zarr.json", prototype=default_buffer_prototype())
     assert content is not None
     actual = json.loads(content.to_bytes())
-    assert actual["fill_value"] == expected
->>>>>>> 01b73a72
+    assert actual["fill_value"] == expected