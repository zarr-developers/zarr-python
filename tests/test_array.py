import dataclasses
import json
import math
import pickle
import re
from itertools import accumulate
from typing import Any, Literal

import numcodecs
import numpy as np
import pytest

import zarr.api.asynchronous
from zarr import Array, AsyncArray, Group
from zarr.codecs import BytesCodec, VLenBytesCodec, ZstdCodec
from zarr.codecs.gzip import GzipCodec
from zarr.codecs.transpose import TransposeCodec
from zarr.core._info import ArrayInfo
from zarr.core.array import (
    CompressorsParam,
    FiltersParam,
    _get_default_chunk_encoding_v2,
    _get_default_chunk_encoding_v3,
    _parse_chunk_encoding_v3,
    chunks_initialized,
    create_array,
)
from zarr.core.buffer import default_buffer_prototype
from zarr.core.buffer.cpu import NDBuffer
from zarr.core.chunk_grids import _auto_partition
from zarr.core.common import JSON, MemoryOrder, ZarrFormat
from zarr.core.group import AsyncGroup
from zarr.core.indexing import ceildiv
from zarr.core.metadata.v3 import DataType
from zarr.core.sync import sync
from zarr.errors import ContainsArrayError, ContainsGroupError
from zarr.storage import LocalStore, MemoryStore
from zarr.storage.common import StorePath


@pytest.mark.parametrize("store", ["local", "memory", "zip"], indirect=["store"])
@pytest.mark.parametrize("zarr_format", [2, 3])
@pytest.mark.parametrize("overwrite", [True, False])
@pytest.mark.parametrize("extant_node", ["array", "group"])
def test_array_creation_existing_node(
    store: LocalStore | MemoryStore,
    zarr_format: ZarrFormat,
    overwrite: bool,
    extant_node: Literal["array", "group"],
) -> None:
    """
    Check that an existing array or group is handled as expected during array creation.
    """
    spath = StorePath(store)
    group = Group.from_store(spath, zarr_format=zarr_format)
    expected_exception: type[ContainsArrayError | ContainsGroupError]
    if extant_node == "array":
        expected_exception = ContainsArrayError
        _ = group.create_array("extant", shape=(10,), dtype="uint8")
    elif extant_node == "group":
        expected_exception = ContainsGroupError
        _ = group.create_group("extant")
    else:
        raise AssertionError

    new_shape = (2, 2)
    new_dtype = "float32"

    if overwrite:
        if not store.supports_deletes:
            pytest.skip("store does not support deletes")
        arr_new = Array.create(
            spath / "extant",
            shape=new_shape,
            dtype=new_dtype,
            overwrite=overwrite,
            zarr_format=zarr_format,
        )
        assert arr_new.shape == new_shape
        assert arr_new.dtype == new_dtype
    else:
        with pytest.raises(expected_exception):
            arr_new = Array.create(
                spath / "extant",
                shape=new_shape,
                dtype=new_dtype,
                overwrite=overwrite,
                zarr_format=zarr_format,
            )


@pytest.mark.parametrize("store", ["local", "memory", "zip"], indirect=["store"])
@pytest.mark.parametrize("zarr_format", [2, 3])
async def test_create_creates_parents(
    store: LocalStore | MemoryStore, zarr_format: ZarrFormat
) -> None:
    # prepare a root node, with some data set
    await zarr.api.asynchronous.open_group(
        store=store, path="a", zarr_format=zarr_format, attributes={"key": "value"}
    )

    # create a child node with a couple intermediates
    await zarr.api.asynchronous.create(
        shape=(2, 2), store=store, path="a/b/c/d", zarr_format=zarr_format
    )
    parts = ["a", "a/b", "a/b/c"]

    if zarr_format == 2:
        files = [".zattrs", ".zgroup"]
    else:
        files = ["zarr.json"]

    expected = [f"{part}/{file}" for file in files for part in parts]

    if zarr_format == 2:
        expected.extend([".zattrs", ".zgroup", "a/b/c/d/.zarray", "a/b/c/d/.zattrs"])
    else:
        expected.extend(["zarr.json", "a/b/c/d/zarr.json"])

    expected = sorted(expected)

    result = sorted([x async for x in store.list_prefix("")])

    assert result == expected

    paths = ["a", "a/b", "a/b/c"]
    for path in paths:
        g = await zarr.api.asynchronous.open_group(store=store, path=path)
        assert isinstance(g, AsyncGroup)


@pytest.mark.parametrize("store", ["local", "memory", "zip"], indirect=["store"])
@pytest.mark.parametrize("zarr_format", [2, 3])
def test_array_name_properties_no_group(
    store: LocalStore | MemoryStore, zarr_format: ZarrFormat
) -> None:
    arr = Array.create(store=store, shape=(100,), chunks=(10,), zarr_format=zarr_format, dtype="i4")
    assert arr.path == ""
    assert arr.name == "/"
    assert arr.basename == ""


@pytest.mark.parametrize("store", ["local", "memory", "zip"], indirect=["store"])
@pytest.mark.parametrize("zarr_format", [2, 3])
def test_array_name_properties_with_group(
    store: LocalStore | MemoryStore, zarr_format: ZarrFormat
) -> None:
    root = Group.from_store(store=store, zarr_format=zarr_format)
    foo = root.create_array("foo", shape=(100,), chunks=(10,), dtype="i4")
    assert foo.path == "foo"
    assert foo.name == "/foo"
    assert foo.basename == "foo"

    bar = root.create_group("bar")
    spam = bar.create_array("spam", shape=(100,), chunks=(10,), dtype="i4")

    assert spam.path == "bar/spam"
    assert spam.name == "/bar/spam"
    assert spam.basename == "spam"


@pytest.mark.parametrize("store", ["memory"], indirect=True)
@pytest.mark.parametrize("specifiy_fill_value", [True, False])
@pytest.mark.parametrize("dtype_str", ["bool", "uint8", "complex64"])
def test_array_v3_fill_value_default(
    store: MemoryStore, specifiy_fill_value: bool, dtype_str: str
) -> None:
    """
    Test that creating an array with the fill_value parameter set to None, or unspecified,
    results in the expected fill_value attribute of the array, i.e. 0 cast to the array's dtype.
    """
    shape = (10,)
    default_fill_value = 0
    if specifiy_fill_value:
        arr = Array.create(
            store=store,
            shape=shape,
            dtype=dtype_str,
            zarr_format=3,
            chunk_shape=shape,
            fill_value=None,
        )
    else:
        arr = Array.create(
            store=store, shape=shape, dtype=dtype_str, zarr_format=3, chunk_shape=shape
        )

    assert arr.fill_value == np.dtype(dtype_str).type(default_fill_value)
    assert arr.fill_value.dtype == arr.dtype


@pytest.mark.parametrize("store", ["memory"], indirect=True)
@pytest.mark.parametrize(
    ("dtype_str", "fill_value"),
    [("bool", True), ("uint8", 99), ("float32", -99.9), ("complex64", 3 + 4j)],
)
def test_array_v3_fill_value(store: MemoryStore, fill_value: int, dtype_str: str) -> None:
    shape = (10,)
    arr = Array.create(
        store=store,
        shape=shape,
        dtype=dtype_str,
        zarr_format=3,
        chunk_shape=shape,
        fill_value=fill_value,
    )

    assert arr.fill_value == np.dtype(dtype_str).type(fill_value)
    assert arr.fill_value.dtype == arr.dtype


def test_create_positional_args_deprecated() -> None:
    store = MemoryStore()
    with pytest.warns(FutureWarning, match="Pass"):
        Array.create(store, (2, 2), dtype="f8")


def test_selection_positional_args_deprecated() -> None:
    store = MemoryStore()
    arr = Array.create(store, shape=(2, 2), dtype="f8")

    with pytest.warns(FutureWarning, match="Pass out"):
        arr.get_basic_selection(..., NDBuffer(array=np.empty((2, 2))))

    with pytest.warns(FutureWarning, match="Pass fields"):
        arr.set_basic_selection(..., 1, None)

    with pytest.warns(FutureWarning, match="Pass out"):
        arr.get_orthogonal_selection(..., NDBuffer(array=np.empty((2, 2))))

    with pytest.warns(FutureWarning, match="Pass"):
        arr.set_orthogonal_selection(..., 1, None)

    with pytest.warns(FutureWarning, match="Pass"):
        arr.get_mask_selection(np.zeros((2, 2), dtype=bool), NDBuffer(array=np.empty((0,))))

    with pytest.warns(FutureWarning, match="Pass"):
        arr.set_mask_selection(np.zeros((2, 2), dtype=bool), 1, None)

    with pytest.warns(FutureWarning, match="Pass"):
        arr.get_coordinate_selection(([0, 1], [0, 1]), NDBuffer(array=np.empty((2,))))

    with pytest.warns(FutureWarning, match="Pass"):
        arr.set_coordinate_selection(([0, 1], [0, 1]), 1, None)

    with pytest.warns(FutureWarning, match="Pass"):
        arr.get_block_selection((0, slice(None)), NDBuffer(array=np.empty((2, 2))))

    with pytest.warns(FutureWarning, match="Pass"):
        arr.set_block_selection((0, slice(None)), 1, None)


@pytest.mark.parametrize("store", ["memory"], indirect=True)
async def test_array_v3_nan_fill_value(store: MemoryStore) -> None:
    shape = (10,)
    arr = Array.create(
        store=store,
        shape=shape,
        dtype=np.float64,
        zarr_format=3,
        chunk_shape=shape,
        fill_value=np.nan,
    )
    arr[:] = np.nan

    assert np.isnan(arr.fill_value)
    assert arr.fill_value.dtype == arr.dtype
    # all fill value chunk is an empty chunk, and should not be written
    assert len([a async for a in store.list_prefix("/")]) == 0


@pytest.mark.parametrize("store", ["local"], indirect=["store"])
@pytest.mark.parametrize("zarr_format", [2, 3])
async def test_serializable_async_array(
    store: LocalStore | MemoryStore, zarr_format: ZarrFormat
) -> None:
    expected = await AsyncArray.create(
        store=store, shape=(100,), chunks=(10,), zarr_format=zarr_format, dtype="i4"
    )
    # await expected.setitems(list(range(100)))

    p = pickle.dumps(expected)
    actual = pickle.loads(p)

    assert actual == expected
    # np.testing.assert_array_equal(await actual.getitem(slice(None)), await expected.getitem(slice(None)))
    # TODO: uncomment the parts of this test that will be impacted by the config/prototype changes in flight


@pytest.mark.parametrize("store", ["local"], indirect=["store"])
@pytest.mark.parametrize("zarr_format", [2, 3])
def test_serializable_sync_array(store: LocalStore, zarr_format: ZarrFormat) -> None:
    expected = Array.create(
        store=store, shape=(100,), chunks=(10,), zarr_format=zarr_format, dtype="i4"
    )
    expected[:] = list(range(100))

    p = pickle.dumps(expected)
    actual = pickle.loads(p)

    assert actual == expected
    np.testing.assert_array_equal(actual[:], expected[:])


@pytest.mark.parametrize("store", ["memory"], indirect=True)
def test_storage_transformers(store: MemoryStore) -> None:
    """
    Test that providing an actual storage transformer produces a warning and otherwise passes through
    """
    metadata_dict: dict[str, JSON] = {
        "zarr_format": 3,
        "node_type": "array",
        "shape": (10,),
        "chunk_grid": {"name": "regular", "configuration": {"chunk_shape": (1,)}},
        "data_type": "uint8",
        "chunk_key_encoding": {"name": "v2", "configuration": {"separator": "/"}},
        "codecs": (BytesCodec().to_dict(),),
        "fill_value": 0,
        "storage_transformers": ({"test": "should_raise"}),
    }
    match = "Arrays with storage transformers are not supported in zarr-python at this time."
    with pytest.raises(ValueError, match=match):
        Array.from_dict(StorePath(store), data=metadata_dict)


@pytest.mark.parametrize("test_cls", [Array, AsyncArray[Any]])
@pytest.mark.parametrize("nchunks", [2, 5, 10])
def test_nchunks(test_cls: type[Array] | type[AsyncArray[Any]], nchunks: int) -> None:
    """
    Test that nchunks returns the number of chunks defined for the array.
    """
    store = MemoryStore()
    shape = 100
    arr = Array.create(store, shape=(shape,), chunks=(ceildiv(shape, nchunks),), dtype="i4")
    expected = nchunks
    if test_cls == Array:
        observed = arr.nchunks
    else:
        observed = arr._async_array.nchunks
    assert observed == expected


@pytest.mark.parametrize("test_cls", [Array, AsyncArray[Any]])
async def test_nchunks_initialized(test_cls: type[Array] | type[AsyncArray[Any]]) -> None:
    """
    Test that nchunks_initialized accurately returns the number of stored chunks.
    """
    store = MemoryStore()
    arr = Array.create(store, shape=(100,), chunks=(10,), dtype="i4")

    # write chunks one at a time
    for idx, region in enumerate(arr._iter_chunk_regions()):
        arr[region] = 1
        expected = idx + 1
        if test_cls == Array:
            observed = arr.nchunks_initialized
        else:
            observed = await arr._async_array.nchunks_initialized()
        assert observed == expected

    # delete chunks
    for idx, key in enumerate(arr._iter_chunk_keys()):
        sync(arr.store_path.store.delete(key))
        if test_cls == Array:
            observed = arr.nchunks_initialized
        else:
            observed = await arr._async_array.nchunks_initialized()
        expected = arr.nchunks - idx - 1
        assert observed == expected


async def test_chunks_initialized() -> None:
    """
    Test that chunks_initialized accurately returns the keys of stored chunks.
    """
    store = MemoryStore()
    arr = Array.create(store, shape=(100,), chunks=(10,), dtype="i4")

    chunks_accumulated = tuple(
        accumulate(tuple(tuple(v.split(" ")) for v in arr._iter_chunk_keys()))
    )
    for keys, region in zip(chunks_accumulated, arr._iter_chunk_regions(), strict=False):
        arr[region] = 1
        observed = sorted(await chunks_initialized(arr._async_array))
        expected = sorted(keys)
        assert observed == expected


def test_nbytes_stored() -> None:
    arr = zarr.create(shape=(100,), chunks=(10,), dtype="i4", codecs=[BytesCodec()])
    result = arr.nbytes_stored()
    assert result == 366  # the size of the metadata document. This is a fragile test.
    arr[:50] = 1
    result = arr.nbytes_stored()
    assert result == 566  # the size with 5 chunks filled.
    arr[50:] = 2
    result = arr.nbytes_stored()
    assert result == 766  # the size with all chunks filled.


async def test_nbytes_stored_async() -> None:
    arr = await zarr.api.asynchronous.create(
        shape=(100,), chunks=(10,), dtype="i4", codecs=[BytesCodec()]
    )
    result = await arr.nbytes_stored()
    assert result == 366  # the size of the metadata document. This is a fragile test.
    await arr.setitem(slice(50), 1)
    result = await arr.nbytes_stored()
    assert result == 566  # the size with 5 chunks filled.
    await arr.setitem(slice(50, 100), 2)
    result = await arr.nbytes_stored()
    assert result == 766  # the size with all chunks filled.


def test_default_fill_values() -> None:
    a = Array.create(MemoryStore(), shape=5, chunk_shape=5, dtype="<U4")
    assert a.fill_value == ""

    b = Array.create(MemoryStore(), shape=5, chunk_shape=5, dtype="<S4")
    assert b.fill_value == b""

    c = Array.create(MemoryStore(), shape=5, chunk_shape=5, dtype="i")
    assert c.fill_value == 0

    d = Array.create(MemoryStore(), shape=5, chunk_shape=5, dtype="f")
    assert d.fill_value == 0.0


def test_vlen_errors() -> None:
    with pytest.raises(ValueError, match="At least one ArrayBytesCodec is required."):
        Array.create(MemoryStore(), shape=5, chunk_shape=5, dtype="<U4", codecs=[])

    with pytest.raises(
        ValueError,
        match="For string dtype, ArrayBytesCodec must be `VLenUTF8Codec`, got `BytesCodec`.",
    ):
        Array.create(MemoryStore(), shape=5, chunk_shape=5, dtype="<U4", codecs=[BytesCodec()])

    with pytest.raises(ValueError, match="Only one ArrayBytesCodec is allowed."):
        Array.create(
            MemoryStore(),
            shape=5,
            chunk_shape=5,
            dtype="<U4",
            codecs=[BytesCodec(), VLenBytesCodec()],
        )


@pytest.mark.parametrize("zarr_format", [2, 3])
def test_update_attrs(zarr_format: int) -> None:
    # regression test for https://github.com/zarr-developers/zarr-python/issues/2328
    store = MemoryStore()
    arr = Array.create(store=store, shape=5, chunk_shape=5, dtype="f8", zarr_format=zarr_format)
    arr.attrs["foo"] = "bar"
    assert arr.attrs["foo"] == "bar"

    arr2 = zarr.open_array(store=store, zarr_format=zarr_format)
    assert arr2.attrs["foo"] == "bar"


class TestInfo:
    def test_info_v2(self) -> None:
        arr = zarr.create(shape=(4, 4), chunks=(2, 2), zarr_format=2)
        result = arr.info
        expected = ArrayInfo(
            _zarr_format=2,
            _data_type=np.dtype("float64"),
            _shape=(4, 4),
            _chunk_shape=(2, 2),
            _order="C",
            _read_only=False,
            _store_type="MemoryStore",
            _count_bytes=128,
            _compressor=numcodecs.Zstd(),
        )
        assert result == expected

    def test_info_v3(self) -> None:
        arr = zarr.create(shape=(4, 4), chunks=(2, 2), zarr_format=3)
        result = arr.info
        expected = ArrayInfo(
            _zarr_format=3,
            _data_type=DataType.parse("float64"),
            _shape=(4, 4),
            _chunk_shape=(2, 2),
            _order="C",
            _read_only=False,
            _store_type="MemoryStore",
            _codecs=[BytesCodec(), ZstdCodec()],
            _count_bytes=128,
        )
        assert result == expected

    def test_info_complete(self) -> None:
        arr = zarr.create(shape=(4, 4), chunks=(2, 2), zarr_format=3, codecs=[BytesCodec()])
        result = arr.info_complete()
        expected = ArrayInfo(
            _zarr_format=3,
            _data_type=DataType.parse("float64"),
            _shape=(4, 4),
            _chunk_shape=(2, 2),
            _order="C",
            _read_only=False,
            _store_type="MemoryStore",
            _codecs=[BytesCodec()],
            _count_bytes=128,
            _count_chunks_initialized=0,
            _count_bytes_stored=373,  # the metadata?
        )
        assert result == expected

        arr[:2, :2] = 10
        result = arr.info_complete()
        expected = dataclasses.replace(
            expected, _count_chunks_initialized=1, _count_bytes_stored=405
        )
        assert result == expected

    async def test_info_v2_async(self) -> None:
        arr = await zarr.api.asynchronous.create(shape=(4, 4), chunks=(2, 2), zarr_format=2)
        result = arr.info
        expected = ArrayInfo(
            _zarr_format=2,
            _data_type=np.dtype("float64"),
            _shape=(4, 4),
            _chunk_shape=(2, 2),
            _order="C",
            _read_only=False,
            _store_type="MemoryStore",
            _count_bytes=128,
            _compressor=numcodecs.Zstd(),
        )
        assert result == expected

    async def test_info_v3_async(self) -> None:
        arr = await zarr.api.asynchronous.create(shape=(4, 4), chunks=(2, 2), zarr_format=3)
        result = arr.info
        expected = ArrayInfo(
            _zarr_format=3,
            _data_type=DataType.parse("float64"),
            _shape=(4, 4),
            _chunk_shape=(2, 2),
            _order="C",
            _read_only=False,
            _store_type="MemoryStore",
            _codecs=[BytesCodec(), ZstdCodec()],
            _count_bytes=128,
        )
        assert result == expected

    async def test_info_complete_async(self) -> None:
        arr = await zarr.api.asynchronous.create(
            shape=(4, 4), chunks=(2, 2), zarr_format=3, codecs=[BytesCodec()]
        )
        result = await arr.info_complete()
        expected = ArrayInfo(
            _zarr_format=3,
            _data_type=DataType.parse("float64"),
            _shape=(4, 4),
            _chunk_shape=(2, 2),
            _order="C",
            _read_only=False,
            _store_type="MemoryStore",
            _codecs=[BytesCodec()],
            _count_bytes=128,
            _count_chunks_initialized=0,
            _count_bytes_stored=373,  # the metadata?
        )
        assert result == expected

        await arr.setitem((slice(2), slice(2)), 10)
        result = await arr.info_complete()
        expected = dataclasses.replace(
            expected, _count_chunks_initialized=1, _count_bytes_stored=405
        )
        assert result == expected


@pytest.mark.parametrize("store", ["memory"], indirect=True)
def test_resize_1d(store: MemoryStore, zarr_format: ZarrFormat) -> None:
    z = zarr.create(
        shape=105, chunks=10, dtype="i4", fill_value=0, store=store, zarr_format=zarr_format
    )
    a = np.arange(105, dtype="i4")
    z[:] = a
    assert (105,) == z.shape
    assert (105,) == z[:].shape
    assert np.dtype("i4") == z.dtype
    assert np.dtype("i4") == z[:].dtype
    assert (10,) == z.chunks
    np.testing.assert_array_equal(a, z[:])

    z.resize(205)
    assert (205,) == z.shape
    assert (205,) == z[:].shape
    assert np.dtype("i4") == z.dtype
    assert np.dtype("i4") == z[:].dtype
    assert (10,) == z.chunks
    np.testing.assert_array_equal(a, z[:105])
    np.testing.assert_array_equal(np.zeros(100, dtype="i4"), z[105:])

    z.resize(55)
    assert (55,) == z.shape
    assert (55,) == z[:].shape
    assert np.dtype("i4") == z.dtype
    assert np.dtype("i4") == z[:].dtype
    assert (10,) == z.chunks
    np.testing.assert_array_equal(a[:55], z[:])

    # via shape setter
    new_shape = (105,)
    z.shape = new_shape
    assert new_shape == z.shape
    assert new_shape == z[:].shape


@pytest.mark.parametrize("store", ["memory"], indirect=True)
def test_resize_2d(store: MemoryStore, zarr_format: ZarrFormat) -> None:
    z = zarr.create(
        shape=(105, 105),
        chunks=(10, 10),
        dtype="i4",
        fill_value=0,
        store=store,
        zarr_format=zarr_format,
    )
    a = np.arange(105 * 105, dtype="i4").reshape((105, 105))
    z[:] = a
    assert (105, 105) == z.shape
    assert (105, 105) == z[:].shape
    assert np.dtype("i4") == z.dtype
    assert np.dtype("i4") == z[:].dtype
    assert (10, 10) == z.chunks
    np.testing.assert_array_equal(a, z[:])

    z.resize((205, 205))
    assert (205, 205) == z.shape
    assert (205, 205) == z[:].shape
    assert np.dtype("i4") == z.dtype
    assert np.dtype("i4") == z[:].dtype
    assert (10, 10) == z.chunks
    np.testing.assert_array_equal(a, z[:105, :105])
    np.testing.assert_array_equal(np.zeros((100, 205), dtype="i4"), z[105:, :])
    np.testing.assert_array_equal(np.zeros((205, 100), dtype="i4"), z[:, 105:])

    z.resize((55, 55))
    assert (55, 55) == z.shape
    assert (55, 55) == z[:].shape
    assert np.dtype("i4") == z.dtype
    assert np.dtype("i4") == z[:].dtype
    assert (10, 10) == z.chunks
    np.testing.assert_array_equal(a[:55, :55], z[:])

    z.resize((55, 1))
    assert (55, 1) == z.shape
    assert (55, 1) == z[:].shape
    assert np.dtype("i4") == z.dtype
    assert np.dtype("i4") == z[:].dtype
    assert (10, 10) == z.chunks
    np.testing.assert_array_equal(a[:55, :1], z[:])

    z.resize((1, 55))
    assert (1, 55) == z.shape
    assert (1, 55) == z[:].shape
    assert np.dtype("i4") == z.dtype
    assert np.dtype("i4") == z[:].dtype
    assert (10, 10) == z.chunks
    np.testing.assert_array_equal(a[:1, :10], z[:, :10])
    np.testing.assert_array_equal(np.zeros((1, 55 - 10), dtype="i4"), z[:, 10:55])

    # via shape setter
    new_shape = (105, 105)
    z.shape = new_shape
    assert new_shape == z.shape
    assert new_shape == z[:].shape


@pytest.mark.parametrize("store", ["memory"], indirect=True)
def test_append_1d(store: MemoryStore, zarr_format: ZarrFormat) -> None:
    a = np.arange(105)
    z = zarr.create(shape=a.shape, chunks=10, dtype=a.dtype, store=store, zarr_format=zarr_format)
    z[:] = a
    assert a.shape == z.shape
    assert a.dtype == z.dtype
    assert (10,) == z.chunks
    np.testing.assert_array_equal(a, z[:])

    b = np.arange(105, 205)
    e = np.append(a, b)
    assert z.shape == (105,)
    z.append(b)
    assert e.shape == z.shape
    assert e.dtype == z.dtype
    assert (10,) == z.chunks
    np.testing.assert_array_equal(e, z[:])

    # check append handles array-like
    c = [1, 2, 3]
    f = np.append(e, c)
    z.append(c)
    assert f.shape == z.shape
    assert f.dtype == z.dtype
    assert (10,) == z.chunks
    np.testing.assert_array_equal(f, z[:])


@pytest.mark.parametrize("store", ["memory"], indirect=True)
def test_append_2d(store: MemoryStore, zarr_format: ZarrFormat) -> None:
    a = np.arange(105 * 105, dtype="i4").reshape((105, 105))
    z = zarr.create(
        shape=a.shape, chunks=(10, 10), dtype=a.dtype, store=store, zarr_format=zarr_format
    )
    z[:] = a
    assert a.shape == z.shape
    assert a.dtype == z.dtype
    assert (10, 10) == z.chunks
    actual = z[:]
    np.testing.assert_array_equal(a, actual)

    b = np.arange(105 * 105, 2 * 105 * 105, dtype="i4").reshape((105, 105))
    e = np.append(a, b, axis=0)
    z.append(b)
    assert e.shape == z.shape
    assert e.dtype == z.dtype
    assert (10, 10) == z.chunks
    actual = z[:]
    np.testing.assert_array_equal(e, actual)


@pytest.mark.parametrize("store", ["memory"], indirect=True)
def test_append_2d_axis(store: MemoryStore, zarr_format: ZarrFormat) -> None:
    a = np.arange(105 * 105, dtype="i4").reshape((105, 105))
    z = zarr.create(
        shape=a.shape, chunks=(10, 10), dtype=a.dtype, store=store, zarr_format=zarr_format
    )
    z[:] = a
    assert a.shape == z.shape
    assert a.dtype == z.dtype
    assert (10, 10) == z.chunks
    np.testing.assert_array_equal(a, z[:])

    b = np.arange(105 * 105, 2 * 105 * 105, dtype="i4").reshape((105, 105))
    e = np.append(a, b, axis=1)
    z.append(b, axis=1)
    assert e.shape == z.shape
    assert e.dtype == z.dtype
    assert (10, 10) == z.chunks
    np.testing.assert_array_equal(e, z[:])


@pytest.mark.parametrize("store", ["memory"], indirect=True)
def test_append_bad_shape(store: MemoryStore, zarr_format: ZarrFormat) -> None:
    a = np.arange(100)
    z = zarr.create(shape=a.shape, chunks=10, dtype=a.dtype, store=store, zarr_format=zarr_format)
    z[:] = a
    b = a.reshape(10, 10)
    with pytest.raises(ValueError):
        z.append(b)


@pytest.mark.parametrize("order", ["C", "F", None])
@pytest.mark.parametrize("store", ["memory"], indirect=True)
def test_array_create_metadata_order_v2(
    order: MemoryOrder | None, zarr_format: int, store: MemoryStore
) -> None:
    """
    Test that the ``order`` attribute in zarr v2 array metadata is set correctly via the ``order``
    keyword argument to ``Array.create``. When ``order`` is ``None``, the value of the
    ``array.order`` config is used.
    """
    arr = Array.create(store=store, shape=(2, 2), order=order, zarr_format=2, dtype="i4")

    expected = order or zarr.config.get("array.order")
    assert arr.metadata.order == expected  # type: ignore[union-attr]


@pytest.mark.parametrize("order_config", ["C", "F", None])
@pytest.mark.parametrize("store", ["memory"], indirect=True)
def test_array_create_order(
    order_config: MemoryOrder | None,
    zarr_format: int,
    store: MemoryStore,
) -> None:
    """
    Test that the arrays generated by array indexing have a memory order defined by the config order
    value
    """
    if order_config is None:
        config = {}
        expected = zarr.config.get("array.order")
    else:
        config = {"order": order_config}
        expected = order_config

    arr = Array.create(
        store=store, shape=(2, 2), zarr_format=zarr_format, dtype="i4", config=config
    )

    vals = np.asarray(arr)
    if expected == "C":
        assert vals.flags.c_contiguous
    elif expected == "F":
        assert vals.flags.f_contiguous
    else:
        raise AssertionError


@pytest.mark.parametrize("write_empty_chunks", [True, False])
def test_write_empty_chunks_config(write_empty_chunks: bool) -> None:
    """
    Test that the value of write_empty_chunks is sensitive to the global config when not set
    explicitly
    """
    with zarr.config.set({"array.write_empty_chunks": write_empty_chunks}):
        arr = Array.create({}, shape=(2, 2), dtype="i4")
        assert arr._async_array._config.write_empty_chunks == write_empty_chunks


@pytest.mark.parametrize("store", ["memory"], indirect=True)
@pytest.mark.parametrize("write_empty_chunks", [True, False])
@pytest.mark.parametrize("fill_value", [0, 5])
def test_write_empty_chunks_behavior(
    zarr_format: ZarrFormat, store: MemoryStore, write_empty_chunks: bool, fill_value: int
) -> None:
    """
    Check that the write_empty_chunks value of the config is applied correctly. We expect that
    when write_empty_chunks is True, writing chunks equal to the fill value will result in
    those chunks appearing in the store.

    When write_empty_chunks is False, writing chunks that are equal to the fill value will result in
    those chunks not being present in the store. In particular, they should be deleted if they were
    already present.
    """

    arr = Array.create(
        store=store,
        shape=(2,),
        zarr_format=zarr_format,
        dtype="i4",
        fill_value=fill_value,
        chunk_shape=(1,),
        config={"write_empty_chunks": write_empty_chunks},
    )

    assert arr._async_array._config.write_empty_chunks == write_empty_chunks

    # initialize the store with some non-fill value chunks
    arr[:] = fill_value + 1
    assert arr.nchunks_initialized == arr.nchunks

    arr[:] = fill_value

    if not write_empty_chunks:
        assert arr.nchunks_initialized == 0
    else:
        assert arr.nchunks_initialized == arr.nchunks


@pytest.mark.parametrize(
    ("fill_value", "expected"),
    [
        (np.nan * 1j, ["NaN", "NaN"]),
        (np.nan, ["NaN", 0.0]),
        (np.inf, ["Infinity", 0.0]),
        (np.inf * 1j, ["NaN", "Infinity"]),
        (-np.inf, ["-Infinity", 0.0]),
        (math.inf, ["Infinity", 0.0]),
    ],
)
async def test_special_complex_fill_values_roundtrip(fill_value: Any, expected: list[Any]) -> None:
    store = MemoryStore()
    Array.create(store=store, shape=(1,), dtype=np.complex64, fill_value=fill_value)
    content = await store.get("zarr.json", prototype=default_buffer_prototype())
    assert content is not None
    actual = json.loads(content.to_bytes())
    assert actual["fill_value"] == expected


@pytest.mark.parametrize("shape", [(1,), (2, 3), (4, 5, 6)])
@pytest.mark.parametrize("dtype", ["uint8", "float32"])
@pytest.mark.parametrize("array_type", ["async", "sync"])
async def test_nbytes(
    shape: tuple[int, ...], dtype: str, array_type: Literal["async", "sync"]
) -> None:
    """
    Test that the ``nbytes`` attribute of an Array or AsyncArray correctly reports the capacity of
    the chunks of that array.
    """
    store = MemoryStore()
    arr = Array.create(store=store, shape=shape, dtype=dtype, fill_value=0)
    if array_type == "async":
        assert arr._async_array.nbytes == np.prod(arr.shape) * arr.dtype.itemsize
    else:
        assert arr.nbytes == np.prod(arr.shape) * arr.dtype.itemsize


<<<<<<< HEAD
@pytest.mark.parametrize(
    ("array_shape", "chunk_shape"),
    [((256,), (2,))],
)
def test_auto_partition_auto_shards(
    array_shape: tuple[int, ...], chunk_shape: tuple[int, ...]
) -> None:
    """
    Test that automatically picking a shard size returns a tuple of 2 * the chunk shape for any axis
    where there are 8 or more chunks.
    """
    dtype = np.dtype("uint8")
    expected_shards: tuple[int, ...] = ()
    for cs, a_len in zip(chunk_shape, array_shape, strict=False):
        if a_len // cs >= 8:
            expected_shards += (2 * cs,)
        else:
            expected_shards += (cs,)

    auto_shards, _ = _auto_partition(
        array_shape=array_shape, chunk_shape=chunk_shape, shard_shape="auto", dtype=dtype
    )
    assert auto_shards == expected_shards


def test_chunks_and_shards() -> None:
    store = StorePath(MemoryStore())
    shape = (100, 100)
    chunks = (5, 5)
    shards = (10, 10)

    arr_v3 = zarr.create_array(store=store / "v3", shape=shape, chunks=chunks, dtype="i4")
    assert arr_v3.chunks == chunks
    assert arr_v3.shards is None

    arr_v3_sharding = zarr.create_array(
        store=store / "v3_sharding",
        shape=shape,
        chunks=chunks,
        shards=shards,
        dtype="i4",
    )
    assert arr_v3_sharding.chunks == chunks
    assert arr_v3_sharding.shards == shards

    arr_v2 = zarr.create_array(
        store=store / "v2", shape=shape, chunks=chunks, zarr_format=2, dtype="i4"
    )
    assert arr_v2.chunks == chunks
    assert arr_v2.shards is None


@pytest.mark.parametrize("store", ["memory"], indirect=True)
@pytest.mark.parametrize(
    "compressors",
    [
        "auto",
        (ZstdCodec(level=3),),
        (ZstdCodec(level=3), GzipCodec(level=0)),
        ZstdCodec(level=3),
        {"name": "zstd", "configuration": {"level": 3}},
        ({"name": "zstd", "configuration": {"level": 3}},),
    ],
)
async def test_create_array_v3_compressors(
    store: MemoryStore, compressors: CompressorsParam
) -> None:
    """
    Test various possibilities for the compressors parameter to create_array
    """
    dtype = "uint8"
    arr = await create_array(
        store=store,
        dtype=dtype,
        shape=(10,),
        zarr_format=3,
        compressors=compressors,
    )
    _, _, bb_codecs_expected = _parse_chunk_encoding_v3(
        filters=(), compressors=compressors, dtype=np.dtype(dtype)
    )
    # TODO: find a better way to get the compressors from the array.
    assert arr.codec_pipeline.bytes_bytes_codecs == bb_codecs_expected  # type: ignore[attr-defined]


@pytest.mark.parametrize("store", ["memory"], indirect=True)
@pytest.mark.parametrize(
    "filters",
    [
        "auto",
        (
            TransposeCodec(
                order=[
                    0,
                ]
            ),
        ),
        (
            TransposeCodec(
                order=[
                    0,
                ]
            ),
            TransposeCodec(
                order=[
                    0,
                ]
            ),
        ),
        TransposeCodec(
            order=[
                0,
            ]
        ),
        {"name": "transpose", "configuration": {"order": [0]}},
        ({"name": "transpose", "configuration": {"order": [0]}},),
    ],
)
async def test_create_array_v3_filters(store: MemoryStore, filters: FiltersParam) -> None:
    """
    Test various possibilities for the filters parameter to create_array
    """
    dtype = "uint8"
    arr = await create_array(
        store=store,
        dtype=dtype,
        shape=(10,),
        zarr_format=3,
        filters=filters,
    )
    aa_codecs_expected, _, _ = _parse_chunk_encoding_v3(
        filters=filters, compressors=(), dtype=np.dtype(dtype)
    )
    # TODO: find a better way to get the filters from the array.
    assert arr.codec_pipeline.array_array_codecs == aa_codecs_expected  # type: ignore[attr-defined]


@pytest.mark.parametrize("store", ["memory"], indirect=True)
@pytest.mark.parametrize("dtype", ["uint8", "float32", "str"])
async def test_create_array_v3_default_filters_compressors(store: MemoryStore, dtype: str) -> None:
    """
    Test that the default ``filters`` and ``compressors`` are used when ``create_array`` is invoked with
    ``zarr_format`` = 3 and ``filters`` and ``compressors`` are not specified.
    """
    arr = await create_array(
        store=store,
        dtype=dtype,
        shape=(10,),
        zarr_format=3,
    )
    expected_aa, expected_ab, expected_bb = _get_default_chunk_encoding_v3(np_dtype=np.dtype(dtype))
    # TODO: define the codec pipeline class such that these fields are required, which will obviate the
    # type ignore statements
    assert arr.codec_pipeline.array_array_codecs == expected_aa  # type: ignore[attr-defined]
    assert arr.codec_pipeline.bytes_bytes_codecs == expected_bb  # type: ignore[attr-defined]
    assert arr.codec_pipeline.array_bytes_codec == expected_ab  # type: ignore[attr-defined]


@pytest.mark.parametrize("store", ["memory"], indirect=True)
@pytest.mark.parametrize("dtype", ["uint8", "float32", "str"])
async def test_create_array_v2_default_filters_compressors(store: MemoryStore, dtype: str) -> None:
    """
    Test that the default ``filters`` and ``compressors`` are used when ``create_array`` is invoked with
    ``zarr_format`` = 2 and ``filters`` and ``compressors`` are not specified.
    """
    arr = await create_array(
        store=store,
        dtype=dtype,
        shape=(10,),
        zarr_format=2,
    )
    expected_filters, expected_compressors = _get_default_chunk_encoding_v2(
        np_dtype=np.dtype(dtype)
    )
    assert arr.metadata.filters == expected_filters  # type: ignore[union-attr]
    assert arr.metadata.compressor == expected_compressors  # type: ignore[union-attr]


@pytest.mark.parametrize("store", ["memory"], indirect=True)
async def test_create_array_v2_no_shards(store: MemoryStore) -> None:
    """
    Test that creating a Zarr v2 array with ``shard_shape`` set to a non-None value raises an error.
    """
    msg = re.escape(
        "Zarr v2 arrays can only be created with `shard_shape` set to `None`. Got `shard_shape=(5,)` instead."
    )
    with pytest.raises(ValueError, match=msg):
        _ = await create_array(
            store=store,
            dtype="uint8",
            shape=(10,),
            shards=(5,),
            zarr_format=2,
        )
=======
async def test_scalar_array() -> None:
    arr = zarr.array(1.5)
    assert arr[...] == 1.5
    assert arr[()] == 1.5
    assert arr.shape == ()
>>>>>>> 1ac02ea8
<|MERGE_RESOLUTION|>--- conflicted
+++ resolved
@@ -894,7 +894,6 @@
         assert arr.nbytes == np.prod(arr.shape) * arr.dtype.itemsize
 
 
-<<<<<<< HEAD
 @pytest.mark.parametrize(
     ("array_shape", "chunk_shape"),
     [((256,), (2,))],
@@ -1089,10 +1088,10 @@
             shards=(5,),
             zarr_format=2,
         )
-=======
+
+
 async def test_scalar_array() -> None:
     arr = zarr.array(1.5)
     assert arr[...] == 1.5
     assert arr[()] == 1.5
-    assert arr.shape == ()
->>>>>>> 1ac02ea8
+    assert arr.shape == ()