from __future__ import annotations

import json
import os
import re
from typing import TYPE_CHECKING, Any

import numpy as np
import pytest
from packaging.version import parse as parse_version

import zarr.api.asynchronous
from zarr import Array
from zarr.abc.store import OffsetByteRequest
from zarr.core.buffer import Buffer, cpu, default_buffer_prototype
from zarr.core.sync import _collect_aiterator, sync
from zarr.storage import FsspecStore
from zarr.storage._fsspec import _make_async
from zarr.testing.store import StoreTests

if TYPE_CHECKING:
    import pathlib
    from collections.abc import Generator
    from pathlib import Path

    import botocore.client
    import s3fs

    from zarr.core.common import JSON


# Warning filter due to https://github.com/boto/boto3/issues/3889
pytestmark = [
    pytest.mark.filterwarnings(
        re.escape("ignore:datetime.datetime.utcnow() is deprecated:DeprecationWarning")
    ),
    # TODO: fix these warnings
    pytest.mark.filterwarnings("ignore:Unclosed client session:ResourceWarning"),
    pytest.mark.filterwarnings(
        "ignore:coroutine 'ClientCreatorContext.__aexit__' was never awaited:RuntimeWarning"
    ),
]

fsspec = pytest.importorskip("fsspec")
s3fs = pytest.importorskip("s3fs")
requests = pytest.importorskip("requests")
moto_server = pytest.importorskip("moto.moto_server.threaded_moto_server")
moto = pytest.importorskip("moto")
botocore = pytest.importorskip("botocore")

# ### amended from s3fs ### #
test_bucket_name = "test"
secure_bucket_name = "test-secure"
port = 5555
endpoint_url = f"http://127.0.0.1:{port}/"


@pytest.fixture(scope="module")
def s3_base() -> Generator[None, None, None]:
    # writable local S3 system

    # This fixture is module-scoped, meaning that we can reuse the MotoServer across all tests
    server = moto_server.ThreadedMotoServer(ip_address="127.0.0.1", port=port)
    server.start()
    if "AWS_SECRET_ACCESS_KEY" not in os.environ:
        os.environ["AWS_SECRET_ACCESS_KEY"] = "foo"
    if "AWS_ACCESS_KEY_ID" not in os.environ:
        os.environ["AWS_ACCESS_KEY_ID"] = "foo"

    yield
    server.stop()


def get_boto3_client() -> botocore.client.BaseClient:
    # NB: we use the sync botocore client for setup
    session = botocore.session.Session()
    return session.create_client("s3", endpoint_url=endpoint_url)


@pytest.fixture(autouse=True)
def s3(s3_base: None) -> Generator[s3fs.S3FileSystem, None, None]:
    """
    Quoting Martin Durant:
    pytest-asyncio creates a new event loop for each async test.
    When an async-mode s3fs instance is made from async, it will be assigned to the loop from
    which it is made. That means that if you use s3fs again from a subsequent test,
    you will have the same identical instance, but be running on a different loop - which fails.

    For the rest: it's very convenient to clean up the state of the store between tests,
    make sure we start off blank each time.

    https://github.com/zarr-developers/zarr-python/pull/1785#discussion_r1634856207
    """
    client = get_boto3_client()
    client.create_bucket(Bucket=test_bucket_name, ACL="public-read")
    s3fs.S3FileSystem.clear_instance_cache()
    s3 = s3fs.S3FileSystem(anon=False, client_kwargs={"endpoint_url": endpoint_url})
    session = sync(s3.set_session())
    s3.invalidate_cache()
    yield s3
    requests.post(f"{endpoint_url}/moto-api/reset")
    client.close()
    sync(session.close())


# ### end from s3fs ### #


async def test_basic() -> None:
    store = FsspecStore.from_url(
        f"s3://{test_bucket_name}/foo/spam/",
        storage_options={"endpoint_url": endpoint_url, "anon": False},
    )
    assert store.fs.asynchronous
    assert store.path == f"{test_bucket_name}/foo/spam"
    assert await _collect_aiterator(store.list()) == ()
    assert not await store.exists("foo")
    data = b"hello"
    await store.set("foo", cpu.Buffer.from_bytes(data))
    assert await store.exists("foo")
    buf = await store.get("foo", prototype=default_buffer_prototype())
    assert buf is not None
    assert buf.to_bytes() == data
    out = await store.get_partial_values(
        prototype=default_buffer_prototype(), key_ranges=[("foo", OffsetByteRequest(1))]
    )
    assert out[0] is not None
    assert out[0].to_bytes() == data[1:]


class TestFsspecStoreS3(StoreTests[FsspecStore, cpu.Buffer]):
    store_cls = FsspecStore
    buffer_cls = cpu.Buffer

    @pytest.fixture
    def store_kwargs(self) -> dict[str, str | bool]:
        try:
            from fsspec import url_to_fs
        except ImportError:
            # before fsspec==2024.3.1
            from fsspec.core import url_to_fs
        fs, path = url_to_fs(
            f"s3://{test_bucket_name}", endpoint_url=endpoint_url, anon=False, asynchronous=True
        )
        return {"fs": fs, "path": path}

    @pytest.fixture
    async def store(self, store_kwargs: dict[str, Any]) -> FsspecStore:
        return self.store_cls(**store_kwargs)

    async def get(self, store: FsspecStore, key: str) -> Buffer:
        #  make a new, synchronous instance of the filesystem because this test is run in sync code
        new_fs = fsspec.filesystem(
            "s3", endpoint_url=store.fs.endpoint_url, anon=store.fs.anon, asynchronous=False
        )
        return self.buffer_cls.from_bytes(new_fs.cat(f"{store.path}/{key}"))

    async def set(self, store: FsspecStore, key: str, value: Buffer) -> None:
        #  make a new, synchronous instance of the filesystem because this test is run in sync code
        new_fs = fsspec.filesystem(
            "s3", endpoint_url=store.fs.endpoint_url, anon=store.fs.anon, asynchronous=False
        )
        new_fs.write_bytes(f"{store.path}/{key}", value.to_bytes())

    def test_store_repr(self, store: FsspecStore) -> None:
        assert str(store) == "<FsspecStore(S3FileSystem, test)>"

    def test_store_supports_writes(self, store: FsspecStore) -> None:
        assert store.supports_writes

    def test_store_supports_partial_writes(self, store: FsspecStore) -> None:
        assert not store.supports_partial_writes

    def test_store_supports_listing(self, store: FsspecStore) -> None:
        assert store.supports_listing

    async def test_fsspec_store_from_uri(self, store: FsspecStore) -> None:
        storage_options = {
            "endpoint_url": endpoint_url,
            "anon": False,
        }

        meta: dict[str, JSON] = {
            "attributes": {"key": "value"},
            "zarr_format": 3,
            "node_type": "group",
        }

        await store.set(
            "zarr.json",
            self.buffer_cls.from_bytes(json.dumps(meta).encode()),
        )
        group = await zarr.api.asynchronous.open_group(
            store=f"s3://{test_bucket_name}", storage_options=storage_options
        )
        assert dict(group.attrs) == {"key": "value"}

        meta["attributes"]["key"] = "value-2"  # type: ignore[index]
        await store.set(
            "directory-2/zarr.json",
            self.buffer_cls.from_bytes(json.dumps(meta).encode()),
        )
        group = await zarr.api.asynchronous.open_group(
            store=f"s3://{test_bucket_name}/directory-2", storage_options=storage_options
        )
        assert dict(group.attrs) == {"key": "value-2"}

        meta["attributes"]["key"] = "value-3"  # type: ignore[index]
        await store.set(
            "directory-3/zarr.json",
            self.buffer_cls.from_bytes(json.dumps(meta).encode()),
        )
        group = await zarr.api.asynchronous.open_group(
            store=f"s3://{test_bucket_name}", path="directory-3", storage_options=storage_options
        )
        assert dict(group.attrs) == {"key": "value-3"}

    @pytest.mark.skipif(
        parse_version(fsspec.__version__) < parse_version("2024.03.01"),
        reason="Prior bug in from_upath",
    )
    def test_from_upath(self) -> None:
        upath = pytest.importorskip("upath")
        path = upath.UPath(
            f"s3://{test_bucket_name}/foo/bar/",
            endpoint_url=endpoint_url,
            anon=False,
            asynchronous=True,
        )
        result = FsspecStore.from_upath(path)
        assert result.fs.endpoint_url == endpoint_url
        assert result.fs.asynchronous
        assert result.path == f"{test_bucket_name}/foo/bar"

    def test_init_raises_if_path_has_scheme(self, store_kwargs: dict[str, Any]) -> None:
        # regression test for https://github.com/zarr-developers/zarr-python/issues/2342
        store_kwargs["path"] = "s3://" + store_kwargs["path"]
        with pytest.raises(
            ValueError, match="path argument to FsspecStore must not include scheme .*"
        ):
            self.store_cls(**store_kwargs)

    def test_init_warns_if_fs_asynchronous_is_false(self) -> None:
        try:
            from fsspec import url_to_fs
        except ImportError:
            # before fsspec==2024.3.1
            from fsspec.core import url_to_fs
        fs, path = url_to_fs(
            f"s3://{test_bucket_name}", endpoint_url=endpoint_url, anon=False, asynchronous=False
        )
        store_kwargs = {"fs": fs, "path": path}
        with pytest.warns(UserWarning, match=r".* was not created with `asynchronous=True`.*"):
            self.store_cls(**store_kwargs)

    async def test_empty_nonexistent_path(self, store_kwargs: dict[str, Any]) -> None:
        # regression test for https://github.com/zarr-developers/zarr-python/pull/2343
        store_kwargs["path"] += "/abc"
        store = await self.store_cls.open(**store_kwargs)
        assert await store.is_empty("")

    async def test_delete_dir_unsupported_deletes(self, store: FsspecStore) -> None:
        store.supports_deletes = False
        with pytest.raises(
            NotImplementedError,
            match="This method is only available for stores that support deletes.",
        ):
            await store.delete_dir("test_prefix")


def array_roundtrip(store):
    """
    Round trip an array using a Zarr store

    Args:
        store: Store-Like object (e.g., FSMap)
    """
    arr = zarr.open(store=store, mode="w", shape=(3, 3))
    assert isinstance(arr, Array)
    # Set values
    arr[:] = 1
    # Read set values
    arr = zarr.open(store=store, mode="r", shape=(3, 3))
    assert isinstance(arr, Array)
    np.testing.assert_array_equal(np.ones((3, 3)), arr[:])


@pytest.mark.skipif(
    parse_version(fsspec.__version__) < parse_version("2024.12.0"),
    reason="No AsyncFileSystemWrapper",
)
<<<<<<< HEAD
def test_wrap_sync_filesystem(tmp_path):
=======
def test_wrap_sync_filesystem() -> None:
>>>>>>> 0dd797f8
    """The local fs is not async so we should expect it to be wrapped automatically"""
    from fsspec.implementations.asyn_wrapper import AsyncFileSystemWrapper

    store = FsspecStore.from_url(f"local://{tmp_path}", storage_options={"auto_mkdir": True})
    assert isinstance(store.fs, AsyncFileSystemWrapper)
    assert store.fs.async_impl
    array_roundtrip(store)


@pytest.mark.skipif(
    parse_version(fsspec.__version__) >= parse_version("2024.12.0"),
    reason="No AsyncFileSystemWrapper",
)
def test_wrap_sync_filesystem_raises(tmp_path):
    """The local fs is not async so we should expect it to be wrapped automatically"""
    with pytest.raises(ImportError, match="The filesystem .*"):
        FsspecStore.from_url(f"local://{tmp_path}", storage_options={"auto_mkdir": True})


@pytest.mark.skipif(
    parse_version(fsspec.__version__) < parse_version("2024.12.0"),
    reason="No AsyncFileSystemWrapper",
)
<<<<<<< HEAD
def test_no_wrap_async_filesystem():
    """An async fs should not be wrapped automatically; fsspec's s3 filesystem is such an fs"""
=======
def test_no_wrap_async_filesystem() -> None:
    """An async fs should not be wrapped automatically; fsspec's https filesystem is such an fs"""
>>>>>>> 0dd797f8
    from fsspec.implementations.asyn_wrapper import AsyncFileSystemWrapper

    store = FsspecStore.from_url(
        f"s3://{test_bucket_name}/foo/spam/",
        storage_options={"endpoint_url": endpoint_url, "anon": False},
    )
    assert not isinstance(store.fs, AsyncFileSystemWrapper)
    assert store.fs.async_impl
    array_roundtrip(store)


@pytest.mark.skipif(
    parse_version(fsspec.__version__) < parse_version("2024.12.0"),
    reason="No AsyncFileSystemWrapper",
)
def test_open_fsmap_file(tmp_path: pathlib.Path) -> None:
    fsspec = pytest.importorskip("fsspec")
    fs = fsspec.filesystem("file", auto_mkdir=True)
    mapper = fs.get_mapper(tmp_path)
    array_roundtrip(mapper)


@pytest.mark.skipif(
    parse_version(fsspec.__version__) < parse_version("2024.12.0"),
    reason="No AsyncFileSystemWrapper",
)
def test_open_fsmap_file_raises(tmp_path: pathlib.Path) -> None:
    fsspec = pytest.importorskip("fsspec.implementations.local")
    fs = fsspec.LocalFileSystem(auto_mkdir=False)
    mapper = fs.get_mapper(tmp_path)
    with pytest.raises(ValueError, match="LocalFilesystem .*"):
        array_roundtrip(mapper)


@pytest.mark.parametrize("asynchronous", [True, False])
def test_open_fsmap_s3(asynchronous: bool) -> None:
    s3_filesystem = s3fs.S3FileSystem(
        asynchronous=asynchronous, endpoint_url=endpoint_url, anon=False
    )
    mapper = s3_filesystem.get_mapper(f"s3://{test_bucket_name}/map/foo/")
    array_roundtrip(mapper)


def test_open_s3map_raises() -> None:
    with pytest.raises(TypeError, match="Unsupported type for store_like:.*"):
        zarr.open(store=0, mode="w", shape=(3, 3))
    s3_filesystem = s3fs.S3FileSystem(asynchronous=True, endpoint_url=endpoint_url, anon=False)
    mapper = s3_filesystem.get_mapper(f"s3://{test_bucket_name}/map/foo/")
    with pytest.raises(
        ValueError, match="'path' was provided but is not used for FSMap store_like objects"
    ):
        zarr.open(store=mapper, path="bar", mode="w", shape=(3, 3))
    with pytest.raises(
        ValueError,
        match="'storage_options was provided but is not used for FSMap store_like objects",
    ):
        zarr.open(store=mapper, storage_options={"anon": True}, mode="w", shape=(3, 3))


@pytest.mark.parametrize("asynchronous", [True, False])
def test_make_async(asynchronous: bool) -> None:
    s3_filesystem = s3fs.S3FileSystem(
        asynchronous=asynchronous, endpoint_url=endpoint_url, anon=False
    )
    fs = _make_async(s3_filesystem)
    assert fs.asynchronous


@pytest.mark.skipif(
    parse_version(fsspec.__version__) < parse_version("2024.12.0"),
    reason="No AsyncFileSystemWrapper",
)
async def test_delete_dir_wrapped_filesystem(tmp_path: Path) -> None:
    from fsspec.implementations.asyn_wrapper import AsyncFileSystemWrapper
    from fsspec.implementations.local import LocalFileSystem

    wrapped_fs = AsyncFileSystemWrapper(LocalFileSystem(auto_mkdir=True))
    store = FsspecStore(wrapped_fs, read_only=False, path=f"{tmp_path}/test/path")

    assert isinstance(store.fs, AsyncFileSystemWrapper)
    assert store.fs.asynchronous

    await store.set("zarr.json", cpu.Buffer.from_bytes(b"root"))
    await store.set("foo-bar/zarr.json", cpu.Buffer.from_bytes(b"root"))
    await store.set("foo/zarr.json", cpu.Buffer.from_bytes(b"bar"))
    await store.set("foo/c/0", cpu.Buffer.from_bytes(b"chunk"))
    await store.delete_dir("foo")
    assert await store.exists("zarr.json")
    assert await store.exists("foo-bar/zarr.json")
    assert not await store.exists("foo/zarr.json")
    assert not await store.exists("foo/c/0")<|MERGE_RESOLUTION|>--- conflicted
+++ resolved
@@ -289,11 +289,7 @@
     parse_version(fsspec.__version__) < parse_version("2024.12.0"),
     reason="No AsyncFileSystemWrapper",
 )
-<<<<<<< HEAD
-def test_wrap_sync_filesystem(tmp_path):
-=======
-def test_wrap_sync_filesystem() -> None:
->>>>>>> 0dd797f8
+def test_wrap_sync_filesystem(tmp_path) -> None:
     """The local fs is not async so we should expect it to be wrapped automatically"""
     from fsspec.implementations.asyn_wrapper import AsyncFileSystemWrapper
 
@@ -317,13 +313,8 @@
     parse_version(fsspec.__version__) < parse_version("2024.12.0"),
     reason="No AsyncFileSystemWrapper",
 )
-<<<<<<< HEAD
 def test_no_wrap_async_filesystem():
     """An async fs should not be wrapped automatically; fsspec's s3 filesystem is such an fs"""
-=======
-def test_no_wrap_async_filesystem() -> None:
-    """An async fs should not be wrapped automatically; fsspec's https filesystem is such an fs"""
->>>>>>> 0dd797f8
     from fsspec.implementations.asyn_wrapper import AsyncFileSystemWrapper
 
     store = FsspecStore.from_url(
