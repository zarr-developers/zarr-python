--- conflicted
+++ resolved
@@ -348,7 +348,6 @@
         parse_codecs(codecs)
 
 
-<<<<<<< HEAD
 @pytest.mark.parametrize(
     "extra_value",
     [
@@ -413,7 +412,8 @@
             dimension_names=None,
             extra_fields=extra_fields,  # type: ignore[arg-type]
         )
-=======
+
+
 @pytest.mark.parametrize("use_consolidated", [True, False])
 @pytest.mark.parametrize("attributes", [None, {"foo": "bar"}])
 def test_group_to_dict(use_consolidated: bool, attributes: None | dict[str, Any]) -> None:
@@ -460,5 +460,4 @@
         meta = group.metadata
         expect = {"node_type": "group", "zarr_format": 3, "attributes": expect_attributes}
 
-    assert meta.to_dict() == expect
->>>>>>> e3ee5912
+    assert meta.to_dict() == expect