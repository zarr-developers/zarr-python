--- conflicted
+++ resolved
@@ -643,10 +643,6 @@
     if zarr_format == 2:
         assert root_metadata["time/.zarray"]["fill_value"] == expected_fill_value
     elif zarr_format == 3:
-<<<<<<< HEAD
-        assert root_metadata["time"]["fill_value"] == expected_fill_value
-=======
-        assert root_metadata["child"]["attributes"]["test"] == expected_fill_value
         assert root_metadata["time"]["fill_value"] == expected_fill_value
 
 
@@ -682,5 +678,4 @@
 
     # Opening a group with use_consolidated=True should fail
     with pytest.raises(ValueError, match="doesn't support consolidated metadata"):
-        await AsyncGroup.open(memory_store, use_consolidated=True)
->>>>>>> c972f7f7
+        await AsyncGroup.open(memory_store, use_consolidated=True)