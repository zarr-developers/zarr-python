from __future__ import annotations

import re
from typing import TYPE_CHECKING

import zarr.codecs
import zarr.storage

if TYPE_CHECKING:
    import pathlib

    from zarr.abc.store import Store
    from zarr.core.common import JSON, MemoryOrder, ZarrFormat

import contextlib
import warnings
from typing import Literal

import numpy as np
import pytest
from numpy.testing import assert_array_equal

import zarr
import zarr.api.asynchronous
import zarr.api.synchronous
import zarr.core.group
from zarr import Array, Group
from zarr.api.synchronous import (
    create,
    create_array,
    create_group,
    from_array,
    group,
    load,
    open_group,
    save,
    save_array,
    save_group,
)
from zarr.core.buffer import NDArrayLike
<<<<<<< HEAD
from zarr.errors import MetadataValidationError, ZarrDeprecationWarning, ZarrFutureWarning
from zarr.storage import MemoryStore
=======
from zarr.errors import MetadataValidationError
from zarr.storage import LocalStore, MemoryStore, ZipStore
>>>>>>> baabf08d
from zarr.storage._utils import normalize_path
from zarr.testing.utils import gpu_test

if TYPE_CHECKING:
    from collections.abc import Callable
    from pathlib import Path


def test_create(memory_store: Store) -> None:
    store = memory_store

    # create array
    z = create(shape=100, store=store)
    assert isinstance(z, Array)
    assert z.shape == (100,)

    # create array, overwrite, specify chunk shape
    z = create(shape=200, chunk_shape=20, store=store, overwrite=True)
    assert isinstance(z, Array)
    assert z.shape == (200,)
    assert z.chunks == (20,)

    # create array, overwrite, specify chunk shape via chunks param
    z = create(shape=400, chunks=40, store=store, overwrite=True)
    assert isinstance(z, Array)
    assert z.shape == (400,)
    assert z.chunks == (40,)

    # create array with float shape
    with pytest.raises(TypeError):
        z = create(shape=(400.5, 100), store=store, overwrite=True)  # type: ignore [arg-type]

    # create array with float chunk shape
    with pytest.raises(TypeError):
        z = create(shape=(400, 100), chunks=(16, 16.5), store=store, overwrite=True)  # type: ignore [arg-type]


# TODO: parametrize over everything this function takes
@pytest.mark.parametrize("store", ["memory"], indirect=True)
def test_create_array(store: Store, zarr_format: ZarrFormat) -> None:
    attrs: dict[str, JSON] = {"foo": 100}  # explicit type annotation to avoid mypy error
    shape = (10, 10)
    path = "foo"
    data_val = 1
    array_w = create_array(
        store,
        name=path,
        shape=shape,
        attributes=attrs,
        chunks=shape,
        dtype="uint8",
        zarr_format=zarr_format,
    )
    array_w[:] = data_val
    assert array_w.shape == shape
    assert array_w.attrs == attrs
    assert np.array_equal(array_w[:], np.zeros(shape, dtype=array_w.dtype) + data_val)


@pytest.mark.parametrize("write_empty_chunks", [True, False])
def test_write_empty_chunks_warns(write_empty_chunks: bool, zarr_format: ZarrFormat) -> None:
    """
    Test that using the `write_empty_chunks` kwarg on array access will raise a warning.
    """
    match = "The `write_empty_chunks` keyword argument .*"
    with pytest.warns(RuntimeWarning, match=match):
        _ = zarr.array(
            data=np.arange(10),
            shape=(10,),
            dtype="uint8",
            write_empty_chunks=write_empty_chunks,
            zarr_format=zarr_format,
        )

    with pytest.warns(RuntimeWarning, match=match):
        _ = zarr.create(
            shape=(10,),
            dtype="uint8",
            write_empty_chunks=write_empty_chunks,
            zarr_format=zarr_format,
        )


@pytest.mark.parametrize("path", ["foo", "/", "/foo", "///foo/bar"])
@pytest.mark.parametrize("node_type", ["array", "group"])
def test_open_normalized_path(
    memory_store: MemoryStore, path: str, node_type: Literal["array", "group"]
) -> None:
    node: Group | Array
    if node_type == "group":
        node = group(store=memory_store, path=path)
    elif node_type == "array":
        node = create(store=memory_store, path=path, shape=(2,))

    assert node.path == normalize_path(path)


async def test_open_array(memory_store: MemoryStore, zarr_format: ZarrFormat) -> None:
    store = memory_store

    # open array, create if doesn't exist
    z = zarr.api.synchronous.open(store=store, shape=100, zarr_format=zarr_format)
    assert isinstance(z, Array)
    assert z.shape == (100,)

    # open array, overwrite
    # store._store_dict = {}
    store = MemoryStore()
    z = zarr.api.synchronous.open(store=store, shape=200, zarr_format=zarr_format)
    assert isinstance(z, Array)
    assert z.shape == (200,)

    # open array, read-only
    store_cls = type(store)
    ro_store = await store_cls.open(store_dict=store._store_dict, read_only=True)
    z = zarr.api.synchronous.open(store=ro_store, mode="r")
    assert isinstance(z, Array)
    assert z.shape == (200,)
    assert z.read_only

    # path not found
    with pytest.raises(FileNotFoundError):
        zarr.api.synchronous.open(store="doesnotexist", mode="r", zarr_format=zarr_format)


@pytest.mark.parametrize("store", ["memory", "local", "zip"], indirect=True)
def test_v2_and_v3_exist_at_same_path(store: Store) -> None:
    zarr.create_array(store, shape=(10,), dtype="uint8", zarr_format=3)
    zarr.create_array(store, shape=(10,), dtype="uint8", zarr_format=2)
    msg = f"Both zarr.json (Zarr format 3) and .zarray (Zarr format 2) metadata objects exist at {store}. Zarr v3 will be used."
    with pytest.warns(UserWarning, match=re.escape(msg)):
        zarr.open(store=store)


@pytest.mark.parametrize("store", ["memory"], indirect=True)
async def test_create_group(store: Store, zarr_format: ZarrFormat) -> None:
    attrs = {"foo": 100}
    path = "node"
    node = create_group(store, path=path, attributes=attrs, zarr_format=zarr_format)
    assert isinstance(node, Group)
    assert node.attrs == attrs
    assert node.metadata.zarr_format == zarr_format


async def test_open_group(memory_store: MemoryStore) -> None:
    store = memory_store

    # open group, create if doesn't exist
    g = open_group(store=store)
    g.create_group("foo")
    assert isinstance(g, Group)
    assert "foo" in g

    # open group, overwrite
    g = open_group(store=store, mode="w")
    assert isinstance(g, Group)
    assert "foo" not in g

    # open group, read-only
    store_cls = type(store)
    ro_store = await store_cls.open(store_dict=store._store_dict, read_only=True)
    g = open_group(store=ro_store, mode="r")
    assert isinstance(g, Group)
    assert g.read_only


@pytest.mark.parametrize("zarr_format", [None, 2, 3])
async def test_open_group_unspecified_version(
    tmpdir: pathlib.Path, zarr_format: ZarrFormat
) -> None:
    """Regression test for https://github.com/zarr-developers/zarr-python/issues/2175"""

    # create a group with specified zarr format (could be 2, 3, or None)
    _ = await zarr.api.asynchronous.open_group(
        store=str(tmpdir), mode="w", zarr_format=zarr_format, attributes={"foo": "bar"}
    )

    # now open that group without specifying the format
    g2 = await zarr.api.asynchronous.open_group(store=str(tmpdir), mode="r")

    assert g2.attrs == {"foo": "bar"}

    if zarr_format is not None:
        assert g2.metadata.zarr_format == zarr_format


@pytest.mark.parametrize("store", ["local", "memory", "zip"], indirect=["store"])
@pytest.mark.parametrize("n_args", [10, 1, 0])
@pytest.mark.parametrize("n_kwargs", [10, 1, 0])
@pytest.mark.parametrize("path", [None, "some_path"])
def test_save(store: Store, n_args: int, n_kwargs: int, path: None | str) -> None:
    data = np.arange(10)
    args = [np.arange(10) for _ in range(n_args)]
    kwargs = {f"arg_{i}": data for i in range(n_kwargs)}

    if n_kwargs == 0 and n_args == 0:
        with pytest.raises(ValueError):
            save(store, path=path)
    elif n_args == 1 and n_kwargs == 0:
        save(store, *args, path=path)
        array = zarr.api.synchronous.open(store, path=path)
        assert isinstance(array, Array)
        assert_array_equal(array[:], data)
    else:
        save(store, *args, path=path, **kwargs)  # type: ignore [arg-type]
        group = zarr.api.synchronous.open(store, path=path)
        assert isinstance(group, Group)
        for array in group.array_values():
            assert_array_equal(array[:], data)
        for k in kwargs:
            assert k in group
        assert group.nmembers() == n_args + n_kwargs


def test_save_errors() -> None:
    with pytest.raises(ValueError):
        # no arrays provided
        save_group("data/group.zarr")
    with pytest.raises(TypeError):
        # no array provided
        save_array("data/group.zarr")
    with pytest.raises(ValueError):
        # no arrays provided
        save("data/group.zarr")
    with pytest.raises(TypeError):
        # mode is no valid argument and would get handled as an array
        a = np.arange(10)
        zarr.save("data/example.zarr", a, mode="w")


def test_open_with_mode_r(tmp_path: pathlib.Path) -> None:
    # 'r' means read only (must exist)
    with pytest.raises(FileNotFoundError):
        zarr.open(store=tmp_path, mode="r")
    z1 = zarr.ones(store=tmp_path, shape=(3, 3))
    assert z1.fill_value == 1
    z2 = zarr.open(store=tmp_path, mode="r")
    assert isinstance(z2, Array)
    assert z2.fill_value == 1
    result = z2[:]
    assert isinstance(result, NDArrayLike)
    assert (result == 1).all()
    with pytest.raises(ValueError):
        z2[:] = 3


def test_open_with_mode_r_plus(tmp_path: pathlib.Path) -> None:
    # 'r+' means read/write (must exist)
    with pytest.raises(FileNotFoundError):
        zarr.open(store=tmp_path, mode="r+")
    zarr.ones(store=tmp_path, shape=(3, 3))
    z2 = zarr.open(store=tmp_path, mode="r+")
    assert isinstance(z2, Array)
    result = z2[:]
    assert isinstance(result, NDArrayLike)
    assert (result == 1).all()
    z2[:] = 3


async def test_open_with_mode_a(tmp_path: pathlib.Path) -> None:
    # Open without shape argument should default to group
    g = zarr.open(store=tmp_path, mode="a")
    assert isinstance(g, Group)
    await g.store_path.delete()

    # 'a' means read/write (create if doesn't exist)
    arr = zarr.open(store=tmp_path, mode="a", shape=(3, 3))
    assert isinstance(arr, Array)
    arr[...] = 1
    z2 = zarr.open(store=tmp_path, mode="a")
    assert isinstance(z2, Array)
    result = z2[:]
    assert isinstance(result, NDArrayLike)
    assert (result == 1).all()
    z2[:] = 3


def test_open_with_mode_w(tmp_path: pathlib.Path) -> None:
    # 'w' means create (overwrite if exists);
    arr = zarr.open(store=tmp_path, mode="w", shape=(3, 3))
    assert isinstance(arr, Array)

    arr[...] = 3
    z2 = zarr.open(store=tmp_path, mode="w", shape=(3, 3))
    assert isinstance(z2, Array)
    result = z2[:]
    assert isinstance(result, NDArrayLike)
    assert not (result == 3).all()
    z2[:] = 3


def test_open_with_mode_w_minus(tmp_path: pathlib.Path) -> None:
    # 'w-' means create  (fail if exists)
    arr = zarr.open(store=tmp_path, mode="w-", shape=(3, 3))
    assert isinstance(arr, Array)
    arr[...] = 1
    with pytest.raises(FileExistsError):
        zarr.open(store=tmp_path, mode="w-")


def test_array_order(zarr_format: ZarrFormat) -> None:
    arr = zarr.ones(shape=(2, 2), order=None, zarr_format=zarr_format)
    expected = zarr.config.get("array.order")
    assert arr.order == expected

    vals = np.asarray(arr)
    if expected == "C":
        assert vals.flags.c_contiguous
    elif expected == "F":
        assert vals.flags.f_contiguous
    else:
        raise AssertionError


@pytest.mark.parametrize("order", ["C", "F"])
def test_array_order_warns(order: MemoryOrder | None, zarr_format: ZarrFormat) -> None:
    with pytest.warns(RuntimeWarning, match="The `order` keyword argument .*"):
        arr = zarr.ones(shape=(2, 2), order=order, zarr_format=zarr_format)
    assert arr.order == order

    vals = np.asarray(arr)
    if order == "C":
        assert vals.flags.c_contiguous
    elif order == "F":
        assert vals.flags.f_contiguous
    else:
        raise AssertionError


# def test_lazy_loader():
#     foo = np.arange(100)
#     bar = np.arange(100, 0, -1)
#     store = "data/group.zarr"
#     save(store, foo=foo, bar=bar)
#     loader = load(store)
#     assert "foo" in loader
#     assert "bar" in loader
#     assert "baz" not in loader
#     assert len(loader) == 2
#     assert sorted(loader) == ["bar", "foo"]
#     assert_array_equal(foo, loader["foo"])
#     assert_array_equal(bar, loader["bar"])
#     assert "LazyLoader: " in repr(loader)


def test_load_array(sync_store: Store) -> None:
    store = sync_store
    foo = np.arange(100)
    bar = np.arange(100, 0, -1)
    save(store, foo=foo, bar=bar)

    # can also load arrays directly into a numpy array
    for array_name in ["foo", "bar"]:
        array = load(store, path=array_name)
        assert isinstance(array, np.ndarray)
        if array_name == "foo":
            assert_array_equal(foo, array)
        else:
            assert_array_equal(bar, array)


@pytest.mark.parametrize("path", ["data", None])
@pytest.mark.parametrize("load_read_only", [True, False, None])
def test_load_zip(tmp_path: pathlib.Path, path: str | None, load_read_only: bool | None) -> None:
    file = tmp_path / "test.zip"
    data = np.arange(100).reshape(10, 10)

    with ZipStore(file, mode="w", read_only=False) as zs:
        save(zs, data, path=path)
    with ZipStore(file, mode="r", read_only=load_read_only) as zs:
        result = zarr.load(store=zs, path=path)
        assert isinstance(result, np.ndarray)
        assert np.array_equal(result, data)
    with ZipStore(file, read_only=load_read_only) as zs:
        result = zarr.load(store=zs, path=path)
        assert isinstance(result, np.ndarray)
        assert np.array_equal(result, data)


@pytest.mark.parametrize("path", ["data", None])
@pytest.mark.parametrize("load_read_only", [True, False])
def test_load_local(tmp_path: pathlib.Path, path: str | None, load_read_only: bool) -> None:
    file = tmp_path / "test.zip"
    data = np.arange(100).reshape(10, 10)

    with LocalStore(file, read_only=False) as zs:
        save(zs, data, path=path)
    with LocalStore(file, read_only=load_read_only) as zs:
        result = zarr.load(store=zs, path=path)
        assert isinstance(result, np.ndarray)
        assert np.array_equal(result, data)


def test_tree() -> None:
    pytest.importorskip("rich")
    g1 = zarr.group()
    g1.create_group("foo")
    g3 = g1.create_group("bar")
    g3.create_group("baz")
    g5 = g3.create_group("qux")
    g5.create_array("baz", shape=(100,), chunks=(10,), dtype="float64")
    with pytest.warns(ZarrDeprecationWarning):
        assert repr(zarr.tree(g1)) == repr(g1.tree())
        assert str(zarr.tree(g1)) == str(g1.tree())


# @pytest.mark.parametrize("stores_from_path", [False, True])
# @pytest.mark.parametrize(
#     "with_chunk_store,listable",
#     [(False, True), (True, True), (False, False)],
#     ids=["default-listable", "with_chunk_store-listable", "default-unlistable"],
# )
# def test_consolidate_metadata(with_chunk_store, listable, monkeypatch, stores_from_path):
#     # setup initial data
#     if stores_from_path:
#         store = tempfile.mkdtemp()
#         atexit.register(atexit_rmtree, store)
#         if with_chunk_store:
#             chunk_store = tempfile.mkdtemp()
#             atexit.register(atexit_rmtree, chunk_store)
#         else:
#             chunk_store = None
#     else:
#         store = MemoryStore()
#         chunk_store = MemoryStore() if with_chunk_store else None
#     path = None
#     z = group(store, chunk_store=chunk_store, path=path)

#     # Reload the actual store implementation in case str
#     store_to_copy = z.store

#     z.create_group("g1")
#     g2 = z.create_group("g2")
#     g2.attrs["hello"] = "world"
#     arr = g2.create_array("arr", shape=(20, 20), chunks=(5, 5), dtype="f8")
#     assert 16 == arr.nchunks
#     assert 0 == arr.nchunks_initialized
#     arr.attrs["data"] = 1
#     arr[:] = 1.0
#     assert 16 == arr.nchunks_initialized

#     if stores_from_path:
#         # get the actual store class for use with consolidate_metadata
#         store_class = z._store
#     else:
#         store_class = store

#     # perform consolidation
#     out = consolidate_metadata(store_class, path=path)
#     assert isinstance(out, Group)
#     assert ["g1", "g2"] == list(out)
#     if not stores_from_path:
#         assert isinstance(out._store, ConsolidatedMetadataStore)
#         assert ".zmetadata" in store
#         meta_keys = [
#             ".zgroup",
#             "g1/.zgroup",
#             "g2/.zgroup",
#             "g2/.zattrs",
#             "g2/arr/.zarray",
#             "g2/arr/.zattrs",
#         ]

#         for key in meta_keys:
#             del store[key]

#     # https://github.com/zarr-developers/zarr-python/issues/993
#     # Make sure we can still open consolidated on an unlistable store:
#     if not listable:
#         fs_memory = pytest.importorskip("fsspec.implementations.memory")
#         monkeypatch.setattr(fs_memory.MemoryFileSystem, "isdir", lambda x, y: False)
#         monkeypatch.delattr(fs_memory.MemoryFileSystem, "ls")
#         fs = fs_memory.MemoryFileSystem()
#         store_to_open = FSStore("", fs=fs)
#         # copy original store to new unlistable store
#         store_to_open.update(store_to_copy)

#     else:
#         store_to_open = store

#     # open consolidated
#     z2 = open_consolidated(store_to_open, chunk_store=chunk_store, path=path)
#     assert ["g1", "g2"] == list(z2)
#     assert "world" == z2.g2.attrs["hello"]
#     assert 1 == z2.g2.arr.attrs["data"]
#     assert (z2.g2.arr[:] == 1.0).all()
#     assert 16 == z2.g2.arr.nchunks
#     if listable:
#         assert 16 == z2.g2.arr.nchunks_initialized
#     else:
#         with pytest.raises(NotImplementedError):
#             _ = z2.g2.arr.nchunks_initialized

#     if stores_from_path:
#         # path string is note a BaseStore subclass so cannot be used to
#         # initialize a ConsolidatedMetadataStore.

#         with pytest.raises(ValueError):
#             cmd = ConsolidatedMetadataStore(store)
#     else:
#         # tests del/write on the store

#         cmd = ConsolidatedMetadataStore(store)
#         with pytest.raises(PermissionError):
#             del cmd[".zgroup"]
#         with pytest.raises(PermissionError):
#             cmd[".zgroup"] = None

#         # test getsize on the store
#         assert isinstance(getsize(cmd), Integral)

#     # test new metadata are not writeable
#     with pytest.raises(PermissionError):
#         z2.create_group("g3")
#     with pytest.raises(PermissionError):
#         z2.create_dataset("spam", shape=42, chunks=7, dtype="i4")
#     with pytest.raises(PermissionError):
#         del z2["g2"]

#     # test consolidated metadata are not writeable
#     with pytest.raises(PermissionError):
#         z2.g2.attrs["hello"] = "universe"
#     with pytest.raises(PermissionError):
#         z2.g2.arr.attrs["foo"] = "bar"

#     # test the data are writeable
#     z2.g2.arr[:] = 2
#     assert (z2.g2.arr[:] == 2).all()

#     # test invalid modes
#     with pytest.raises(ValueError):
#         open_consolidated(store, chunk_store=chunk_store, mode="a", path=path)
#     with pytest.raises(ValueError):
#         open_consolidated(store, chunk_store=chunk_store, mode="w", path=path)
#     with pytest.raises(ValueError):
#         open_consolidated(store, chunk_store=chunk_store, mode="w-", path=path)

#     # make sure keyword arguments are passed through without error
#     open_consolidated(
#         store,
#         chunk_store=chunk_store,
#         path=path,
#         cache_attrs=True,
#         synchronizer=None,
#     )


# @pytest.mark.parametrize(
#     "options",
#     (
#         {"dimension_separator": "/"},
#         {"dimension_separator": "."},
#         {"dimension_separator": None},
#     ),
# )
# def test_save_array_separator(tmpdir, options):
#     data = np.arange(6).reshape((3, 2))
#     url = tmpdir.join("test.zarr")
#     save_array(url, data, **options)


# class TestCopyStore(unittest.TestCase):
#     _version = 2

#     def setUp(self):
#         source = dict()
#         source["foo"] = b"xxx"
#         source["bar/baz"] = b"yyy"
#         source["bar/qux"] = b"zzz"
#         self.source = source

#     def _get_dest_store(self):
#         return dict()

#     def test_no_paths(self):
#         source = self.source
#         dest = self._get_dest_store()
#         copy_store(source, dest)
#         assert len(source) == len(dest)
#         for key in source:
#             assert source[key] == dest[key]

#     def test_source_path(self):
#         source = self.source
#         # paths should be normalized
#         for source_path in "bar", "bar/", "/bar", "/bar/":
#             dest = self._get_dest_store()
#             copy_store(source, dest, source_path=source_path)
#             assert 2 == len(dest)
#             for key in source:
#                 if key.startswith("bar/"):
#                     dest_key = key.split("bar/")[1]
#                     assert source[key] == dest[dest_key]
#                 else:
#                     assert key not in dest

#     def test_dest_path(self):
#         source = self.source
#         # paths should be normalized
#         for dest_path in "new", "new/", "/new", "/new/":
#             dest = self._get_dest_store()
#             copy_store(source, dest, dest_path=dest_path)
#             assert len(source) == len(dest)
#             for key in source:
#                 if self._version == 3:
#                     dest_key = key[:10] + "new/" + key[10:]
#                 else:
#                     dest_key = "new/" + key
#                 assert source[key] == dest[dest_key]

#     def test_source_dest_path(self):
#         source = self.source
#         # paths should be normalized
#         for source_path in "bar", "bar/", "/bar", "/bar/":
#             for dest_path in "new", "new/", "/new", "/new/":
#                 dest = self._get_dest_store()
#                 copy_store(source, dest, source_path=source_path, dest_path=dest_path)
#                 assert 2 == len(dest)
#                 for key in source:
#                     if key.startswith("bar/"):
#                         dest_key = "new/" + key.split("bar/")[1]
#                         assert source[key] == dest[dest_key]
#                     else:
#                         assert key not in dest
#                         assert ("new/" + key) not in dest

#     def test_excludes_includes(self):
#         source = self.source

#         # single excludes
#         dest = self._get_dest_store()
#         excludes = "f.*"
#         copy_store(source, dest, excludes=excludes)
#         assert len(dest) == 2

#         root = ""
#         assert root + "foo" not in dest

#         # multiple excludes
#         dest = self._get_dest_store()
#         excludes = "b.z", ".*x"
#         copy_store(source, dest, excludes=excludes)
#         assert len(dest) == 1
#         assert root + "foo" in dest
#         assert root + "bar/baz" not in dest
#         assert root + "bar/qux" not in dest

#         # excludes and includes
#         dest = self._get_dest_store()
#         excludes = "b.*"
#         includes = ".*x"
#         copy_store(source, dest, excludes=excludes, includes=includes)
#         assert len(dest) == 2
#         assert root + "foo" in dest
#         assert root + "bar/baz" not in dest
#         assert root + "bar/qux" in dest

#     def test_dry_run(self):
#         source = self.source
#         dest = self._get_dest_store()
#         copy_store(source, dest, dry_run=True)
#         assert 0 == len(dest)

#     def test_if_exists(self):
#         source = self.source
#         dest = self._get_dest_store()
#         root = ""
#         dest[root + "bar/baz"] = b"mmm"

#         # default ('raise')
#         with pytest.raises(CopyError):
#             copy_store(source, dest)

#         # explicit 'raise'
#         with pytest.raises(CopyError):
#             copy_store(source, dest, if_exists="raise")

#         # skip
#         copy_store(source, dest, if_exists="skip")
#         assert 3 == len(dest)
#         assert dest[root + "foo"] == b"xxx"
#         assert dest[root + "bar/baz"] == b"mmm"
#         assert dest[root + "bar/qux"] == b"zzz"

#         # replace
#         copy_store(source, dest, if_exists="replace")
#         assert 3 == len(dest)
#         assert dest[root + "foo"] == b"xxx"
#         assert dest[root + "bar/baz"] == b"yyy"
#         assert dest[root + "bar/qux"] == b"zzz"

#         # invalid option
#         with pytest.raises(ValueError):
#             copy_store(source, dest, if_exists="foobar")


# def check_copied_array(original, copied, without_attrs=False, expect_props=None):
#     # setup
#     source_h5py = original.__module__.startswith("h5py.")
#     dest_h5py = copied.__module__.startswith("h5py.")
#     zarr_to_zarr = not (source_h5py or dest_h5py)
#     h5py_to_h5py = source_h5py and dest_h5py
#     zarr_to_h5py = not source_h5py and dest_h5py
#     h5py_to_zarr = source_h5py and not dest_h5py
#     if expect_props is None:
#         expect_props = dict()
#     else:
#         expect_props = expect_props.copy()

#     # common properties in zarr and h5py
#     for p in "dtype", "shape", "chunks":
#         expect_props.setdefault(p, getattr(original, p))

#     # zarr-specific properties
#     if zarr_to_zarr:
#         for p in "compressor", "filters", "order", "fill_value":
#             expect_props.setdefault(p, getattr(original, p))

#     # h5py-specific properties
#     if h5py_to_h5py:
#         for p in (
#             "maxshape",
#             "compression",
#             "compression_opts",
#             "shuffle",
#             "scaleoffset",
#             "fletcher32",
#             "fillvalue",
#         ):
#             expect_props.setdefault(p, getattr(original, p))

#     # common properties with some name differences
#     if h5py_to_zarr:
#         expect_props.setdefault("fill_value", original.fillvalue)
#     if zarr_to_h5py:
#         expect_props.setdefault("fillvalue", original.fill_value)

#     # compare properties
#     for k, v in expect_props.items():
#         assert v == getattr(copied, k)

#     # compare data
#     assert_array_equal(original[:], copied[:])

#     # compare attrs
#     if without_attrs:
#         for k in original.attrs.keys():
#             assert k not in copied.attrs
#     else:
#         if dest_h5py and "filters" in original.attrs:
#             # special case in v3 (storing filters metadata under attributes)
#             # we explicitly do not copy this info over to HDF5
#             original_attrs = original.attrs.asdict().copy()
#             original_attrs.pop("filters")
#         else:
#             original_attrs = original.attrs
#         assert sorted(original_attrs.items()) == sorted(copied.attrs.items())


# def check_copied_group(original, copied, without_attrs=False, expect_props=None, shallow=False):
#     # setup
#     if expect_props is None:
#         expect_props = dict()
#     else:
#         expect_props = expect_props.copy()

#     # compare children
#     for k, v in original.items():
#         if hasattr(v, "shape"):
#             assert k in copied
#             check_copied_array(v, copied[k], without_attrs=without_attrs, expect_props=expect_props)
#         elif shallow:
#             assert k not in copied
#         else:
#             assert k in copied
#             check_copied_group(
#                 v,
#                 copied[k],
#                 without_attrs=without_attrs,
#                 shallow=shallow,
#                 expect_props=expect_props,
#             )

#     # compare attrs
#     if without_attrs:
#         for k in original.attrs.keys():
#             assert k not in copied.attrs
#     else:
#         assert sorted(original.attrs.items()) == sorted(copied.attrs.items())


# def test_copy_all():
#     """
#     https://github.com/zarr-developers/zarr-python/issues/269

#     copy_all used to not copy attributes as `.keys()` does not return hidden `.zattrs`.

#     """
#     original_group = zarr.group(store=MemoryStore(), overwrite=True)
#     original_group.attrs["info"] = "group attrs"
#     original_subgroup = original_group.create_group("subgroup")
#     original_subgroup.attrs["info"] = "sub attrs"

#     destination_group = zarr.group(store=MemoryStore(), overwrite=True)

#     # copy from memory to directory store
#     copy_all(
#         original_group,
#         destination_group,
#         dry_run=False,
#     )

#     assert "subgroup" in destination_group
#     assert destination_group.attrs["info"] == "group attrs"
#     assert destination_group.subgroup.attrs["info"] == "sub attrs"


# class TestCopy:
#     @pytest.fixture(params=[False, True], ids=["zarr", "hdf5"])
#     def source(self, request, tmpdir):
#         def prep_source(source):
#             foo = source.create_group("foo")
#             foo.attrs["experiment"] = "weird science"
#             baz = foo.create_dataset("bar/baz", data=np.arange(100), chunks=(50,))
#             baz.attrs["units"] = "metres"
#             if request.param:
#                 extra_kws = dict(
#                     compression="gzip",
#                     compression_opts=3,
#                     fillvalue=84,
#                     shuffle=True,
#                     fletcher32=True,
#                 )
#             else:
#                 extra_kws = dict(compressor=Zlib(3), order="F", fill_value=42, filters=[Adler32()])
#             source.create_dataset(
#                 "spam",
#                 data=np.arange(100, 200).reshape(20, 5),
#                 chunks=(10, 2),
#                 dtype="i2",
#                 **extra_kws,
#             )
#             return source

#         if request.param:
#             h5py = pytest.importorskip("h5py")
#             fn = tmpdir.join("source.h5")
#             with h5py.File(str(fn), mode="w") as h5f:
#                 yield prep_source(h5f)
#         else:
#             yield prep_source(group())

#     @pytest.fixture(params=[False, True], ids=["zarr", "hdf5"])
#     def dest(self, request, tmpdir):
#         if request.param:
#             h5py = pytest.importorskip("h5py")
#             fn = tmpdir.join("dest.h5")
#             with h5py.File(str(fn), mode="w") as h5f:
#                 yield h5f
#         else:
#             yield group()

#     def test_copy_array(self, source, dest):
#         # copy array with default options
#         copy(source["foo/bar/baz"], dest)
#         check_copied_array(source["foo/bar/baz"], dest["baz"])
#         copy(source["spam"], dest)
#         check_copied_array(source["spam"], dest["spam"])

#     def test_copy_bad_dest(self, source, dest):
#         # try to copy to an array, dest must be a group
#         dest = dest.create_dataset("eggs", shape=(100,))
#         with pytest.raises(ValueError):
#             copy(source["foo/bar/baz"], dest)

#     def test_copy_array_name(self, source, dest):
#         # copy array with name
#         copy(source["foo/bar/baz"], dest, name="qux")
#         assert "baz" not in dest
#         check_copied_array(source["foo/bar/baz"], dest["qux"])

#     def test_copy_array_create_options(self, source, dest):
#         dest_h5py = dest.__module__.startswith("h5py.")

#         # copy array, provide creation options
#         compressor = Zlib(9)
#         create_kws = dict(chunks=(10,))
#         if dest_h5py:
#             create_kws.update(
#                 compression="gzip", compression_opts=9, shuffle=True, fletcher32=True, fillvalue=42
#             )
#         else:
#             create_kws.update(compressor=compressor, fill_value=42, order="F", filters=[Adler32()])
#         copy(source["foo/bar/baz"], dest, without_attrs=True, **create_kws)
#         check_copied_array(
#             source["foo/bar/baz"], dest["baz"], without_attrs=True, expect_props=create_kws
#         )

#     def test_copy_array_exists_array(self, source, dest):
#         # copy array, dest array in the way
#         dest.create_dataset("baz", shape=(10,))

#         # raise
#         with pytest.raises(CopyError):
#             # should raise by default
#             copy(source["foo/bar/baz"], dest)
#         assert (10,) == dest["baz"].shape
#         with pytest.raises(CopyError):
#             copy(source["foo/bar/baz"], dest, if_exists="raise")
#         assert (10,) == dest["baz"].shape

#         # skip
#         copy(source["foo/bar/baz"], dest, if_exists="skip")
#         assert (10,) == dest["baz"].shape

#         # replace
#         copy(source["foo/bar/baz"], dest, if_exists="replace")
#         check_copied_array(source["foo/bar/baz"], dest["baz"])

#         # invalid option
#         with pytest.raises(ValueError):
#             copy(source["foo/bar/baz"], dest, if_exists="foobar")

#     def test_copy_array_exists_group(self, source, dest):
#         # copy array, dest group in the way
#         dest.create_group("baz")

#         # raise
#         with pytest.raises(CopyError):
#             copy(source["foo/bar/baz"], dest)
#         assert not hasattr(dest["baz"], "shape")
#         with pytest.raises(CopyError):
#             copy(source["foo/bar/baz"], dest, if_exists="raise")
#         assert not hasattr(dest["baz"], "shape")

#         # skip
#         copy(source["foo/bar/baz"], dest, if_exists="skip")
#         assert not hasattr(dest["baz"], "shape")

#         # replace
#         copy(source["foo/bar/baz"], dest, if_exists="replace")
#         check_copied_array(source["foo/bar/baz"], dest["baz"])

#     def test_copy_array_skip_initialized(self, source, dest):
#         dest_h5py = dest.__module__.startswith("h5py.")

#         dest.create_dataset("baz", shape=(100,), chunks=(10,), dtype="i8")
#         assert not np.all(source["foo/bar/baz"][:] == dest["baz"][:])

#         if dest_h5py:
#             with pytest.raises(ValueError):
#                 # not available with copy to h5py
#                 copy(source["foo/bar/baz"], dest, if_exists="skip_initialized")

#         else:
#             # copy array, dest array exists but not yet initialized
#             copy(source["foo/bar/baz"], dest, if_exists="skip_initialized")
#             check_copied_array(source["foo/bar/baz"], dest["baz"])

#             # copy array, dest array exists and initialized, will be skipped
#             dest["baz"][:] = np.arange(100, 200)
#             copy(source["foo/bar/baz"], dest, if_exists="skip_initialized")
#             assert_array_equal(np.arange(100, 200), dest["baz"][:])
#             assert not np.all(source["foo/bar/baz"][:] == dest["baz"][:])

#     def test_copy_group(self, source, dest):
#         # copy group, default options
#         copy(source["foo"], dest)
#         check_copied_group(source["foo"], dest["foo"])

#     def test_copy_group_no_name(self, source, dest):
#         with pytest.raises(TypeError):
#             # need a name if copy root
#             copy(source, dest)

#         copy(source, dest, name="root")
#         check_copied_group(source, dest["root"])

#     def test_copy_group_options(self, source, dest):
#         # copy group, non-default options
#         copy(source["foo"], dest, name="qux", without_attrs=True)
#         assert "foo" not in dest
#         check_copied_group(source["foo"], dest["qux"], without_attrs=True)

#     def test_copy_group_shallow(self, source, dest):
#         # copy group, shallow
#         copy(source, dest, name="eggs", shallow=True)
#         check_copied_group(source, dest["eggs"], shallow=True)

#     def test_copy_group_exists_group(self, source, dest):
#         # copy group, dest groups exist
#         dest.create_group("foo/bar")
#         copy(source["foo"], dest)
#         check_copied_group(source["foo"], dest["foo"])

#     def test_copy_group_exists_array(self, source, dest):
#         # copy group, dest array in the way
#         dest.create_dataset("foo/bar", shape=(10,))

#         # raise
#         with pytest.raises(CopyError):
#             copy(source["foo"], dest)
#         assert dest["foo/bar"].shape == (10,)
#         with pytest.raises(CopyError):
#             copy(source["foo"], dest, if_exists="raise")
#         assert dest["foo/bar"].shape == (10,)

#         # skip
#         copy(source["foo"], dest, if_exists="skip")
#         assert dest["foo/bar"].shape == (10,)

#         # replace
#         copy(source["foo"], dest, if_exists="replace")
#         check_copied_group(source["foo"], dest["foo"])

#     def test_copy_group_dry_run(self, source, dest):
#         # dry run, empty destination
#         n_copied, n_skipped, n_bytes_copied = copy(
#             source["foo"], dest, dry_run=True, return_stats=True
#         )
#         assert 0 == len(dest)
#         assert 3 == n_copied
#         assert 0 == n_skipped
#         assert 0 == n_bytes_copied

#         # dry run, array exists in destination
#         baz = np.arange(100, 200)
#         dest.create_dataset("foo/bar/baz", data=baz)
#         assert not np.all(source["foo/bar/baz"][:] == dest["foo/bar/baz"][:])
#         assert 1 == len(dest)

#         # raise
#         with pytest.raises(CopyError):
#             copy(source["foo"], dest, dry_run=True)
#         assert 1 == len(dest)

#         # skip
#         n_copied, n_skipped, n_bytes_copied = copy(
#             source["foo"], dest, dry_run=True, if_exists="skip", return_stats=True
#         )
#         assert 1 == len(dest)
#         assert 2 == n_copied
#         assert 1 == n_skipped
#         assert 0 == n_bytes_copied
#         assert_array_equal(baz, dest["foo/bar/baz"])

#         # replace
#         n_copied, n_skipped, n_bytes_copied = copy(
#             source["foo"], dest, dry_run=True, if_exists="replace", return_stats=True
#         )
#         assert 1 == len(dest)
#         assert 3 == n_copied
#         assert 0 == n_skipped
#         assert 0 == n_bytes_copied
#         assert_array_equal(baz, dest["foo/bar/baz"])

#     def test_logging(self, source, dest, tmpdir):
#         # callable log
#         copy(source["foo"], dest, dry_run=True, log=print)

#         # file name
#         fn = str(tmpdir.join("log_name"))
#         copy(source["foo"], dest, dry_run=True, log=fn)

#         # file
#         with tmpdir.join("log_file").open(mode="w") as f:
#             copy(source["foo"], dest, dry_run=True, log=f)

#         # bad option
#         with pytest.raises(TypeError):
#             copy(source["foo"], dest, dry_run=True, log=True)


def test_open_positional_args_deprecated() -> None:
    store = MemoryStore()
    with pytest.warns(ZarrFutureWarning, match="pass"):
        zarr.api.synchronous.open(store, "w", shape=(1,))


def test_save_array_positional_args_deprecated() -> None:
    store = MemoryStore()
    with warnings.catch_warnings():
        warnings.filterwarnings(
            "ignore", message="zarr_version is deprecated", category=ZarrDeprecationWarning
        )
        with pytest.warns(ZarrFutureWarning, match="pass"):
            save_array(
                store,
                np.ones(
                    1,
                ),
                3,
            )


def test_group_positional_args_deprecated() -> None:
    store = MemoryStore()
    with pytest.warns(ZarrFutureWarning, match="pass"):
        group(store, True)


def test_open_group_positional_args_deprecated() -> None:
    store = MemoryStore()
    with pytest.warns(ZarrFutureWarning, match="pass"):
        open_group(store, "w")


def test_open_falls_back_to_open_group() -> None:
    # https://github.com/zarr-developers/zarr-python/issues/2309
    store = MemoryStore()
    zarr.open_group(store, attributes={"key": "value"})

    group = zarr.open(store)
    assert isinstance(group, Group)
    assert group.attrs == {"key": "value"}


async def test_open_falls_back_to_open_group_async(zarr_format: ZarrFormat) -> None:
    # https://github.com/zarr-developers/zarr-python/issues/2309
    store = MemoryStore()
    await zarr.api.asynchronous.open_group(
        store, attributes={"key": "value"}, zarr_format=zarr_format
    )

    group = await zarr.api.asynchronous.open(store=store)
    assert isinstance(group, zarr.core.group.AsyncGroup)
    assert group.metadata.zarr_format == zarr_format
    assert group.attrs == {"key": "value"}


@pytest.mark.parametrize("mode", ["r", "r+", "w", "a"])
def test_open_modes_creates_group(tmp_path: pathlib.Path, mode: str) -> None:
    # https://github.com/zarr-developers/zarr-python/issues/2490
    zarr_dir = tmp_path / f"mode-{mode}-test.zarr"
    if mode in ["r", "r+"]:
        # Expect FileNotFoundError to be raised if 'r' or 'r+' mode
        with pytest.raises(FileNotFoundError):
            zarr.open(store=zarr_dir, mode=mode)
    else:
        group = zarr.open(store=zarr_dir, mode=mode)
        assert isinstance(group, Group)


async def test_metadata_validation_error() -> None:
    with pytest.raises(
        MetadataValidationError,
        match="Invalid value for 'zarr_format'. Expected '2, 3, or None'. Got '3.0'.",
    ):
        await zarr.api.asynchronous.open_group(zarr_format="3.0")  # type: ignore [arg-type]

    with pytest.raises(
        MetadataValidationError,
        match="Invalid value for 'zarr_format'. Expected '2, 3, or None'. Got '3.0'.",
    ):
        await zarr.api.asynchronous.open_array(shape=(1,), zarr_format="3.0")  # type: ignore [arg-type]


@pytest.mark.parametrize(
    "store",
    ["local", "memory", "zip"],
    indirect=True,
)
def test_open_array_with_mode_r_plus(store: Store, zarr_format: ZarrFormat) -> None:
    # 'r+' means read/write (must exist)
    with pytest.raises(FileNotFoundError):
        zarr.open_array(store=store, mode="r+", zarr_format=zarr_format)
    zarr.ones(store=store, shape=(3, 3), zarr_format=zarr_format)
    z2 = zarr.open_array(store=store, mode="r+")
    assert isinstance(z2, Array)
    assert z2.metadata.zarr_format == zarr_format
    result = z2[:]
    assert isinstance(result, NDArrayLike)
    assert (result == 1).all()
    z2[:] = 3


def test_api_exports() -> None:
    """
    Test that the sync API and the async API export the same objects
    """
    assert zarr.api.asynchronous.__all__ == zarr.api.synchronous.__all__


@gpu_test
@pytest.mark.parametrize(
    "store",
    ["local", "memory", "zip"],
    indirect=True,
)
@pytest.mark.parametrize("zarr_format", [None, 2, 3])
def test_gpu_basic(store: Store, zarr_format: ZarrFormat | None) -> None:
    import cupy as cp

    if zarr_format == 2:
        # Without this, the zstd codec attempts to convert the cupy
        # array to bytes.
        compressors = None
    else:
        compressors = "auto"

    with zarr.config.enable_gpu():
        src = cp.random.uniform(size=(100, 100))  # allocate on the device
        z = zarr.create_array(
            store,
            name="a",
            shape=src.shape,
            chunks=(10, 10),
            dtype=src.dtype,
            overwrite=True,
            zarr_format=zarr_format,
            compressors=compressors,
        )
        z[:10, :10] = src[:10, :10]

        result = z[:10, :10]
        # assert_array_equal doesn't check the type
        assert isinstance(result, type(src))
        cp.testing.assert_array_equal(result, src[:10, :10])


def test_v2_without_compressor() -> None:
    # Make sure it's possible to set no compressor for v2 arrays
    arr = zarr.create(store={}, shape=(1), dtype="uint8", zarr_format=2, compressor=None)
    assert arr.compressors == ()


def test_v2_with_v3_compressor() -> None:
    # Check trying to create a v2 array with a v3 compressor fails
    with pytest.raises(
        ValueError,
        match="Cannot use a BytesBytesCodec as a compressor for zarr v2 arrays. Use a numcodecs codec directly instead.",
    ):
        zarr.create(
            store={}, shape=(1), dtype="uint8", zarr_format=2, compressor=zarr.codecs.BloscCodec()
        )


def add_empty_file(path: Path) -> Path:
    fpath = path / "a.txt"
    fpath.touch()
    return fpath


@pytest.mark.parametrize("create_function", [create_array, from_array])
@pytest.mark.parametrize("overwrite", [True, False])
def test_no_overwrite_array(tmp_path: Path, create_function: Callable, overwrite: bool) -> None:  # type:ignore[type-arg]
    store = zarr.storage.LocalStore(tmp_path)
    existing_fpath = add_empty_file(tmp_path)

    assert existing_fpath.exists()
    create_function(store=store, data=np.ones(shape=(1,)), overwrite=overwrite)
    if overwrite:
        assert not existing_fpath.exists()
    else:
        assert existing_fpath.exists()


@pytest.mark.parametrize("create_function", [create_group, group])
@pytest.mark.parametrize("overwrite", [True, False])
def test_no_overwrite_group(tmp_path: Path, create_function: Callable, overwrite: bool) -> None:  # type:ignore[type-arg]
    store = zarr.storage.LocalStore(tmp_path)
    existing_fpath = add_empty_file(tmp_path)

    assert existing_fpath.exists()
    create_function(store=store, overwrite=overwrite)
    if overwrite:
        assert not existing_fpath.exists()
    else:
        assert existing_fpath.exists()


@pytest.mark.parametrize("open_func", [zarr.open, open_group])
@pytest.mark.parametrize("mode", ["r", "r+", "a", "w", "w-"])
def test_no_overwrite_open(tmp_path: Path, open_func: Callable, mode: str) -> None:  # type:ignore[type-arg]
    store = zarr.storage.LocalStore(tmp_path)
    existing_fpath = add_empty_file(tmp_path)

    assert existing_fpath.exists()
    with contextlib.suppress(FileExistsError, FileNotFoundError, UserWarning):
        open_func(store=store, mode=mode)
    if mode == "w":
        assert not existing_fpath.exists()
    else:
        assert existing_fpath.exists()


def test_no_overwrite_load(tmp_path: Path) -> None:
    store = zarr.storage.LocalStore(tmp_path)
    existing_fpath = add_empty_file(tmp_path)

    assert existing_fpath.exists()
    with contextlib.suppress(NotImplementedError):
        zarr.load(store)
    assert existing_fpath.exists()


@pytest.mark.parametrize(
    "f",
    [
        zarr.array,
        zarr.create,
        zarr.create_array,
        zarr.ones,
        zarr.ones_like,
        zarr.empty,
        zarr.empty_like,
        zarr.full,
        zarr.full_like,
        zarr.zeros,
        zarr.zeros_like,
    ],
)
def test_auto_chunks(f: Callable[..., Array]) -> None:
    # Make sure chunks are set automatically across the public API
    # TODO: test shards with this test too
    shape = (1000, 1000)
    dtype = np.uint8
    kwargs = {"shape": shape, "dtype": dtype}
    array = np.zeros(shape, dtype=dtype)
    store = zarr.storage.MemoryStore()

    if f in [zarr.full, zarr.full_like]:
        kwargs["fill_value"] = 0
    if f in [zarr.array]:
        kwargs["data"] = array
    if f in [zarr.empty_like, zarr.full_like, zarr.empty_like, zarr.ones_like, zarr.zeros_like]:
        kwargs["a"] = array
    if f in [zarr.create_array]:
        kwargs["store"] = store

    a = f(**kwargs)
    assert a.chunks == (500, 500)<|MERGE_RESOLUTION|>--- conflicted
+++ resolved
@@ -5,6 +5,8 @@
 
 import zarr.codecs
 import zarr.storage
+from zarr.storage._local import LocalStore
+from zarr.storage._zip import ZipStore
 
 if TYPE_CHECKING:
     import pathlib
@@ -38,13 +40,8 @@
     save_group,
 )
 from zarr.core.buffer import NDArrayLike
-<<<<<<< HEAD
 from zarr.errors import MetadataValidationError, ZarrDeprecationWarning, ZarrFutureWarning
 from zarr.storage import MemoryStore
-=======
-from zarr.errors import MetadataValidationError
-from zarr.storage import LocalStore, MemoryStore, ZipStore
->>>>>>> baabf08d
 from zarr.storage._utils import normalize_path
 from zarr.testing.utils import gpu_test
 
