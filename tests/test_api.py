--- conflicted
+++ resolved
@@ -1,11 +1,8 @@
 from __future__ import annotations
 
-<<<<<<< HEAD
 import inspect
 import pathlib
-=======
 import re
->>>>>>> 481550a2
 from typing import TYPE_CHECKING
 
 import zarr.codecs
