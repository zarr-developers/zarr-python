--- conflicted
+++ resolved
@@ -1129,13 +1129,9 @@
     zarr.ones(store=store, shape=(3, 3))
     z2 = zarr.open_array(store=store, mode="r+")
     assert isinstance(z2, Array)
-<<<<<<< HEAD
     result = z2[:]
     assert isinstance(result, NDArrayLike)
     assert (result == 1).all()
-    z2[:] = 3
-=======
-    assert (z2[:] == 1).all()
     z2[:] = 3
 
 
@@ -1173,5 +1169,4 @@
         result = z[:10, :10]
         # assert_array_equal doesn't check the type
         assert isinstance(result, type(src))
-        cp.testing.assert_array_equal(result, src[:10, :10])
->>>>>>> 5a36e175
+        cp.testing.assert_array_equal(result, src[:10, :10])