--- conflicted
+++ resolved
@@ -1132,13 +1132,13 @@
     z2[:] = 3
 
 
-<<<<<<< HEAD
 def test_api_exports() -> None:
     """
     Test that the sync API and the async API export the same objects
     """
     assert zarr.api.asynchronous.__all__ == zarr.api.synchronous.__all__
-=======
+
+
 @gpu_test
 @pytest.mark.parametrize(
     "store",
@@ -1173,5 +1173,4 @@
         result = z[:10, :10]
         # assert_array_equal doesn't check the type
         assert isinstance(result, type(src))
-        cp.testing.assert_array_equal(result, src[:10, :10])
->>>>>>> 24ef221f
+        cp.testing.assert_array_equal(result, src[:10, :10])