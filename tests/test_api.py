--- conflicted
+++ resolved
@@ -63,7 +63,6 @@
         z = create(shape=(400, 100), chunks=(16, 16.5), store=store, overwrite=True)  # type: ignore [arg-type]
 
 
-<<<<<<< HEAD
 @pytest.mark.parametrize("store", ["memory"], indirect=True)
 def test_read(store: Store) -> None:
     """
@@ -125,7 +124,8 @@
         node_r = read_array(store, path=path)
 
     assert node_r.metadata.zarr_format == 3
-=======
+
+
 @pytest.mark.parametrize("write_empty_chunks", [True, False])
 def test_write_empty_chunks_warns(write_empty_chunks: bool) -> None:
     """
@@ -139,7 +139,6 @@
 
     with pytest.warns(RuntimeWarning, match=match):
         _ = zarr.create(shape=(10,), dtype="uint8", write_empty_chunks=write_empty_chunks)
->>>>>>> 6dc6d078
 
 
 @pytest.mark.parametrize("path", ["foo", "/", "/foo", "///foo/bar"])
