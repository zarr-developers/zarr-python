--- conflicted
+++ resolved
@@ -80,7 +80,6 @@
 
 @pytest.mark.parametrize("dtype", ["|S", "|V"])
 async def test_v2_encode_decode(dtype):
-<<<<<<< HEAD
     with config.set(
         {
             "v2_dtype_kind_to_default_filters_and_compressor": {
@@ -88,7 +87,7 @@
             },
         }
     ):
-        store = zarr.storage.MemoryStore(mode="w")
+        store = zarr.storage.MemoryStore()
         g = zarr.group(store=store, zarr_format=2)
         g.create_array(
             name="foo",
@@ -118,38 +117,6 @@
         data = zarr.open_array(store=store, path="foo")[:]
         expected = np.full((3,), b"X", dtype=dtype)
         np.testing.assert_equal(data, expected)
-=======
-    store = zarr.storage.MemoryStore()
-    g = zarr.group(store=store, zarr_format=2)
-    g.create_array(
-        name="foo",
-        shape=(3,),
-        chunks=(3,),
-        dtype=dtype,
-        fill_value=b"X",
-    )
-
-    result = await store.get("foo/.zarray", zarr.core.buffer.default_buffer_prototype())
-    assert result is not None
-
-    serialized = json.loads(result.to_bytes())
-    expected = {
-        "chunks": [3],
-        "compressor": None,
-        "dtype": f"{dtype}0",
-        "fill_value": "WA==",
-        "filters": None,
-        "order": "C",
-        "shape": [3],
-        "zarr_format": 2,
-        "dimension_separator": ".",
-    }
-    assert serialized == expected
-
-    data = zarr.open_array(store=store, path="foo")[:]
-    expected = np.full((3,), b"X", dtype=dtype)
-    np.testing.assert_equal(data, expected)
->>>>>>> e49647b9
 
 
 @pytest.mark.parametrize("dtype", [str, "str"])
