--- conflicted
+++ resolved
@@ -44,7 +44,6 @@
     ContainsGroupError,
     MetadataValidationError,
     ZarrDeprecationWarning,
-    ZarrFutureWarning,
 )
 from zarr.storage import LocalStore, MemoryStore, StorePath, ZipStore
 from zarr.storage._common import make_store_path
@@ -654,11 +653,7 @@
         array = group.create_array(name=name, shape=shape, dtype=dtype)
         array[:] = data
     elif method == "array":
-<<<<<<< HEAD
-        with pytest.warns(ZarrDeprecationWarning):
-=======
-        with pytest.warns(DeprecationWarning, match=r"Group\.create_array instead\."):
->>>>>>> 4eda04eb
+        with pytest.warns(ZarrDeprecationWarning, match=r"Group\.create_array instead\."):
             array = group.array(name=name, data=data, shape=shape, dtype=dtype)
     else:
         raise AssertionError
@@ -669,14 +664,9 @@
                 a = group.create_array(name=name, shape=shape, dtype=dtype)
                 a[:] = data
         elif method == "array":
-<<<<<<< HEAD
-            with pytest.raises(ContainsArrayError), pytest.warns(ZarrDeprecationWarning):
-                a = group.array(name=name, shape=shape, dtype=dtype)
-=======
             with pytest.raises(ContainsArrayError):  # noqa: PT012
-                with pytest.warns(DeprecationWarning, match=r"Group\.create_array instead\."):
+                with pytest.warns(ZarrDeprecationWarning, match=r"Group\.create_array instead\."):
                     a = group.array(name=name, shape=shape, dtype=dtype)
->>>>>>> 4eda04eb
                 a[:] = data
 
     assert array.path == normalize_path(name)
@@ -1209,44 +1199,28 @@
     """
     root = Group.from_store(store=store, zarr_format=zarr_format)
     arr = np.random.random((5, 5))
-<<<<<<< HEAD
-    with pytest.warns(ZarrDeprecationWarning):
-=======
-    with pytest.warns(DeprecationWarning, match=r"Group\.create_array instead\."):
->>>>>>> 4eda04eb
+    with pytest.warns(ZarrDeprecationWarning, match=r"Group\.create_array instead\."):
         data = root.create_dataset("random", data=arr, shape=arr.shape)
     np.testing.assert_array_equal(np.asarray(data), arr)
 
 
 async def test_create_dataset(store: Store, zarr_format: ZarrFormat) -> None:
     root = await AsyncGroup.from_store(store=store, zarr_format=zarr_format)
-<<<<<<< HEAD
-    with pytest.warns(ZarrDeprecationWarning):
+    with pytest.warns(ZarrDeprecationWarning, match=r"Group\.create_array instead\."):
         foo = await root.create_dataset("foo", shape=(10,), dtype="uint8")
     assert foo.shape == (10,)
 
-    with pytest.raises(ContainsArrayError), pytest.warns(ZarrDeprecationWarning):
-        await root.create_dataset("foo", shape=(100,), dtype="int8")
-
-    _ = await root.create_group("bar")
-    with pytest.raises(ContainsGroupError), pytest.warns(ZarrDeprecationWarning):
-=======
-    with pytest.warns(DeprecationWarning, match=r"Group\.create_array instead\."):
-        foo = await root.create_dataset("foo", shape=(10,), dtype="uint8")
-    assert foo.shape == (10,)
-
     with (
         pytest.raises(ContainsArrayError),
-        pytest.warns(DeprecationWarning, match=r"Group\.create_array instead\."),
+        pytest.warns(ZarrDeprecationWarning, match=r"Group\.create_array instead\."),
     ):
         await root.create_dataset("foo", shape=(100,), dtype="int8")
 
     _ = await root.create_group("bar")
     with (
         pytest.raises(ContainsGroupError),
-        pytest.warns(DeprecationWarning, match=r"Group\.create_array instead\."),
+        pytest.warns(ZarrDeprecationWarning, match=r"Group\.create_array instead\."),
     ):
->>>>>>> 4eda04eb
         await root.create_dataset("bar", shape=(100,), dtype="int8")
 
 
@@ -1494,29 +1468,6 @@
     assert root.attrs["foo"] == "bar"
 
 
-<<<<<<< HEAD
-@pytest.mark.parametrize("method", ["empty", "zeros", "ones", "full"])
-def test_group_deprecated_positional_args(method: str) -> None:
-    if method == "full":
-        kwargs = {"fill_value": 0}
-    else:
-        kwargs = {}
-
-    root = zarr.group()
-    with pytest.warns(ZarrFutureWarning, match=r"Pass name=.* as keyword args."):
-        arr = getattr(root, method)("foo", shape=1, **kwargs)
-        assert arr.shape == (1,)
-
-    method += "_like"
-    data = np.ones(1)
-
-    with pytest.warns(ZarrFutureWarning, match=r"Pass name=.*, data=.* as keyword args."):
-        arr = getattr(root, method)("foo_like", data, **kwargs)
-        assert arr.shape == data.shape
-
-
-=======
->>>>>>> 4eda04eb
 @pytest.mark.parametrize("store", ["local", "memory"], indirect=["store"])
 def test_delitem_removes_children(store: Store, zarr_format: ZarrFormat) -> None:
     # https://github.com/zarr-developers/zarr-python/issues/2191
