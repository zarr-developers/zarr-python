--- conflicted
+++ resolved
@@ -1514,6 +1514,7 @@
 @pytest.mark.parametrize(
     ("a_func", "b_func"),
     [
+        (zarr.core.group.AsyncGroup.create_array, zarr.core.group.Group.create_array),
         (zarr.core.group.AsyncGroup.create_hierarchy, zarr.core.group.Group.create_hierarchy),
         (zarr.core.group.create_hierarchy, zarr.core.sync_group.create_hierarchy),
         (zarr.core.group.create_nodes, zarr.core.sync_group.create_nodes),
@@ -2020,21 +2021,6 @@
         assert elapsed > num_groups * get_latency
 
 
-<<<<<<< HEAD
-@pytest.mark.parametrize(
-    ("a_func", "b_func"),
-    [(zarr.core.group.AsyncGroup.create_array, zarr.core.group.Group.create_array)],
-)
-def test_consistent_signatures(
-    a_func: Callable[[object], object], b_func: Callable[[object], object]
-) -> None:
-    """
-    Ensure that pairs of functions have consistent signatures
-    """
-    base_sig = inspect.signature(a_func)
-    test_sig = inspect.signature(b_func)
-    assert test_sig.parameters == base_sig.parameters
-=======
 @pytest.mark.parametrize("option", ["array", "group", "invalid"])
 def test_build_metadata_v3(option: Literal["array", "group", "invalid"]) -> None:
     """
@@ -2064,5 +2050,4 @@
         for k in roots
     }
     data = root_nodes | child_nodes
-    assert set(_get_roots(data)) == set(roots)
->>>>>>> 64b9a370
+    assert set(_get_roots(data)) == set(roots)