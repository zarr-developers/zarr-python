--- conflicted
+++ resolved
@@ -576,14 +576,7 @@
     # initialize metadata
     # N.B., currently no metadata properties are needed, however there may
     # be in future
-<<<<<<< HEAD
-    meta = {}  # type: ignore
-=======
-    if store_version == 3:
-        meta = {"attributes": {}}  # type: ignore
-    else:
-        meta = {}
->>>>>>> 3a9d968d
+    meta = {}
     key = _prefix_to_group_key(store, _path_to_prefix(path))
     if hasattr(store, "_metadata_class"):
         store[key] = store._metadata_class.encode_group_metadata(meta)
