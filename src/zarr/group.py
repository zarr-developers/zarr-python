--- conflicted
+++ resolved
@@ -5,18 +5,16 @@
 import asyncio
 import json
 import logging
+import numpy.typing as npt
 
 if TYPE_CHECKING:
-    from typing import (
-        Any,
-        AsyncGenerator,
-        Literal,
-    )
+    from typing import Any, AsyncGenerator, Literal, Iterable
+from zarr.abc.codec import Codec
 from zarr.abc.metadata import Metadata
 
 from zarr.array import AsyncArray, Array
 from zarr.attributes import Attributes
-from zarr.common import ZARR_JSON, ZARRAY_JSON, ZATTRS_JSON, ZGROUP_JSON
+from zarr.common import ZARR_JSON, ZARRAY_JSON, ZATTRS_JSON, ZGROUP_JSON, ChunkCoords
 from zarr.store import StoreLike, StorePath, make_store_path
 from zarr.sync import SyncMixin, sync
 from typing import overload
@@ -265,26 +263,42 @@
     def info(self):
         return self.metadata.info
 
-    async def create_group(self, path: str, **kwargs) -> AsyncGroup:
+    async def create_group(
+        self, path: str, exists_ok: bool = False, attributes: dict[str, Any] = {}
+    ) -> AsyncGroup:
         return await type(self).create(
             self.store_path / path,
-<<<<<<< HEAD
-            runtime_configuration=runtime_configuration,
+            attributes=attributes,
+            exists_ok=exists_ok,
             zarr_format=self.metadata.zarr_format,
-=======
->>>>>>> c31a7859
-            **kwargs,
         )
 
-    async def create_array(self, path: str, **kwargs) -> AsyncArray:
+    async def create_array(
+        self,
+        path: str,
+        shape: ChunkCoords,
+        dtype: npt.DTypeLike,
+        chunk_shape: ChunkCoords,
+        fill_value: Any | None = None,
+        chunk_key_encoding: tuple[Literal["default"], Literal[".", "/"]]
+        | tuple[Literal["v2"], Literal[".", "/"]] = ("default", "/"),
+        codecs: Iterable[Codec | dict[str, Any]] | None = None,
+        dimension_names: Iterable[str] | None = None,
+        attributes: dict[str, Any] | None = None,
+        exists_ok: bool = False,
+    ) -> AsyncArray:
         return await AsyncArray.create(
             self.store_path / path,
-<<<<<<< HEAD
-            runtime_configuration=runtime_configuration,
+            shape=shape,
+            dtype=dtype,
+            chunk_shape=chunk_shape,
+            fill_value=fill_value,
+            chunk_key_encoding=chunk_key_encoding,
+            codecs=codecs,
+            dimension_names=dimension_names,
+            attributes=attributes,
+            exists_ok=exists_ok,
             zarr_format=self.metadata.zarr_format,
-=======
->>>>>>> c31a7859
-            **kwargs,
         )
 
     async def update_attributes(self, new_attributes: dict[str, Any]):
