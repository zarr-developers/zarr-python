from __future__ import annotations
from typing import TYPE_CHECKING
from dataclasses import asdict, dataclass, field, replace

import asyncio
import json
import logging

if TYPE_CHECKING:
    from typing import (
        Any,
        AsyncGenerator,
        Literal,
    )
from zarr.abc.metadata import Metadata

from zarr.array import AsyncArray, Array
from zarr.attributes import Attributes
from zarr.common import ZARR_JSON, ZARRAY_JSON, ZATTRS_JSON, ZGROUP_JSON
from zarr.config import RuntimeConfiguration, SyncConfiguration
from zarr.store import StoreLike, StorePath, make_store_path
from zarr.sync import SyncMixin, sync

logger = logging.getLogger("zarr.group")


def parse_zarr_format(data: Any) -> Literal[2, 3]:
    if data in (2, 3):
        return data
    msg = msg = f"Invalid zarr_format. Expected one 2 or 3. Got {data}."
    raise ValueError(msg)


# todo: convert None to empty dict
def parse_attributes(data: Any) -> dict[str, Any]:
    if data is None:
        return {}
    elif isinstance(data, dict) and all(map(lambda v: isinstance(v, str), data.keys())):
        return data
    msg = f"Expected dict with string keys. Got {type(data)} instead."
    raise TypeError(msg)


@dataclass(frozen=True)
class GroupMetadata(Metadata):
    attributes: dict[str, Any] = field(default_factory=dict)
    zarr_format: Literal[2, 3] = 3
    node_type: Literal["group"] = field(default="group", init=False)

    # todo: rename this, since it doesn't return bytes
    def to_bytes(self) -> dict[str, bytes]:
        if self.zarr_format == 3:
            return {ZARR_JSON: json.dumps(self.to_dict()).encode()}
        else:
            return {
                ZGROUP_JSON: json.dumps({"zarr_format": self.zarr_format}).encode(),
                ZATTRS_JSON: json.dumps(self.attributes).encode(),
            }

    def __init__(self, attributes: dict[str, Any] | None = None, zarr_format: Literal[2, 3] = 3):
        attributes_parsed = parse_attributes(attributes)
        zarr_format_parsed = parse_zarr_format(zarr_format)

        object.__setattr__(self, "attributes", attributes_parsed)
        object.__setattr__(self, "zarr_format", zarr_format_parsed)

    @classmethod
    def from_dict(cls, data: dict[str, Any]) -> GroupMetadata:
        assert data.pop("node_type", None) in ("group", None)
        return cls(**data)

    def to_dict(self) -> dict[str, Any]:
        return asdict(self)


@dataclass(frozen=True)
class AsyncGroup:
    metadata: GroupMetadata
    store_path: StorePath
    runtime_configuration: RuntimeConfiguration = RuntimeConfiguration()

    @classmethod
    async def create(
        cls,
        store: StoreLike,
        *,
        attributes: dict[str, Any] = {},
        exists_ok: bool = False,
        zarr_format: Literal[2, 3] = 3,
        runtime_configuration: RuntimeConfiguration = RuntimeConfiguration(),
    ) -> AsyncGroup:
        store_path = make_store_path(store)
        if not exists_ok:
            if zarr_format == 3:
                assert not await (store_path / ZARR_JSON).exists()
            elif zarr_format == 2:
                assert not await (store_path / ZGROUP_JSON).exists()
        group = cls(
            metadata=GroupMetadata(attributes=attributes, zarr_format=zarr_format),
            store_path=store_path,
            runtime_configuration=runtime_configuration,
        )
        await group._save_metadata()
        return group

    @classmethod
    async def open(
        cls,
        store: StoreLike,
        runtime_configuration: RuntimeConfiguration = RuntimeConfiguration(),
        zarr_format: Literal[2, 3, None] = 3,
    ) -> AsyncGroup:
        store_path = make_store_path(store)

<<<<<<< HEAD
        zarr_json_bytes: bytes | None

        # TODO: consider trying to autodiscover the zarr-format here
        if zarr_format == 3:
            # V3 groups are comprised of a zarr.json object
            # (it is optional in the case of implicit groups)
            zarr_json_bytes = await (store_path / ZARR_JSON).get()
            zarr_json = (
                json.loads(zarr_json_bytes) if zarr_json_bytes is not None else {"zarr_format": 3}
            )
        elif zarr_format == 2:
            # V2 groups are comprised of a .zgroup and .zattrs objects
=======
        if zarr_format == 2:
>>>>>>> fcab6505
            zgroup_bytes, zattrs_bytes = await asyncio.gather(
                (store_path / ZGROUP_JSON).get(), (store_path / ZATTRS_JSON).get()
            )
            if zgroup_bytes is None:
<<<<<<< HEAD
                raise FileNotFoundError(f"No Zarr v2 group metadata found at {store_path}")
            zgroup = json.loads(zgroup_bytes)
            zattrs = json.loads(zattrs_bytes) if zattrs_bytes is not None else {}
            zarr_json = {**zgroup, "attributes": zattrs}
=======
                raise KeyError(store_path)  # filenotfounderror?
        elif zarr_format == 3:
            zarr_json_bytes = await (store_path / ZARR_JSON).get()
            if zarr_json_bytes is None:
                raise KeyError(store_path)  # filenotfounderror?
        elif zarr_format is None:
            zarr_json_bytes, zgroup_bytes, zattrs_bytes = await asyncio.gather(
                (store_path / ZARR_JSON).get(),
                (store_path / ZGROUP_JSON).get(),
                (store_path / ZATTRS_JSON).get(),
            )
            if zarr_json_bytes is not None and zgroup_bytes is not None:
                # TODO: revisit this exception type
                # alternatively, we could warn and favor v3
                raise ValueError("Both zarr.json and .zgroup objects exist")
            if zarr_json_bytes is None and zgroup_bytes is None:
                raise KeyError(store_path)  # filenotfounderror?
            # set zarr_format based on which keys were found
            if zarr_json_bytes is not None:
                zarr_format = 3
            else:
                zarr_format = 2
>>>>>>> fcab6505
        else:
            raise ValueError(f"unexpected zarr_format: {zarr_format}")

        if zarr_format == 2:
            # V2 groups are comprised of a .zgroup and .zattrs objects
            assert zgroup_bytes is not None
            zgroup = json.loads(zgroup_bytes)
            zattrs = json.loads(zattrs_bytes) if zattrs_bytes is not None else {}
            group_metadata = {**zgroup, "attributes": zattrs}
        else:
            # V3 groups are comprised of a zarr.json object
            assert zarr_json_bytes is not None
            group_metadata = json.loads(zarr_json_bytes)

        return cls.from_dict(store_path, group_metadata, runtime_configuration)

    @classmethod
    def from_dict(
        cls,
        store_path: StorePath,
        data: dict[str, Any],
        runtime_configuration: RuntimeConfiguration,
    ) -> AsyncGroup:
        group = cls(
            metadata=GroupMetadata.from_dict(data),
            store_path=store_path,
            runtime_configuration=runtime_configuration,
        )
        return group

    async def getitem(
        self,
        key: str,
    ) -> AsyncArray | AsyncGroup:
        store_path = self.store_path / key
        logger.warning("key=%s, store_path=%s", key, store_path)

        # if `key` names an object in storage, it cannot be an array or group
        if await store_path.exists():
            raise KeyError(key)

        # calling list_dir here is a big performance loss. We should try to find a way around
        # this.
        # see https://github.com/zarr-developers/zarr-python/pull/1743#issuecomment-2058681807
        if key not in [item async for item in store_path.store.list_dir(self.store_path.path)]:
            raise KeyError(key)

        # Note:
        # in zarr-python v2, we first check if `key` references an Array, else if `key` references
        # a group,using standalone `contains_array` and `contains_group` functions. These functions
        # are reusable, but for v3 they would perform redundant I/O operations.
        # Not clear how much of that strategy we want to keep here.

        # if `key` names an object in storage, it cannot be an array or group
        if await store_path.exists():
            raise KeyError(key)

        if self.metadata.zarr_format == 3:
            zarr_json_bytes = await (store_path / ZARR_JSON).get()
            if zarr_json_bytes is None:
                raise KeyError(key)
            else:
                zarr_json = json.loads(zarr_json_bytes)
            if zarr_json["node_type"] == "group":
                return type(self).from_dict(store_path, zarr_json, self.runtime_configuration)
            elif zarr_json["node_type"] == "array":
                return AsyncArray.from_dict(
                    store_path, zarr_json, runtime_configuration=self.runtime_configuration
                )
            else:
                raise ValueError(f"unexpected node_type: {zarr_json['node_type']}")
        elif self.metadata.zarr_format == 2:
            # Q: how do we like optimistically fetching .zgroup, .zarray, and .zattrs?
            # This guarantees that we will always make at least one extra request to the store
            zgroup_bytes, zarray_bytes, zattrs_bytes = await asyncio.gather(
                (store_path / ZGROUP_JSON).get(),
                (store_path / ZARRAY_JSON).get(),
                (store_path / ZATTRS_JSON).get(),
            )

            if zgroup_bytes is None and zarray_bytes is None:
                raise KeyError(key)

            # unpack the zarray, if this is None then we must be opening a group
            zarray = json.loads(zarray_bytes) if zarray_bytes else None
            # unpack the zattrs, this can be None if no attrs were written
            zattrs = json.loads(zattrs_bytes) if zattrs_bytes is not None else {}

            if zarray is not None:
                # TODO: update this once the V2 array support is part of the primary array class
                zarr_json = {**zarray, "attributes": zattrs}
                return AsyncArray.from_dict(
                    store_path, zarray, runtime_configuration=self.runtime_configuration
                )
            else:
                zgroup = (
                    json.loads(zgroup_bytes)
                    if zgroup_bytes is not None
                    else {"zarr_format": self.metadata.zarr_format}
                )
                zarr_json = {**zgroup, "attributes": zattrs}
                return type(self).from_dict(store_path, zarr_json, self.runtime_configuration)
        else:
            raise ValueError(f"unexpected zarr_format: {self.metadata.zarr_format}")

    async def delitem(self, key: str) -> None:
        store_path = self.store_path / key
        if self.metadata.zarr_format == 3:
            await (store_path / ZARR_JSON).delete()
        elif self.metadata.zarr_format == 2:
            await asyncio.gather(
                (store_path / ZGROUP_JSON).delete(),  # TODO: missing_ok=False
                (store_path / ZATTRS_JSON).delete(),  # TODO: missing_ok=True
            )
        else:
            raise ValueError(f"unexpected zarr_format: {self.metadata.zarr_format}")

    async def _save_metadata(self) -> None:
        to_save = self.metadata.to_bytes()
        awaitables = [(self.store_path / key).set(value) for key, value in to_save.items()]
        await asyncio.gather(*awaitables)

    @property
    def attrs(self):
        return self.metadata.attributes

    @property
    def info(self):
        return self.metadata.info

    async def create_group(self, path: str, **kwargs) -> AsyncGroup:
        runtime_configuration = kwargs.pop("runtime_configuration", self.runtime_configuration)
        return await type(self).create(
            self.store_path / path,
            runtime_configuration=runtime_configuration,
            zarr_format=self.metadata.zarr_format,
            **kwargs,
        )

    async def create_array(self, path: str, **kwargs) -> AsyncArray:
        runtime_configuration = kwargs.pop("runtime_configuration", self.runtime_configuration)
        return await AsyncArray.create(
            self.store_path / path,
            runtime_configuration=runtime_configuration,
            zarr_format=self.metadata.zarr_format,
            **kwargs,
        )

    async def update_attributes(self, new_attributes: dict[str, Any]):
        # metadata.attributes is "frozen" so we simply clear and update the dict
        self.metadata.attributes.clear()
        self.metadata.attributes.update(new_attributes)

        # Write new metadata
        to_save = self.metadata.to_bytes()
        if self.metadata.zarr_format == 2:
            # only save the .zattrs object
            await (self.store_path / ZATTRS_JSON).set(to_save[ZATTRS_JSON])
        else:
            await (self.store_path / ZARR_JSON).set(to_save[ZARR_JSON])

        self.metadata.attributes.clear()
        self.metadata.attributes.update(new_attributes)

        return self

    def __repr__(self):
        return f"<AsyncGroup {self.store_path}>"

    async def nmembers(self) -> int:
        # TODO: consider using aioitertools.builtins.sum for this
        # return await aioitertools.builtins.sum((1 async for _ in self.members()), start=0)
        n = 0
        async for _ in self.members():
            n += 1
        return n

    async def members(self) -> AsyncGenerator[tuple[str, AsyncArray | AsyncGroup], None]:
        """
        Returns an AsyncGenerator over the arrays and groups contained in this group.
        This method requires that `store_path.store` supports directory listing.

        The results are not guaranteed to be ordered.
        """
        if not self.store_path.store.supports_listing:
            msg = (
                f"The store associated with this group ({type(self.store_path.store)}) "
                "does not support listing, "
                "specifically via the `list_dir` method. "
                "This function requires a store that supports listing."
            )

            raise ValueError(msg)
<<<<<<< HEAD
        subkeys = [item async for item in self.store_path.store.list_dir(self.store_path.path)]
=======
>>>>>>> fcab6505
        # would be nice to make these special keys accessible programmatically,
        # and scoped to specific zarr versions
        _skip_keys = ("zarr.json", ".zgroup", ".zattrs")
        async for key in self.store_path.store.list_dir(self.store_path.path):
            if key in _skip_keys:
                continue
            try:
                yield (key, await self.getitem(key))
            except KeyError:
                # keyerror is raised when `key` names an object (in the object storage sense),
                # as opposed to a prefix, in the store under the prefix associated with this group
                # in which case `key` cannot be the name of a sub-array or sub-group.
                logger.warning(
                    "Object at %s is not recognized as a component of a Zarr hierarchy.", key
                )

    async def contains(self, member: str) -> bool:
        # TODO: this can be made more efficient.
        try:
            await self.getitem(member)
            return True
        except KeyError:
            return False

    # todo: decide if this method should be separate from `groups`
    async def group_keys(self) -> AsyncGenerator[str, None]:
        async for key, value in self.members():
            if isinstance(value, AsyncGroup):
                yield key

    # todo: decide if this method should be separate from `group_keys`
    async def groups(self) -> AsyncGenerator[AsyncGroup, None]:
        async for key, value in self.members():
            if isinstance(value, AsyncGroup):
                yield value

    # todo: decide if this method should be separate from `arrays`
    async def array_keys(self) -> AsyncGenerator[str, None]:
        async for key, value in self.members():
            if isinstance(value, AsyncArray):
                yield key

    # todo: decide if this method should be separate from `array_keys`
    async def arrays(self) -> AsyncGenerator[AsyncArray, None]:
        async for key, value in self.members():
            if isinstance(value, AsyncArray):
                yield value

    async def tree(self, expand=False, level=None) -> Any:
        raise NotImplementedError

    async def empty(self, **kwargs) -> AsyncArray:
        raise NotImplementedError

    async def zeros(self, **kwargs) -> AsyncArray:
        raise NotImplementedError

    async def ones(self, **kwargs) -> AsyncArray:
        raise NotImplementedError

    async def full(self, **kwargs) -> AsyncArray:
        raise NotImplementedError

    async def empty_like(self, prototype: AsyncArray, **kwargs) -> AsyncArray:
        raise NotImplementedError

    async def zeros_like(self, prototype: AsyncArray, **kwargs) -> AsyncArray:
        raise NotImplementedError

    async def ones_like(self, prototype: AsyncArray, **kwargs) -> AsyncArray:
        raise NotImplementedError

    async def full_like(self, prototype: AsyncArray, **kwargs) -> AsyncArray:
        raise NotImplementedError

    async def move(self, source: str, dest: str) -> None:
        raise NotImplementedError


@dataclass(frozen=True)
class Group(SyncMixin):
    _async_group: AsyncGroup
    _sync_configuration: SyncConfiguration = field(init=True, default=SyncConfiguration())

    @classmethod
    def create(
        cls,
        store: StoreLike,
        *,
        attributes: dict[str, Any] = {},
        exists_ok: bool = False,
        runtime_configuration: RuntimeConfiguration = RuntimeConfiguration(),
    ) -> Group:
        obj = sync(
            AsyncGroup.create(
                store,
                attributes=attributes,
                exists_ok=exists_ok,
                runtime_configuration=runtime_configuration,
            ),
            loop=runtime_configuration.asyncio_loop,
        )

        return cls(obj)

    @classmethod
    def open(
        cls,
        store: StoreLike,
        runtime_configuration: RuntimeConfiguration = RuntimeConfiguration(),
    ) -> Group:
        obj = sync(
            AsyncGroup.open(store, runtime_configuration), loop=runtime_configuration.asyncio_loop
        )
        return cls(obj)

    def __getitem__(self, path: str) -> Array | Group:
        obj = self._sync(self._async_group.getitem(path))
        if isinstance(obj, AsyncArray):
            return Array(obj)
        else:
            return Group(obj)

    def __delitem__(self, key) -> None:
        self._sync(self._async_group.delitem(key))

    def __iter__(self):
        raise NotImplementedError

    def __len__(self):
        raise NotImplementedError

    def __setitem__(self, key, value):
        """__setitem__ is not supported in v3"""
        raise NotImplementedError

    async def update_attributes_async(self, new_attributes: dict[str, Any]) -> Group:
        new_metadata = replace(self.metadata, attributes=new_attributes)

        # Write new metadata
        to_save = new_metadata.to_bytes()
        awaitables = [(self.store_path / key).set(value) for key, value in to_save.items()]
        await asyncio.gather(*awaitables)

        async_group = replace(self._async_group, metadata=new_metadata)
        return replace(self, _async_group=async_group)

    @property
    def store_path(self) -> StorePath:
        return self._async_group.store_path

    @property
    def metadata(self) -> GroupMetadata:
        return self._async_group.metadata

    @property
    def attrs(self) -> Attributes:
        return Attributes(self)

    @property
    def info(self):
        return self._async_group.info

    def update_attributes(self, new_attributes: dict[str, Any]):
        self._sync(self._async_group.update_attributes(new_attributes))
        return self

    @property
    def nmembers(self) -> int:
        return self._sync(self._async_group.nmembers())

    @property
    def members(self) -> tuple[tuple[str, Array | Group], ...]:
        """
        Return the sub-arrays and sub-groups of this group as a `tuple` of (name, array | group)
        pairs
        """
        _members: list[AsyncArray | AsyncGroup] = self._sync_iter(self._async_group.members())
        return tuple(
            (key, Array(value)) if isinstance(value, AsyncArray) else (key, Group(value))
            for key, value in _members
        )

    def __contains__(self, member) -> bool:
        return self._sync(self._async_group.contains(member))

<<<<<<< HEAD
    def group_keys(self) -> list[str]:
        return self._sync_iter(self._async_group.group_keys())
=======
    def group_keys(self) -> tuple[str, ...]:
        return tuple(self._sync_iter(self._async_group.group_keys()))
>>>>>>> fcab6505

    def groups(self) -> tuple[Group, ...]:
        # TODO: in v2 this was a generator that return key: Group
        return tuple(Group(obj) for obj in self._sync_iter(self._async_group.groups()))

<<<<<<< HEAD
    def array_keys(self) -> list[str]:
        return self._sync_iter(self._async_group.array_keys)

    def arrays(self) -> list[Array]:
        obj: AsyncArray
        return [Array(obj) for obj in self._sync_iter(self._async_group.arrays)]
=======
    def array_keys(self) -> tuple[str, ...]:
        return tuple(self._sync_iter(self._async_group.array_keys()))

    def arrays(self) -> tuple[Array, ...]:
        return tuple(Array(obj) for obj in self._sync_iter(self._async_group.arrays()))
>>>>>>> fcab6505

    def tree(self, expand=False, level=None) -> Any:
        return self._sync(self._async_group.tree(expand=expand, level=level))

    def create_group(self, name: str, **kwargs) -> Group:
        return Group(self._sync(self._async_group.create_group(name, **kwargs)))

    def create_array(self, name: str, **kwargs) -> Array:
        return Array(self._sync(self._async_group.create_array(name, **kwargs)))

    def empty(self, **kwargs) -> Array:
        return Array(self._sync(self._async_group.empty(**kwargs)))

    def zeros(self, **kwargs) -> Array:
        return Array(self._sync(self._async_group.zeros(**kwargs)))

    def ones(self, **kwargs) -> Array:
        return Array(self._sync(self._async_group.ones(**kwargs)))

    def full(self, **kwargs) -> Array:
        return Array(self._sync(self._async_group.full(**kwargs)))

    def empty_like(self, prototype: AsyncArray, **kwargs) -> Array:
        return Array(self._sync(self._async_group.empty_like(prototype, **kwargs)))

    def zeros_like(self, prototype: AsyncArray, **kwargs) -> Array:
        return Array(self._sync(self._async_group.zeros_like(prototype, **kwargs)))

    def ones_like(self, prototype: AsyncArray, **kwargs) -> Array:
        return Array(self._sync(self._async_group.ones_like(prototype, **kwargs)))

    def full_like(self, prototype: AsyncArray, **kwargs) -> Array:
        return Array(self._sync(self._async_group.full_like(prototype, **kwargs)))

    def move(self, source: str, dest: str) -> None:
        return self._sync(self._async_group.move(source, dest))<|MERGE_RESOLUTION|>--- conflicted
+++ resolved
@@ -112,37 +112,16 @@
     ) -> AsyncGroup:
         store_path = make_store_path(store)
 
-<<<<<<< HEAD
-        zarr_json_bytes: bytes | None
-
-        # TODO: consider trying to autodiscover the zarr-format here
-        if zarr_format == 3:
-            # V3 groups are comprised of a zarr.json object
-            # (it is optional in the case of implicit groups)
-            zarr_json_bytes = await (store_path / ZARR_JSON).get()
-            zarr_json = (
-                json.loads(zarr_json_bytes) if zarr_json_bytes is not None else {"zarr_format": 3}
-            )
-        elif zarr_format == 2:
-            # V2 groups are comprised of a .zgroup and .zattrs objects
-=======
         if zarr_format == 2:
->>>>>>> fcab6505
             zgroup_bytes, zattrs_bytes = await asyncio.gather(
                 (store_path / ZGROUP_JSON).get(), (store_path / ZATTRS_JSON).get()
             )
             if zgroup_bytes is None:
-<<<<<<< HEAD
-                raise FileNotFoundError(f"No Zarr v2 group metadata found at {store_path}")
-            zgroup = json.loads(zgroup_bytes)
-            zattrs = json.loads(zattrs_bytes) if zattrs_bytes is not None else {}
-            zarr_json = {**zgroup, "attributes": zattrs}
-=======
-                raise KeyError(store_path)  # filenotfounderror?
+                raise FileNotFoundError(store_path)
         elif zarr_format == 3:
             zarr_json_bytes = await (store_path / ZARR_JSON).get()
             if zarr_json_bytes is None:
-                raise KeyError(store_path)  # filenotfounderror?
+                raise FileNotFoundError(store_path)
         elif zarr_format is None:
             zarr_json_bytes, zgroup_bytes, zattrs_bytes = await asyncio.gather(
                 (store_path / ZARR_JSON).get(),
@@ -160,7 +139,6 @@
                 zarr_format = 3
             else:
                 zarr_format = 2
->>>>>>> fcab6505
         else:
             raise ValueError(f"unexpected zarr_format: {zarr_format}")
 
@@ -354,10 +332,6 @@
             )
 
             raise ValueError(msg)
-<<<<<<< HEAD
-        subkeys = [item async for item in self.store_path.store.list_dir(self.store_path.path)]
-=======
->>>>>>> fcab6505
         # would be nice to make these special keys accessible programmatically,
         # and scoped to specific zarr versions
         _skip_keys = ("zarr.json", ".zgroup", ".zattrs")
@@ -532,7 +506,7 @@
     @property
     def members(self) -> tuple[tuple[str, Array | Group], ...]:
         """
-        Return the sub-arrays and sub-groups of this group as a `tuple` of (name, array | group)
+        Return the sub-arrays and sub-groups of this group as a tuple of (name, array | group)
         pairs
         """
         _members: list[AsyncArray | AsyncGroup] = self._sync_iter(self._async_group.members())
@@ -544,32 +518,18 @@
     def __contains__(self, member) -> bool:
         return self._sync(self._async_group.contains(member))
 
-<<<<<<< HEAD
-    def group_keys(self) -> list[str]:
-        return self._sync_iter(self._async_group.group_keys())
-=======
     def group_keys(self) -> tuple[str, ...]:
         return tuple(self._sync_iter(self._async_group.group_keys()))
->>>>>>> fcab6505
 
     def groups(self) -> tuple[Group, ...]:
         # TODO: in v2 this was a generator that return key: Group
         return tuple(Group(obj) for obj in self._sync_iter(self._async_group.groups()))
 
-<<<<<<< HEAD
-    def array_keys(self) -> list[str]:
-        return self._sync_iter(self._async_group.array_keys)
-
-    def arrays(self) -> list[Array]:
-        obj: AsyncArray
-        return [Array(obj) for obj in self._sync_iter(self._async_group.arrays)]
-=======
     def array_keys(self) -> tuple[str, ...]:
         return tuple(self._sync_iter(self._async_group.array_keys()))
 
     def arrays(self) -> tuple[Array, ...]:
         return tuple(Array(obj) for obj in self._sync_iter(self._async_group.arrays()))
->>>>>>> fcab6505
 
     def tree(self, expand=False, level=None) -> Any:
         return self._sync(self._async_group.tree(expand=expand, level=level))
