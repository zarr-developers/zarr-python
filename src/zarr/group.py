from __future__ import annotations

import asyncio
import json
import logging
from collections.abc import Iterator
from dataclasses import asdict, dataclass, field, replace
from typing import TYPE_CHECKING, Literal, cast, overload

import numpy.typing as npt

from zarr.abc.codec import Codec
from zarr.abc.metadata import Metadata
from zarr.abc.store import set_or_delete
from zarr.array import Array, AsyncArray
from zarr.attributes import Attributes
from zarr.buffer import Buffer, BufferPrototype, default_buffer_prototype
from zarr.chunk_key_encodings import ChunkKeyEncoding
from zarr.common import (
    JSON,
    ZARR_JSON,
    ZARRAY_JSON,
    ZATTRS_JSON,
    ZGROUP_JSON,
    ChunkCoords,
    ZarrFormat,
)
from zarr.config import config
from zarr.store import StoreLike, StorePath, make_store_path
from zarr.sync import SyncMixin, sync

if TYPE_CHECKING:
    from collections.abc import AsyncGenerator, Iterable
    from typing import Any, Literal

logger = logging.getLogger("zarr.group")


def parse_zarr_format(data: Any) -> ZarrFormat:
    if data in (2, 3):
        return cast(Literal[2, 3], data)
    msg = msg = f"Invalid zarr_format. Expected one 2 or 3. Got {data}."
    raise ValueError(msg)


# todo: convert None to empty dict
def parse_attributes(data: Any) -> dict[str, Any]:
    if data is None:
        return {}
    elif isinstance(data, dict) and all(map(lambda v: isinstance(v, str), data.keys())):
        return data
    msg = f"Expected dict with string keys. Got {type(data)} instead."
    raise TypeError(msg)


@overload
def _parse_async_node(node: AsyncArray) -> Array: ...


@overload
def _parse_async_node(node: AsyncGroup) -> Group: ...


def _parse_async_node(node: AsyncArray | AsyncGroup) -> Array | Group:
    """
    Wrap an AsyncArray in an Array, or an AsyncGroup in a Group.
    """
    if isinstance(node, AsyncArray):
        return Array(node)
    elif isinstance(node, AsyncGroup):
        return Group(node)
    else:
        raise TypeError(f"Unknown node type, got {type(node)}")


@dataclass(frozen=True)
class GroupMetadata(Metadata):
    attributes: dict[str, Any] = field(default_factory=dict)
    zarr_format: ZarrFormat = 3
    node_type: Literal["group"] = field(default="group", init=False)

<<<<<<< HEAD
    def to_buffer_dict(self, prototype: BufferPrototype) -> dict[str, Buffer]:
        if self.zarr_format == 3:
            return {ZARR_JSON: prototype.buffer.from_bytes(json.dumps(self.to_dict()).encode())}
        else:
            return {
                ZGROUP_JSON: prototype.buffer.from_bytes(
                    json.dumps({"zarr_format": self.zarr_format}).encode()
                ),
                ZATTRS_JSON: prototype.buffer.from_bytes(json.dumps(self.attributes).encode()),
=======
    def to_buffer_dict(self) -> dict[str, Buffer]:
        json_indent = config.get("json_indent")
        if self.zarr_format == 3:
            return {
                ZARR_JSON: Buffer.from_bytes(
                    json.dumps(self.to_dict(), indent=json_indent).encode()
                )
            }
        else:
            return {
                ZGROUP_JSON: Buffer.from_bytes(
                    json.dumps({"zarr_format": self.zarr_format}, indent=json_indent).encode()
                ),
                ZATTRS_JSON: Buffer.from_bytes(
                    json.dumps(self.attributes, indent=json_indent).encode()
                ),
>>>>>>> d4c25b2b
            }

    def __init__(self, attributes: dict[str, Any] | None = None, zarr_format: ZarrFormat = 3):
        attributes_parsed = parse_attributes(attributes)
        zarr_format_parsed = parse_zarr_format(zarr_format)

        object.__setattr__(self, "attributes", attributes_parsed)
        object.__setattr__(self, "zarr_format", zarr_format_parsed)

    @classmethod
    def from_dict(cls, data: dict[str, Any]) -> GroupMetadata:
        assert data.pop("node_type", None) in ("group", None)
        return cls(**data)

    def to_dict(self) -> dict[str, Any]:
        return asdict(self)


@dataclass(frozen=True)
class AsyncGroup:
    metadata: GroupMetadata
    store_path: StorePath

    @classmethod
    async def create(
        cls,
        store: StoreLike,
        *,
        attributes: dict[str, Any] = {},  # noqa: B006, FIXME
        exists_ok: bool = False,
        zarr_format: ZarrFormat = 3,
    ) -> AsyncGroup:
        store_path = make_store_path(store)
        if not exists_ok:
            if zarr_format == 3:
                assert not await (store_path / ZARR_JSON).exists()
            elif zarr_format == 2:
                assert not await (store_path / ZGROUP_JSON).exists()
        group = cls(
            metadata=GroupMetadata(attributes=attributes, zarr_format=zarr_format),
            store_path=store_path,
        )
        await group._save_metadata()
        return group

    @classmethod
    async def open(
        cls,
        store: StoreLike,
        zarr_format: Literal[2, 3, None] = 3,
    ) -> AsyncGroup:
        store_path = make_store_path(store)

        if zarr_format == 2:
            zgroup_bytes, zattrs_bytes = await asyncio.gather(
                (store_path / ZGROUP_JSON).get(), (store_path / ZATTRS_JSON).get()
            )
            if zgroup_bytes is None:
                raise FileNotFoundError(store_path)
        elif zarr_format == 3:
            zarr_json_bytes = await (store_path / ZARR_JSON).get()
            if zarr_json_bytes is None:
                raise FileNotFoundError(store_path)
        elif zarr_format is None:
            zarr_json_bytes, zgroup_bytes, zattrs_bytes = await asyncio.gather(
                (store_path / ZARR_JSON).get(),
                (store_path / ZGROUP_JSON).get(),
                (store_path / ZATTRS_JSON).get(),
            )
            if zarr_json_bytes is not None and zgroup_bytes is not None:
                # TODO: revisit this exception type
                # alternatively, we could warn and favor v3
                raise ValueError("Both zarr.json and .zgroup objects exist")
            if zarr_json_bytes is None and zgroup_bytes is None:
                raise KeyError(store_path)  # filenotfounderror?
            # set zarr_format based on which keys were found
            if zarr_json_bytes is not None:
                zarr_format = 3
            else:
                zarr_format = 2
        else:
            raise ValueError(f"unexpected zarr_format: {zarr_format}")

        if zarr_format == 2:
            # V2 groups are comprised of a .zgroup and .zattrs objects
            assert zgroup_bytes is not None
            zgroup = json.loads(zgroup_bytes.to_bytes())
            zattrs = json.loads(zattrs_bytes.to_bytes()) if zattrs_bytes is not None else {}
            group_metadata = {**zgroup, "attributes": zattrs}
        else:
            # V3 groups are comprised of a zarr.json object
            assert zarr_json_bytes is not None
            group_metadata = json.loads(zarr_json_bytes.to_bytes())

        return cls.from_dict(store_path, group_metadata)

    @classmethod
    def from_dict(
        cls,
        store_path: StorePath,
        data: dict[str, Any],
    ) -> AsyncGroup:
        group = cls(
            metadata=GroupMetadata.from_dict(data),
            store_path=store_path,
        )
        return group

    async def getitem(
        self,
        key: str,
    ) -> AsyncArray | AsyncGroup:
        store_path = self.store_path / key
        logger.debug("key=%s, store_path=%s", key, store_path)

        # Note:
        # in zarr-python v2, we first check if `key` references an Array, else if `key` references
        # a group,using standalone `contains_array` and `contains_group` functions. These functions
        # are reusable, but for v3 they would perform redundant I/O operations.
        # Not clear how much of that strategy we want to keep here.

        if self.metadata.zarr_format == 3:
            zarr_json_bytes = await (store_path / ZARR_JSON).get()
            if zarr_json_bytes is None:
                raise KeyError(key)
            else:
                zarr_json = json.loads(zarr_json_bytes.to_bytes())
            if zarr_json["node_type"] == "group":
                return type(self).from_dict(store_path, zarr_json)
            elif zarr_json["node_type"] == "array":
                return AsyncArray.from_dict(store_path, zarr_json)
            else:
                raise ValueError(f"unexpected node_type: {zarr_json['node_type']}")
        elif self.metadata.zarr_format == 2:
            # Q: how do we like optimistically fetching .zgroup, .zarray, and .zattrs?
            # This guarantees that we will always make at least one extra request to the store
            zgroup_bytes, zarray_bytes, zattrs_bytes = await asyncio.gather(
                (store_path / ZGROUP_JSON).get(),
                (store_path / ZARRAY_JSON).get(),
                (store_path / ZATTRS_JSON).get(),
            )

            if zgroup_bytes is None and zarray_bytes is None:
                raise KeyError(key)

            # unpack the zarray, if this is None then we must be opening a group
            zarray = json.loads(zarray_bytes.to_bytes()) if zarray_bytes else None
            # unpack the zattrs, this can be None if no attrs were written
            zattrs = json.loads(zattrs_bytes.to_bytes()) if zattrs_bytes is not None else {}

            if zarray is not None:
                # TODO: update this once the V2 array support is part of the primary array class
                zarr_json = {**zarray, "attributes": zattrs}
                return AsyncArray.from_dict(store_path, zarray)
            else:
                zgroup = (
                    json.loads(zgroup_bytes.to_bytes())
                    if zgroup_bytes is not None
                    else {"zarr_format": self.metadata.zarr_format}
                )
                zarr_json = {**zgroup, "attributes": zattrs}
                return type(self).from_dict(store_path, zarr_json)
        else:
            raise ValueError(f"unexpected zarr_format: {self.metadata.zarr_format}")

    async def delitem(self, key: str) -> None:
        store_path = self.store_path / key
        if self.metadata.zarr_format == 3:
            await (store_path / ZARR_JSON).delete()
        elif self.metadata.zarr_format == 2:
            await asyncio.gather(
                (store_path / ZGROUP_JSON).delete(),  # TODO: missing_ok=False
                (store_path / ZARRAY_JSON).delete(),  # TODO: missing_ok=False
                (store_path / ZATTRS_JSON).delete(),  # TODO: missing_ok=True
            )
        else:
            raise ValueError(f"unexpected zarr_format: {self.metadata.zarr_format}")

    async def _save_metadata(self) -> None:
        to_save = self.metadata.to_buffer_dict(default_buffer_prototype())
        awaitables = [set_or_delete(self.store_path / key, value) for key, value in to_save.items()]
        await asyncio.gather(*awaitables)

    @property
    def path(self) -> str:
        """Storage path."""
        return self.store_path.path

    @property
    def name(self) -> str:
        """Group name following h5py convention."""
        if self.path:
            # follow h5py convention: add leading slash
            name = self.path
            if name[0] != "/":
                name = "/" + name
            return name
        return "/"

    @property
    def basename(self) -> str:
        """Final component of name."""
        return self.name.split("/")[-1]

    @property
    def attrs(self) -> dict[str, Any]:
        return self.metadata.attributes

    @property
    def info(self) -> None:
        raise NotImplementedError

    async def create_group(
        self,
        path: str,
        exists_ok: bool = False,
        attributes: dict[str, Any] = {},  # noqa: B006, FIXME
    ) -> AsyncGroup:
        return await type(self).create(
            self.store_path / path,
            attributes=attributes,
            exists_ok=exists_ok,
            zarr_format=self.metadata.zarr_format,
        )

    async def create_array(
        self,
        path: str,
        shape: ChunkCoords,
        dtype: npt.DTypeLike = "float64",
        fill_value: Any | None = None,
        attributes: dict[str, JSON] | None = None,
        # v3 only
        chunk_shape: ChunkCoords | None = None,
        chunk_key_encoding: (
            ChunkKeyEncoding
            | tuple[Literal["default"], Literal[".", "/"]]
            | tuple[Literal["v2"], Literal[".", "/"]]
            | None
        ) = None,
        codecs: Iterable[Codec | dict[str, JSON]] | None = None,
        dimension_names: Iterable[str] | None = None,
        # v2 only
        chunks: ChunkCoords | None = None,
        dimension_separator: Literal[".", "/"] | None = None,
        order: Literal["C", "F"] | None = None,
        filters: list[dict[str, JSON]] | None = None,
        compressor: dict[str, JSON] | None = None,
        # runtime
        exists_ok: bool = False,
    ) -> AsyncArray:
        return await AsyncArray.create(
            self.store_path / path,
            shape=shape,
            dtype=dtype,
            chunk_shape=chunk_shape,
            fill_value=fill_value,
            chunk_key_encoding=chunk_key_encoding,
            codecs=codecs,
            dimension_names=dimension_names,
            attributes=attributes,
            chunks=chunks,
            dimension_separator=dimension_separator,
            order=order,
            filters=filters,
            compressor=compressor,
            exists_ok=exists_ok,
            zarr_format=self.metadata.zarr_format,
        )

    async def update_attributes(self, new_attributes: dict[str, Any]) -> AsyncGroup:
        # metadata.attributes is "frozen" so we simply clear and update the dict
        self.metadata.attributes.clear()
        self.metadata.attributes.update(new_attributes)

        # Write new metadata
        await self._save_metadata()

        return self

    def __repr__(self) -> str:
        return f"<AsyncGroup {self.store_path}>"

    async def nmembers(self) -> int:
        # TODO: consider using aioitertools.builtins.sum for this
        # return await aioitertools.builtins.sum((1 async for _ in self.members()), start=0)
        n = 0
        async for _ in self.members():
            n += 1
        return n

    async def members(self) -> AsyncGenerator[tuple[str, AsyncArray | AsyncGroup], None]:
        """
        Returns an AsyncGenerator over the arrays and groups contained in this group.
        This method requires that `store_path.store` supports directory listing.

        The results are not guaranteed to be ordered.
        """
        if not self.store_path.store.supports_listing:
            msg = (
                f"The store associated with this group ({type(self.store_path.store)}) "
                "does not support listing, "
                "specifically via the `list_dir` method. "
                "This function requires a store that supports listing."
            )

            raise ValueError(msg)
        # would be nice to make these special keys accessible programmatically,
        # and scoped to specific zarr versions
        _skip_keys = ("zarr.json", ".zgroup", ".zattrs")
        async for key in self.store_path.store.list_dir(self.store_path.path):
            if key in _skip_keys:
                continue
            try:
                yield (key, await self.getitem(key))
            except KeyError:
                # keyerror is raised when `key` names an object (in the object storage sense),
                # as opposed to a prefix, in the store under the prefix associated with this group
                # in which case `key` cannot be the name of a sub-array or sub-group.
                logger.warning(
                    "Object at %s is not recognized as a component of a Zarr hierarchy.", key
                )

    async def contains(self, member: str) -> bool:
        # TODO: this can be made more efficient.
        try:
            await self.getitem(member)
            return True
        except KeyError:
            return False

    # todo: decide if this method should be separate from `groups`
    async def group_keys(self) -> AsyncGenerator[str, None]:
        async for key, value in self.members():
            if isinstance(value, AsyncGroup):
                yield key

    # todo: decide if this method should be separate from `group_keys`
    async def groups(self) -> AsyncGenerator[AsyncGroup, None]:
        async for _, value in self.members():
            if isinstance(value, AsyncGroup):
                yield value

    # todo: decide if this method should be separate from `arrays`
    async def array_keys(self) -> AsyncGenerator[str, None]:
        async for key, value in self.members():
            if isinstance(value, AsyncArray):
                yield key

    # todo: decide if this method should be separate from `array_keys`
    async def arrays(self) -> AsyncGenerator[AsyncArray, None]:
        async for _, value in self.members():
            if isinstance(value, AsyncArray):
                yield value

    async def tree(self, expand: bool = False, level: int | None = None) -> Any:
        raise NotImplementedError

    async def empty(self, **kwargs: Any) -> AsyncArray:
        raise NotImplementedError

    async def zeros(self, **kwargs: Any) -> AsyncArray:
        raise NotImplementedError

    async def ones(self, **kwargs: Any) -> AsyncArray:
        raise NotImplementedError

    async def full(self, **kwargs: Any) -> AsyncArray:
        raise NotImplementedError

    async def empty_like(self, prototype: AsyncArray, **kwargs: Any) -> AsyncArray:
        raise NotImplementedError

    async def zeros_like(self, prototype: AsyncArray, **kwargs: Any) -> AsyncArray:
        raise NotImplementedError

    async def ones_like(self, prototype: AsyncArray, **kwargs: Any) -> AsyncArray:
        raise NotImplementedError

    async def full_like(self, prototype: AsyncArray, **kwargs: Any) -> AsyncArray:
        raise NotImplementedError

    async def move(self, source: str, dest: str) -> None:
        raise NotImplementedError


@dataclass(frozen=True)
class Group(SyncMixin):
    _async_group: AsyncGroup

    @classmethod
    def create(
        cls,
        store: StoreLike,
        *,
        attributes: dict[str, Any] = {},  # noqa: B006, FIXME
        zarr_format: ZarrFormat = 3,
        exists_ok: bool = False,
    ) -> Group:
        obj = sync(
            AsyncGroup.create(
                store,
                attributes=attributes,
                exists_ok=exists_ok,
                zarr_format=zarr_format,
            ),
        )

        return cls(obj)

    @classmethod
    def open(
        cls,
        store: StoreLike,
    ) -> Group:
        obj = sync(AsyncGroup.open(store))
        return cls(obj)

    def __getitem__(self, path: str) -> Array | Group:
        obj = self._sync(self._async_group.getitem(path))
        if isinstance(obj, AsyncArray):
            return Array(obj)
        else:
            return Group(obj)

    def __delitem__(self, key: str) -> None:
        self._sync(self._async_group.delitem(key))

    def __iter__(self) -> Iterator[str]:
        raise NotImplementedError

    def __len__(self) -> int:
        raise NotImplementedError

    def __setitem__(self, key: str, value: Any) -> None:
        """__setitem__ is not supported in v3"""
        raise NotImplementedError

    async def update_attributes_async(self, new_attributes: dict[str, Any]) -> Group:
        new_metadata = replace(self.metadata, attributes=new_attributes)

        # Write new metadata
        to_save = new_metadata.to_buffer_dict(default_buffer_prototype())
        awaitables = [set_or_delete(self.store_path / key, value) for key, value in to_save.items()]
        await asyncio.gather(*awaitables)

        async_group = replace(self._async_group, metadata=new_metadata)
        return replace(self, _async_group=async_group)

    @property
    def store_path(self) -> StorePath:
        return self._async_group.store_path

    @property
    def metadata(self) -> GroupMetadata:
        return self._async_group.metadata

    @property
    def path(self) -> str:
        """Storage path."""
        return self._async_group.path

    @property
    def name(self) -> str:
        """Group name following h5py convention."""
        return self._async_group.name

    @property
    def basename(self) -> str:
        """Final component of name."""
        return self._async_group.basename

    @property
    def attrs(self) -> Attributes:
        return Attributes(self)

    @property
    def info(self) -> None:
        raise NotImplementedError

    def update_attributes(self, new_attributes: dict[str, Any]) -> Group:
        self._sync(self._async_group.update_attributes(new_attributes))
        return self

    @property
    def nmembers(self) -> int:
        return self._sync(self._async_group.nmembers())

    @property
    def members(self) -> tuple[tuple[str, Array | Group], ...]:
        """
        Return the sub-arrays and sub-groups of this group as a tuple of (name, array | group)
        pairs
        """
        _members = self._sync_iter(self._async_group.members())

        result = tuple(map(lambda kv: (kv[0], _parse_async_node(kv[1])), _members))
        return result

    def __contains__(self, member: str) -> bool:
        return self._sync(self._async_group.contains(member))

    def group_keys(self) -> tuple[str, ...]:
        return tuple(self._sync_iter(self._async_group.group_keys()))

    def groups(self) -> tuple[Group, ...]:
        # TODO: in v2 this was a generator that return key: Group
        return tuple(Group(obj) for obj in self._sync_iter(self._async_group.groups()))

    def array_keys(self) -> tuple[str, ...]:
        return tuple(self._sync_iter(self._async_group.array_keys()))

    def arrays(self) -> tuple[Array, ...]:
        return tuple(Array(obj) for obj in self._sync_iter(self._async_group.arrays()))

    def tree(self, expand: bool = False, level: int | None = None) -> Any:
        return self._sync(self._async_group.tree(expand=expand, level=level))

    def create_group(self, name: str, **kwargs: Any) -> Group:
        return Group(self._sync(self._async_group.create_group(name, **kwargs)))

    def create_array(self, name: str, **kwargs: Any) -> Array:
        return Array(self._sync(self._async_group.create_array(name, **kwargs)))

    def empty(self, **kwargs: Any) -> Array:
        return Array(self._sync(self._async_group.empty(**kwargs)))

    def zeros(self, **kwargs: Any) -> Array:
        return Array(self._sync(self._async_group.zeros(**kwargs)))

    def ones(self, **kwargs: Any) -> Array:
        return Array(self._sync(self._async_group.ones(**kwargs)))

    def full(self, **kwargs: Any) -> Array:
        return Array(self._sync(self._async_group.full(**kwargs)))

    def empty_like(self, prototype: AsyncArray, **kwargs: Any) -> Array:
        return Array(self._sync(self._async_group.empty_like(prototype, **kwargs)))

    def zeros_like(self, prototype: AsyncArray, **kwargs: Any) -> Array:
        return Array(self._sync(self._async_group.zeros_like(prototype, **kwargs)))

    def ones_like(self, prototype: AsyncArray, **kwargs: Any) -> Array:
        return Array(self._sync(self._async_group.ones_like(prototype, **kwargs)))

    def full_like(self, prototype: AsyncArray, **kwargs: Any) -> Array:
        return Array(self._sync(self._async_group.full_like(prototype, **kwargs)))

    def move(self, source: str, dest: str) -> None:
        return self._sync(self._async_group.move(source, dest))<|MERGE_RESOLUTION|>--- conflicted
+++ resolved
@@ -79,34 +79,22 @@
     zarr_format: ZarrFormat = 3
     node_type: Literal["group"] = field(default="group", init=False)
 
-<<<<<<< HEAD
     def to_buffer_dict(self, prototype: BufferPrototype) -> dict[str, Buffer]:
-        if self.zarr_format == 3:
-            return {ZARR_JSON: prototype.buffer.from_bytes(json.dumps(self.to_dict()).encode())}
-        else:
-            return {
-                ZGROUP_JSON: prototype.buffer.from_bytes(
-                    json.dumps({"zarr_format": self.zarr_format}).encode()
-                ),
-                ZATTRS_JSON: prototype.buffer.from_bytes(json.dumps(self.attributes).encode()),
-=======
-    def to_buffer_dict(self) -> dict[str, Buffer]:
         json_indent = config.get("json_indent")
         if self.zarr_format == 3:
             return {
-                ZARR_JSON: Buffer.from_bytes(
+                ZARR_JSON: prototype.buffer.from_bytes(
                     json.dumps(self.to_dict(), indent=json_indent).encode()
                 )
             }
         else:
             return {
-                ZGROUP_JSON: Buffer.from_bytes(
+                ZGROUP_JSON: prototype.buffer.from_bytes(
                     json.dumps({"zarr_format": self.zarr_format}, indent=json_indent).encode()
                 ),
-                ZATTRS_JSON: Buffer.from_bytes(
+                ZATTRS_JSON: prototype.buffer.from_bytes(
                     json.dumps(self.attributes, indent=json_indent).encode()
                 ),
->>>>>>> d4c25b2b
             }
 
     def __init__(self, attributes: dict[str, Any] | None = None, zarr_format: ZarrFormat = 3):
