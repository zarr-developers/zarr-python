from __future__ import annotations

import asyncio
import json
import logging
from collections.abc import Iterator
from dataclasses import asdict, dataclass, field, replace
from typing import TYPE_CHECKING, Literal, cast, overload

import numpy.typing as npt
from typing_extensions import deprecated

from zarr.abc.codec import Codec
from zarr.abc.metadata import Metadata
from zarr.abc.store import set_or_delete
from zarr.array import Array, AsyncArray
from zarr.attributes import Attributes
from zarr.buffer import Buffer
from zarr.chunk_key_encodings import ChunkKeyEncoding
from zarr.common import (
    JSON,
    ZARR_JSON,
    ZARRAY_JSON,
    ZATTRS_JSON,
    ZGROUP_JSON,
    ChunkCoords,
    ZarrFormat,
)
from zarr.config import config
from zarr.store import StoreLike, StorePath, make_store_path
from zarr.store.core import ensure_no_existing_node
from zarr.sync import SyncMixin, sync

if TYPE_CHECKING:
    from collections.abc import AsyncGenerator, Iterable
    from typing import Any

logger = logging.getLogger("zarr.group")


def parse_zarr_format(data: Any) -> ZarrFormat:
    if data in (2, 3):
        return cast(Literal[2, 3], data)
    msg = msg = f"Invalid zarr_format. Expected one 2 or 3. Got {data}."
    raise ValueError(msg)


# todo: convert None to empty dict
def parse_attributes(data: Any) -> dict[str, Any]:
    if data is None:
        return {}
    elif isinstance(data, dict) and all(map(lambda v: isinstance(v, str), data.keys())):
        return data
    msg = f"Expected dict with string keys. Got {type(data)} instead."
    raise TypeError(msg)


@overload
def _parse_async_node(node: AsyncArray) -> Array: ...


@overload
def _parse_async_node(node: AsyncGroup) -> Group: ...


def _parse_async_node(node: AsyncArray | AsyncGroup) -> Array | Group:
    """
    Wrap an AsyncArray in an Array, or an AsyncGroup in a Group.
    """
    if isinstance(node, AsyncArray):
        return Array(node)
    elif isinstance(node, AsyncGroup):
        return Group(node)
    else:
        raise TypeError(f"Unknown node type, got {type(node)}")


@dataclass(frozen=True)
class GroupMetadata(Metadata):
    attributes: dict[str, Any] = field(default_factory=dict)
    zarr_format: ZarrFormat = 3
    node_type: Literal["group"] = field(default="group", init=False)

    def to_buffer_dict(self) -> dict[str, Buffer]:
        json_indent = config.get("json_indent")
        if self.zarr_format == 3:
            return {
                ZARR_JSON: Buffer.from_bytes(
                    json.dumps(self.to_dict(), indent=json_indent).encode()
                )
            }
        else:
            return {
                ZGROUP_JSON: Buffer.from_bytes(
                    json.dumps({"zarr_format": self.zarr_format}, indent=json_indent).encode()
                ),
                ZATTRS_JSON: Buffer.from_bytes(
                    json.dumps(self.attributes, indent=json_indent).encode()
                ),
            }

    def __init__(self, attributes: dict[str, Any] | None = None, zarr_format: ZarrFormat = 3):
        attributes_parsed = parse_attributes(attributes)
        zarr_format_parsed = parse_zarr_format(zarr_format)

        object.__setattr__(self, "attributes", attributes_parsed)
        object.__setattr__(self, "zarr_format", zarr_format_parsed)

    @classmethod
    def from_dict(cls, data: dict[str, Any]) -> GroupMetadata:
        assert data.pop("node_type", None) in ("group", None)
        return cls(**data)

    def to_dict(self) -> dict[str, Any]:
        return asdict(self)


@dataclass(frozen=True)
class AsyncGroup:
    metadata: GroupMetadata
    store_path: StorePath

    @classmethod
    async def create(
        cls,
        store: StoreLike,
        *,
        attributes: dict[str, Any] | None = None,
        exists_ok: bool = False,
        zarr_format: ZarrFormat = 3,
    ) -> AsyncGroup:
        store_path = make_store_path(store)
        if not exists_ok:
<<<<<<< HEAD
            await ensure_no_existing_node(store_path, zarr_format=zarr_format)
=======
            if zarr_format == 3:
                assert not await (store_path / ZARR_JSON).exists()
            elif zarr_format == 2:
                assert not await (store_path / ZGROUP_JSON).exists()
        attributes = attributes or {}
>>>>>>> 5b9b6c42
        group = cls(
            metadata=GroupMetadata(attributes=attributes, zarr_format=zarr_format),
            store_path=store_path,
        )
        await group._save_metadata()
        return group

    @classmethod
    async def open(
        cls,
        store: StoreLike,
        zarr_format: Literal[2, 3, None] = 3,
    ) -> AsyncGroup:
        store_path = make_store_path(store)

        if zarr_format == 2:
            zgroup_bytes, zattrs_bytes = await asyncio.gather(
                (store_path / ZGROUP_JSON).get(), (store_path / ZATTRS_JSON).get()
            )
            if zgroup_bytes is None:
                raise FileNotFoundError(store_path)
        elif zarr_format == 3:
            zarr_json_bytes = await (store_path / ZARR_JSON).get()
            if zarr_json_bytes is None:
                raise FileNotFoundError(store_path)
        elif zarr_format is None:
            zarr_json_bytes, zgroup_bytes, zattrs_bytes = await asyncio.gather(
                (store_path / ZARR_JSON).get(),
                (store_path / ZGROUP_JSON).get(),
                (store_path / ZATTRS_JSON).get(),
            )
            if zarr_json_bytes is not None and zgroup_bytes is not None:
                # TODO: revisit this exception type
                # alternatively, we could warn and favor v3
                raise ValueError("Both zarr.json and .zgroup objects exist")
            if zarr_json_bytes is None and zgroup_bytes is None:
                raise KeyError(store_path)  # filenotfounderror?
            # set zarr_format based on which keys were found
            if zarr_json_bytes is not None:
                zarr_format = 3
            else:
                zarr_format = 2
        else:
            raise ValueError(f"unexpected zarr_format: {zarr_format}")

        if zarr_format == 2:
            # V2 groups are comprised of a .zgroup and .zattrs objects
            assert zgroup_bytes is not None
            zgroup = json.loads(zgroup_bytes.to_bytes())
            zattrs = json.loads(zattrs_bytes.to_bytes()) if zattrs_bytes is not None else {}
            group_metadata = {**zgroup, "attributes": zattrs}
        else:
            # V3 groups are comprised of a zarr.json object
            assert zarr_json_bytes is not None
            group_metadata = json.loads(zarr_json_bytes.to_bytes())

        return cls.from_dict(store_path, group_metadata)

    @classmethod
    def from_dict(
        cls,
        store_path: StorePath,
        data: dict[str, Any],
    ) -> AsyncGroup:
        group = cls(
            metadata=GroupMetadata.from_dict(data),
            store_path=store_path,
        )
        return group

    async def getitem(
        self,
        key: str,
    ) -> AsyncArray | AsyncGroup:
        store_path = self.store_path / key
        logger.debug("key=%s, store_path=%s", key, store_path)

        # Note:
        # in zarr-python v2, we first check if `key` references an Array, else if `key` references
        # a group,using standalone `contains_array` and `contains_group` functions. These functions
        # are reusable, but for v3 they would perform redundant I/O operations.
        # Not clear how much of that strategy we want to keep here.

        if self.metadata.zarr_format == 3:
            zarr_json_bytes = await (store_path / ZARR_JSON).get()
            if zarr_json_bytes is None:
                raise KeyError(key)
            else:
                zarr_json = json.loads(zarr_json_bytes.to_bytes())
            if zarr_json["node_type"] == "group":
                return type(self).from_dict(store_path, zarr_json)
            elif zarr_json["node_type"] == "array":
                return AsyncArray.from_dict(store_path, zarr_json)
            else:
                raise ValueError(f"unexpected node_type: {zarr_json['node_type']}")
        elif self.metadata.zarr_format == 2:
            # Q: how do we like optimistically fetching .zgroup, .zarray, and .zattrs?
            # This guarantees that we will always make at least one extra request to the store
            zgroup_bytes, zarray_bytes, zattrs_bytes = await asyncio.gather(
                (store_path / ZGROUP_JSON).get(),
                (store_path / ZARRAY_JSON).get(),
                (store_path / ZATTRS_JSON).get(),
            )

            if zgroup_bytes is None and zarray_bytes is None:
                raise KeyError(key)

            # unpack the zarray, if this is None then we must be opening a group
            zarray = json.loads(zarray_bytes.to_bytes()) if zarray_bytes else None
            # unpack the zattrs, this can be None if no attrs were written
            zattrs = json.loads(zattrs_bytes.to_bytes()) if zattrs_bytes is not None else {}

            if zarray is not None:
                # TODO: update this once the V2 array support is part of the primary array class
                zarr_json = {**zarray, "attributes": zattrs}
                return AsyncArray.from_dict(store_path, zarray)
            else:
                zgroup = (
                    json.loads(zgroup_bytes.to_bytes())
                    if zgroup_bytes is not None
                    else {"zarr_format": self.metadata.zarr_format}
                )
                zarr_json = {**zgroup, "attributes": zattrs}
                return type(self).from_dict(store_path, zarr_json)
        else:
            raise ValueError(f"unexpected zarr_format: {self.metadata.zarr_format}")

    async def delitem(self, key: str) -> None:
        store_path = self.store_path / key
        if self.metadata.zarr_format == 3:
            await (store_path / ZARR_JSON).delete()
        elif self.metadata.zarr_format == 2:
            await asyncio.gather(
                (store_path / ZGROUP_JSON).delete(),  # TODO: missing_ok=False
                (store_path / ZARRAY_JSON).delete(),  # TODO: missing_ok=False
                (store_path / ZATTRS_JSON).delete(),  # TODO: missing_ok=True
            )
        else:
            raise ValueError(f"unexpected zarr_format: {self.metadata.zarr_format}")

    async def _save_metadata(self) -> None:
        to_save = self.metadata.to_buffer_dict()
        awaitables = [set_or_delete(self.store_path / key, value) for key, value in to_save.items()]
        await asyncio.gather(*awaitables)

    @property
    def path(self) -> str:
        """Storage path."""
        return self.store_path.path

    @property
    def name(self) -> str:
        """Group name following h5py convention."""
        if self.path:
            # follow h5py convention: add leading slash
            name = self.path
            if name[0] != "/":
                name = "/" + name
            return name
        return "/"

    @property
    def basename(self) -> str:
        """Final component of name."""
        return self.name.split("/")[-1]

    @property
    def attrs(self) -> dict[str, Any]:
        return self.metadata.attributes

    @property
    def info(self) -> None:
        raise NotImplementedError

    async def create_group(
        self,
        path: str,
        exists_ok: bool = False,
        attributes: dict[str, Any] | None = None,
    ) -> AsyncGroup:
        attributes = attributes or {}
        return await type(self).create(
            self.store_path / path,
            attributes=attributes,
            exists_ok=exists_ok,
            zarr_format=self.metadata.zarr_format,
        )

    async def create_array(
        self,
        path: str,
        shape: ChunkCoords,
        dtype: npt.DTypeLike = "float64",
        fill_value: Any | None = None,
        attributes: dict[str, JSON] | None = None,
        # v3 only
        chunk_shape: ChunkCoords | None = None,
        chunk_key_encoding: (
            ChunkKeyEncoding
            | tuple[Literal["default"], Literal[".", "/"]]
            | tuple[Literal["v2"], Literal[".", "/"]]
            | None
        ) = None,
        codecs: Iterable[Codec | dict[str, JSON]] | None = None,
        dimension_names: Iterable[str] | None = None,
        # v2 only
        chunks: ChunkCoords | None = None,
        dimension_separator: Literal[".", "/"] | None = None,
        order: Literal["C", "F"] | None = None,
        filters: list[dict[str, JSON]] | None = None,
        compressor: dict[str, JSON] | None = None,
        # runtime
        exists_ok: bool = False,
        data: npt.ArrayLike | None = None,
    ) -> AsyncArray:
        """
        Create a Zarr array within this AsyncGroup.
        This method lightly wraps AsyncArray.create.

        Parameters
        ----------
        path: str
            The name of the array.
        shape: tuple[int, ...]
            The shape of the array.
        dtype: np.DtypeLike = float64
            The data type of the array.
        chunk_shape: tuple[int, ...] | None = None
            The shape of the chunks of the array. V3 only.
        chunk_key_encoding: ChunkKeyEncoding | tuple[Literal["default"], Literal[".", "/"]] | tuple[Literal["v2"], Literal[".", "/"]] | None = None
            A specification of how the chunk keys are represented in storage.
        codecs: Iterable[Codec | dict[str, JSON]] | None = None
            An iterable of Codec or dict serializations thereof. The elements of
            this collection specify the transformation from array values to stored bytes.
        dimension_names: Iterable[str] | None = None
            The names of the dimensions of the array. V3 only.
        chunks: ChunkCoords | None = None
            The shape of the chunks of the array. V2 only.
        dimension_separator: Literal[".", "/"] | None = None
            The delimiter used for the chunk keys.
        order: Literal["C", "F"] | None = None
            The memory order of the array.
        filters: list[dict[str, JSON]] | None = None
            Filters for the array.
        compressor: dict[str, JSON] | None = None
            The compressor for the array.
        exists_ok: bool = False
            If True, a pre-existing array or group at the path of this array will
            be overwritten. If False, the presence of a pre-existing array or group is
            an error.

        Returns
        -------
        AsyncArray

        """
        return await AsyncArray.create(
            self.store_path / path,
            shape=shape,
            dtype=dtype,
            chunk_shape=chunk_shape,
            fill_value=fill_value,
            chunk_key_encoding=chunk_key_encoding,
            codecs=codecs,
            dimension_names=dimension_names,
            attributes=attributes,
            chunks=chunks,
            dimension_separator=dimension_separator,
            order=order,
            filters=filters,
            compressor=compressor,
            exists_ok=exists_ok,
            zarr_format=self.metadata.zarr_format,
            data=data,
        )

    async def update_attributes(self, new_attributes: dict[str, Any]) -> AsyncGroup:
        # metadata.attributes is "frozen" so we simply clear and update the dict
        self.metadata.attributes.clear()
        self.metadata.attributes.update(new_attributes)

        # Write new metadata
        await self._save_metadata()

        return self

    def __repr__(self) -> str:
        return f"<AsyncGroup {self.store_path}>"

    async def nmembers(self) -> int:
        # TODO: consider using aioitertools.builtins.sum for this
        # return await aioitertools.builtins.sum((1 async for _ in self.members()), start=0)
        n = 0
        async for _ in self.members():
            n += 1
        return n

    async def members(self) -> AsyncGenerator[tuple[str, AsyncArray | AsyncGroup], None]:
        """
        Returns an AsyncGenerator over the arrays and groups contained in this group.
        This method requires that `store_path.store` supports directory listing.

        The results are not guaranteed to be ordered.
        """
        if not self.store_path.store.supports_listing:
            msg = (
                f"The store associated with this group ({type(self.store_path.store)}) "
                "does not support listing, "
                "specifically via the `list_dir` method. "
                "This function requires a store that supports listing."
            )

            raise ValueError(msg)
        # would be nice to make these special keys accessible programmatically,
        # and scoped to specific zarr versions
        _skip_keys = ("zarr.json", ".zgroup", ".zattrs")

        async for key in self.store_path.store.list_dir(self.store_path.path):
            if key in _skip_keys:
                continue
            try:
                yield (key, await self.getitem(key))
            except KeyError:
                # keyerror is raised when `key` names an object (in the object storage sense),
                # as opposed to a prefix, in the store under the prefix associated with this group
                # in which case `key` cannot be the name of a sub-array or sub-group.
                logger.warning(
                    "Object at %s is not recognized as a component of a Zarr hierarchy.", key
                )

    async def contains(self, member: str) -> bool:
        # TODO: this can be made more efficient.
        try:
            await self.getitem(member)
            return True
        except KeyError:
            return False

    # todo: decide if this method should be separate from `groups`
    async def group_keys(self) -> AsyncGenerator[str, None]:
        async for key, value in self.members():
            if isinstance(value, AsyncGroup):
                yield key

    # todo: decide if this method should be separate from `group_keys`
    async def groups(self) -> AsyncGenerator[AsyncGroup, None]:
        async for _, value in self.members():
            if isinstance(value, AsyncGroup):
                yield value

    # todo: decide if this method should be separate from `arrays`
    async def array_keys(self) -> AsyncGenerator[str, None]:
        async for key, value in self.members():
            if isinstance(value, AsyncArray):
                yield key

    # todo: decide if this method should be separate from `array_keys`
    async def arrays(self) -> AsyncGenerator[AsyncArray, None]:
        async for _, value in self.members():
            if isinstance(value, AsyncArray):
                yield value

    async def tree(self, expand: bool = False, level: int | None = None) -> Any:
        raise NotImplementedError

    async def empty(self, **kwargs: Any) -> AsyncArray:
        raise NotImplementedError

    async def zeros(self, **kwargs: Any) -> AsyncArray:
        raise NotImplementedError

    async def ones(self, **kwargs: Any) -> AsyncArray:
        raise NotImplementedError

    async def full(self, **kwargs: Any) -> AsyncArray:
        raise NotImplementedError

    async def empty_like(self, prototype: AsyncArray, **kwargs: Any) -> AsyncArray:
        raise NotImplementedError

    async def zeros_like(self, prototype: AsyncArray, **kwargs: Any) -> AsyncArray:
        raise NotImplementedError

    async def ones_like(self, prototype: AsyncArray, **kwargs: Any) -> AsyncArray:
        raise NotImplementedError

    async def full_like(self, prototype: AsyncArray, **kwargs: Any) -> AsyncArray:
        raise NotImplementedError

    async def move(self, source: str, dest: str) -> None:
        raise NotImplementedError


@dataclass(frozen=True)
class Group(SyncMixin):
    _async_group: AsyncGroup

    @classmethod
    def create(
        cls,
        store: StoreLike,
        *,
        attributes: dict[str, Any] | None = None,
        zarr_format: ZarrFormat = 3,
        exists_ok: bool = False,
    ) -> Group:
        attributes = attributes or {}
        obj = sync(
            AsyncGroup.create(
                store,
                attributes=attributes,
                exists_ok=exists_ok,
                zarr_format=zarr_format,
            ),
        )

        return cls(obj)

    @classmethod
    def open(
        cls,
        store: StoreLike,
    ) -> Group:
        obj = sync(AsyncGroup.open(store))
        return cls(obj)

    def __getitem__(self, path: str) -> Array | Group:
        obj = self._sync(self._async_group.getitem(path))
        if isinstance(obj, AsyncArray):
            return Array(obj)
        else:
            return Group(obj)

    def __delitem__(self, key: str) -> None:
        self._sync(self._async_group.delitem(key))

    def __iter__(self) -> Iterator[str]:
        raise NotImplementedError

    def __len__(self) -> int:
        raise NotImplementedError

    def __setitem__(self, key: str, value: Any) -> None:
        """__setitem__ is not supported in v3"""
        raise NotImplementedError

    async def update_attributes_async(self, new_attributes: dict[str, Any]) -> Group:
        new_metadata = replace(self.metadata, attributes=new_attributes)

        # Write new metadata
        to_save = new_metadata.to_buffer_dict()
        awaitables = [set_or_delete(self.store_path / key, value) for key, value in to_save.items()]
        await asyncio.gather(*awaitables)

        async_group = replace(self._async_group, metadata=new_metadata)
        return replace(self, _async_group=async_group)

    @property
    def store_path(self) -> StorePath:
        return self._async_group.store_path

    @property
    def metadata(self) -> GroupMetadata:
        return self._async_group.metadata

    @property
    def path(self) -> str:
        """Storage path."""
        return self._async_group.path

    @property
    def name(self) -> str:
        """Group name following h5py convention."""
        return self._async_group.name

    @property
    def basename(self) -> str:
        """Final component of name."""
        return self._async_group.basename

    @property
    def attrs(self) -> Attributes:
        return Attributes(self)

    @property
    def info(self) -> None:
        raise NotImplementedError

    def update_attributes(self, new_attributes: dict[str, Any]) -> Group:
        self._sync(self._async_group.update_attributes(new_attributes))
        return self

    @property
    def nmembers(self) -> int:
        return self._sync(self._async_group.nmembers())

    @property
    def members(self) -> tuple[tuple[str, Array | Group], ...]:
        """
        Return the sub-arrays and sub-groups of this group as a tuple of (name, array | group)
        pairs
        """
        _members = self._sync_iter(self._async_group.members())

        result = tuple(map(lambda kv: (kv[0], _parse_async_node(kv[1])), _members))
        return result

    def __contains__(self, member: str) -> bool:
        return self._sync(self._async_group.contains(member))

    def group_keys(self) -> tuple[str, ...]:
        return tuple(self._sync_iter(self._async_group.group_keys()))

    def groups(self) -> tuple[Group, ...]:
        # TODO: in v2 this was a generator that return key: Group
        return tuple(Group(obj) for obj in self._sync_iter(self._async_group.groups()))

    def array_keys(self) -> tuple[str, ...]:
        return tuple(self._sync_iter(self._async_group.array_keys()))

    def arrays(self) -> tuple[Array, ...]:
        return tuple(Array(obj) for obj in self._sync_iter(self._async_group.arrays()))

    def tree(self, expand: bool = False, level: int | None = None) -> Any:
        return self._sync(self._async_group.tree(expand=expand, level=level))

    def create_group(self, name: str, **kwargs: Any) -> Group:
        return Group(self._sync(self._async_group.create_group(name, **kwargs)))

    def create_array(
        self,
        name: str,
        *,
        shape: ChunkCoords,
        dtype: npt.DTypeLike = "float64",
        fill_value: Any | None = None,
        attributes: dict[str, JSON] | None = None,
        # v3 only
        chunk_shape: ChunkCoords | None = None,
        chunk_key_encoding: (
            ChunkKeyEncoding
            | tuple[Literal["default"], Literal[".", "/"]]
            | tuple[Literal["v2"], Literal[".", "/"]]
            | None
        ) = None,
        codecs: Iterable[Codec | dict[str, JSON]] | None = None,
        dimension_names: Iterable[str] | None = None,
        # v2 only
        chunks: ChunkCoords | None = None,
        dimension_separator: Literal[".", "/"] | None = None,
        order: Literal["C", "F"] | None = None,
        filters: list[dict[str, JSON]] | None = None,
        compressor: dict[str, JSON] | None = None,
        # runtime
        exists_ok: bool = False,
        data: npt.ArrayLike | None = None,
    ) -> Array:
        """
        Create a zarr array within this AsyncGroup.
        This method lightly wraps AsyncArray.create.

        Parameters
        ----------
        name: str
            The name of the array.
        shape: tuple[int, ...]
            The shape of the array.
        dtype: np.DtypeLike = float64
            The data type of the array.
        chunk_shape: tuple[int, ...] | None = None
            The shape of the chunks of the array. V3 only.
        chunk_key_encoding: ChunkKeyEncoding | tuple[Literal["default"], Literal[".", "/"]] | tuple[Literal["v2"], Literal[".", "/"]] | None = None
            A specification of how the chunk keys are represented in storage.
        codecs: Iterable[Codec | dict[str, JSON]] | None = None
            An iterable of Codec or dict serializations thereof. The elements of this collection
            specify the transformation from array values to stored bytes.
        dimension_names: Iterable[str] | None = None
            The names of the dimensions of the array. V3 only.
        chunks: ChunkCoords | None = None
            The shape of the chunks of the array. V2 only.
        dimension_separator: Literal[".", "/"] | None = None
            The delimiter used for the chunk keys.
        order: Literal["C", "F"] | None = None
            The memory order of the array.
        filters: list[dict[str, JSON]] | None = None
            Filters for the array.
        compressor: dict[str, JSON] | None = None
            The compressor for the array.
        exists_ok: bool = False
            If True, a pre-existing array or group at the path of this array will
            be overwritten. If False, the presence of a pre-existing array or group is
            an error.
        data: npt.ArrayLike | None = None
            Array data to initialize the array with.

        Returns
        -------
        Array

        """
        return Array(
            self._sync(
                self._async_group.create_array(
                    path=name,
                    shape=shape,
                    dtype=dtype,
                    fill_value=fill_value,
                    attributes=attributes,
                    chunk_shape=chunk_shape,
                    chunk_key_encoding=chunk_key_encoding,
                    codecs=codecs,
                    dimension_names=dimension_names,
                    chunks=chunks,
                    dimension_separator=dimension_separator,
                    order=order,
                    filters=filters,
                    compressor=compressor,
                    exists_ok=exists_ok,
                    data=data,
                )
            )
        )

    def empty(self, **kwargs: Any) -> Array:
        return Array(self._sync(self._async_group.empty(**kwargs)))

    def zeros(self, **kwargs: Any) -> Array:
        return Array(self._sync(self._async_group.zeros(**kwargs)))

    def ones(self, **kwargs: Any) -> Array:
        return Array(self._sync(self._async_group.ones(**kwargs)))

    def full(self, **kwargs: Any) -> Array:
        return Array(self._sync(self._async_group.full(**kwargs)))

    def empty_like(self, prototype: AsyncArray, **kwargs: Any) -> Array:
        return Array(self._sync(self._async_group.empty_like(prototype, **kwargs)))

    def zeros_like(self, prototype: AsyncArray, **kwargs: Any) -> Array:
        return Array(self._sync(self._async_group.zeros_like(prototype, **kwargs)))

    def ones_like(self, prototype: AsyncArray, **kwargs: Any) -> Array:
        return Array(self._sync(self._async_group.ones_like(prototype, **kwargs)))

    def full_like(self, prototype: AsyncArray, **kwargs: Any) -> Array:
        return Array(self._sync(self._async_group.full_like(prototype, **kwargs)))

    def move(self, source: str, dest: str) -> None:
        return self._sync(self._async_group.move(source, dest))

    @deprecated("Use Group.create_array instead.")
    def array(
        self,
        name: str,
        *,
        shape: ChunkCoords,
        dtype: npt.DTypeLike = "float64",
        fill_value: Any | None = None,
        attributes: dict[str, JSON] | None = None,
        # v3 only
        chunk_shape: ChunkCoords | None = None,
        chunk_key_encoding: (
            ChunkKeyEncoding
            | tuple[Literal["default"], Literal[".", "/"]]
            | tuple[Literal["v2"], Literal[".", "/"]]
            | None
        ) = None,
        codecs: Iterable[Codec | dict[str, JSON]] | None = None,
        dimension_names: Iterable[str] | None = None,
        # v2 only
        chunks: ChunkCoords | None = None,
        dimension_separator: Literal[".", "/"] | None = None,
        order: Literal["C", "F"] | None = None,
        filters: list[dict[str, JSON]] | None = None,
        compressor: dict[str, JSON] | None = None,
        # runtime
        exists_ok: bool = False,
        data: npt.ArrayLike | None = None,
    ) -> Array:
        """
        Create a zarr array within this AsyncGroup.
        This method lightly wraps `AsyncArray.create`.

        Parameters
        ----------
        name: str
            The name of the array.
        shape: tuple[int, ...]
            The shape of the array.
        dtype: np.DtypeLike = float64
            The data type of the array.
        chunk_shape: tuple[int, ...] | None = None
            The shape of the chunks of the array. V3 only.
        chunk_key_encoding: ChunkKeyEncoding | tuple[Literal["default"], Literal[".", "/"]] | tuple[Literal["v2"], Literal[".", "/"]] | None = None
            A specification of how the chunk keys are represented in storage.
        codecs: Iterable[Codec | dict[str, JSON]] | None = None
            An iterable of Codec or dict serializations thereof. The elements of
            this collection specify the transformation from array values to stored bytes.
        dimension_names: Iterable[str] | None = None
            The names of the dimensions of the array. V3 only.
        chunks: ChunkCoords | None = None
            The shape of the chunks of the array. V2 only.
        dimension_separator: Literal[".", "/"] | None = None
            The delimiter used for the chunk keys.
        order: Literal["C", "F"] | None = None
            The memory order of the array.
        filters: list[dict[str, JSON]] | None = None
            Filters for the array.
        compressor: dict[str, JSON] | None = None
            The compressor for the array.
        exists_ok: bool = False
            If True, a pre-existing array or group at the path of this array will
            be overwritten. If False, the presence of a pre-existing array or group is
            an error.
        data: npt.ArrayLike | None = None
            Array data to initialize the array with.

        Returns
        -------

        Array

        """
        return Array(
            self._sync(
                self._async_group.create_array(
                    path=name,
                    shape=shape,
                    dtype=dtype,
                    fill_value=fill_value,
                    attributes=attributes,
                    chunk_shape=chunk_shape,
                    chunk_key_encoding=chunk_key_encoding,
                    codecs=codecs,
                    dimension_names=dimension_names,
                    chunks=chunks,
                    dimension_separator=dimension_separator,
                    order=order,
                    filters=filters,
                    compressor=compressor,
                    exists_ok=exists_ok,
                    data=data,
                )
            )
        )<|MERGE_RESOLUTION|>--- conflicted
+++ resolved
@@ -131,15 +131,8 @@
     ) -> AsyncGroup:
         store_path = make_store_path(store)
         if not exists_ok:
-<<<<<<< HEAD
             await ensure_no_existing_node(store_path, zarr_format=zarr_format)
-=======
-            if zarr_format == 3:
-                assert not await (store_path / ZARR_JSON).exists()
-            elif zarr_format == 2:
-                assert not await (store_path / ZGROUP_JSON).exists()
         attributes = attributes or {}
->>>>>>> 5b9b6c42
         group = cls(
             metadata=GroupMetadata(attributes=attributes, zarr_format=zarr_format),
             store_path=store_path,
