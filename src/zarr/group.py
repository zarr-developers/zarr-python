from __future__ import annotations
from typing import TYPE_CHECKING
from dataclasses import asdict, dataclass, field, replace

import asyncio
import json
import logging

from zarr.buffer import as_buffer

if TYPE_CHECKING:
    from typing import (
        Any,
        AsyncGenerator,
        Literal,
        AsyncIterator,
    )
from zarr.abc.metadata import Metadata

from zarr.array import AsyncArray, Array
from zarr.attributes import Attributes
from zarr.common import ZARR_JSON, ZARRAY_JSON, ZATTRS_JSON, ZGROUP_JSON
from zarr.config import RuntimeConfiguration, SyncConfiguration
from zarr.store import StoreLike, StorePath, make_store_path
from zarr.sync import SyncMixin, sync

logger = logging.getLogger("zarr.group")


def parse_zarr_format(data: Any) -> Literal[2, 3]:
    if data in (2, 3):
        return data
    msg = msg = f"Invalid zarr_format. Expected one 2 or 3. Got {data}."
    raise ValueError(msg)


# todo: convert None to empty dict
def parse_attributes(data: Any) -> dict[str, Any]:
    if data is None:
        return {}
    elif isinstance(data, dict) and all(map(lambda v: isinstance(v, str), data.keys())):
        return data
    msg = f"Expected dict with string keys. Got {type(data)} instead."
    raise TypeError(msg)


@dataclass(frozen=True)
class GroupMetadata(Metadata):
    attributes: dict[str, Any] = field(default_factory=dict)
    zarr_format: Literal[2, 3] = 3
    node_type: Literal["group"] = field(default="group", init=False)

    # todo: rename this, since it doesn't return bytes
    def to_bytes(self) -> dict[str, bytes]:
        if self.zarr_format == 3:
            return {ZARR_JSON: json.dumps(self.to_dict()).encode()}
        else:
            return {
                ZGROUP_JSON: json.dumps({"zarr_format": 2}).encode(),
                ZATTRS_JSON: json.dumps(self.attributes).encode(),
            }

    def __init__(self, attributes: dict[str, Any] | None = None, zarr_format: Literal[2, 3] = 3):
        attributes_parsed = parse_attributes(attributes)
        zarr_format_parsed = parse_zarr_format(zarr_format)

        object.__setattr__(self, "attributes", attributes_parsed)
        object.__setattr__(self, "zarr_format", zarr_format_parsed)

    @classmethod
    def from_dict(cls, data: dict[str, Any]) -> GroupMetadata:
        assert data.pop("node_type", None) in ("group", None)
        return cls(**data)

    def to_dict(self) -> dict[str, Any]:
        return asdict(self)


@dataclass(frozen=True)
class AsyncGroup:
    metadata: GroupMetadata
    store_path: StorePath
    runtime_configuration: RuntimeConfiguration = RuntimeConfiguration()

    @classmethod
    async def create(
        cls,
        store: StoreLike,
        *,
        attributes: dict[str, Any] = {},
        exists_ok: bool = False,
        zarr_format: Literal[2, 3] = 3,
        runtime_configuration: RuntimeConfiguration = RuntimeConfiguration(),
    ) -> AsyncGroup:
        store_path = make_store_path(store)
        if not exists_ok:
            if zarr_format == 3:
                assert not await (store_path / ZARR_JSON).exists()
            elif zarr_format == 2:
                assert not await (store_path / ZGROUP_JSON).exists()
        group = cls(
            metadata=GroupMetadata(attributes=attributes, zarr_format=zarr_format),
            store_path=store_path,
            runtime_configuration=runtime_configuration,
        )
        await group._save_metadata()
        return group

    @classmethod
    async def open(
        cls,
        store: StoreLike,
        runtime_configuration: RuntimeConfiguration = RuntimeConfiguration(),
        zarr_format: Literal[2, 3, None] = 3,
    ) -> AsyncGroup:
        store_path = make_store_path(store)
<<<<<<< HEAD
        zarr_json_bytes = await (store_path / ZARR_JSON).get()
        assert zarr_json_bytes is not None

        # TODO: consider trying to autodiscover the zarr-format here
        if zarr_format == 3:
            # V3 groups are comprised of a zarr.json object
            # (it is optional in the case of implicit groups)
            zarr_json_bytes = await (store_path / ZARR_JSON).get()
            zarr_json = (
                json.loads(zarr_json_bytes.to_bytes())
                if zarr_json_bytes is not None
                else {"zarr_format": 3}
            )
=======
>>>>>>> 3499acb6

        if zarr_format == 2:
            zgroup_bytes, zattrs_bytes = await asyncio.gather(
                (store_path / ZGROUP_JSON).get(), (store_path / ZATTRS_JSON).get()
            )
<<<<<<< HEAD
            zgroup = (
                json.loads(json.loads(zgroup_bytes.to_bytes()))
                if zgroup_bytes is not None
                else {"zarr_format": 2}
            )
            zattrs = (
                json.loads(json.loads(zattrs_bytes.to_bytes())) if zattrs_bytes is not None else {}
            )
            zarr_json = {**zgroup, "attributes": zattrs}
=======
            if zgroup_bytes is None:
                raise KeyError(store_path)  # filenotfounderror?
        elif zarr_format == 3:
            zarr_json_bytes = await (store_path / ZARR_JSON).get()
            if zarr_json_bytes is None:
                raise KeyError(store_path)  # filenotfounderror?
        elif zarr_format is None:
            zarr_json_bytes, zgroup_bytes, zattrs_bytes = await asyncio.gather(
                (store_path / ZARR_JSON).get(),
                (store_path / ZGROUP_JSON).get(),
                (store_path / ZATTRS_JSON).get(),
            )
            if zarr_json_bytes is not None and zgroup_bytes is not None:
                # TODO: revisit this exception type
                # alternatively, we could warn and favor v3
                raise ValueError("Both zarr.json and .zgroup objects exist")
            if zarr_json_bytes is None and zgroup_bytes is None:
                raise KeyError(store_path)  # filenotfounderror?
            # set zarr_format based on which keys were found
            if zarr_json_bytes is not None:
                zarr_format = 3
            else:
                zarr_format = 2
>>>>>>> 3499acb6
        else:
            raise ValueError(f"unexpected zarr_format: {zarr_format}")

        if zarr_format == 2:
            # V2 groups are comprised of a .zgroup and .zattrs objects
            assert zgroup_bytes is not None
            zgroup = json.loads(zgroup_bytes)
            zattrs = json.loads(zattrs_bytes) if zattrs_bytes is not None else {}
            group_metadata = {**zgroup, "attributes": zattrs}
        else:
            # V3 groups are comprised of a zarr.json object
            assert zarr_json_bytes is not None
            group_metadata = json.loads(zarr_json_bytes)

        return cls.from_dict(store_path, group_metadata, runtime_configuration)

    @classmethod
    def from_dict(
        cls,
        store_path: StorePath,
        data: dict[str, Any],
        runtime_configuration: RuntimeConfiguration,
    ) -> AsyncGroup:
        group = cls(
            metadata=GroupMetadata.from_dict(data),
            store_path=store_path,
            runtime_configuration=runtime_configuration,
        )
        return group

    async def getitem(
        self,
        key: str,
    ) -> AsyncArray | AsyncGroup:
        store_path = self.store_path / key

        # Note:
        # in zarr-python v2, we first check if `key` references an Array, else if `key` references
        # a group,using standalone `contains_array` and `contains_group` functions. These functions
        # are reusable, but for v3 they would perform redundant I/O operations.
        # Not clear how much of that strategy we want to keep here.

        # if `key` names an object in storage, it cannot be an array or group
        if await store_path.exists():
            raise KeyError(key)

        if self.metadata.zarr_format == 3:
            zarr_json_bytes = await (store_path / ZARR_JSON).get()
            if zarr_json_bytes is None:
                raise KeyError(key)
            else:
                zarr_json = json.loads(zarr_json_bytes.to_bytes())
            if zarr_json["node_type"] == "group":
                return type(self).from_dict(store_path, zarr_json, self.runtime_configuration)
            elif zarr_json["node_type"] == "array":
                return AsyncArray.from_dict(
                    store_path, zarr_json, runtime_configuration=self.runtime_configuration
                )
            else:
                raise ValueError(f"unexpected node_type: {zarr_json['node_type']}")
        elif self.metadata.zarr_format == 2:
            # Q: how do we like optimistically fetching .zgroup, .zarray, and .zattrs?
            # This guarantees that we will always make at least one extra request to the store
            zgroup_bytes, zarray_bytes, zattrs_bytes = await asyncio.gather(
                (store_path / ZGROUP_JSON).get(),
                (store_path / ZARRAY_JSON).get(),
                (store_path / ZATTRS_JSON).get(),
            )

            if zgroup_bytes is None and zarray_bytes is None:
                raise KeyError(key)

            # unpack the zarray, if this is None then we must be opening a group
            zarray = json.loads(zarray_bytes.to_bytes()) if zarray_bytes else None
            # unpack the zattrs, this can be None if no attrs were written
            zattrs = json.loads(zattrs_bytes.to_bytes()) if zattrs_bytes is not None else {}

            if zarray is not None:
                # TODO: update this once the V2 array support is part of the primary array class
                zarr_json = {**zarray, "attributes": zattrs}
                return AsyncArray.from_dict(
                    store_path, zarray, runtime_configuration=self.runtime_configuration
                )
            else:
                zgroup = (
                    json.loads(zgroup_bytes.to_bytes())
                    if zgroup_bytes is not None
                    else {"zarr_format": self.metadata.zarr_format}
                )
                zarr_json = {**zgroup, "attributes": zattrs}
                return type(self).from_dict(store_path, zarr_json, self.runtime_configuration)
        else:
            raise ValueError(f"unexpected zarr_format: {self.metadata.zarr_format}")

    async def delitem(self, key: str) -> None:
        store_path = self.store_path / key
        if self.metadata.zarr_format == 3:
            await (store_path / ZARR_JSON).delete()
        elif self.metadata.zarr_format == 2:
            await asyncio.gather(
                (store_path / ZGROUP_JSON).delete(),  # TODO: missing_ok=False
                (store_path / ZATTRS_JSON).delete(),  # TODO: missing_ok=True
            )
        else:
            raise ValueError(f"unexpected zarr_format: {self.metadata.zarr_format}")

    async def _save_metadata(self) -> None:
        to_save = self.metadata.to_bytes()
        awaitables = [
            (self.store_path / key).set(as_buffer(value)) for key, value in to_save.items()
        ]
        await asyncio.gather(*awaitables)

    @property
    def attrs(self):
        return self.metadata.attributes

    @property
    def info(self):
        return self.metadata.info

    async def create_group(self, path: str, **kwargs) -> AsyncGroup:
        runtime_configuration = kwargs.pop("runtime_configuration", self.runtime_configuration)
        return await type(self).create(
            self.store_path / path,
            runtime_configuration=runtime_configuration,
            **kwargs,
        )

    async def create_array(self, path: str, **kwargs) -> AsyncArray:
        runtime_configuration = kwargs.pop("runtime_configuration", self.runtime_configuration)
        return await AsyncArray.create(
            self.store_path / path,
            runtime_configuration=runtime_configuration,
            **kwargs,
        )

    async def update_attributes(self, new_attributes: dict[str, Any]):
        # metadata.attributes is "frozen" so we simply clear and update the dict
        self.metadata.attributes.clear()
        self.metadata.attributes.update(new_attributes)

        # Write new metadata
        to_save = self.metadata.to_bytes()
        if self.metadata.zarr_format == 2:
            # only save the .zattrs object
            await (self.store_path / ZATTRS_JSON).set(as_buffer(to_save[ZATTRS_JSON]))
        else:
            await (self.store_path / ZARR_JSON).set(as_buffer(to_save[ZARR_JSON]))

        self.metadata.attributes.clear()
        self.metadata.attributes.update(new_attributes)

        return self

    def __repr__(self):
        return f"<AsyncGroup {self.store_path}>"

    async def nmembers(self) -> int:
        # TODO: consider using aioitertools.builtins.sum for this
        # return await aioitertools.builtins.sum((1 async for _ in self.members()), start=0)
        n = 0
        async for _ in self.members():
            n += 1
        return n

    async def members(self) -> AsyncGenerator[tuple[str, AsyncArray | AsyncGroup], None]:
        """
        Returns an AsyncGenerator over the arrays and groups contained in this group.
        This method requires that `store_path.store` supports directory listing.

        The results are not guaranteed to be ordered.
        """
        if not self.store_path.store.supports_listing:
            msg = (
                f"The store associated with this group ({type(self.store_path.store)}) "
                "does not support listing, "
                "specifically via the `list_dir` method. "
                "This function requires a store that supports listing."
            )

            raise ValueError(msg)
        # would be nice to make these special keys accessible programmatically,
        # and scoped to specific zarr versions
        _skip_keys = ("zarr.json", ".zgroup", ".zattrs")
        async for key in self.store_path.store.list_dir(self.store_path.path):
            if key in _skip_keys:
                continue
            try:
                yield (key, await self.getitem(key))
            except KeyError:
                # keyerror is raised when `key` names an object (in the object storage sense),
                # as opposed to a prefix, in the store under the prefix associated with this group
                # in which case `key` cannot be the name of a sub-array or sub-group.
                logger.warning(
                    "Object at %s is not recognized as a component of a Zarr hierarchy.", key
                )

    async def contains(self, member: str) -> bool:
        # TODO: this can be made more efficient.
        try:
            await self.getitem(member)
            return True
        except KeyError:
            return False

    # todo: decide if this method should be separate from `groups`
    async def group_keys(self) -> AsyncGenerator[str, None]:
        async for key, value in self.members():
            if isinstance(value, AsyncGroup):
                yield key

    # todo: decide if this method should be separate from `group_keys`
    async def groups(self) -> AsyncGenerator[AsyncGroup, None]:
        async for key, value in self.members():
            if isinstance(value, AsyncGroup):
                yield value

    # todo: decide if this method should be separate from `arrays`
    async def array_keys(self) -> AsyncGenerator[str, None]:
        async for key, value in self.members():
            if isinstance(value, AsyncArray):
                yield key

    # todo: decide if this method should be separate from `array_keys`
    async def arrays(self) -> AsyncIterator[AsyncArray]:
        async for key, value in self.members():
            if isinstance(value, AsyncArray):
                yield value

    async def tree(self, expand=False, level=None) -> Any:
        raise NotImplementedError

    async def empty(self, **kwargs) -> AsyncArray:
        raise NotImplementedError

    async def zeros(self, **kwargs) -> AsyncArray:
        raise NotImplementedError

    async def ones(self, **kwargs) -> AsyncArray:
        raise NotImplementedError

    async def full(self, **kwargs) -> AsyncArray:
        raise NotImplementedError

    async def empty_like(self, prototype: AsyncArray, **kwargs) -> AsyncArray:
        raise NotImplementedError

    async def zeros_like(self, prototype: AsyncArray, **kwargs) -> AsyncArray:
        raise NotImplementedError

    async def ones_like(self, prototype: AsyncArray, **kwargs) -> AsyncArray:
        raise NotImplementedError

    async def full_like(self, prototype: AsyncArray, **kwargs) -> AsyncArray:
        raise NotImplementedError

    async def move(self, source: str, dest: str) -> None:
        raise NotImplementedError


@dataclass(frozen=True)
class Group(SyncMixin):
    _async_group: AsyncGroup
    _sync_configuration: SyncConfiguration = field(init=True, default=SyncConfiguration())

    @classmethod
    def create(
        cls,
        store: StoreLike,
        *,
        attributes: dict[str, Any] = {},
        exists_ok: bool = False,
        runtime_configuration: RuntimeConfiguration = RuntimeConfiguration(),
    ) -> Group:
        obj = sync(
            AsyncGroup.create(
                store,
                attributes=attributes,
                exists_ok=exists_ok,
                runtime_configuration=runtime_configuration,
            ),
            loop=runtime_configuration.asyncio_loop,
        )

        return cls(obj)

    @classmethod
    def open(
        cls,
        store: StoreLike,
        runtime_configuration: RuntimeConfiguration = RuntimeConfiguration(),
    ) -> Group:
        obj = sync(
            AsyncGroup.open(store, runtime_configuration), loop=runtime_configuration.asyncio_loop
        )
        return cls(obj)

    def __getitem__(self, path: str) -> Array | Group:
        obj = self._sync(self._async_group.getitem(path))
        if isinstance(obj, AsyncArray):
            return Array(obj)
        else:
            return Group(obj)

    def __delitem__(self, key) -> None:
        self._sync(self._async_group.delitem(key))

    def __iter__(self):
        raise NotImplementedError

    def __len__(self):
        raise NotImplementedError

    def __setitem__(self, key, value):
        """__setitem__ is not supported in v3"""
        raise NotImplementedError

    async def update_attributes_async(self, new_attributes: dict[str, Any]) -> Group:
        new_metadata = replace(self.metadata, attributes=new_attributes)

        # Write new metadata
        to_save = new_metadata.to_bytes()
        awaitables = [
            (self.store_path / key).set(as_buffer(value)) for key, value in to_save.items()
        ]
        await asyncio.gather(*awaitables)

        async_group = replace(self._async_group, metadata=new_metadata)
        return replace(self, _async_group=async_group)

    @property
    def store_path(self) -> StorePath:
        return self._async_group.store_path

    @property
    def metadata(self) -> GroupMetadata:
        return self._async_group.metadata

    @property
    def attrs(self) -> Attributes:
        return Attributes(self)

    @property
    def info(self):
        return self._async_group.info

    def update_attributes(self, new_attributes: dict[str, Any]):
        self._sync(self._async_group.update_attributes(new_attributes))
        return self

    @property
    def nmembers(self) -> int:
        return self._sync(self._async_group.nmembers())

    @property
    def members(self) -> tuple[tuple[str, Array | Group], ...]:
        """
        Return the sub-arrays and sub-groups of this group as a `tuple` of (name, array | group)
        pairs
        """
        _members: list[tuple[str, AsyncArray | AsyncGroup]] = self._sync_iter(
            self._async_group.members()
        )
        ret: list[tuple[str, Array | Group]] = []
        for key, value in _members:
            if isinstance(value, AsyncArray):
                ret.append((key, Array(value)))
            else:
                ret.append((key, Group(value)))
        return tuple(ret)

    def __contains__(self, member) -> bool:
        return self._sync(self._async_group.contains(member))

    def group_keys(self) -> tuple[str, ...]:
        return tuple(self._sync_iter(self._async_group.group_keys()))

    def groups(self) -> tuple[Group, ...]:
        # TODO: in v2 this was a generator that return key: Group
        return tuple(Group(obj) for obj in self._sync_iter(self._async_group.groups()))

    def array_keys(self) -> tuple[str, ...]:
        return tuple(self._sync_iter(self._async_group.array_keys()))

    def arrays(self) -> tuple[Array, ...]:
        return tuple(Array(obj) for obj in self._sync_iter(self._async_group.arrays()))

    def tree(self, expand=False, level=None) -> Any:
        return self._sync(self._async_group.tree(expand=expand, level=level))

    def create_group(self, name: str, **kwargs) -> Group:
        return Group(self._sync(self._async_group.create_group(name, **kwargs)))

    def create_array(self, name: str, **kwargs) -> Array:
        return Array(self._sync(self._async_group.create_array(name, **kwargs)))

    def empty(self, **kwargs) -> Array:
        return Array(self._sync(self._async_group.empty(**kwargs)))

    def zeros(self, **kwargs) -> Array:
        return Array(self._sync(self._async_group.zeros(**kwargs)))

    def ones(self, **kwargs) -> Array:
        return Array(self._sync(self._async_group.ones(**kwargs)))

    def full(self, **kwargs) -> Array:
        return Array(self._sync(self._async_group.full(**kwargs)))

    def empty_like(self, prototype: AsyncArray, **kwargs) -> Array:
        return Array(self._sync(self._async_group.empty_like(prototype, **kwargs)))

    def zeros_like(self, prototype: AsyncArray, **kwargs) -> Array:
        return Array(self._sync(self._async_group.zeros_like(prototype, **kwargs)))

    def ones_like(self, prototype: AsyncArray, **kwargs) -> Array:
        return Array(self._sync(self._async_group.ones_like(prototype, **kwargs)))

    def full_like(self, prototype: AsyncArray, **kwargs) -> Array:
        return Array(self._sync(self._async_group.full_like(prototype, **kwargs)))

    def move(self, source: str, dest: str) -> None:
        return self._sync(self._async_group.move(source, dest))<|MERGE_RESOLUTION|>--- conflicted
+++ resolved
@@ -114,38 +114,11 @@
         zarr_format: Literal[2, 3, None] = 3,
     ) -> AsyncGroup:
         store_path = make_store_path(store)
-<<<<<<< HEAD
-        zarr_json_bytes = await (store_path / ZARR_JSON).get()
-        assert zarr_json_bytes is not None
-
-        # TODO: consider trying to autodiscover the zarr-format here
-        if zarr_format == 3:
-            # V3 groups are comprised of a zarr.json object
-            # (it is optional in the case of implicit groups)
-            zarr_json_bytes = await (store_path / ZARR_JSON).get()
-            zarr_json = (
-                json.loads(zarr_json_bytes.to_bytes())
-                if zarr_json_bytes is not None
-                else {"zarr_format": 3}
-            )
-=======
->>>>>>> 3499acb6
 
         if zarr_format == 2:
             zgroup_bytes, zattrs_bytes = await asyncio.gather(
                 (store_path / ZGROUP_JSON).get(), (store_path / ZATTRS_JSON).get()
             )
-<<<<<<< HEAD
-            zgroup = (
-                json.loads(json.loads(zgroup_bytes.to_bytes()))
-                if zgroup_bytes is not None
-                else {"zarr_format": 2}
-            )
-            zattrs = (
-                json.loads(json.loads(zattrs_bytes.to_bytes())) if zattrs_bytes is not None else {}
-            )
-            zarr_json = {**zgroup, "attributes": zattrs}
-=======
             if zgroup_bytes is None:
                 raise KeyError(store_path)  # filenotfounderror?
         elif zarr_format == 3:
@@ -169,7 +142,6 @@
                 zarr_format = 3
             else:
                 zarr_format = 2
->>>>>>> 3499acb6
         else:
             raise ValueError(f"unexpected zarr_format: {zarr_format}")
 
