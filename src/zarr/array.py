# Notes on what I've changed here:
# 1. Split Array into AsyncArray and Array
# 3. Added .size and .attrs methods
# 4. Temporarily disabled the creation of ArrayV2
# 5. Added from_dict to AsyncArray

# Questions to consider:
# 1. Was splitting the array into two classes really necessary?

from __future__ import annotations

import json
from collections.abc import Iterable
from dataclasses import dataclass, replace
from typing import Any, Literal

import numpy as np
<<<<<<< HEAD
=======
import numpy.typing as npt
from zarr.abc.codec import Codec
>>>>>>> f632771d

from zarr.abc.codec import Codec
from zarr.chunk_grids import RegularChunkGrid
from zarr.chunk_key_encodings import DefaultChunkKeyEncoding, V2ChunkKeyEncoding

# from zarr.array_v2 import ArrayV2
from zarr.codecs import BytesCodec
from zarr.common import (
    ZARR_JSON,
    ArraySpec,
    ChunkCoords,
    Selection,
    SliceSelection,
    concurrent_map,
)
from zarr.config import config
from zarr.indexing import BasicIndexer, all_chunk_coords, is_total_slice
from zarr.metadata import ArrayMetadata, parse_indexing_order
from zarr.store import StoreLike, StorePath, make_store_path
from zarr.sync import sync


def parse_array_metadata(data: Any) -> ArrayMetadata:
    if isinstance(data, ArrayMetadata):
        return data
    elif isinstance(data, dict):
        return ArrayMetadata.from_dict(data)
    else:
        raise TypeError


@dataclass(frozen=True)
class AsyncArray:
    metadata: ArrayMetadata
    store_path: StorePath
    order: Literal["C", "F"]

    @property
    def codecs(self):
        return self.metadata.codecs

    def __init__(
        self,
        metadata: ArrayMetadata,
        store_path: StorePath,
        order: Literal["C", "F"] | None = None,
    ):
        metadata_parsed = parse_array_metadata(metadata)
        order_parsed = parse_indexing_order(order or config.get("array.order"))

        object.__setattr__(self, "metadata", metadata_parsed)
        object.__setattr__(self, "store_path", store_path)
        object.__setattr__(self, "order", order_parsed)

    @classmethod
    async def create(
        cls,
        store: StoreLike,
        *,
        shape: ChunkCoords,
<<<<<<< HEAD
        dtype: str | np.dtype,
=======
        dtype: npt.DTypeLike,
>>>>>>> f632771d
        chunk_shape: ChunkCoords,
        fill_value: Any | None = None,
        chunk_key_encoding: tuple[Literal["default"], Literal[".", "/"]]
        | tuple[Literal["v2"], Literal[".", "/"]] = ("default", "/"),
        codecs: Iterable[Codec | dict[str, Any]] | None = None,
        dimension_names: Iterable[str] | None = None,
        attributes: dict[str, Any] | None = None,
        exists_ok: bool = False,
    ) -> AsyncArray:
        store_path = make_store_path(store)
        if not exists_ok:
            assert not await (store_path / ZARR_JSON).exists()

        codecs = list(codecs) if codecs is not None else [BytesCodec()]

        if fill_value is None:
            if dtype == np.dtype("bool"):
                fill_value = False
            else:
                fill_value = 0

        metadata = ArrayMetadata(
            shape=shape,
            data_type=dtype,
            chunk_grid=RegularChunkGrid(chunk_shape=chunk_shape),
            chunk_key_encoding=(
                V2ChunkKeyEncoding(separator=chunk_key_encoding[1])
                if chunk_key_encoding[0] == "v2"
                else DefaultChunkKeyEncoding(separator=chunk_key_encoding[1])
            ),
            fill_value=fill_value,
            codecs=codecs,
            dimension_names=tuple(dimension_names) if dimension_names else None,
            attributes=attributes or {},
        )

        array = cls(
            metadata=metadata,
            store_path=store_path,
        )

        await array._save_metadata()
        return array

    @classmethod
    def from_dict(
        cls,
        store_path: StorePath,
        data: dict[str, Any],
    ) -> AsyncArray:
        metadata = ArrayMetadata.from_dict(data)
        async_array = cls(metadata=metadata, store_path=store_path)
        return async_array

    @classmethod
    async def open(
        cls,
        store: StoreLike,
    ) -> AsyncArray:
        store_path = make_store_path(store)
        zarr_json_bytes = await (store_path / ZARR_JSON).get()
        assert zarr_json_bytes is not None
        return cls.from_dict(
            store_path,
            json.loads(zarr_json_bytes),
        )

    @classmethod
    async def open_auto(
        cls,
        store: StoreLike,
    ) -> AsyncArray:  # TODO: Union[AsyncArray, ArrayV2]
        store_path = make_store_path(store)
        v3_metadata_bytes = await (store_path / ZARR_JSON).get()
        if v3_metadata_bytes is not None:
            return cls.from_dict(
                store_path,
                json.loads(v3_metadata_bytes),
            )
        else:
            raise ValueError("no v2 support yet")
            # return await ArrayV2.open(store_path)

    @property
    def ndim(self) -> int:
        return len(self.metadata.shape)

    @property
    def shape(self) -> ChunkCoords:
        return self.metadata.shape

    @property
    def size(self) -> int:
        return np.prod(self.metadata.shape).item()

    @property
    def dtype(self) -> np.dtype[Any]:
        return self.metadata.dtype

    @property
    def attrs(self) -> dict[str, Any]:
        return self.metadata.attributes

    async def getitem(self, selection: Selection) -> npt.NDArray[Any]:
        assert isinstance(self.metadata.chunk_grid, RegularChunkGrid)
        indexer = BasicIndexer(
            selection,
            shape=self.metadata.shape,
            chunk_shape=self.metadata.chunk_grid.chunk_shape,
        )

        # setup output array
        out = np.zeros(
            indexer.shape,
            dtype=self.metadata.dtype,
            order=self.order,
        )

        # reading chunks and decoding them
        await concurrent_map(
            [
                (chunk_coords, chunk_selection, out_selection, out)
                for chunk_coords, chunk_selection, out_selection in indexer
            ],
            self._read_chunk,
            config.get("async.concurrency"),
        )

        if out.shape:
            return out
        else:
            return out[()]

    async def _save_metadata(self) -> None:
        await (self.store_path / ZARR_JSON).set(self.metadata.to_bytes())

    async def _read_chunk(
        self,
        chunk_coords: ChunkCoords,
        chunk_selection: SliceSelection,
        out_selection: SliceSelection,
        out: npt.NDArray[Any],
    ) -> None:
        chunk_spec = self.metadata.get_chunk_spec(chunk_coords, self.order)
        chunk_key_encoding = self.metadata.chunk_key_encoding
        chunk_key = chunk_key_encoding.encode_chunk_key(chunk_coords)
        store_path = self.store_path / chunk_key

        if self.codecs.supports_partial_decode:
            chunk_array = await self.codecs.decode_partial(store_path, chunk_selection, chunk_spec)
            if chunk_array is not None:
                out[out_selection] = chunk_array
            else:
                out[out_selection] = self.metadata.fill_value
        else:
            chunk_bytes = await store_path.get()
            if chunk_bytes is not None:
                chunk_array = await self.codecs.decode(chunk_bytes, chunk_spec)
                tmp = chunk_array[chunk_selection]
                out[out_selection] = tmp
            else:
                out[out_selection] = self.metadata.fill_value

    async def setitem(self, selection: Selection, value: npt.NDArray[Any]) -> None:
        assert isinstance(self.metadata.chunk_grid, RegularChunkGrid)
        chunk_shape = self.metadata.chunk_grid.chunk_shape
        indexer = BasicIndexer(
            selection,
            shape=self.metadata.shape,
            chunk_shape=chunk_shape,
        )

        sel_shape = indexer.shape

        # check value shape
        if np.isscalar(value):
            # setting a scalar value
            pass
        else:
            if not hasattr(value, "shape"):
                value = np.asarray(value, self.metadata.dtype)
            assert value.shape == sel_shape
            if value.dtype.name != self.metadata.dtype.name:
                value = value.astype(self.metadata.dtype, order="A")

        # merging with existing data and encoding chunks
        await concurrent_map(
            [
                (
                    value,
                    chunk_shape,
                    chunk_coords,
                    chunk_selection,
                    out_selection,
                )
                for chunk_coords, chunk_selection, out_selection in indexer
            ],
            self._write_chunk,
            config.get("async.concurrency"),
        )

    async def _write_chunk(
        self,
        value: npt.NDArray[Any],
        chunk_shape: ChunkCoords,
        chunk_coords: ChunkCoords,
        chunk_selection: SliceSelection,
        out_selection: SliceSelection,
    ) -> None:
        chunk_spec = self.metadata.get_chunk_spec(chunk_coords, self.order)
        chunk_key_encoding = self.metadata.chunk_key_encoding
        chunk_key = chunk_key_encoding.encode_chunk_key(chunk_coords)
        store_path = self.store_path / chunk_key

        if is_total_slice(chunk_selection, chunk_shape):
            # write entire chunks
            if np.isscalar(value):
                chunk_array = np.empty(
                    chunk_shape,
                    dtype=self.metadata.dtype,
                )
                chunk_array.fill(value)
            else:
                chunk_array = value[out_selection]
            await self._write_chunk_to_store(store_path, chunk_array, chunk_spec)

        elif self.codecs.supports_partial_encode:
            # print("encode_partial", chunk_coords, chunk_selection, repr(self))
            await self.codecs.encode_partial(
                store_path,
                value[out_selection],
                chunk_selection,
                chunk_spec,
            )
        else:
            # writing partial chunks
            # read chunk first
            chunk_bytes = await store_path.get()

            # merge new value
            if chunk_bytes is None:
                chunk_array = np.empty(
                    chunk_shape,
                    dtype=self.metadata.dtype,
                )
                chunk_array.fill(self.metadata.fill_value)
            else:
                chunk_array = (
                    await self.codecs.decode(chunk_bytes, chunk_spec)
                ).copy()  # make a writable copy
            chunk_array[chunk_selection] = value[out_selection]

            await self._write_chunk_to_store(store_path, chunk_array, chunk_spec)

    async def _write_chunk_to_store(
        self, store_path: StorePath, chunk_array: npt.NDArray[Any], chunk_spec: ArraySpec
    ) -> None:
        if np.all(chunk_array == self.metadata.fill_value):
            # chunks that only contain fill_value will be removed
            await store_path.delete()
        else:
            chunk_bytes = await self.codecs.encode(chunk_array, chunk_spec)
            if chunk_bytes is None:
                await store_path.delete()
            else:
                await store_path.set(chunk_bytes)

    async def resize(self, new_shape: ChunkCoords) -> AsyncArray:
        if len(new_shape) != len(self.metadata.shape):
            raise ValueError(
                "The new shape must have the same number of dimensions "
                + f"(={len(self.metadata.shape)})."
            )

        new_metadata = replace(self.metadata, shape=new_shape)

        # Remove all chunks outside of the new shape
        assert isinstance(self.metadata.chunk_grid, RegularChunkGrid)
        chunk_shape = self.metadata.chunk_grid.chunk_shape
        chunk_key_encoding = self.metadata.chunk_key_encoding
        old_chunk_coords = set(all_chunk_coords(self.metadata.shape, chunk_shape))
        new_chunk_coords = set(all_chunk_coords(new_shape, chunk_shape))

        async def _delete_key(key: str) -> None:
            await (self.store_path / key).delete()

        await concurrent_map(
            [
                (chunk_key_encoding.encode_chunk_key(chunk_coords),)
                for chunk_coords in old_chunk_coords.difference(new_chunk_coords)
            ],
            _delete_key,
            config.get("async.concurrency"),
        )

        # Write new metadata
        await (self.store_path / ZARR_JSON).set(new_metadata.to_bytes())
        return replace(self, metadata=new_metadata)

    async def update_attributes(self, new_attributes: dict[str, Any]) -> AsyncArray:
        new_metadata = replace(self.metadata, attributes=new_attributes)

        # Write new metadata
        await (self.store_path / ZARR_JSON).set(new_metadata.to_bytes())
        return replace(self, metadata=new_metadata)

    def __repr__(self):
        return f"<AsyncArray {self.store_path} shape={self.shape} dtype={self.dtype}>"

    async def info(self):
        return NotImplemented


@dataclass(frozen=True)
class Array:
    _async_array: AsyncArray

    @classmethod
    def create(
        cls,
        store: StoreLike,
        *,
        shape: ChunkCoords,
<<<<<<< HEAD
        dtype: str | np.dtype,
=======
        dtype: npt.DTypeLike,
>>>>>>> f632771d
        chunk_shape: ChunkCoords,
        fill_value: Any | None = None,
        chunk_key_encoding: tuple[Literal["default"], Literal[".", "/"]]
        | tuple[Literal["v2"], Literal[".", "/"]] = ("default", "/"),
        codecs: Iterable[Codec | dict[str, Any]] | None = None,
        dimension_names: Iterable[str] | None = None,
        attributes: dict[str, Any] | None = None,
        exists_ok: bool = False,
    ) -> Array:
        async_array = sync(
            AsyncArray.create(
                store=store,
                shape=shape,
                dtype=dtype,
                chunk_shape=chunk_shape,
                fill_value=fill_value,
                chunk_key_encoding=chunk_key_encoding,
                codecs=codecs,
                dimension_names=dimension_names,
                attributes=attributes,
                exists_ok=exists_ok,
            ),
        )
        return cls(async_array)

    @classmethod
    def from_dict(
        cls,
        store_path: StorePath,
        data: dict[str, Any],
    ) -> Array:
        async_array = AsyncArray.from_dict(store_path=store_path, data=data)
        return cls(async_array)

    @classmethod
    def open(
        cls,
        store: StoreLike,
    ) -> Array:
        async_array = sync(AsyncArray.open(store))
        return cls(async_array)

    @classmethod
    def open_auto(
        cls,
        store: StoreLike,
    ) -> Array:  # TODO: Union[Array, ArrayV2]:
        async_array = sync(
            AsyncArray.open_auto(store),
        )
        return cls(async_array)

    @property
    def ndim(self) -> int:
        return self._async_array.ndim

    @property
    def shape(self) -> ChunkCoords:
        return self._async_array.shape

    @property
    def size(self) -> int:
        return self._async_array.size

    @property
    def dtype(self) -> np.dtype[Any]:
        return self._async_array.dtype

    @property
    def attrs(self) -> dict[str, Any]:
        return self._async_array.attrs

    @property
    def metadata(self) -> ArrayMetadata:
        return self._async_array.metadata

    @property
    def store_path(self) -> StorePath:
        return self._async_array.store_path

    @property
    def order(self) -> Literal["C", "F"]:
        return self._async_array.order

    def __getitem__(self, selection: Selection) -> npt.NDArray[Any]:
        return sync(
            self._async_array.getitem(selection),
        )

    def __setitem__(self, selection: Selection, value: npt.NDArray[Any]) -> None:
        sync(
            self._async_array.setitem(selection, value),
        )

    def resize(self, new_shape: ChunkCoords) -> Array:
        return type(self)(
            sync(
                self._async_array.resize(new_shape),
            )
        )

    def update_attributes(self, new_attributes: dict[str, Any]) -> Array:
        return type(self)(
            sync(
                self._async_array.update_attributes(new_attributes),
            )
        )

    def __repr__(self):
        return f"<Array {self.store_path} shape={self.shape} dtype={self.dtype}>"

    def info(self):
        return sync(
            self._async_array.info(),
        )<|MERGE_RESOLUTION|>--- conflicted
+++ resolved
@@ -15,11 +15,7 @@
 from typing import Any, Literal
 
 import numpy as np
-<<<<<<< HEAD
-=======
 import numpy.typing as npt
-from zarr.abc.codec import Codec
->>>>>>> f632771d
 
 from zarr.abc.codec import Codec
 from zarr.chunk_grids import RegularChunkGrid
@@ -80,11 +76,7 @@
         store: StoreLike,
         *,
         shape: ChunkCoords,
-<<<<<<< HEAD
-        dtype: str | np.dtype,
-=======
         dtype: npt.DTypeLike,
->>>>>>> f632771d
         chunk_shape: ChunkCoords,
         fill_value: Any | None = None,
         chunk_key_encoding: tuple[Literal["default"], Literal[".", "/"]]
@@ -408,11 +400,7 @@
         store: StoreLike,
         *,
         shape: ChunkCoords,
-<<<<<<< HEAD
-        dtype: str | np.dtype,
-=======
         dtype: npt.DTypeLike,
->>>>>>> f632771d
         chunk_shape: ChunkCoords,
         fill_value: Any | None = None,
         chunk_key_encoding: tuple[Literal["default"], Literal[".", "/"]]
