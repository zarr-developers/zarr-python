from __future__ import annotations

import json

# Notes on what I've changed here:
# 1. Split Array into AsyncArray and Array
# 3. Added .size and .attrs methods
# 4. Temporarily disabled the creation of ArrayV2
# 5. Added from_dict to AsyncArray
# Questions to consider:
# 1. Was splitting the array into two classes really necessary?
from asyncio import gather
from collections.abc import Iterable
from dataclasses import dataclass, replace
from typing import Any, Literal

import numpy as np
import numpy.typing as npt

from zarr.abc.codec import Codec
from zarr.abc.store import set_or_delete
from zarr.attributes import Attributes
from zarr.buffer import Factory, NDArrayLike, NDBuffer
from zarr.chunk_grids import RegularChunkGrid
from zarr.chunk_key_encodings import ChunkKeyEncoding, DefaultChunkKeyEncoding, V2ChunkKeyEncoding
from zarr.codecs import BytesCodec
from zarr.common import (
    JSON,
    ZARR_JSON,
    ZARRAY_JSON,
    ZATTRS_JSON,
    ChunkCoords,
    Selection,
    ZarrFormat,
    concurrent_map,
)
from zarr.config import config
from zarr.indexing import BasicIndexer
from zarr.metadata import ArrayMetadata, ArrayV2Metadata, ArrayV3Metadata, parse_indexing_order
from zarr.store import StoreLike, StorePath, make_store_path
from zarr.sync import sync


def parse_array_metadata(data: Any) -> ArrayMetadata:
    if isinstance(data, ArrayMetadata):
        return data
    elif isinstance(data, dict):
        if data["zarr_format"] == 3:
            return ArrayV3Metadata.from_dict(data)
        elif data["zarr_format"] == 2:
            return ArrayV2Metadata.from_dict(data)
    raise TypeError


@dataclass(frozen=True)
class AsyncArray:
    metadata: ArrayMetadata
    store_path: StorePath
    order: Literal["C", "F"]

    def __init__(
        self,
        metadata: ArrayMetadata,
        store_path: StorePath,
        order: Literal["C", "F"] | None = None,
    ):
        metadata_parsed = parse_array_metadata(metadata)
        order_parsed = parse_indexing_order(order or config.get("array.order"))

        object.__setattr__(self, "metadata", metadata_parsed)
        object.__setattr__(self, "store_path", store_path)
        object.__setattr__(self, "order", order_parsed)

    @classmethod
    async def create(
        cls,
        store: StoreLike,
        *,
        # v2 and v3
        shape: ChunkCoords,
        dtype: npt.DTypeLike,
        zarr_format: ZarrFormat = 3,
        fill_value: Any | None = None,
        attributes: dict[str, JSON] | None = None,
        # v3 only
        chunk_shape: ChunkCoords | None = None,
        chunk_key_encoding: (
            ChunkKeyEncoding
            | tuple[Literal["default"], Literal[".", "/"]]
            | tuple[Literal["v2"], Literal[".", "/"]]
            | None
        ) = None,
        codecs: Iterable[Codec | dict[str, JSON]] | None = None,
        dimension_names: Iterable[str] | None = None,
        # v2 only
        chunks: ChunkCoords | None = None,
        dimension_separator: Literal[".", "/"] | None = None,
        order: Literal["C", "F"] | None = None,
        filters: list[dict[str, JSON]] | None = None,
        compressor: dict[str, JSON] | None = None,
        # runtime
        exists_ok: bool = False,
    ) -> AsyncArray:
        store_path = make_store_path(store)

        if chunk_shape is None:
            if chunks is None:
                raise ValueError("Either chunk_shape or chunks needs to be provided.")
            chunk_shape = chunks
        elif chunks is not None:
            raise ValueError("Only one of chunk_shape or chunks must be provided.")

        if zarr_format == 3:
            if dimension_separator is not None:
                raise ValueError(
                    "dimension_separator cannot be used for arrays with version 3. Use chunk_key_encoding instead."
                )
            if order is not None:
                raise ValueError(
                    "order cannot be used for arrays with version 3. Use a transpose codec instead."
                )
            if filters is not None:
                raise ValueError(
                    "filters cannot be used for arrays with version 3. Use array-to-array codecs instead."
                )
            if compressor is not None:
                raise ValueError(
                    "compressor cannot be used for arrays with version 3. Use bytes-to-bytes codecs instead."
                )
            return await cls._create_v3(
                store_path,
                shape=shape,
                dtype=dtype,
                chunk_shape=chunk_shape,
                fill_value=fill_value,
                chunk_key_encoding=chunk_key_encoding,
                codecs=codecs,
                dimension_names=dimension_names,
                attributes=attributes,
                exists_ok=exists_ok,
            )
        elif zarr_format == 2:
            if codecs is not None:
                raise ValueError(
                    "codecs cannot be used for arrays with version 2. Use filters and compressor instead."
                )
            if chunk_key_encoding is not None:
                raise ValueError(
                    "chunk_key_encoding cannot be used for arrays with version 2. Use dimension_separator instead."
                )
            if dimension_names is not None:
                raise ValueError("dimension_names cannot be used for arrays with version 2.")
            return await cls._create_v2(
                store_path,
                shape=shape,
                dtype=dtype,
                chunks=chunk_shape,
                dimension_separator=dimension_separator,
                fill_value=fill_value,
                order=order,
                filters=filters,
                compressor=compressor,
                attributes=attributes,
                exists_ok=exists_ok,
            )
        else:
            raise ValueError(f"Insupported zarr_format. Got: {zarr_format}")

    @classmethod
    async def _create_v3(
        cls,
        store_path: StorePath,
        *,
        shape: ChunkCoords,
        dtype: npt.DTypeLike,
        chunk_shape: ChunkCoords,
        fill_value: Any | None = None,
        chunk_key_encoding: (
            ChunkKeyEncoding
            | tuple[Literal["default"], Literal[".", "/"]]
            | tuple[Literal["v2"], Literal[".", "/"]]
            | None
        ) = None,
        codecs: Iterable[Codec | dict[str, JSON]] | None = None,
        dimension_names: Iterable[str] | None = None,
        attributes: dict[str, JSON] | None = None,
        exists_ok: bool = False,
    ) -> AsyncArray:
        if not exists_ok:
            assert not await (store_path / ZARR_JSON).exists()

        codecs = list(codecs) if codecs is not None else [BytesCodec()]

        if fill_value is None:
            if dtype == np.dtype("bool"):
                fill_value = False
            else:
                fill_value = 0

        if chunk_key_encoding is None:
            chunk_key_encoding = ("default", "/")
        assert chunk_key_encoding is not None

        if isinstance(chunk_key_encoding, tuple):
            chunk_key_encoding = (
                V2ChunkKeyEncoding(separator=chunk_key_encoding[1])
                if chunk_key_encoding[0] == "v2"
                else DefaultChunkKeyEncoding(separator=chunk_key_encoding[1])
            )

        metadata = ArrayV3Metadata(
            shape=shape,
            data_type=dtype,
            chunk_grid=RegularChunkGrid(chunk_shape=chunk_shape),
            chunk_key_encoding=chunk_key_encoding,
            fill_value=fill_value,
            codecs=codecs,
            dimension_names=tuple(dimension_names) if dimension_names else None,
            attributes=attributes or {},
        )

        array = cls(metadata=metadata, store_path=store_path)

        await array._save_metadata(metadata)
        return array

    @classmethod
    async def _create_v2(
        cls,
        store_path: StorePath,
        *,
        shape: ChunkCoords,
        dtype: npt.DTypeLike,
        chunks: ChunkCoords,
        dimension_separator: Literal[".", "/"] | None = None,
        fill_value: None | int | float = None,
        order: Literal["C", "F"] | None = None,
        filters: list[dict[str, JSON]] | None = None,
        compressor: dict[str, JSON] | None = None,
        attributes: dict[str, JSON] | None = None,
        exists_ok: bool = False,
    ) -> AsyncArray:
        import numcodecs

        if not exists_ok:
            assert not await (store_path / ZARRAY_JSON).exists()

        if order is None:
            order = "C"

        if dimension_separator is None:
            dimension_separator = "."

        metadata = ArrayV2Metadata(
            shape=shape,
            dtype=np.dtype(dtype),
            chunks=chunks,
            order=order,
            dimension_separator=dimension_separator,
            fill_value=0 if fill_value is None else fill_value,
            compressor=(
                numcodecs.get_codec(compressor).get_config() if compressor is not None else None
            ),
            filters=(
                [numcodecs.get_codec(filter).get_config() for filter in filters]
                if filters is not None
                else None
            ),
            attributes=attributes,
        )
        array = cls(metadata=metadata, store_path=store_path)
        await array._save_metadata(metadata)
        return array

    @classmethod
    def from_dict(
        cls,
        store_path: StorePath,
        data: dict[str, JSON],
    ) -> AsyncArray:
        metadata = parse_array_metadata(data)
        async_array = cls(metadata=metadata, store_path=store_path)
        return async_array

    @classmethod
    async def open(
        cls,
        store: StoreLike,
        zarr_format: ZarrFormat | None = 3,
    ) -> AsyncArray:
        store_path = make_store_path(store)

        if zarr_format == 2:
            zarray_bytes, zattrs_bytes = await gather(
                (store_path / ZARRAY_JSON).get(), (store_path / ZATTRS_JSON).get()
            )
            if zarray_bytes is None:
                raise KeyError(store_path)  # filenotfounderror?
        elif zarr_format == 3:
            zarr_json_bytes = await (store_path / ZARR_JSON).get()
            if zarr_json_bytes is None:
                raise KeyError(store_path)  # filenotfounderror?
        elif zarr_format is None:
            zarr_json_bytes, zarray_bytes, zattrs_bytes = await gather(
                (store_path / ZARR_JSON).get(),
                (store_path / ZARRAY_JSON).get(),
                (store_path / ZATTRS_JSON).get(),
            )
            if zarr_json_bytes is not None and zarray_bytes is not None:
                # TODO: revisit this exception type
                # alternatively, we could warn and favor v3
                raise ValueError("Both zarr.json and .zarray objects exist")
            if zarr_json_bytes is None and zarray_bytes is None:
                raise KeyError(store_path)  # filenotfounderror?
            # set zarr_format based on which keys were found
            if zarr_json_bytes is not None:
                zarr_format = 3
            else:
                zarr_format = 2
        else:
            raise ValueError(f"unexpected zarr_format: {zarr_format}")

        if zarr_format == 2:
            # V2 arrays are comprised of a .zarray and .zattrs objects
            assert zarray_bytes is not None
            zarray_dict = json.loads(zarray_bytes.to_bytes())
            zattrs_dict = json.loads(zattrs_bytes.to_bytes()) if zattrs_bytes is not None else {}
            zarray_dict["attributes"] = zattrs_dict
            return cls(store_path=store_path, metadata=ArrayV2Metadata.from_dict(zarray_dict))
        else:
            # V3 arrays are comprised of a zarr.json object
            assert zarr_json_bytes is not None
            return cls(
                store_path=store_path,
                metadata=ArrayV3Metadata.from_dict(json.loads(zarr_json_bytes.to_bytes())),
            )

    @property
    def ndim(self) -> int:
        return len(self.metadata.shape)

    @property
    def shape(self) -> ChunkCoords:
        return self.metadata.shape

    @property
    def size(self) -> int:
        return np.prod(self.metadata.shape).item()

    @property
    def dtype(self) -> np.dtype[Any]:
        return self.metadata.dtype

    @property
    def attrs(self) -> dict[str, JSON]:
        return self.metadata.attributes

    async def getitem(
        self, selection: Selection, *, factory: Factory.Create = NDBuffer.create
    ) -> NDArrayLike:
        indexer = BasicIndexer(
            selection,
            shape=self.metadata.shape,
            chunk_grid=self.metadata.chunk_grid,
        )

        # setup output array
        out = factory(
            shape=indexer.shape,
            dtype=self.metadata.dtype,
            order=self.order,
            fill_value=0,  # TODO use fill_value
        )

        # reading chunks and decoding them
        await self.metadata.codec_pipeline.read(
            [
                (
                    self.store_path / self.metadata.encode_chunk_key(chunk_coords),
                    self.metadata.get_chunk_spec(chunk_coords, self.order),
                    chunk_selection,
                    out_selection,
                )
                for chunk_coords, chunk_selection, out_selection in indexer
            ],
            out,
        )
        return out.as_ndarray_like()

    async def _save_metadata(self, metadata: ArrayMetadata) -> None:
        to_save = metadata.to_buffer_dict()
        awaitables = [set_or_delete(self.store_path / key, value) for key, value in to_save.items()]
        await gather(*awaitables)

    async def setitem(
        self,
        selection: Selection,
        value: NDArrayLike,
        factory: Factory.NDArrayLike = NDBuffer.from_ndarray_like,
    ) -> None:
        indexer = BasicIndexer(
            selection,
            shape=self.metadata.shape,
            chunk_grid=self.metadata.chunk_grid,
        )

        sel_shape = indexer.shape

        # check value shape
        if np.isscalar(value):
            value = np.asanyarray(value)
        else:
            if not hasattr(value, "shape"):
                value = np.asarray(value, self.metadata.dtype)
            assert value.shape == sel_shape
            if value.dtype.name != self.metadata.dtype.name:
                value = value.astype(self.metadata.dtype, order="A")

        # We accept any ndarray like object from the user and convert it
        # to a NDBuffer (or subclass). From this point onwards, we only pass
        # Buffer and NDBuffer between components.
<<<<<<< HEAD
        buffer_value = factory(value)
=======
        value_buffer = factory(value)
>>>>>>> c2e03c3b

        # merging with existing data and encoding chunks
        await self.metadata.codec_pipeline.write(
            [
                (
                    self.store_path / self.metadata.encode_chunk_key(chunk_coords),
                    self.metadata.get_chunk_spec(chunk_coords, self.order),
                    chunk_selection,
                    out_selection,
                )
                for chunk_coords, chunk_selection, out_selection in indexer
            ],
<<<<<<< HEAD
            buffer_value,
=======
            value_buffer,
>>>>>>> c2e03c3b
        )

    async def resize(
        self, new_shape: ChunkCoords, delete_outside_chunks: bool = True
    ) -> AsyncArray:
        assert len(new_shape) == len(self.metadata.shape)
        new_metadata = self.metadata.update_shape(new_shape)

        # Remove all chunks outside of the new shape
        old_chunk_coords = set(self.metadata.chunk_grid.all_chunk_coords(self.metadata.shape))
        new_chunk_coords = set(self.metadata.chunk_grid.all_chunk_coords(new_shape))

        if delete_outside_chunks:

            async def _delete_key(key: str) -> None:
                await (self.store_path / key).delete()

            await concurrent_map(
                [
                    (self.metadata.encode_chunk_key(chunk_coords),)
                    for chunk_coords in old_chunk_coords.difference(new_chunk_coords)
                ],
                _delete_key,
                config.get("async.concurrency"),
            )

        # Write new metadata
        await self._save_metadata(new_metadata)
        return replace(self, metadata=new_metadata)

    async def update_attributes(self, new_attributes: dict[str, JSON]) -> AsyncArray:
        new_metadata = self.metadata.update_attributes(new_attributes)

        # Write new metadata
        await self._save_metadata(new_metadata)
        return replace(self, metadata=new_metadata)

    def __repr__(self) -> str:
        return f"<AsyncArray {self.store_path} shape={self.shape} dtype={self.dtype}>"

    async def info(self):
        return NotImplemented


@dataclass(frozen=True)
class Array:
    _async_array: AsyncArray

    @classmethod
    def create(
        cls,
        store: StoreLike,
        *,
        # v2 and v3
        shape: ChunkCoords,
        dtype: npt.DTypeLike,
        zarr_format: ZarrFormat = 3,
        fill_value: Any | None = None,
        attributes: dict[str, JSON] | None = None,
        # v3 only
        chunk_shape: ChunkCoords | None = None,
        chunk_key_encoding: (
            ChunkKeyEncoding
            | tuple[Literal["default"], Literal[".", "/"]]
            | tuple[Literal["v2"], Literal[".", "/"]]
            | None
        ) = None,
        codecs: Iterable[Codec | dict[str, JSON]] | None = None,
        dimension_names: Iterable[str] | None = None,
        # v2 only
        chunks: ChunkCoords | None = None,
        dimension_separator: Literal[".", "/"] | None = None,
        order: Literal["C", "F"] | None = None,
        filters: list[dict[str, JSON]] | None = None,
        compressor: dict[str, JSON] | None = None,
        # runtime
        exists_ok: bool = False,
    ) -> Array:
        async_array = sync(
            AsyncArray.create(
                store=store,
                shape=shape,
                dtype=dtype,
                zarr_format=zarr_format,
                attributes=attributes,
                fill_value=fill_value,
                chunk_shape=chunk_shape,
                chunk_key_encoding=chunk_key_encoding,
                codecs=codecs,
                dimension_names=dimension_names,
                chunks=chunks,
                dimension_separator=dimension_separator,
                order=order,
                filters=filters,
                compressor=compressor,
                exists_ok=exists_ok,
            ),
        )
        return cls(async_array)

    @classmethod
    def from_dict(
        cls,
        store_path: StorePath,
        data: dict[str, JSON],
    ) -> Array:
        async_array = AsyncArray.from_dict(store_path=store_path, data=data)
        return cls(async_array)

    @classmethod
    def open(
        cls,
        store: StoreLike,
    ) -> Array:
        async_array = sync(AsyncArray.open(store))
        return cls(async_array)

    @property
    def ndim(self) -> int:
        return self._async_array.ndim

    @property
    def shape(self) -> ChunkCoords:
        return self._async_array.shape

    @property
    def size(self) -> int:
        return self._async_array.size

    @property
    def dtype(self) -> np.dtype[Any]:
        return self._async_array.dtype

    @property
    def attrs(self) -> Attributes:
        return Attributes(self)

    @property
    def metadata(self) -> ArrayMetadata:
        return self._async_array.metadata

    @property
    def store_path(self) -> StorePath:
        return self._async_array.store_path

    @property
    def order(self) -> Literal["C", "F"]:
        return self._async_array.order

    def __getitem__(self, selection: Selection) -> npt.NDArray[Any]:
        return sync(
            self._async_array.getitem(selection),
        )

    def __setitem__(self, selection: Selection, value: npt.NDArray[Any]) -> None:
        sync(
            self._async_array.setitem(selection, value),
        )

    def resize(self, new_shape: ChunkCoords) -> Array:
        return type(self)(
            sync(
                self._async_array.resize(new_shape),
            )
        )

    def update_attributes(self, new_attributes: dict[str, JSON]) -> Array:
        return type(self)(
            sync(
                self._async_array.update_attributes(new_attributes),
            )
        )

    def __repr__(self) -> str:
        return f"<Array {self.store_path} shape={self.shape} dtype={self.dtype}>"

    def info(self):
        return sync(
            self._async_array.info(),
        )<|MERGE_RESOLUTION|>--- conflicted
+++ resolved
@@ -419,11 +419,7 @@
         # We accept any ndarray like object from the user and convert it
         # to a NDBuffer (or subclass). From this point onwards, we only pass
         # Buffer and NDBuffer between components.
-<<<<<<< HEAD
-        buffer_value = factory(value)
-=======
         value_buffer = factory(value)
->>>>>>> c2e03c3b
 
         # merging with existing data and encoding chunks
         await self.metadata.codec_pipeline.write(
@@ -436,11 +432,7 @@
                 )
                 for chunk_coords, chunk_selection, out_selection in indexer
             ],
-<<<<<<< HEAD
-            buffer_value,
-=======
             value_buffer,
->>>>>>> c2e03c3b
         )
 
     async def resize(
