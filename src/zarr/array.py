--- conflicted
+++ resolved
@@ -1102,27 +1102,14 @@
 
         """
 
-<<<<<<< HEAD
         if prototype is None:
             prototype = default_buffer_prototype()
-        if self.shape == ():
-            raise NotImplementedError
-        else:
-            return sync(
-                self._async_array._get_selection(
-                    BasicIndexer(selection, self.shape, self.metadata.chunk_grid),
-                    out=out,
-                    fields=fields,
-                    prototype=prototype,
-                )
-=======
         return sync(
             self._async_array._get_selection(
                 BasicIndexer(selection, self.shape, self.metadata.chunk_grid),
                 out=out,
                 fields=fields,
                 prototype=prototype,
->>>>>>> 11a959aa
             )
         )
 
