--- conflicted
+++ resolved
@@ -230,40 +230,6 @@
     async def _save_metadata(self) -> None:
         await (self.store_path / ZARR_JSON).set(self.metadata.to_bytes())
 
-<<<<<<< HEAD
-=======
-    async def _read_chunk(
-        self,
-        chunk_coords: ChunkCoords,
-        chunk_selection: SliceSelection,
-        out_selection: SliceSelection,
-        out: np.ndarray,
-    ) -> None:
-        chunk_spec = self.metadata.get_chunk_spec(chunk_coords)
-        chunk_key_encoding = self.metadata.chunk_key_encoding
-        chunk_key = chunk_key_encoding.encode_chunk_key(chunk_coords)
-        store_path = self.store_path / chunk_key
-
-        if self.codecs.supports_partial_decode:
-            chunk_array = await self.codecs.decode_partial(
-                store_path, chunk_selection, chunk_spec, self.runtime_configuration
-            )
-            if chunk_array is not None:
-                out[out_selection] = chunk_array
-            else:
-                out[out_selection] = self.metadata.fill_value
-        else:
-            chunk_bytes = await store_path.get()
-            if chunk_bytes is not None:
-                chunk_array = await self.codecs.decode(
-                    chunk_bytes, chunk_spec, self.runtime_configuration
-                )
-                tmp = chunk_array[chunk_selection]
-                out[out_selection] = tmp
-            else:
-                out[out_selection] = self.metadata.fill_value
-
->>>>>>> fcab6505
     async def setitem(self, selection: Selection, value: np.ndarray) -> None:
         assert isinstance(self.metadata.chunk_grid, RegularChunkGrid)
         chunk_shape = self.metadata.chunk_grid.chunk_shape
@@ -302,89 +268,10 @@
             self.runtime_configuration,
         )
 
-<<<<<<< HEAD
     async def resize(
         self, new_shape: ChunkCoords, delete_outside_chunks: bool = True
     ) -> AsyncArray:
         assert len(new_shape) == len(self.metadata.shape)
-=======
-    async def _write_chunk(
-        self,
-        value: np.ndarray,
-        chunk_shape: ChunkCoords,
-        chunk_coords: ChunkCoords,
-        chunk_selection: SliceSelection,
-        out_selection: SliceSelection,
-    ) -> None:
-        chunk_spec = self.metadata.get_chunk_spec(chunk_coords)
-        chunk_key_encoding = self.metadata.chunk_key_encoding
-        chunk_key = chunk_key_encoding.encode_chunk_key(chunk_coords)
-        store_path = self.store_path / chunk_key
-
-        if is_total_slice(chunk_selection, chunk_shape):
-            # write entire chunks
-            if np.isscalar(value):
-                chunk_array = np.empty(
-                    chunk_shape,
-                    dtype=self.metadata.dtype,
-                )
-                chunk_array.fill(value)
-            else:
-                chunk_array = value[out_selection]
-            await self._write_chunk_to_store(store_path, chunk_array, chunk_spec)
-
-        elif self.codecs.supports_partial_encode:
-            # print("encode_partial", chunk_coords, chunk_selection, repr(self))
-            await self.codecs.encode_partial(
-                store_path,
-                value[out_selection],
-                chunk_selection,
-                chunk_spec,
-                self.runtime_configuration,
-            )
-        else:
-            # writing partial chunks
-            # read chunk first
-            chunk_bytes = await store_path.get()
-
-            # merge new value
-            if chunk_bytes is None:
-                chunk_array = np.empty(
-                    chunk_shape,
-                    dtype=self.metadata.dtype,
-                )
-                chunk_array.fill(self.metadata.fill_value)
-            else:
-                chunk_array = (
-                    await self.codecs.decode(chunk_bytes, chunk_spec, self.runtime_configuration)
-                ).copy()  # make a writable copy
-            chunk_array[chunk_selection] = value[out_selection]
-
-            await self._write_chunk_to_store(store_path, chunk_array, chunk_spec)
-
-    async def _write_chunk_to_store(
-        self, store_path: StorePath, chunk_array: np.ndarray, chunk_spec: ArraySpec
-    ) -> None:
-        if np.all(chunk_array == self.metadata.fill_value):
-            # chunks that only contain fill_value will be removed
-            await store_path.delete()
-        else:
-            chunk_bytes = await self.codecs.encode(
-                chunk_array, chunk_spec, self.runtime_configuration
-            )
-            if chunk_bytes is None:
-                await store_path.delete()
-            else:
-                await store_path.set(chunk_bytes)
-
-    async def resize(self, new_shape: ChunkCoords) -> AsyncArray:
-        if len(new_shape) != len(self.metadata.shape):
-            raise ValueError(
-                "The new shape must have the same number of dimensions "
-                + f"(={len(self.metadata.shape)})."
-            )
-
->>>>>>> fcab6505
         new_metadata = replace(self.metadata, shape=new_shape)
 
         # Remove all chunks outside of the new shape
