--- conflicted
+++ resolved
@@ -26,11 +26,7 @@
     ZARR_JSON,
     ChunkCoords,
     Selection,
-<<<<<<< HEAD
-=======
-    SliceSelection,
     ZarrFormat,
->>>>>>> f3305d92
     concurrent_map,
 )
 from zarr.config import config
