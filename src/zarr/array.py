from __future__ import annotations

import json

# Notes on what I've changed here:
# 1. Split Array into AsyncArray and Array
# 3. Added .size and .attrs methods
# 4. Temporarily disabled the creation of ArrayV2
# 5. Added from_dict to AsyncArray
# Questions to consider:
# 1. Was splitting the array into two classes really necessary?
from asyncio import gather
from collections.abc import Iterable, Iterator
from dataclasses import dataclass, field, replace
from typing import Any, Literal, cast

import numpy as np
import numpy.typing as npt
from typing_extensions import deprecated

from zarr.abc.codec import Codec, CodecPipeline
from zarr.abc.store import set_or_delete
from zarr.attributes import Attributes
from zarr.buffer import BufferPrototype, NDArrayLike, NDBuffer, default_buffer_prototype
from zarr.chunk_grids import RegularChunkGrid, _guess_chunks
from zarr.chunk_key_encodings import ChunkKeyEncoding, DefaultChunkKeyEncoding, V2ChunkKeyEncoding
from zarr.codecs import BytesCodec
from zarr.codecs._v2 import V2Compressor, V2Filters
from zarr.common import (
    JSON,
    ZARR_JSON,
    ZARRAY_JSON,
    ZATTRS_JSON,
    ChunkCoords,
    ZarrFormat,
    concurrent_map,
    product,
)
from zarr.config import config, parse_indexing_order
from zarr.indexing import (
    BasicIndexer,
    BasicSelection,
    BlockIndex,
    BlockIndexer,
    CoordinateIndexer,
    CoordinateSelection,
    Fields,
    Indexer,
    MaskIndexer,
    MaskSelection,
    OIndex,
    OrthogonalIndexer,
    OrthogonalSelection,
    Selection,
    VIndex,
    ceildiv,
    check_fields,
    check_no_multi_fields,
    is_pure_fancy_indexing,
    is_pure_orthogonal_indexing,
    is_scalar,
    iter_grid,
    pop_fields,
)
from zarr.metadata import ArrayMetadata, ArrayV2Metadata, ArrayV3Metadata
from zarr.registry import get_pipeline_class
from zarr.store import StoreLike, StorePath, make_store_path
from zarr.store.core import (
    ensure_no_existing_node,
)
from zarr.sync import collect_aiterator, sync


def parse_array_metadata(data: Any) -> ArrayV2Metadata | ArrayV3Metadata:
    if isinstance(data, ArrayV2Metadata | ArrayV3Metadata):
        return data
    elif isinstance(data, dict):
        if data["zarr_format"] == 3:
            return ArrayV3Metadata.from_dict(data)
        elif data["zarr_format"] == 2:
            return ArrayV2Metadata.from_dict(data)
    raise TypeError


def create_codec_pipeline(metadata: ArrayV2Metadata | ArrayV3Metadata) -> CodecPipeline:
    if isinstance(metadata, ArrayV3Metadata):
        return get_pipeline_class().from_list(metadata.codecs)
    elif isinstance(metadata, ArrayV2Metadata):
        return get_pipeline_class().from_list(
            [V2Filters(metadata.filters or []), V2Compressor(metadata.compressor)]
        )
    else:
        raise TypeError


@dataclass(frozen=True)
class AsyncArray:
    metadata: ArrayMetadata
    store_path: StorePath
    codec_pipeline: CodecPipeline = field(init=False)
    order: Literal["C", "F"]

    def __init__(
        self,
        metadata: ArrayMetadata,
        store_path: StorePath,
        order: Literal["C", "F"] | None = None,
    ):
        metadata_parsed = parse_array_metadata(metadata)
        order_parsed = parse_indexing_order(order or config.get("array.order"))

        object.__setattr__(self, "metadata", metadata_parsed)
        object.__setattr__(self, "store_path", store_path)
        object.__setattr__(self, "order", order_parsed)
        object.__setattr__(self, "codec_pipeline", create_codec_pipeline(metadata=metadata_parsed))

    @classmethod
    async def create(
        cls,
        store: StoreLike,
        *,
        # v2 and v3
        shape: ChunkCoords,
        dtype: npt.DTypeLike,
        zarr_format: ZarrFormat = 3,
        fill_value: Any | None = None,
        attributes: dict[str, JSON] | None = None,
        # v3 only
        chunk_shape: ChunkCoords | None = None,
        chunk_key_encoding: (
            ChunkKeyEncoding
            | tuple[Literal["default"], Literal[".", "/"]]
            | tuple[Literal["v2"], Literal[".", "/"]]
            | None
        ) = None,
        codecs: Iterable[Codec | dict[str, JSON]] | None = None,
        dimension_names: Iterable[str] | None = None,
        # v2 only
        chunks: ChunkCoords | None = None,
        dimension_separator: Literal[".", "/"] | None = None,
        order: Literal["C", "F"] | None = None,
        filters: list[dict[str, JSON]] | None = None,
        compressor: dict[str, JSON] | None = None,
        # runtime
        exists_ok: bool = False,
        data: npt.ArrayLike | None = None,
    ) -> AsyncArray:
        store_path = await make_store_path(store)

        if chunk_shape is None:
            if chunks is None:
                chunk_shape = chunks = _guess_chunks(shape=shape, typesize=np.dtype(dtype).itemsize)
            chunk_shape = chunks
        elif chunks is not None:
            raise ValueError("Only one of chunk_shape or chunks must be provided.")

        if zarr_format == 3:
            if dimension_separator is not None:
                raise ValueError(
                    "dimension_separator cannot be used for arrays with version 3. Use chunk_key_encoding instead."
                )
            if order is not None:
                raise ValueError(
                    "order cannot be used for arrays with version 3. Use a transpose codec instead."
                )
            if filters is not None:
                raise ValueError(
                    "filters cannot be used for arrays with version 3. Use array-to-array codecs instead."
                )
            if compressor is not None:
                raise ValueError(
                    "compressor cannot be used for arrays with version 3. Use bytes-to-bytes codecs instead."
                )
            result = await cls._create_v3(
                store_path,
                shape=shape,
                dtype=dtype,
                chunk_shape=chunk_shape,
                fill_value=fill_value,
                chunk_key_encoding=chunk_key_encoding,
                codecs=codecs,
                dimension_names=dimension_names,
                attributes=attributes,
                exists_ok=exists_ok,
            )
        elif zarr_format == 2:
            if codecs is not None:
                raise ValueError(
                    "codecs cannot be used for arrays with version 2. Use filters and compressor instead."
                )
            if chunk_key_encoding is not None:
                raise ValueError(
                    "chunk_key_encoding cannot be used for arrays with version 2. Use dimension_separator instead."
                )
            if dimension_names is not None:
                raise ValueError("dimension_names cannot be used for arrays with version 2.")
            result = await cls._create_v2(
                store_path,
                shape=shape,
                dtype=dtype,
                chunks=chunk_shape,
                dimension_separator=dimension_separator,
                fill_value=fill_value,
                order=order,
                filters=filters,
                compressor=compressor,
                attributes=attributes,
                exists_ok=exists_ok,
            )
        else:
            raise ValueError(f"Insupported zarr_format. Got: {zarr_format}")

        if data is not None:
            # insert user-provided data
            await result.setitem(..., data)

        return result

    @classmethod
    async def _create_v3(
        cls,
        store_path: StorePath,
        *,
        shape: ChunkCoords,
        dtype: npt.DTypeLike,
        chunk_shape: ChunkCoords,
        fill_value: Any | None = None,
        chunk_key_encoding: (
            ChunkKeyEncoding
            | tuple[Literal["default"], Literal[".", "/"]]
            | tuple[Literal["v2"], Literal[".", "/"]]
            | None
        ) = None,
        codecs: Iterable[Codec | dict[str, JSON]] | None = None,
        dimension_names: Iterable[str] | None = None,
        attributes: dict[str, JSON] | None = None,
        exists_ok: bool = False,
    ) -> AsyncArray:
        if not exists_ok:
            await ensure_no_existing_node(store_path, zarr_format=3)

        codecs = list(codecs) if codecs is not None else [BytesCodec()]

        if fill_value is None:
            if dtype == np.dtype("bool"):
                fill_value = False
            else:
                fill_value = 0

        if chunk_key_encoding is None:
            chunk_key_encoding = ("default", "/")
        assert chunk_key_encoding is not None

        if isinstance(chunk_key_encoding, tuple):
            chunk_key_encoding = (
                V2ChunkKeyEncoding(separator=chunk_key_encoding[1])
                if chunk_key_encoding[0] == "v2"
                else DefaultChunkKeyEncoding(separator=chunk_key_encoding[1])
            )

        metadata = ArrayV3Metadata(
            shape=shape,
            data_type=dtype,
            chunk_grid=RegularChunkGrid(chunk_shape=chunk_shape),
            chunk_key_encoding=chunk_key_encoding,
            fill_value=fill_value,
            codecs=codecs,
            dimension_names=tuple(dimension_names) if dimension_names else None,
            attributes=attributes or {},
        )

        array = cls(metadata=metadata, store_path=store_path)

        await array._save_metadata(metadata)
        return array

    @classmethod
    async def _create_v2(
        cls,
        store_path: StorePath,
        *,
        shape: ChunkCoords,
        dtype: npt.DTypeLike,
        chunks: ChunkCoords,
        dimension_separator: Literal[".", "/"] | None = None,
        fill_value: None | int | float = None,
        order: Literal["C", "F"] | None = None,
        filters: list[dict[str, JSON]] | None = None,
        compressor: dict[str, JSON] | None = None,
        attributes: dict[str, JSON] | None = None,
        exists_ok: bool = False,
    ) -> AsyncArray:
        import numcodecs

        if not exists_ok:
            await ensure_no_existing_node(store_path, zarr_format=2)
        if order is None:
            order = "C"

        if dimension_separator is None:
            dimension_separator = "."

        metadata = ArrayV2Metadata(
            shape=shape,
            dtype=np.dtype(dtype),
            chunks=chunks,
            order=order,
            dimension_separator=dimension_separator,
            fill_value=0 if fill_value is None else fill_value,
            compressor=(
                numcodecs.get_codec(compressor).get_config() if compressor is not None else None
            ),
            filters=(
                [numcodecs.get_codec(filter).get_config() for filter in filters]
                if filters is not None
                else None
            ),
            attributes=attributes,
        )
        array = cls(metadata=metadata, store_path=store_path)
        await array._save_metadata(metadata)
        return array

    @classmethod
    def from_dict(
        cls,
        store_path: StorePath,
        data: dict[str, JSON],
    ) -> AsyncArray:
        metadata = parse_array_metadata(data)
        async_array = cls(metadata=metadata, store_path=store_path)
        return async_array

    @classmethod
    async def open(
        cls,
        store: StoreLike,
        zarr_format: ZarrFormat | None = 3,
    ) -> AsyncArray:
        store_path = await make_store_path(store)

        if zarr_format == 2:
            zarray_bytes, zattrs_bytes = await gather(
                (store_path / ZARRAY_JSON).get(), (store_path / ZATTRS_JSON).get()
            )
            if zarray_bytes is None:
                raise FileNotFoundError(store_path)
        elif zarr_format == 3:
            zarr_json_bytes = await (store_path / ZARR_JSON).get()
            if zarr_json_bytes is None:
                raise FileNotFoundError(store_path)
        elif zarr_format is None:
            zarr_json_bytes, zarray_bytes, zattrs_bytes = await gather(
                (store_path / ZARR_JSON).get(),
                (store_path / ZARRAY_JSON).get(),
                (store_path / ZATTRS_JSON).get(),
            )
            if zarr_json_bytes is not None and zarray_bytes is not None:
                # TODO: revisit this exception type
                # alternatively, we could warn and favor v3
                raise ValueError("Both zarr.json and .zarray objects exist")
            if zarr_json_bytes is None and zarray_bytes is None:
                raise FileNotFoundError(store_path)
            # set zarr_format based on which keys were found
            if zarr_json_bytes is not None:
                zarr_format = 3
            else:
                zarr_format = 2
        else:
            raise ValueError(f"unexpected zarr_format: {zarr_format}")

        if zarr_format == 2:
            # V2 arrays are comprised of a .zarray and .zattrs objects
            assert zarray_bytes is not None
            zarray_dict = json.loads(zarray_bytes.to_bytes())
            zattrs_dict = json.loads(zattrs_bytes.to_bytes()) if zattrs_bytes is not None else {}
            zarray_dict["attributes"] = zattrs_dict
            return cls(store_path=store_path, metadata=ArrayV2Metadata.from_dict(zarray_dict))
        else:
            # V3 arrays are comprised of a zarr.json object
            assert zarr_json_bytes is not None
            return cls(
                store_path=store_path,
                metadata=ArrayV3Metadata.from_dict(json.loads(zarr_json_bytes.to_bytes())),
            )

    @property
    def ndim(self) -> int:
        return len(self.metadata.shape)

    @property
    def shape(self) -> ChunkCoords:
        return self.metadata.shape

    @property
    def chunks(self) -> ChunkCoords:
        if isinstance(self.metadata.chunk_grid, RegularChunkGrid):
            return self.metadata.chunk_grid.chunk_shape
<<<<<<< HEAD

        msg = (
            f"The `chunks` attribute is only defined for arrays using `RegularChunkGrid`."
            f"This array has a {self.metadata.chunk_grid} instead."
        )
        raise NotImplementedError(msg)
=======
        else:
            raise TypeError(
                f"chunk attribute is only available for RegularChunkGrid, this array has a {self.metadata.chunk_grid}"
            )
>>>>>>> ff462cca

    @property
    def size(self) -> int:
        return np.prod(self.metadata.shape).item()

    @property
    def dtype(self) -> np.dtype[Any]:
        return self.metadata.dtype

    @property
    def attrs(self) -> dict[str, JSON]:
        return self.metadata.attributes

    @property
    def read_only(self) -> bool:
        return self.store_path.store.mode.readonly

    @property
    def path(self) -> str:
        """Storage path."""
        return self.store_path.path

    @property
    def name(self) -> str | None:
        """Array name following h5py convention."""
        if self.path:
            # follow h5py convention: add leading slash
            name = self.path
            if name[0] != "/":
                name = "/" + name
            return name
        return None

    @property
    def basename(self) -> str | None:
        """Final component of name."""
        if self.name is not None:
            return self.name.split("/")[-1]
        return None

    @property
    @deprecated(
        "cdata_shape is transitional and will be removed in an early zarr-python v3 release."
    )
    def cdata_shape(self) -> ChunkCoords:
        """
        The shape of the chunk grid for this array.
        """
        return tuple(ceildiv(s, c) for s, c in zip(self.shape, self.chunks, strict=False))

    @property
    @deprecated("nchunks is transitional and will be removed in an early zarr-python v3 release.")
    def nchunks(self) -> int:
        """
        The number of chunks in the stored representation of this array.
        """
        return product(self.cdata_shape)

    @property
    def _iter_chunk_coords(self) -> Iterator[ChunkCoords]:
        """
        Produce an iterator over the coordinates of each chunk, in chunk grid space.
        """
        return iter_grid(self.cdata_shape)

    @property
    def _iter_chunk_keys(self) -> Iterator[str]:
        """
        Return an iterator over the keys of each chunk.
        """
        for k in self._iter_chunk_coords:
            yield self.metadata.encode_chunk_key(k)

    @property
    def _iter_chunk_regions(self) -> Iterator[tuple[slice, ...]]:
        """
        Iterate over the regions spanned by each chunk.
        """
        for cgrid_position in self._iter_chunk_coords:
            out: tuple[slice, ...] = ()
            for c_pos, c_shape in zip(cgrid_position, self.chunks, strict=False):
                start = c_pos * c_shape
                stop = start + c_shape
                out += (slice(start, stop, 1),)
            yield out

    @property
    def nbytes(self) -> int:
        """
        The number of bytes that can be stored in this array.
        """
        return self.nchunks * self.dtype.itemsize

    async def _get_selection(
        self,
        indexer: Indexer,
        *,
        prototype: BufferPrototype,
        out: NDBuffer | None = None,
        fields: Fields | None = None,
    ) -> NDArrayLike:
        # check fields are sensible
        out_dtype = check_fields(fields, self.dtype)

        # setup output buffer
        if out is not None:
            if isinstance(out, NDBuffer):
                out_buffer = out
            else:
                raise TypeError(f"out argument needs to be an NDBuffer. Got {type(out)!r}")
            if out_buffer.shape != indexer.shape:
                raise ValueError(
                    f"shape of out argument doesn't match. Expected {indexer.shape}, got {out.shape}"
                )
        else:
            out_buffer = prototype.nd_buffer.create(
                shape=indexer.shape,
                dtype=out_dtype,
                order=self.order,
                fill_value=self.metadata.fill_value,
            )
        if product(indexer.shape) > 0:
            # reading chunks and decoding them
            await self.codec_pipeline.read(
                [
                    (
                        self.store_path / self.metadata.encode_chunk_key(chunk_coords),
                        self.metadata.get_chunk_spec(chunk_coords, self.order, prototype=prototype),
                        chunk_selection,
                        out_selection,
                    )
                    for chunk_coords, chunk_selection, out_selection in indexer
                ],
                out_buffer,
                drop_axes=indexer.drop_axes,
            )
        return out_buffer.as_ndarray_like()

    async def getitem(
        self,
        selection: BasicSelection,
        *,
        prototype: BufferPrototype | None = None,
    ) -> NDArrayLike:
        if prototype is None:
            prototype = default_buffer_prototype()
        indexer = BasicIndexer(
            selection,
            shape=self.metadata.shape,
            chunk_grid=self.metadata.chunk_grid,
        )
        return await self._get_selection(indexer, prototype=prototype)

    async def _save_metadata(self, metadata: ArrayMetadata) -> None:
        to_save = metadata.to_buffer_dict(default_buffer_prototype())
        awaitables = [set_or_delete(self.store_path / key, value) for key, value in to_save.items()]
        await gather(*awaitables)

    async def _set_selection(
        self,
        indexer: Indexer,
        value: npt.ArrayLike,
        *,
        prototype: BufferPrototype,
        fields: Fields | None = None,
    ) -> None:
        # check fields are sensible
        check_fields(fields, self.dtype)
        fields = check_no_multi_fields(fields)

        # check value shape
        if np.isscalar(value):
            value = np.asanyarray(value, dtype=self.metadata.dtype)
        else:
            if not hasattr(value, "shape"):
                value = np.asarray(value, self.metadata.dtype)
            # assert (
            #     value.shape == indexer.shape
            # ), f"shape of value doesn't match indexer shape. Expected {indexer.shape}, got {value.shape}"
            if not hasattr(value, "dtype") or value.dtype.name != self.metadata.dtype.name:
                value = np.array(value, dtype=self.metadata.dtype, order="A")
        value = cast(NDArrayLike, value)
        # We accept any ndarray like object from the user and convert it
        # to a NDBuffer (or subclass). From this point onwards, we only pass
        # Buffer and NDBuffer between components.
        value_buffer = prototype.nd_buffer.from_ndarray_like(value)

        # merging with existing data and encoding chunks
        await self.codec_pipeline.write(
            [
                (
                    self.store_path / self.metadata.encode_chunk_key(chunk_coords),
                    self.metadata.get_chunk_spec(chunk_coords, self.order, prototype),
                    chunk_selection,
                    out_selection,
                )
                for chunk_coords, chunk_selection, out_selection in indexer
            ],
            value_buffer,
            drop_axes=indexer.drop_axes,
        )

    async def setitem(
        self,
        selection: BasicSelection,
        value: npt.ArrayLike,
        prototype: BufferPrototype | None = None,
    ) -> None:
        if prototype is None:
            prototype = default_buffer_prototype()
        indexer = BasicIndexer(
            selection,
            shape=self.metadata.shape,
            chunk_grid=self.metadata.chunk_grid,
        )
        return await self._set_selection(indexer, value, prototype=prototype)

    async def resize(
        self, new_shape: ChunkCoords, delete_outside_chunks: bool = True
    ) -> AsyncArray:
        assert len(new_shape) == len(self.metadata.shape)
        new_metadata = self.metadata.update_shape(new_shape)

        # Remove all chunks outside of the new shape
        old_chunk_coords = set(self.metadata.chunk_grid.all_chunk_coords(self.metadata.shape))
        new_chunk_coords = set(self.metadata.chunk_grid.all_chunk_coords(new_shape))

        if delete_outside_chunks:

            async def _delete_key(key: str) -> None:
                await (self.store_path / key).delete()

            await concurrent_map(
                [
                    (self.metadata.encode_chunk_key(chunk_coords),)
                    for chunk_coords in old_chunk_coords.difference(new_chunk_coords)
                ],
                _delete_key,
                config.get("async.concurrency"),
            )

        # Write new metadata
        await self._save_metadata(new_metadata)
        return replace(self, metadata=new_metadata)

    async def update_attributes(self, new_attributes: dict[str, JSON]) -> AsyncArray:
        new_metadata = self.metadata.update_attributes(new_attributes)

        # Write new metadata
        await self._save_metadata(new_metadata)
        return replace(self, metadata=new_metadata)

    def __repr__(self) -> str:
        return f"<AsyncArray {self.store_path} shape={self.shape} dtype={self.dtype}>"

    async def info(self) -> None:
        raise NotImplementedError


@dataclass(frozen=True)
class Array:
    _async_array: AsyncArray

    @classmethod
    def create(
        cls,
        store: StoreLike,
        *,
        # v2 and v3
        shape: ChunkCoords,
        dtype: npt.DTypeLike,
        zarr_format: ZarrFormat = 3,
        fill_value: Any | None = None,
        attributes: dict[str, JSON] | None = None,
        # v3 only
        chunk_shape: ChunkCoords | None = None,
        chunk_key_encoding: (
            ChunkKeyEncoding
            | tuple[Literal["default"], Literal[".", "/"]]
            | tuple[Literal["v2"], Literal[".", "/"]]
            | None
        ) = None,
        codecs: Iterable[Codec | dict[str, JSON]] | None = None,
        dimension_names: Iterable[str] | None = None,
        # v2 only
        chunks: ChunkCoords | None = None,
        dimension_separator: Literal[".", "/"] | None = None,
        order: Literal["C", "F"] | None = None,
        filters: list[dict[str, JSON]] | None = None,
        compressor: dict[str, JSON] | None = None,
        # runtime
        exists_ok: bool = False,
    ) -> Array:
        async_array = sync(
            AsyncArray.create(
                store=store,
                shape=shape,
                dtype=dtype,
                zarr_format=zarr_format,
                attributes=attributes,
                fill_value=fill_value,
                chunk_shape=chunk_shape,
                chunk_key_encoding=chunk_key_encoding,
                codecs=codecs,
                dimension_names=dimension_names,
                chunks=chunks,
                dimension_separator=dimension_separator,
                order=order,
                filters=filters,
                compressor=compressor,
                exists_ok=exists_ok,
            ),
        )
        return cls(async_array)

    @classmethod
    def from_dict(
        cls,
        store_path: StorePath,
        data: dict[str, JSON],
    ) -> Array:
        async_array = AsyncArray.from_dict(store_path=store_path, data=data)
        return cls(async_array)

    @classmethod
    def open(
        cls,
        store: StoreLike,
    ) -> Array:
        async_array = sync(AsyncArray.open(store))
        return cls(async_array)

    @property
    def ndim(self) -> int:
        return self._async_array.ndim

    @property
    def shape(self) -> ChunkCoords:
        return self._async_array.shape

    @property
    def chunks(self) -> ChunkCoords:
        return self._async_array.chunks

    @property
    def size(self) -> int:
        return self._async_array.size

    @property
    def dtype(self) -> np.dtype[Any]:
        return self._async_array.dtype

    @property
    def attrs(self) -> Attributes:
        return Attributes(self)

    @property
    def path(self) -> str:
        """Storage path."""
        return self._async_array.path

    @property
    def name(self) -> str | None:
        """Array name following h5py convention."""
        return self._async_array.name

    @property
    def basename(self) -> str | None:
        """Final component of name."""
        return self._async_array.basename

    @property
    def metadata(self) -> ArrayMetadata:
        return self._async_array.metadata

    @property
    def store_path(self) -> StorePath:
        return self._async_array.store_path

    @property
    def order(self) -> Literal["C", "F"]:
        return self._async_array.order

    @property
    def read_only(self) -> bool:
        return self._async_array.read_only

    @property
    def fill_value(self) -> Any:
        return self.metadata.fill_value

    @property
    @deprecated(
        "cdata_shape is transitional and will be removed in an early zarr-python v3 release."
    )
    def cdata_shape(self) -> ChunkCoords:
        """
        The shape of the chunk grid for this array.
        """
        return tuple(ceildiv(s, c) for s, c in zip(self.shape, self.chunks, strict=False))

    @property
    @deprecated("nchunks is transitional and will be removed in an early zarr-python v3 release.")
    def nchunks(self) -> int:
        """
        The number of chunks in the stored representation of this array.
        """
        return self._async_array.nchunks

    @property
    def _iter_chunks(self) -> Iterator[ChunkCoords]:
        """
        Produce an iterator over the coordinates of each chunk, in chunk grid space.
        """
        yield from self._async_array._iter_chunk_coords

    @property
    def nbytes(self) -> int:
        """
        The number of bytes that can be stored in this array.
        """
        return self._async_array.nbytes

    @property
    def _iter_chunk_keys(self) -> Iterator[str]:
        """
        Return an iterator over the keys of each chunk.
        """
        yield from self._async_array._iter_chunk_keys

    @property
    def _iter_chunk_regions(self) -> Iterator[tuple[slice, ...]]:
        """
        Iterate over the regions spanned by each chunk.
        """
        yield from self._async_array._iter_chunk_regions

    def __array__(
        self, dtype: npt.DTypeLike | None = None, copy: bool | None = None
    ) -> NDArrayLike:
        """
        This method is used by numpy when converting zarr.Array into a numpy array.
        For more information, see https://numpy.org/devdocs/user/basics.interoperability.html#the-array-method
        """
        if copy is False:
            msg = "`copy=False` is not supported. This method always creates a copy."
            raise ValueError(msg)

        arr_np = self[...]

        if dtype is not None:
            arr_np = arr_np.astype(dtype)

        return arr_np

    def __getitem__(self, selection: Selection) -> NDArrayLike:
        """Retrieve data for an item or region of the array.

        Parameters
        ----------
        selection : tuple
            An integer index or slice or tuple of int/slice objects specifying the
            requested item or region for each dimension of the array.

        Returns
        -------
        NDArrayLike
             An array-like containing the data for the requested region.

        Examples
        --------
        Setup a 1-dimensional array::

            >>> import zarr
            >>> import numpy as np
            >>> data = np.arange(100, dtype="uint16")
            >>> z = Array.create(
            >>>        StorePath(MemoryStore(mode="w")),
            >>>        shape=data.shape,
            >>>        chunk_shape=(10,),
            >>>        dtype=data.dtype,
            >>>        )
            >>> z[:] = data

        Retrieve a single item::

            >>> z[5]
            5

        Retrieve a region via slicing::

            >>> z[:5]
            array([0, 1, 2, 3, 4])
            >>> z[-5:]
            array([95, 96, 97, 98, 99])
            >>> z[5:10]
            array([5, 6, 7, 8, 9])
            >>> z[5:10:2]
            array([5, 7, 9])
            >>> z[::2]
            array([ 0,  2,  4, ..., 94, 96, 98])

        Load the entire array into memory::

            >>> z[...]
            array([ 0,  1,  2, ..., 97, 98, 99])

        Setup a 2-dimensional array::

            >>> data = np.arange(100, dtype="uint16").reshape(10, 10)
            >>> z = Array.create(
            >>>        StorePath(MemoryStore(mode="w")),
            >>>        shape=data.shape,
            >>>        chunk_shape=(10, 10),
            >>>        dtype=data.dtype,
            >>>        )
            >>> z[:] = data

        Retrieve an item::

            >>> z[2, 2]
            22

        Retrieve a region via slicing::

            >>> z[1:3, 1:3]
            array([[11, 12],
                   [21, 22]])
            >>> z[1:3, :]
            array([[10, 11, 12, 13, 14, 15, 16, 17, 18, 19],
                   [20, 21, 22, 23, 24, 25, 26, 27, 28, 29]])
            >>> z[:, 1:3]
            array([[ 1,  2],
                   [11, 12],
                   [21, 22],
                   [31, 32],
                   [41, 42],
                   [51, 52],
                   [61, 62],
                   [71, 72],
                   [81, 82],
                   [91, 92]])
            >>> z[0:5:2, 0:5:2]
            array([[ 0,  2,  4],
                   [20, 22, 24],
                   [40, 42, 44]])
            >>> z[::2, ::2]
            array([[ 0,  2,  4,  6,  8],
                   [20, 22, 24, 26, 28],
                   [40, 42, 44, 46, 48],
                   [60, 62, 64, 66, 68],
                   [80, 82, 84, 86, 88]])

        Load the entire array into memory::

            >>> z[...]
            array([[ 0,  1,  2,  3,  4,  5,  6,  7,  8,  9],
                   [10, 11, 12, 13, 14, 15, 16, 17, 18, 19],
                   [20, 21, 22, 23, 24, 25, 26, 27, 28, 29],
                   [30, 31, 32, 33, 34, 35, 36, 37, 38, 39],
                   [40, 41, 42, 43, 44, 45, 46, 47, 48, 49],
                   [50, 51, 52, 53, 54, 55, 56, 57, 58, 59],
                   [60, 61, 62, 63, 64, 65, 66, 67, 68, 69],
                   [70, 71, 72, 73, 74, 75, 76, 77, 78, 79],
                   [80, 81, 82, 83, 84, 85, 86, 87, 88, 89],
                   [90, 91, 92, 93, 94, 95, 96, 97, 98, 99]])

        Notes
        -----
        Slices with step > 1 are supported, but slices with negative step are not.

        For arrays with a structured dtype, see zarr v2 for examples of how to use
        fields

        Currently the implementation for __getitem__ is provided by
        :func:`vindex` if the indexing is pure fancy indexing (ie a
        broadcast-compatible tuple of integer array indices), or by
        :func:`set_basic_selection` otherwise.

        Effectively, this means that the following indexing modes are supported:

           - integer indexing
           - slice indexing
           - mixed slice and integer indexing
           - boolean indexing
           - fancy indexing (vectorized list of integers)

        For specific indexing options including outer indexing, see the
        methods listed under See Also.

        See Also
        --------
        get_basic_selection, set_basic_selection, get_mask_selection, set_mask_selection,
        get_coordinate_selection, set_coordinate_selection, get_orthogonal_selection,
        set_orthogonal_selection, get_block_selection, set_block_selection,
        vindex, oindex, blocks, __setitem__

        """
        fields, pure_selection = pop_fields(selection)
        if is_pure_fancy_indexing(pure_selection, self.ndim):
            return self.vindex[cast(CoordinateSelection | MaskSelection, selection)]
        elif is_pure_orthogonal_indexing(pure_selection, self.ndim):
            return self.get_orthogonal_selection(pure_selection, fields=fields)
        else:
            return self.get_basic_selection(cast(BasicSelection, pure_selection), fields=fields)

    def __setitem__(self, selection: Selection, value: npt.ArrayLike) -> None:
        """Modify data for an item or region of the array.

        Parameters
        ----------
        selection : tuple
            An integer index or slice or tuple of int/slice specifying the requested
            region for each dimension of the array.
        value : npt.ArrayLike
            An array-like containing the data to be stored in the selection.

        Examples
        --------
        Setup a 1-dimensional array::

            >>> import zarr
            >>> z = zarr.zeros(
            >>>        shape=(100,),
            >>>        store=StorePath(MemoryStore(mode="w")),
            >>>        chunk_shape=(5,),
            >>>        dtype="i4",
            >>>       )

        Set all array elements to the same scalar value::

            >>> z[...] = 42
            >>> z[...]
            array([42, 42, 42, ..., 42, 42, 42])

        Set a portion of the array::

            >>> z[:10] = np.arange(10)
            >>> z[-10:] = np.arange(10)[::-1]
            >>> z[...]
            array([ 0, 1, 2, ..., 2, 1, 0])

        Setup a 2-dimensional array::

            >>> z = zarr.zeros(
            >>>        shape=(5, 5),
            >>>        store=StorePath(MemoryStore(mode="w")),
            >>>        chunk_shape=(5, 5),
            >>>        dtype="i4",
            >>>       )

        Set all array elements to the same scalar value::

            >>> z[...] = 42

        Set a portion of the array::

            >>> z[0, :] = np.arange(z.shape[1])
            >>> z[:, 0] = np.arange(z.shape[0])
            >>> z[...]
            array([[ 0,  1,  2,  3,  4],
                   [ 1, 42, 42, 42, 42],
                   [ 2, 42, 42, 42, 42],
                   [ 3, 42, 42, 42, 42],
                   [ 4, 42, 42, 42, 42]])

        Notes
        -----
        Slices with step > 1 are supported, but slices with negative step are not.

        For arrays with a structured dtype, see zarr v2 for examples of how to use
        fields

        Currently the implementation for __setitem__ is provided by
        :func:`vindex` if the indexing is pure fancy indexing (ie a
        broadcast-compatible tuple of integer array indices), or by
        :func:`set_basic_selection` otherwise.

        Effectively, this means that the following indexing modes are supported:

           - integer indexing
           - slice indexing
           - mixed slice and integer indexing
           - boolean indexing
           - fancy indexing (vectorized list of integers)

        For specific indexing options including outer indexing, see the
        methods listed under See Also.

        See Also
        --------
        get_basic_selection, set_basic_selection, get_mask_selection, set_mask_selection,
        get_coordinate_selection, set_coordinate_selection, get_orthogonal_selection,
        set_orthogonal_selection, get_block_selection, set_block_selection,
        vindex, oindex, blocks, __getitem__

        """
        fields, pure_selection = pop_fields(selection)
        if is_pure_fancy_indexing(pure_selection, self.ndim):
            self.vindex[cast(CoordinateSelection | MaskSelection, selection)] = value
        elif is_pure_orthogonal_indexing(pure_selection, self.ndim):
            self.set_orthogonal_selection(pure_selection, value, fields=fields)
        else:
            self.set_basic_selection(cast(BasicSelection, pure_selection), value, fields=fields)

    def get_basic_selection(
        self,
        selection: BasicSelection = Ellipsis,
        *,
        out: NDBuffer | None = None,
        prototype: BufferPrototype | None = None,
        fields: Fields | None = None,
    ) -> NDArrayLike:
        """Retrieve data for an item or region of the array.

        Parameters
        ----------
        selection : tuple
            A tuple specifying the requested item or region for each dimension of the
            array. May be any combination of int and/or slice or ellipsis for multidimensional arrays.
        out : NDBuffer, optional
            If given, load the selected data directly into this buffer.
        fields : str or sequence of str, optional
            For arrays with a structured dtype, one or more fields can be specified to
            extract data for.
        prototype : BufferPrototype, optional
            The prototype of the buffer to use for the output data. If not provided, the default buffer prototype is used.

        Returns
        -------
        NDArrayLike
            An array-like containing the data for the requested region.

        Examples
        --------
        Setup a 1-dimensional array::

            >>> import zarr
            >>> import numpy as np
            >>> data = np.arange(100, dtype="uint16")
            >>> z = Array.create(
            >>>        StorePath(MemoryStore(mode="w")),
            >>>        shape=data.shape,
            >>>        chunk_shape=(3,),
            >>>        dtype=data.dtype,
            >>>        )
            >>> z[:] = data

        Retrieve a single item::

            >>> z.get_basic_selection(5)
            5

        Retrieve a region via slicing::

            >>> z.get_basic_selection(slice(5))
            array([0, 1, 2, 3, 4])
            >>> z.get_basic_selection(slice(-5, None))
            array([95, 96, 97, 98, 99])
            >>> z.get_basic_selection(slice(5, 10))
            array([5, 6, 7, 8, 9])
            >>> z.get_basic_selection(slice(5, 10, 2))
            array([5, 7, 9])
            >>> z.get_basic_selection(slice(None, None, 2))
            array([  0,  2,  4, ..., 94, 96, 98])

        Setup a 3-dimensional array::

            >>> data = np.arange(1000).reshape(10, 10, 10)
            >>> z = Array.create(
            >>>        StorePath(MemoryStore(mode="w")),
            >>>        shape=data.shape,
            >>>        chunk_shape=(5, 5, 5),
            >>>        dtype=data.dtype,
            >>>        )
            >>> z[:] = data

        Retrieve an item::

            >>> z.get_basic_selection((1, 2, 3))
            123

        Retrieve a region via slicing and Ellipsis::

            >>> z.get_basic_selection((slice(1, 3), slice(1, 3), 0))
            array([[110, 120],
                   [210, 220]])
            >>> z.get_basic_selection(0, (slice(1, 3), slice(None)))
            array([[10, 11, 12, 13, 14, 15, 16, 17, 18, 19],
                   [20, 21, 22, 23, 24, 25, 26, 27, 28, 29]])
            >>> z.get_basic_selection((..., 5))
            array([[  2  12  22  32  42  52  62  72  82  92]
                   [102 112 122 132 142 152 162 172 182 192]
                   ...
                   [802 812 822 832 842 852 862 872 882 892]
                   [902 912 922 932 942 952 962 972 982 992]]

        Notes
        -----
        Slices with step > 1 are supported, but slices with negative step are not.

        For arrays with a structured dtype, see zarr v2 for examples of how to use
        the `fields` parameter.

        This method provides the implementation for accessing data via the
        square bracket notation (__getitem__). See :func:`__getitem__` for examples
        using the alternative notation.

        See Also
        --------
        set_basic_selection, get_mask_selection, set_mask_selection,
        get_coordinate_selection, set_coordinate_selection, get_orthogonal_selection,
        set_orthogonal_selection, get_block_selection, set_block_selection,
        vindex, oindex, blocks, __getitem__, __setitem__

        """

        if prototype is None:
            prototype = default_buffer_prototype()
        return sync(
            self._async_array._get_selection(
                BasicIndexer(selection, self.shape, self.metadata.chunk_grid),
                out=out,
                fields=fields,
                prototype=prototype,
            )
        )

    def set_basic_selection(
        self,
        selection: BasicSelection,
        value: npt.ArrayLike,
        *,
        fields: Fields | None = None,
        prototype: BufferPrototype | None = None,
    ) -> None:
        """Modify data for an item or region of the array.

        Parameters
        ----------
        selection : tuple
            A tuple specifying the requested item or region for each dimension of the
            array. May be any combination of int and/or slice or ellipsis for multidimensional arrays.
        value : npt.ArrayLike
            An array-like containing values to be stored into the array.
        fields : str or sequence of str, optional
            For arrays with a structured dtype, one or more fields can be specified to set
            data for.
        prototype : BufferPrototype, optional
            The prototype of the buffer used for setting the data. If not provided, the
            default buffer prototype is used.

        Examples
        --------
        Setup a 1-dimensional array::

            >>> import zarr
            >>> z = zarr.zeros(
            >>>        shape=(100,),
            >>>        store=StorePath(MemoryStore(mode="w")),
            >>>        chunk_shape=(100,),
            >>>        dtype="i4",
            >>>       )

        Set all array elements to the same scalar value::

            >>> z.set_basic_selection(..., 42)
            >>> z[...]
            array([42, 42, 42, ..., 42, 42, 42])

        Set a portion of the array::

            >>> z.set_basic_selection(slice(10), np.arange(10))
            >>> z.set_basic_selection(slice(-10, None), np.arange(10)[::-1])
            >>> z[...]
            array([ 0, 1, 2, ..., 2, 1, 0])

        Setup a 2-dimensional array::

            >>> z = zarr.zeros(
            >>>        shape=(5, 5),
            >>>        store=StorePath(MemoryStore(mode="w")),
            >>>        chunk_shape=(5, 5),
            >>>        dtype="i4",
            >>>       )

        Set all array elements to the same scalar value::

            >>> z.set_basic_selection(..., 42)

        Set a portion of the array::

            >>> z.set_basic_selection((0, slice(None)), np.arange(z.shape[1]))
            >>> z.set_basic_selection((slice(None), 0), np.arange(z.shape[0]))
            >>> z[...]
            array([[ 0,  1,  2,  3,  4],
                   [ 1, 42, 42, 42, 42],
                   [ 2, 42, 42, 42, 42],
                   [ 3, 42, 42, 42, 42],
                   [ 4, 42, 42, 42, 42]])

        Notes
        -----
        For arrays with a structured dtype, see zarr v2 for examples of how to use
        the `fields` parameter.

        This method provides the underlying implementation for modifying data via square
        bracket notation, see :func:`__setitem__` for equivalent examples using the
        alternative notation.

        See Also
        --------
        get_basic_selection, get_mask_selection, set_mask_selection,
        get_coordinate_selection, set_coordinate_selection, get_orthogonal_selection,
        set_orthogonal_selection, get_block_selection, set_block_selection,
        vindex, oindex, blocks, __getitem__, __setitem__

        """
        if prototype is None:
            prototype = default_buffer_prototype()
        indexer = BasicIndexer(selection, self.shape, self.metadata.chunk_grid)
        sync(self._async_array._set_selection(indexer, value, fields=fields, prototype=prototype))

    def get_orthogonal_selection(
        self,
        selection: OrthogonalSelection,
        *,
        out: NDBuffer | None = None,
        fields: Fields | None = None,
        prototype: BufferPrototype | None = None,
    ) -> NDArrayLike:
        """Retrieve data by making a selection for each dimension of the array. For
        example, if an array has 2 dimensions, allows selecting specific rows and/or
        columns. The selection for each dimension can be either an integer (indexing a
        single item), a slice, an array of integers, or a Boolean array where True
        values indicate a selection.

        Parameters
        ----------
        selection : tuple
            A selection for each dimension of the array. May be any combination of int,
            slice, integer array or Boolean array.
        out : NDBuffer, optional
            If given, load the selected data directly into this buffer.
        fields : str or sequence of str, optional
            For arrays with a structured dtype, one or more fields can be specified to
            extract data for.
        prototype : BufferPrototype, optional
            The prototype of the buffer to use for the output data. If not provided, the default buffer prototype is used.

        Returns
        -------
        NDArrayLike
            An array-like containing the data for the requested selection.

        Examples
        --------
        Setup a 2-dimensional array::

            >>> import zarr
            >>> import numpy as np
            >>> data = np.arange(100).reshape(10, 10)
            >>> z = Array.create(
            >>>        StorePath(MemoryStore(mode="w")),
            >>>        shape=data.shape,
            >>>        chunk_shape=data.shape,
            >>>        dtype=data.dtype,
            >>>        )
            >>> z[:] = data

        Retrieve rows and columns via any combination of int, slice, integer array and/or
        Boolean array::

            >>> z.get_orthogonal_selection(([1, 4], slice(None)))
            array([[10, 11, 12, 13, 14, 15, 16, 17, 18, 19],
                   [40, 41, 42, 43, 44, 45, 46, 47, 48, 49]])
            >>> z.get_orthogonal_selection((slice(None), [1, 4]))
            array([[ 1,  4],
                   [11, 14],
                   [21, 24],
                   [31, 34],
                   [41, 44],
                   [51, 54],
                   [61, 64],
                   [71, 74],
                   [81, 84],
                   [91, 94]])
            >>> z.get_orthogonal_selection(([1, 4], [1, 4]))
            array([[11, 14],
                   [41, 44]])
            >>> sel = np.zeros(z.shape[0], dtype=bool)
            >>> sel[1] = True
            >>> sel[4] = True
            >>> z.get_orthogonal_selection((sel, sel))
            array([[11, 14],
                   [41, 44]])

        For convenience, the orthogonal selection functionality is also available via the
        `oindex` property, e.g.::

            >>> z.oindex[[1, 4], :]
            array([[10, 11, 12, 13, 14, 15, 16, 17, 18, 19],
                   [40, 41, 42, 43, 44, 45, 46, 47, 48, 49]])
            >>> z.oindex[:, [1, 4]]
            array([[ 1,  4],
                   [11, 14],
                   [21, 24],
                   [31, 34],
                   [41, 44],
                   [51, 54],
                   [61, 64],
                   [71, 74],
                   [81, 84],
                   [91, 94]])
            >>> z.oindex[[1, 4], [1, 4]]
            array([[11, 14],
                   [41, 44]])
            >>> sel = np.zeros(z.shape[0], dtype=bool)
            >>> sel[1] = True
            >>> sel[4] = True
            >>> z.oindex[sel, sel]
            array([[11, 14],
                   [41, 44]])

        Notes
        -----
        Orthogonal indexing is also known as outer indexing.

        Slices with step > 1 are supported, but slices with negative step are not.

        See Also
        --------
        get_basic_selection, set_basic_selection, get_mask_selection, set_mask_selection,
        get_coordinate_selection, set_coordinate_selection, set_orthogonal_selection,
        get_block_selection, set_block_selection,
        vindex, oindex, blocks, __getitem__, __setitem__

        """
        if prototype is None:
            prototype = default_buffer_prototype()
        indexer = OrthogonalIndexer(selection, self.shape, self.metadata.chunk_grid)
        return sync(
            self._async_array._get_selection(
                indexer=indexer, out=out, fields=fields, prototype=prototype
            )
        )

    def set_orthogonal_selection(
        self,
        selection: OrthogonalSelection,
        value: npt.ArrayLike,
        *,
        fields: Fields | None = None,
        prototype: BufferPrototype | None = None,
    ) -> None:
        """Modify data via a selection for each dimension of the array.

        Parameters
        ----------
        selection : tuple
            A selection for each dimension of the array. May be any combination of int,
            slice, integer array or Boolean array.
        value : npt.ArrayLike
            An array-like array containing the data to be stored in the array.
        fields : str or sequence of str, optional
            For arrays with a structured dtype, one or more fields can be specified to set
            data for.
        prototype : BufferPrototype, optional
            The prototype of the buffer used for setting the data. If not provided, the
            default buffer prototype is used.

        Examples
        --------
        Setup a 2-dimensional array::

            >>> import zarr
            >>> z = zarr.zeros(
            >>>        shape=(5, 5),
            >>>        store=StorePath(MemoryStore(mode="w")),
            >>>        chunk_shape=(5, 5),
            >>>        dtype="i4",
            >>>       )


        Set data for a selection of rows::

            >>> z.set_orthogonal_selection(([1, 4], slice(None)), 1)
            >>> z[...]
            array([[0, 0, 0, 0, 0],
                   [1, 1, 1, 1, 1],
                   [0, 0, 0, 0, 0],
                   [0, 0, 0, 0, 0],
                   [1, 1, 1, 1, 1]])

        Set data for a selection of columns::

            >>> z.set_orthogonal_selection((slice(None), [1, 4]), 2)
            >>> z[...]
            array([[0, 2, 0, 0, 2],
                   [1, 2, 1, 1, 2],
                   [0, 2, 0, 0, 2],
                   [0, 2, 0, 0, 2],
                   [1, 2, 1, 1, 2]])

        Set data for a selection of rows and columns::

            >>> z.set_orthogonal_selection(([1, 4], [1, 4]), 3)
            >>> z[...]
            array([[0, 2, 0, 0, 2],
                   [1, 3, 1, 1, 3],
                   [0, 2, 0, 0, 2],
                   [0, 2, 0, 0, 2],
                   [1, 3, 1, 1, 3]])

        Set data from a 2D array::

            >>> values = np.arange(10).reshape(2, 5)
            >>> z.set_orthogonal_selection(([0, 3], ...), values)
            >>> z[...]
            array([[0, 1, 2, 3, 4],
                   [1, 3, 1, 1, 3],
                   [0, 2, 0, 0, 2],
                   [5, 6, 7, 8, 9],
                   [1, 3, 1, 1, 3]])

        For convenience, this functionality is also available via the `oindex` property.
        E.g.::

            >>> z.oindex[[1, 4], [1, 4]] = 4
            >>> z[...]
            array([[0, 1, 2, 3, 4],
                   [1, 4, 1, 1, 4],
                   [0, 2, 0, 0, 2],
                   [5, 6, 7, 8, 9],
                   [1, 4, 1, 1, 4]])

        Notes
        -----
        Orthogonal indexing is also known as outer indexing.

        Slices with step > 1 are supported, but slices with negative step are not.

        See Also
        --------
        get_basic_selection, set_basic_selection, get_mask_selection, set_mask_selection,
        get_coordinate_selection, set_coordinate_selection, get_orthogonal_selection,
        get_block_selection, set_block_selection,
        vindex, oindex, blocks, __getitem__, __setitem__

        """
        if prototype is None:
            prototype = default_buffer_prototype()
        indexer = OrthogonalIndexer(selection, self.shape, self.metadata.chunk_grid)
        return sync(
            self._async_array._set_selection(indexer, value, fields=fields, prototype=prototype)
        )

    def get_mask_selection(
        self,
        mask: MaskSelection,
        *,
        out: NDBuffer | None = None,
        fields: Fields | None = None,
        prototype: BufferPrototype | None = None,
    ) -> NDArrayLike:
        """Retrieve a selection of individual items, by providing a Boolean array of the
        same shape as the array against which the selection is being made, where True
        values indicate a selected item.

        Parameters
        ----------
        selection : ndarray, bool
            A Boolean array of the same shape as the array against which the selection is
            being made.
        out : NDBuffer, optional
            If given, load the selected data directly into this buffer.
        fields : str or sequence of str, optional
            For arrays with a structured dtype, one or more fields can be specified to
            extract data for.
        prototype : BufferPrototype, optional
            The prototype of the buffer to use for the output data. If not provided, the default buffer prototype is used.

        Returns
        -------
        NDArrayLike
            An array-like containing the data for the requested selection.

        Examples
        --------
        Setup a 2-dimensional array::

            >>> import zarr
            >>> import numpy as np
            >>> data = np.arange(100).reshape(10, 10)
            >>> z = Array.create(
            >>>        StorePath(MemoryStore(mode="w")),
            >>>        shape=data.shape,
            >>>        chunk_shape=data.shape,
            >>>        dtype=data.dtype,
            >>>        )
            >>> z[:] = data

        Retrieve items by specifying a mask::

            >>> sel = np.zeros_like(z, dtype=bool)
            >>> sel[1, 1] = True
            >>> sel[4, 4] = True
            >>> z.get_mask_selection(sel)
            array([11, 44])

        For convenience, the mask selection functionality is also available via the
        `vindex` property, e.g.::

            >>> z.vindex[sel]
            array([11, 44])

        Notes
        -----
        Mask indexing is a form of vectorized or inner indexing, and is equivalent to
        coordinate indexing. Internally the mask array is converted to coordinate
        arrays by calling `np.nonzero`.

        See Also
        --------
        get_basic_selection, set_basic_selection, set_mask_selection,
        get_orthogonal_selection, set_orthogonal_selection, get_coordinate_selection,
        set_coordinate_selection, get_block_selection, set_block_selection,
        vindex, oindex, blocks, __getitem__, __setitem__
        """

        if prototype is None:
            prototype = default_buffer_prototype()
        indexer = MaskIndexer(mask, self.shape, self.metadata.chunk_grid)
        return sync(
            self._async_array._get_selection(
                indexer=indexer, out=out, fields=fields, prototype=prototype
            )
        )

    def set_mask_selection(
        self,
        mask: MaskSelection,
        value: npt.ArrayLike,
        *,
        fields: Fields | None = None,
        prototype: BufferPrototype | None = None,
    ) -> None:
        """Modify a selection of individual items, by providing a Boolean array of the
        same shape as the array against which the selection is being made, where True
        values indicate a selected item.

        Parameters
        ----------
        selection : ndarray, bool
            A Boolean array of the same shape as the array against which the selection is
            being made.
        value : npt.ArrayLike
            An array-like containing values to be stored into the array.
        fields : str or sequence of str, optional
            For arrays with a structured dtype, one or more fields can be specified to set
            data for.

        Examples
        --------
        Setup a 2-dimensional array::

            >>> import zarr
            >>> z = zarr.zeros(
            >>>        shape=(5, 5),
            >>>        store=StorePath(MemoryStore(mode="w")),
            >>>        chunk_shape=(5, 5),
            >>>        dtype="i4",
            >>>       )

        Set data for a selection of items::

            >>> sel = np.zeros_like(z, dtype=bool)
            >>> sel[1, 1] = True
            >>> sel[4, 4] = True
            >>> z.set_mask_selection(sel, 1)
            >>> z[...]
            array([[0, 0, 0, 0, 0],
                   [0, 1, 0, 0, 0],
                   [0, 0, 0, 0, 0],
                   [0, 0, 0, 0, 0],
                   [0, 0, 0, 0, 1]])

        For convenience, this functionality is also available via the `vindex` property.
        E.g.::

            >>> z.vindex[sel] = 2
            >>> z[...]
            array([[0, 0, 0, 0, 0],
                   [0, 2, 0, 0, 0],
                   [0, 0, 0, 0, 0],
                   [0, 0, 0, 0, 0],
                   [0, 0, 0, 0, 2]])

        Notes
        -----
        Mask indexing is a form of vectorized or inner indexing, and is equivalent to
        coordinate indexing. Internally the mask array is converted to coordinate
        arrays by calling `np.nonzero`.

        See Also
        --------
        get_basic_selection, set_basic_selection, get_mask_selection,
        get_orthogonal_selection, set_orthogonal_selection, get_coordinate_selection,
        set_coordinate_selection, get_block_selection, set_block_selection,
        vindex, oindex, blocks, __getitem__, __setitem__

        """
        if prototype is None:
            prototype = default_buffer_prototype()
        indexer = MaskIndexer(mask, self.shape, self.metadata.chunk_grid)
        sync(self._async_array._set_selection(indexer, value, fields=fields, prototype=prototype))

    def get_coordinate_selection(
        self,
        selection: CoordinateSelection,
        *,
        out: NDBuffer | None = None,
        fields: Fields | None = None,
        prototype: BufferPrototype | None = None,
    ) -> NDArrayLike:
        """Retrieve a selection of individual items, by providing the indices
        (coordinates) for each selected item.

        Parameters
        ----------
        selection : tuple
            An integer (coordinate) array for each dimension of the array.
        out : NDBuffer, optional
            If given, load the selected data directly into this buffer.
        fields : str or sequence of str, optional
            For arrays with a structured dtype, one or more fields can be specified to
            extract data for.
        prototype : BufferPrototype, optional
            The prototype of the buffer to use for the output data. If not provided, the default buffer prototype is used.

        Returns
        -------
        NDArrayLike
            An array-like containing the data for the requested coordinate selection.

        Examples
        --------
        Setup a 2-dimensional array::

            >>> import zarr
            >>> import numpy as np
            >>> data = np.arange(0, 100, dtype="uint16").reshape((10, 10))
            >>> z = Array.create(
            >>>        StorePath(MemoryStore(mode="w")),
            >>>        shape=data.shape,
            >>>        chunk_shape=(3, 3),
            >>>        dtype=data.dtype,
            >>>        )
            >>> z[:] = data

        Retrieve items by specifying their coordinates::

            >>> z.get_coordinate_selection(([1, 4], [1, 4]))
            array([11, 44])

        For convenience, the coordinate selection functionality is also available via the
        `vindex` property, e.g.::

            >>> z.vindex[[1, 4], [1, 4]]
            array([11, 44])

        Notes
        -----
        Coordinate indexing is also known as point selection, and is a form of vectorized
        or inner indexing.

        Slices are not supported. Coordinate arrays must be provided for all dimensions
        of the array.

        Coordinate arrays may be multidimensional, in which case the output array will
        also be multidimensional. Coordinate arrays are broadcast against each other
        before being applied. The shape of the output will be the same as the shape of
        each coordinate array after broadcasting.

        See Also
        --------
        get_basic_selection, set_basic_selection, get_mask_selection, set_mask_selection,
        get_orthogonal_selection, set_orthogonal_selection, set_coordinate_selection,
        get_block_selection, set_block_selection,
        vindex, oindex, blocks, __getitem__, __setitem__

        """
        if prototype is None:
            prototype = default_buffer_prototype()
        indexer = CoordinateIndexer(selection, self.shape, self.metadata.chunk_grid)
        out_array = sync(
            self._async_array._get_selection(
                indexer=indexer, out=out, fields=fields, prototype=prototype
            )
        )

        if hasattr(out_array, "shape"):
            # restore shape
            out_array = np.array(out_array).reshape(indexer.sel_shape)
        return out_array

    def set_coordinate_selection(
        self,
        selection: CoordinateSelection,
        value: npt.ArrayLike,
        *,
        fields: Fields | None = None,
        prototype: BufferPrototype | None = None,
    ) -> None:
        """Modify a selection of individual items, by providing the indices (coordinates)
        for each item to be modified.

        Parameters
        ----------
        selection : tuple
            An integer (coordinate) array for each dimension of the array.
        value : npt.ArrayLike
            An array-like containing values to be stored into the array.
        fields : str or sequence of str, optional
            For arrays with a structured dtype, one or more fields can be specified to set
            data for.

        Examples
        --------
        Setup a 2-dimensional array::

            >>> import zarr
            >>> z = zarr.zeros(
            >>>        shape=(5, 5),
            >>>        store=StorePath(MemoryStore(mode="w")),
            >>>        chunk_shape=(5, 5),
            >>>        dtype="i4",
            >>>       )

        Set data for a selection of items::

            >>> z.set_coordinate_selection(([1, 4], [1, 4]), 1)
            >>> z[...]
            array([[0, 0, 0, 0, 0],
                   [0, 1, 0, 0, 0],
                   [0, 0, 0, 0, 0],
                   [0, 0, 0, 0, 0],
                   [0, 0, 0, 0, 1]])

        For convenience, this functionality is also available via the `vindex` property.
        E.g.::

            >>> z.vindex[[1, 4], [1, 4]] = 2
            >>> z[...]
            array([[0, 0, 0, 0, 0],
                   [0, 2, 0, 0, 0],
                   [0, 0, 0, 0, 0],
                   [0, 0, 0, 0, 0],
                   [0, 0, 0, 0, 2]])

        Notes
        -----
        Coordinate indexing is also known as point selection, and is a form of vectorized
        or inner indexing.

        Slices are not supported. Coordinate arrays must be provided for all dimensions
        of the array.

        See Also
        --------
        get_basic_selection, set_basic_selection, get_mask_selection, set_mask_selection,
        get_orthogonal_selection, set_orthogonal_selection, get_coordinate_selection,
        get_block_selection, set_block_selection,
        vindex, oindex, blocks, __getitem__, __setitem__

        """
        if prototype is None:
            prototype = default_buffer_prototype()
        # setup indexer
        indexer = CoordinateIndexer(selection, self.shape, self.metadata.chunk_grid)

        # handle value - need ndarray-like flatten value
        if not is_scalar(value, self.dtype):
            try:
                from numcodecs.compat import ensure_ndarray_like

                value = ensure_ndarray_like(value)  # TODO replace with agnostic
            except TypeError:
                # Handle types like `list` or `tuple`
                value = np.array(value)  # TODO replace with agnostic
        if hasattr(value, "shape") and len(value.shape) > 1:
            value = np.array(value).reshape(-1)

        sync(self._async_array._set_selection(indexer, value, fields=fields, prototype=prototype))

    def get_block_selection(
        self,
        selection: BasicSelection,
        *,
        out: NDBuffer | None = None,
        fields: Fields | None = None,
        prototype: BufferPrototype | None = None,
    ) -> NDArrayLike:
        """Retrieve a selection of individual items, by providing the indices
        (coordinates) for each selected item.

        Parameters
        ----------
        selection : int or slice or tuple of int or slice
            An integer (coordinate) or slice for each dimension of the array.
        out : NDBuffer, optional
            If given, load the selected data directly into this buffer.
        fields : str or sequence of str, optional
            For arrays with a structured dtype, one or more fields can be specified to
            extract data for.
        prototype : BufferPrototype, optional
            The prototype of the buffer to use for the output data. If not provided, the default buffer prototype is used.

        Returns
        -------
        NDArrayLike
            An array-like containing the data for the requested block selection.

        Examples
        --------
        Setup a 2-dimensional array::

            >>> import zarr
            >>> import numpy as np
            >>> data = np.arange(0, 100, dtype="uint16").reshape((10, 10))
            >>> z = Array.create(
            >>>        StorePath(MemoryStore(mode="w")),
            >>>        shape=data.shape,
            >>>        chunk_shape=(3, 3),
            >>>        dtype=data.dtype,
            >>>        )
            >>> z[:] = data

        Retrieve items by specifying their block coordinates::

            >>> z.get_block_selection((1, slice(None)))
            array([[30, 31, 32, 33, 34, 35, 36, 37, 38, 39],
                   [40, 41, 42, 43, 44, 45, 46, 47, 48, 49],
                   [50, 51, 52, 53, 54, 55, 56, 57, 58, 59]])

        Which is equivalent to::

            >>> z[3:6, :]
            array([[30, 31, 32, 33, 34, 35, 36, 37, 38, 39],
                   [40, 41, 42, 43, 44, 45, 46, 47, 48, 49],
                   [50, 51, 52, 53, 54, 55, 56, 57, 58, 59]])

        For convenience, the block selection functionality is also available via the
        `blocks` property, e.g.::

            >>> z.blocks[1]
            array([[30, 31, 32, 33, 34, 35, 36, 37, 38, 39],
                   [40, 41, 42, 43, 44, 45, 46, 47, 48, 49],
                   [50, 51, 52, 53, 54, 55, 56, 57, 58, 59]])

        Notes
        -----
        Block indexing is a convenience indexing method to work on individual chunks
        with chunk index slicing. It has the same concept as Dask's `Array.blocks`
        indexing.

        Slices are supported. However, only with a step size of one.

        Block index arrays may be multidimensional to index multidimensional arrays.
        For example::

            >>> z.blocks[0, 1:3]
            array([[ 3,  4,  5,  6,  7,  8],
                   [13, 14, 15, 16, 17, 18],
                   [23, 24, 25, 26, 27, 28]])

        See Also
        --------
        get_basic_selection, set_basic_selection, get_mask_selection, set_mask_selection,
        get_orthogonal_selection, set_orthogonal_selection, get_coordinate_selection,
        set_coordinate_selection, set_block_selection,
        vindex, oindex, blocks, __getitem__, __setitem__

        """
        if prototype is None:
            prototype = default_buffer_prototype()
        indexer = BlockIndexer(selection, self.shape, self.metadata.chunk_grid)
        return sync(
            self._async_array._get_selection(
                indexer=indexer, out=out, fields=fields, prototype=prototype
            )
        )

    def set_block_selection(
        self,
        selection: BasicSelection,
        value: npt.ArrayLike,
        *,
        fields: Fields | None = None,
        prototype: BufferPrototype | None = None,
    ) -> None:
        """Modify a selection of individual blocks, by providing the chunk indices
        (coordinates) for each block to be modified.

        Parameters
        ----------
        selection : tuple
            An integer (coordinate) or slice for each dimension of the array.
        value : npt.ArrayLike
            An array-like containing the data to be stored in the block selection.
        fields : str or sequence of str, optional
            For arrays with a structured dtype, one or more fields can be specified to set
            data for.
        prototype : BufferPrototype, optional
            The prototype of the buffer used for setting the data. If not provided, the
            default buffer prototype is used.

        Examples
        --------
        Set up a 2-dimensional array::

            >>> import zarr
            >>> z = zarr.zeros(
            >>>        shape=(6, 6),
            >>>        store=StorePath(MemoryStore(mode="w")),
            >>>        chunk_shape=(2, 2),
            >>>        dtype="i4",
            >>>       )

        Set data for a selection of items::

            >>> z.set_block_selection((1, 0), 1)
            >>> z[...]
            array([[0, 0, 0, 0, 0, 0],
                   [0, 0, 0, 0, 0, 0],
                   [1, 1, 0, 0, 0, 0],
                   [1, 1, 0, 0, 0, 0],
                   [0, 0, 0, 0, 0, 0],
                   [0, 0, 0, 0, 0, 0]])

        For convenience, this functionality is also available via the `blocks` property.
        E.g.::

            >>> z.blocks[2, 1] = 4
            >>> z[...]
            array([[0, 0, 0, 0, 0, 0],
                   [0, 0, 0, 0, 0, 0],
                   [1, 1, 0, 0, 0, 0],
                   [1, 1, 0, 0, 0, 0],
                   [0, 0, 4, 4, 0, 0],
                   [0, 0, 4, 4, 0, 0]])

            >>> z.blocks[:, 2] = 7
            >>> z[...]
            array([[0, 0, 0, 0, 7, 7],
                   [0, 0, 0, 0, 7, 7],
                   [1, 1, 0, 0, 7, 7],
                   [1, 1, 0, 0, 7, 7],
                   [0, 0, 4, 4, 7, 7],
                   [0, 0, 4, 4, 7, 7]])

        Notes
        -----
        Block indexing is a convenience indexing method to work on individual chunks
        with chunk index slicing. It has the same concept as Dask's `Array.blocks`
        indexing.

        Slices are supported. However, only with a step size of one.

        See Also
        --------
        get_basic_selection, set_basic_selection, get_mask_selection, set_mask_selection,
        get_orthogonal_selection, set_orthogonal_selection, get_coordinate_selection,
        get_block_selection, set_block_selection,
        vindex, oindex, blocks, __getitem__, __setitem__

        """
        if prototype is None:
            prototype = default_buffer_prototype()
        indexer = BlockIndexer(selection, self.shape, self.metadata.chunk_grid)
        sync(self._async_array._set_selection(indexer, value, fields=fields, prototype=prototype))

    @property
    def vindex(self) -> VIndex:
        """Shortcut for vectorized (inner) indexing, see :func:`get_coordinate_selection`,
        :func:`set_coordinate_selection`, :func:`get_mask_selection` and
        :func:`set_mask_selection` for documentation and examples."""
        return VIndex(self)

    @property
    def oindex(self) -> OIndex:
        """Shortcut for orthogonal (outer) indexing, see :func:`get_orthogonal_selection` and
        :func:`set_orthogonal_selection` for documentation and examples."""
        return OIndex(self)

    @property
    def blocks(self) -> BlockIndex:
        """Shortcut for blocked chunked indexing, see :func:`get_block_selection` and
        :func:`set_block_selection` for documentation and examples."""
        return BlockIndex(self)

    def resize(self, new_shape: ChunkCoords) -> Array:
        """
        Change the shape of the array by growing or shrinking one or more
        dimensions.

        This method does not modify the original Array object. Instead, it returns a new Array
        with the specified shape.

        Examples
        --------
        >>> import zarr
        >>> z = zarr.zeros(shape=(10000, 10000),
        >>>                chunk_shape=(1000, 1000),
        >>>                store=StorePath(MemoryStore(mode="w")),
        >>>                dtype="i4",)
        >>> z.shape
        (10000, 10000)
        >>> z = z.resize(20000, 1000)
        >>> z.shape
        (20000, 1000)
        >>> z2 = z.resize(50, 50)
        >>> z.shape
        (20000, 1000)
        >>> z2.shape
        (50, 50)

        Notes
        -----
        When resizing an array, the data are not rearranged in any way.

        If one or more dimensions are shrunk, any chunks falling outside the
        new array shape will be deleted from the underlying store.
        However, it is noteworthy that the chunks partially falling inside the new array
        (i.e. boundary chunks) will remain intact, and therefore,
        the data falling outside the new array but inside the boundary chunks
        would be restored by a subsequent resize operation that grows the array size.
        """
        return type(self)(
            sync(
                self._async_array.resize(new_shape),
            )
        )

    def update_attributes(self, new_attributes: dict[str, JSON]) -> Array:
        return type(self)(
            sync(
                self._async_array.update_attributes(new_attributes),
            )
        )

    def __repr__(self) -> str:
        return f"<Array {self.store_path} shape={self.shape} dtype={self.dtype}>"

    def info(self) -> None:
        return sync(
            self._async_array.info(),
        )


@deprecated(
    "nchunks_initialized is transitional and will be removed in an early zarr-python v3 release."
)
def nchunks_initialized(array: Array) -> int:
    return len(chunks_initialized(array))


def chunks_initialized(array: Array) -> tuple[str, ...]:
    """
    Return the keys of all the chunks that exist in storage.
    """
    # todo: make this compose with the underlying async iterator
    store_contents = list(
        collect_aiterator(array.store_path.store.list_prefix(prefix=array.store_path.path))
    )
    out: list[str] = []

    for chunk_key in array._iter_chunk_keys:
        if chunk_key in store_contents:
            out.append(chunk_key)

    return tuple(out)<|MERGE_RESOLUTION|>--- conflicted
+++ resolved
@@ -396,19 +396,12 @@
     def chunks(self) -> ChunkCoords:
         if isinstance(self.metadata.chunk_grid, RegularChunkGrid):
             return self.metadata.chunk_grid.chunk_shape
-<<<<<<< HEAD
 
         msg = (
             f"The `chunks` attribute is only defined for arrays using `RegularChunkGrid`."
             f"This array has a {self.metadata.chunk_grid} instead."
         )
         raise NotImplementedError(msg)
-=======
-        else:
-            raise TypeError(
-                f"chunk attribute is only available for RegularChunkGrid, this array has a {self.metadata.chunk_grid}"
-            )
->>>>>>> ff462cca
 
     @property
     def size(self) -> int:
