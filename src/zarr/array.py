--- conflicted
+++ resolved
@@ -38,13 +38,8 @@
 
 from zarr.indexing import BasicIndexer
 from zarr.chunk_grids import RegularChunkGrid
-<<<<<<< HEAD
 from zarr.chunk_key_encodings import ChunkKeyEncoding, DefaultChunkKeyEncoding, V2ChunkKeyEncoding
-from zarr.metadata import ArrayMetadata, ArrayV3Metadata, ArrayV2Metadata
-=======
-from zarr.chunk_key_encodings import DefaultChunkKeyEncoding, V2ChunkKeyEncoding
-from zarr.metadata import ArrayMetadata, parse_indexing_order
->>>>>>> 797b50b8
+from zarr.metadata import ArrayMetadata, ArrayV3Metadata, ArrayV2Metadata, parse_indexing_order
 from zarr.store import StoreLike, StorePath, make_store_path
 from zarr.sync import sync
 
@@ -90,8 +85,7 @@
         *,
         # v2 and v3
         shape: ChunkCoords,
-<<<<<<< HEAD
-        dtype: str | np.dtype,
+        dtype: npt.DTypeLike,
         zarr_format: Literal[2, 3] = 3,
         fill_value: Any | None = None,
         attributes: dict[str, JSON] | None = None,
@@ -112,19 +106,6 @@
         filters: list[dict[str, JSON]] | None = None,
         compressor: dict[str, JSON] | None = None,
         # runtime
-        runtime_configuration: RuntimeConfiguration = RuntimeConfiguration(),
-=======
-        dtype: npt.DTypeLike,
-        chunk_shape: ChunkCoords,
-        fill_value: Optional[Any] = None,
-        chunk_key_encoding: Union[
-            Tuple[Literal["default"], Literal[".", "/"]],
-            Tuple[Literal["v2"], Literal[".", "/"]],
-        ] = ("default", "/"),
-        codecs: Optional[Iterable[Union[Codec, Dict[str, Any]]]] = None,
-        dimension_names: Optional[Iterable[str]] = None,
-        attributes: Optional[Dict[str, Any]] = None,
->>>>>>> 797b50b8
         exists_ok: bool = False,
     ) -> AsyncArray:
         store_path = make_store_path(store)
@@ -163,7 +144,6 @@
                 codecs=codecs,
                 dimension_names=dimension_names,
                 attributes=attributes,
-                runtime_configuration=runtime_configuration,
                 exists_ok=exists_ok,
             )
         elif zarr_format == 2:
@@ -188,7 +168,6 @@
                 filters=filters,
                 compressor=compressor,
                 attributes=attributes,
-                runtime_configuration=runtime_configuration,
                 exists_ok=exists_ok,
             )
         else:
@@ -200,7 +179,7 @@
         store_path: StorePath,
         *,
         shape: ChunkCoords,
-        dtype: str | np.dtype,
+        dtype: npt.DTypeLike,
         chunk_shape: ChunkCoords,
         fill_value: Any | None = None,
         chunk_key_encoding: (
@@ -212,7 +191,6 @@
         codecs: Iterable[Codec | dict[str, JSON]] | None = None,
         dimension_names: Iterable[str] | None = None,
         attributes: dict[str, JSON] | None = None,
-        runtime_configuration: RuntimeConfiguration = RuntimeConfiguration(),
         exists_ok: bool = False,
     ) -> AsyncArray:
         if not exists_ok:
@@ -246,14 +224,7 @@
             attributes=attributes or {},
         )
 
-        array = cls(
-<<<<<<< HEAD
-            metadata=metadata, store_path=store_path, runtime_configuration=runtime_configuration
-=======
-            metadata=metadata,
-            store_path=store_path,
->>>>>>> 797b50b8
-        )
+        array = cls(metadata=metadata, store_path=store_path)
 
         await array._save_metadata(metadata)
         return array
@@ -264,7 +235,7 @@
         store_path: StorePath,
         *,
         shape: ChunkCoords,
-        dtype: np.dtype,
+        dtype: npt.DTypeLike,
         chunks: ChunkCoords,
         dimension_separator: Literal[".", "/"] | None = None,
         fill_value: None | int | float = None,
@@ -273,7 +244,6 @@
         compressor: dict[str, JSON] | None = None,
         attributes: dict[str, JSON] | None = None,
         exists_ok: bool = False,
-        runtime_configuration: RuntimeConfiguration = RuntimeConfiguration(),
     ) -> AsyncArray:
         import numcodecs
 
@@ -303,9 +273,7 @@
             ),
             attributes=attributes,
         )
-        array = cls(
-            metadata=metadata, store_path=store_path, runtime_configuration=runtime_configuration
-        )
+        array = cls(metadata=metadata, store_path=store_path)
         await array._save_metadata(metadata)
         return array
 
@@ -313,29 +281,17 @@
     def from_dict(
         cls,
         store_path: StorePath,
-<<<<<<< HEAD
         data: dict[str, JSON],
-        runtime_configuration: RuntimeConfiguration,
     ) -> AsyncArray:
-        metadata = ArrayV3Metadata.from_dict(data)
-        async_array = cls(
-            metadata=metadata, store_path=store_path, runtime_configuration=runtime_configuration
-        )
-=======
-        data: Dict[str, Any],
-    ) -> AsyncArray:
-        metadata = ArrayMetadata.from_dict(data)
+        metadata = parse_array_metadata(data)
         async_array = cls(metadata=metadata, store_path=store_path)
->>>>>>> 797b50b8
         return async_array
 
     @classmethod
     async def open(
         cls,
         store: StoreLike,
-<<<<<<< HEAD
-        zarr_format: Literal[2, 3, None] = 3,
-        runtime_configuration: RuntimeConfiguration = RuntimeConfiguration(),
+        zarr_format: Literal[2, 3] | None = 3,
     ) -> AsyncArray:
         store_path = make_store_path(store)
 
@@ -375,40 +331,13 @@
             zarray_dict = json.loads(zarray_bytes)
             zattrs_dict = json.loads(zattrs_bytes) if zattrs_bytes is not None else {}
             zarray_dict["attributes"] = zattrs_dict
-            return cls(
-                store_path=store_path,
-                metadata=ArrayV2Metadata.from_dict(zarray_dict),
-                runtime_configuration=runtime_configuration,
-=======
-    ) -> AsyncArray:
-        store_path = make_store_path(store)
-        zarr_json_bytes = await (store_path / ZARR_JSON).get()
-        assert zarr_json_bytes is not None
-        return cls.from_dict(
-            store_path,
-            json.loads(zarr_json_bytes),
-        )
-
-    @classmethod
-    async def open_auto(
-        cls,
-        store: StoreLike,
-    ) -> AsyncArray:  # TODO: Union[AsyncArray, ArrayV2]
-        store_path = make_store_path(store)
-        v3_metadata_bytes = await (store_path / ZARR_JSON).get()
-        if v3_metadata_bytes is not None:
-            return cls.from_dict(
-                store_path,
-                json.loads(v3_metadata_bytes),
->>>>>>> 797b50b8
-            )
+            return cls(store_path=store_path, metadata=ArrayV2Metadata.from_dict(zarray_dict))
         else:
             # V3 arrays are comprised of a zarr.json object
             assert zarr_json_bytes is not None
             return cls(
                 store_path=store_path,
                 metadata=ArrayV3Metadata.from_dict(json.loads(zarr_json_bytes)),
-                runtime_configuration=runtime_configuration,
             )
 
     @property
@@ -427,16 +356,7 @@
     def dtype(self) -> np.dtype[Any]:
         return self.metadata.dtype
 
-<<<<<<< HEAD
-    async def getitem(self, selection: Selection) -> np.ndarray:
-=======
-    @property
-    def attrs(self) -> dict[str, Any]:
-        return self.metadata.attributes
-
     async def getitem(self, selection: Selection) -> npt.NDArray[Any]:
-        assert isinstance(self.metadata.chunk_grid, RegularChunkGrid)
->>>>>>> 797b50b8
         indexer = BasicIndexer(
             selection,
             shape=self.metadata.shape,
@@ -454,14 +374,8 @@
         await self.codecs.read_batch(
             [
                 (
-<<<<<<< HEAD
                     self.store_path / self.metadata.encode_chunk_key(chunk_coords),
-                    self.metadata.get_chunk_spec(chunk_coords),
-=======
-                    self.store_path
-                    / self.metadata.chunk_key_encoding.encode_chunk_key(chunk_coords),
                     self.metadata.get_chunk_spec(chunk_coords, self.order),
->>>>>>> 797b50b8
                     chunk_selection,
                     out_selection,
                 )
@@ -504,14 +418,8 @@
         await self.codecs.write_batch(
             [
                 (
-<<<<<<< HEAD
                     self.store_path / self.metadata.encode_chunk_key(chunk_coords),
-                    self.metadata.get_chunk_spec(chunk_coords),
-=======
-                    self.store_path
-                    / self.metadata.chunk_key_encoding.encode_chunk_key(chunk_coords),
                     self.metadata.get_chunk_spec(chunk_coords, self.order),
->>>>>>> 797b50b8
                     chunk_selection,
                     out_selection,
                 )
@@ -573,8 +481,7 @@
         *,
         # v2 and v3
         shape: ChunkCoords,
-<<<<<<< HEAD
-        dtype: str | np.dtype,
+        dtype: npt.DTypeLike,
         zarr_format: Literal[2, 3] = 3,
         fill_value: Any | None = None,
         attributes: dict[str, JSON] | None = None,
@@ -595,19 +502,6 @@
         filters: list[dict[str, JSON]] | None = None,
         compressor: dict[str, JSON] | None = None,
         # runtime
-        runtime_configuration: RuntimeConfiguration = RuntimeConfiguration(),
-=======
-        dtype: npt.DTypeLike,
-        chunk_shape: ChunkCoords,
-        fill_value: Optional[Any] = None,
-        chunk_key_encoding: Union[
-            Tuple[Literal["default"], Literal[".", "/"]],
-            Tuple[Literal["v2"], Literal[".", "/"]],
-        ] = ("default", "/"),
-        codecs: Optional[Iterable[Union[Codec, Dict[str, Any]]]] = None,
-        dimension_names: Optional[Iterable[str]] = None,
-        attributes: Optional[Dict[str, Any]] = None,
->>>>>>> 797b50b8
         exists_ok: bool = False,
     ) -> Array:
         async_array = sync(
@@ -622,16 +516,11 @@
                 chunk_key_encoding=chunk_key_encoding,
                 codecs=codecs,
                 dimension_names=dimension_names,
-<<<<<<< HEAD
                 chunks=chunks,
                 dimension_separator=dimension_separator,
                 order=order,
                 filters=filters,
                 compressor=compressor,
-                runtime_configuration=runtime_configuration,
-=======
-                attributes=attributes,
->>>>>>> 797b50b8
                 exists_ok=exists_ok,
             ),
         )
@@ -641,12 +530,7 @@
     def from_dict(
         cls,
         store_path: StorePath,
-<<<<<<< HEAD
         data: dict[str, JSON],
-        runtime_configuration: RuntimeConfiguration,
-=======
-        data: Dict[str, Any],
->>>>>>> 797b50b8
     ) -> Array:
         async_array = AsyncArray.from_dict(store_path=store_path, data=data)
         return cls(async_array)
@@ -659,19 +543,6 @@
         async_array = sync(AsyncArray.open(store))
         return cls(async_array)
 
-<<<<<<< HEAD
-=======
-    @classmethod
-    def open_auto(
-        cls,
-        store: StoreLike,
-    ) -> Array:  # TODO: Union[Array, ArrayV2]:
-        async_array = sync(
-            AsyncArray.open_auto(store),
-        )
-        return cls(async_array)
-
->>>>>>> 797b50b8
     @property
     def ndim(self) -> int:
         return self._async_array.ndim
@@ -689,13 +560,8 @@
         return self._async_array.dtype
 
     @property
-<<<<<<< HEAD
     def attrs(self) -> Attributes:
         return Attributes(self)
-=======
-    def attrs(self) -> dict[str, Any]:
-        return self._async_array.attrs
->>>>>>> 797b50b8
 
     @property
     def metadata(self) -> ArrayMetadata:
