--- conflicted
+++ resolved
@@ -459,14 +459,10 @@
         return out_buffer.as_ndarray_like()
 
     async def getitem(
-<<<<<<< HEAD
         self,
-        selection: Selection,
+        selection: BasicSelection,
         *,
         prototype: BufferPrototype | None = None,
-=======
-        self, selection: BasicSelection, *, prototype: BufferPrototype = default_buffer_prototype
->>>>>>> d4c25b2b
     ) -> NDArrayLike:
         if prototype is None:
             prototype = default_buffer_prototype()
@@ -528,15 +524,9 @@
 
     async def setitem(
         self,
-<<<<<<< HEAD
-        selection: Selection,
-        value: NDArrayLike,
-        prototype: BufferPrototype | None = None,
-=======
         selection: BasicSelection,
         value: npt.ArrayLike,
-        prototype: BufferPrototype = default_buffer_prototype,
->>>>>>> d4c25b2b
+        prototype: BufferPrototype | None = None,
     ) -> None:
         if prototype is None:
             prototype = default_buffer_prototype()
@@ -975,10 +965,6 @@
         prototype: BufferPrototype | None = None,
         fields: Fields | None = None,
     ) -> NDArrayLike:
-<<<<<<< HEAD
-        if prototype is None:
-            prototype = default_buffer_prototype()
-=======
         """Retrieve data for an item or region of the array.
 
         Parameters
@@ -1083,7 +1069,8 @@
 
         """
 
->>>>>>> d4c25b2b
+        if prototype is None:
+            prototype = default_buffer_prototype()
         if self.shape == ():
             raise NotImplementedError
         else:
@@ -1104,10 +1091,6 @@
         fields: Fields | None = None,
         prototype: BufferPrototype | None = None,
     ) -> None:
-<<<<<<< HEAD
-        if prototype is None:
-            prototype = default_buffer_prototype()
-=======
         """Modify data for an item or region of the array.
 
         Parameters
@@ -1190,7 +1173,8 @@
         vindex, oindex, blocks, __getitem__, __setitem__
 
         """
->>>>>>> d4c25b2b
+        if prototype is None:
+            prototype = default_buffer_prototype()
         indexer = BasicIndexer(selection, self.shape, self.metadata.chunk_grid)
         sync(self._async_array._set_selection(indexer, value, fields=fields, prototype=prototype))
 
@@ -1202,10 +1186,6 @@
         fields: Fields | None = None,
         prototype: BufferPrototype | None = None,
     ) -> NDArrayLike:
-<<<<<<< HEAD
-        if prototype is None:
-            prototype = default_buffer_prototype()
-=======
         """Retrieve data by making a selection for each dimension of the array. For
         example, if an array has 2 dimensions, allows selecting specific rows and/or
         columns. The selection for each dimension can be either an integer (indexing a
@@ -1313,7 +1293,8 @@
         vindex, oindex, blocks, __getitem__, __setitem__
 
         """
->>>>>>> d4c25b2b
+        if prototype is None:
+            prototype = default_buffer_prototype()
         indexer = OrthogonalIndexer(selection, self.shape, self.metadata.chunk_grid)
         return sync(
             self._async_array._get_selection(
@@ -1329,10 +1310,6 @@
         fields: Fields | None = None,
         prototype: BufferPrototype | None = None,
     ) -> None:
-<<<<<<< HEAD
-        if prototype is None:
-            prototype = default_buffer_prototype()
-=======
         """Modify data via a selection for each dimension of the array.
 
         Parameters
@@ -1428,7 +1405,8 @@
         vindex, oindex, blocks, __getitem__, __setitem__
 
         """
->>>>>>> d4c25b2b
+        if prototype is None:
+            prototype = default_buffer_prototype()
         indexer = OrthogonalIndexer(selection, self.shape, self.metadata.chunk_grid)
         return sync(
             self._async_array._set_selection(indexer, value, fields=fields, prototype=prototype)
@@ -1442,10 +1420,6 @@
         fields: Fields | None = None,
         prototype: BufferPrototype | None = None,
     ) -> NDArrayLike:
-<<<<<<< HEAD
-        if prototype is None:
-            prototype = default_buffer_prototype()
-=======
         """Retrieve a selection of individual items, by providing a Boolean array of the
         same shape as the array against which the selection is being made, where True
         values indicate a selected item.
@@ -1511,7 +1485,8 @@
         vindex, oindex, blocks, __getitem__, __setitem__
         """
 
->>>>>>> d4c25b2b
+        if prototype is None:
+            prototype = default_buffer_prototype()
         indexer = MaskIndexer(mask, self.shape, self.metadata.chunk_grid)
         return sync(
             self._async_array._get_selection(
@@ -1527,10 +1502,6 @@
         fields: Fields | None = None,
         prototype: BufferPrototype | None = None,
     ) -> None:
-<<<<<<< HEAD
-        if prototype is None:
-            prototype = default_buffer_prototype()
-=======
         """Modify a selection of individual items, by providing a Boolean array of the
         same shape as the array against which the selection is being made, where True
         values indicate a selected item.
@@ -1596,7 +1567,8 @@
         vindex, oindex, blocks, __getitem__, __setitem__
 
         """
->>>>>>> d4c25b2b
+        if prototype is None:
+            prototype = default_buffer_prototype()
         indexer = MaskIndexer(mask, self.shape, self.metadata.chunk_grid)
         sync(self._async_array._set_selection(indexer, value, fields=fields, prototype=prototype))
 
@@ -1608,10 +1580,6 @@
         fields: Fields | None = None,
         prototype: BufferPrototype | None = None,
     ) -> NDArrayLike:
-<<<<<<< HEAD
-        if prototype is None:
-            prototype = default_buffer_prototype()
-=======
         """Retrieve a selection of individual items, by providing the indices
         (coordinates) for each selected item.
 
@@ -1679,7 +1647,8 @@
         vindex, oindex, blocks, __getitem__, __setitem__
 
         """
->>>>>>> d4c25b2b
+        if prototype is None:
+            prototype = default_buffer_prototype()
         indexer = CoordinateIndexer(selection, self.shape, self.metadata.chunk_grid)
         out_array = sync(
             self._async_array._get_selection(
@@ -1700,10 +1669,6 @@
         fields: Fields | None = None,
         prototype: BufferPrototype | None = None,
     ) -> None:
-<<<<<<< HEAD
-        if prototype is None:
-            prototype = default_buffer_prototype()
-=======
         """Modify a selection of individual items, by providing the indices (coordinates)
         for each item to be modified.
 
@@ -1766,7 +1731,8 @@
         vindex, oindex, blocks, __getitem__, __setitem__
 
         """
->>>>>>> d4c25b2b
+        if prototype is None:
+            prototype = default_buffer_prototype()
         # setup indexer
         indexer = CoordinateIndexer(selection, self.shape, self.metadata.chunk_grid)
 
@@ -1792,10 +1758,6 @@
         fields: Fields | None = None,
         prototype: BufferPrototype | None = None,
     ) -> NDArrayLike:
-<<<<<<< HEAD
-        if prototype is None:
-            prototype = default_buffer_prototype()
-=======
         """Retrieve a selection of individual items, by providing the indices
         (coordinates) for each selected item.
 
@@ -1877,7 +1839,8 @@
         vindex, oindex, blocks, __getitem__, __setitem__
 
         """
->>>>>>> d4c25b2b
+        if prototype is None:
+            prototype = default_buffer_prototype()
         indexer = BlockIndexer(selection, self.shape, self.metadata.chunk_grid)
         return sync(
             self._async_array._get_selection(
@@ -1893,10 +1856,6 @@
         fields: Fields | None = None,
         prototype: BufferPrototype | None = None,
     ) -> None:
-<<<<<<< HEAD
-        if prototype is None:
-            prototype = default_buffer_prototype()
-=======
         """Modify a selection of individual blocks, by providing the chunk indices
         (coordinates) for each block to be modified.
 
@@ -1973,7 +1932,8 @@
         vindex, oindex, blocks, __getitem__, __setitem__
 
         """
->>>>>>> d4c25b2b
+        if prototype is None:
+            prototype = default_buffer_prototype()
         indexer = BlockIndexer(selection, self.shape, self.metadata.chunk_grid)
         sync(self._async_array._set_selection(indexer, value, fields=fields, prototype=prototype))
 
