from __future__ import annotations

import json

# Notes on what I've changed here:
# 1. Split Array into AsyncArray and Array
# 3. Added .size and .attrs methods
# 4. Temporarily disabled the creation of ArrayV2
# 5. Added from_dict to AsyncArray
# Questions to consider:
# 1. Was splitting the array into two classes really necessary?
from asyncio import gather
from collections.abc import Iterable
from dataclasses import dataclass, replace
from typing import Any, Literal, cast

import numpy as np
import numpy.typing as npt

from zarr.abc.codec import Codec
from zarr.abc.store import set_or_delete
from zarr.attributes import Attributes
from zarr.buffer import BufferPrototype, NDArrayLike, NDBuffer, default_buffer_prototype
from zarr.chunk_grids import RegularChunkGrid
from zarr.chunk_key_encodings import ChunkKeyEncoding, DefaultChunkKeyEncoding, V2ChunkKeyEncoding
from zarr.codecs import BytesCodec
from zarr.common import (
    JSON,
    ZARR_JSON,
    ZARRAY_JSON,
    ZATTRS_JSON,
    ChunkCoords,
    ZarrFormat,
    concurrent_map,
    product,
)
from zarr.config import config, parse_indexing_order
from zarr.indexing import (
    BasicIndexer,
    BasicSelection,
    BlockIndex,
    BlockIndexer,
    CoordinateIndexer,
    CoordinateSelection,
    Fields,
    Indexer,
    MaskIndexer,
    MaskSelection,
    OIndex,
    OrthogonalIndexer,
    OrthogonalSelection,
    Selection,
    VIndex,
    check_fields,
    check_no_multi_fields,
    is_pure_fancy_indexing,
    is_pure_orthogonal_indexing,
    is_scalar,
    pop_fields,
)
from zarr.metadata import ArrayMetadata, ArrayV2Metadata, ArrayV3Metadata
from zarr.store import StoreLike, StorePath, make_store_path
from zarr.sync import sync


def parse_array_metadata(data: Any) -> ArrayMetadata:
    if isinstance(data, ArrayMetadata):
        return data
    elif isinstance(data, dict):
        if data["zarr_format"] == 3:
            return ArrayV3Metadata.from_dict(data)
        elif data["zarr_format"] == 2:
            return ArrayV2Metadata.from_dict(data)
    raise TypeError


@dataclass(frozen=True)
class AsyncArray:
    metadata: ArrayMetadata
    store_path: StorePath
    order: Literal["C", "F"]

    def __init__(
        self,
        metadata: ArrayMetadata,
        store_path: StorePath,
        order: Literal["C", "F"] | None = None,
    ):
        metadata_parsed = parse_array_metadata(metadata)
        order_parsed = parse_indexing_order(order or config.get("array.order"))

        object.__setattr__(self, "metadata", metadata_parsed)
        object.__setattr__(self, "store_path", store_path)
        object.__setattr__(self, "order", order_parsed)

    @classmethod
    async def create(
        cls,
        store: StoreLike,
        *,
        # v2 and v3
        shape: ChunkCoords,
        dtype: npt.DTypeLike,
        zarr_format: ZarrFormat = 3,
        fill_value: Any | None = None,
        attributes: dict[str, JSON] | None = None,
        # v3 only
        chunk_shape: ChunkCoords | None = None,
        chunk_key_encoding: (
            ChunkKeyEncoding
            | tuple[Literal["default"], Literal[".", "/"]]
            | tuple[Literal["v2"], Literal[".", "/"]]
            | None
        ) = None,
        codecs: Iterable[Codec | dict[str, JSON]] | None = None,
        dimension_names: Iterable[str] | None = None,
        # v2 only
        chunks: ChunkCoords | None = None,
        dimension_separator: Literal[".", "/"] | None = None,
        order: Literal["C", "F"] | None = None,
        filters: list[dict[str, JSON]] | None = None,
        compressor: dict[str, JSON] | None = None,
        # runtime
        exists_ok: bool = False,
    ) -> AsyncArray:
        store_path = make_store_path(store)

        if chunk_shape is None:
            if chunks is None:
                raise ValueError("Either chunk_shape or chunks needs to be provided.")
            chunk_shape = chunks
        elif chunks is not None:
            raise ValueError("Only one of chunk_shape or chunks must be provided.")

        if zarr_format == 3:
            if dimension_separator is not None:
                raise ValueError(
                    "dimension_separator cannot be used for arrays with version 3. Use chunk_key_encoding instead."
                )
            if order is not None:
                raise ValueError(
                    "order cannot be used for arrays with version 3. Use a transpose codec instead."
                )
            if filters is not None:
                raise ValueError(
                    "filters cannot be used for arrays with version 3. Use array-to-array codecs instead."
                )
            if compressor is not None:
                raise ValueError(
                    "compressor cannot be used for arrays with version 3. Use bytes-to-bytes codecs instead."
                )
            return await cls._create_v3(
                store_path,
                shape=shape,
                dtype=dtype,
                chunk_shape=chunk_shape,
                fill_value=fill_value,
                chunk_key_encoding=chunk_key_encoding,
                codecs=codecs,
                dimension_names=dimension_names,
                attributes=attributes,
                exists_ok=exists_ok,
            )
        elif zarr_format == 2:
            if codecs is not None:
                raise ValueError(
                    "codecs cannot be used for arrays with version 2. Use filters and compressor instead."
                )
            if chunk_key_encoding is not None:
                raise ValueError(
                    "chunk_key_encoding cannot be used for arrays with version 2. Use dimension_separator instead."
                )
            if dimension_names is not None:
                raise ValueError("dimension_names cannot be used for arrays with version 2.")
            return await cls._create_v2(
                store_path,
                shape=shape,
                dtype=dtype,
                chunks=chunk_shape,
                dimension_separator=dimension_separator,
                fill_value=fill_value,
                order=order,
                filters=filters,
                compressor=compressor,
                attributes=attributes,
                exists_ok=exists_ok,
            )
        else:
            raise ValueError(f"Insupported zarr_format. Got: {zarr_format}")

    @classmethod
    async def _create_v3(
        cls,
        store_path: StorePath,
        *,
        shape: ChunkCoords,
        dtype: npt.DTypeLike,
        chunk_shape: ChunkCoords,
        fill_value: Any | None = None,
        chunk_key_encoding: (
            ChunkKeyEncoding
            | tuple[Literal["default"], Literal[".", "/"]]
            | tuple[Literal["v2"], Literal[".", "/"]]
            | None
        ) = None,
        codecs: Iterable[Codec | dict[str, JSON]] | None = None,
        dimension_names: Iterable[str] | None = None,
        attributes: dict[str, JSON] | None = None,
        exists_ok: bool = False,
    ) -> AsyncArray:
        if not exists_ok:
            assert not await (store_path / ZARR_JSON).exists()

        codecs = list(codecs) if codecs is not None else [BytesCodec()]

        if fill_value is None:
            if dtype == np.dtype("bool"):
                fill_value = False
            else:
                fill_value = 0

        if chunk_key_encoding is None:
            chunk_key_encoding = ("default", "/")
        assert chunk_key_encoding is not None

        if isinstance(chunk_key_encoding, tuple):
            chunk_key_encoding = (
                V2ChunkKeyEncoding(separator=chunk_key_encoding[1])
                if chunk_key_encoding[0] == "v2"
                else DefaultChunkKeyEncoding(separator=chunk_key_encoding[1])
            )

        metadata = ArrayV3Metadata(
            shape=shape,
            data_type=dtype,
            chunk_grid=RegularChunkGrid(chunk_shape=chunk_shape),
            chunk_key_encoding=chunk_key_encoding,
            fill_value=fill_value,
            codecs=codecs,
            dimension_names=tuple(dimension_names) if dimension_names else None,
            attributes=attributes or {},
        )

        array = cls(metadata=metadata, store_path=store_path)

        await array._save_metadata(metadata)
        return array

    @classmethod
    async def _create_v2(
        cls,
        store_path: StorePath,
        *,
        shape: ChunkCoords,
        dtype: npt.DTypeLike,
        chunks: ChunkCoords,
        dimension_separator: Literal[".", "/"] | None = None,
        fill_value: None | int | float = None,
        order: Literal["C", "F"] | None = None,
        filters: list[dict[str, JSON]] | None = None,
        compressor: dict[str, JSON] | None = None,
        attributes: dict[str, JSON] | None = None,
        exists_ok: bool = False,
    ) -> AsyncArray:
        import numcodecs

        if not exists_ok:
            assert not await (store_path / ZARRAY_JSON).exists()

        if order is None:
            order = "C"

        if dimension_separator is None:
            dimension_separator = "."

        metadata = ArrayV2Metadata(
            shape=shape,
            dtype=np.dtype(dtype),
            chunks=chunks,
            order=order,
            dimension_separator=dimension_separator,
            fill_value=0 if fill_value is None else fill_value,
            compressor=(
                numcodecs.get_codec(compressor).get_config() if compressor is not None else None
            ),
            filters=(
                [numcodecs.get_codec(filter).get_config() for filter in filters]
                if filters is not None
                else None
            ),
            attributes=attributes,
        )
        array = cls(metadata=metadata, store_path=store_path)
        await array._save_metadata(metadata)
        return array

    @classmethod
    def from_dict(
        cls,
        store_path: StorePath,
        data: dict[str, JSON],
    ) -> AsyncArray:
        metadata = parse_array_metadata(data)
        async_array = cls(metadata=metadata, store_path=store_path)
        return async_array

    @classmethod
    async def open(
        cls,
        store: StoreLike,
        zarr_format: ZarrFormat | None = 3,
    ) -> AsyncArray:
        store_path = make_store_path(store)

        if zarr_format == 2:
            zarray_bytes, zattrs_bytes = await gather(
                (store_path / ZARRAY_JSON).get(), (store_path / ZATTRS_JSON).get()
            )
            if zarray_bytes is None:
                raise KeyError(store_path)  # filenotfounderror?
        elif zarr_format == 3:
            zarr_json_bytes = await (store_path / ZARR_JSON).get()
            if zarr_json_bytes is None:
                raise KeyError(store_path)  # filenotfounderror?
        elif zarr_format is None:
            zarr_json_bytes, zarray_bytes, zattrs_bytes = await gather(
                (store_path / ZARR_JSON).get(),
                (store_path / ZARRAY_JSON).get(),
                (store_path / ZATTRS_JSON).get(),
            )
            if zarr_json_bytes is not None and zarray_bytes is not None:
                # TODO: revisit this exception type
                # alternatively, we could warn and favor v3
                raise ValueError("Both zarr.json and .zarray objects exist")
            if zarr_json_bytes is None and zarray_bytes is None:
                raise KeyError(store_path)  # filenotfounderror?
            # set zarr_format based on which keys were found
            if zarr_json_bytes is not None:
                zarr_format = 3
            else:
                zarr_format = 2
        else:
            raise ValueError(f"unexpected zarr_format: {zarr_format}")

        if zarr_format == 2:
            # V2 arrays are comprised of a .zarray and .zattrs objects
            assert zarray_bytes is not None
            zarray_dict = json.loads(zarray_bytes.to_bytes())
            zattrs_dict = json.loads(zattrs_bytes.to_bytes()) if zattrs_bytes is not None else {}
            zarray_dict["attributes"] = zattrs_dict
            return cls(store_path=store_path, metadata=ArrayV2Metadata.from_dict(zarray_dict))
        else:
            # V3 arrays are comprised of a zarr.json object
            assert zarr_json_bytes is not None
            return cls(
                store_path=store_path,
                metadata=ArrayV3Metadata.from_dict(json.loads(zarr_json_bytes.to_bytes())),
            )

    @property
    def ndim(self) -> int:
        return len(self.metadata.shape)

    @property
    def shape(self) -> ChunkCoords:
        return self.metadata.shape

    @property
    def chunks(self) -> ChunkCoords:
        if isinstance(self.metadata.chunk_grid, RegularChunkGrid):
            return self.metadata.chunk_grid.chunk_shape
        else:
            raise ValueError(
                f"chunk attribute is only available for RegularChunkGrid, this array has a {self.metadata.chunk_grid}"
            )

    @property
    def size(self) -> int:
        return np.prod(self.metadata.shape).item()

    @property
    def dtype(self) -> np.dtype[Any]:
        return self.metadata.dtype

    @property
    def attrs(self) -> dict[str, JSON]:
        return self.metadata.attributes

    @property
    def read_only(self) -> bool:
        return bool(~self.store_path.store.writeable)

    @property
    def path(self) -> str:
        """Storage path."""
        return self.store_path.path

    @property
    def name(self) -> str | None:
        """Array name following h5py convention."""
        if self.path:
            # follow h5py convention: add leading slash
            name = self.path
            if name[0] != "/":
                name = "/" + name
            return name
        return None

    @property
    def basename(self) -> str | None:
        """Final component of name."""
        if self.name is not None:
            return self.name.split("/")[-1]
        return None

    async def _get_selection(
        self,
        indexer: Indexer,
        *,
        prototype: BufferPrototype,
        out: NDBuffer | None = None,
        fields: Fields | None = None,
    ) -> NDArrayLike:
        # check fields are sensible
        out_dtype = check_fields(fields, self.dtype)

        # setup output buffer
        if out is not None:
            if isinstance(out, NDBuffer):
                out_buffer = out
            else:
                raise TypeError(f"out argument needs to be an NDBuffer. Got {type(out)!r}")
            if out_buffer.shape != indexer.shape:
                raise ValueError(
                    f"shape of out argument doesn't match. Expected {indexer.shape}, got {out.shape}"
                )
        else:
            out_buffer = prototype.nd_buffer.create(
                shape=indexer.shape,
                dtype=out_dtype,
                order=self.order,
                fill_value=self.metadata.fill_value,
            )
        if product(indexer.shape) > 0:
            # reading chunks and decoding them
            await self.metadata.codec_pipeline.read(
                [
                    (
                        self.store_path / self.metadata.encode_chunk_key(chunk_coords),
                        self.metadata.get_chunk_spec(chunk_coords, self.order, prototype=prototype),
                        chunk_selection,
                        out_selection,
                    )
                    for chunk_coords, chunk_selection, out_selection in indexer
                ],
                out_buffer,
                drop_axes=indexer.drop_axes,
            )
        return out_buffer.as_ndarray_like()

    async def getitem(
        self, selection: BasicSelection, *, prototype: BufferPrototype = default_buffer_prototype
    ) -> NDArrayLike:
        indexer = BasicIndexer(
            selection,
            shape=self.metadata.shape,
            chunk_grid=self.metadata.chunk_grid,
        )
        return await self._get_selection(indexer, prototype=prototype)

    async def _save_metadata(self, metadata: ArrayMetadata) -> None:
        to_save = metadata.to_buffer_dict()
        awaitables = [set_or_delete(self.store_path / key, value) for key, value in to_save.items()]
        await gather(*awaitables)

    async def _set_selection(
        self,
        indexer: Indexer,
        value: npt.ArrayLike,
        *,
        prototype: BufferPrototype,
        fields: Fields | None = None,
    ) -> None:
        # check fields are sensible
        check_fields(fields, self.dtype)
        fields = check_no_multi_fields(fields)

        # check value shape
        if np.isscalar(value):
            value = np.asanyarray(value)
        else:
            if not hasattr(value, "shape"):
                value = np.asarray(value, self.metadata.dtype)
            # assert (
            #     value.shape == indexer.shape
            # ), f"shape of value doesn't match indexer shape. Expected {indexer.shape}, got {value.shape}"
            if not hasattr(value, "dtype") or value.dtype.name != self.metadata.dtype.name:
                value = np.array(value, dtype=self.metadata.dtype, order="A")
        value = cast(NDArrayLike, value)
        # We accept any ndarray like object from the user and convert it
        # to a NDBuffer (or subclass). From this point onwards, we only pass
        # Buffer and NDBuffer between components.
        value_buffer = prototype.nd_buffer.from_ndarray_like(value)

        # merging with existing data and encoding chunks
        await self.metadata.codec_pipeline.write(
            [
                (
                    self.store_path / self.metadata.encode_chunk_key(chunk_coords),
                    self.metadata.get_chunk_spec(chunk_coords, self.order, prototype),
                    chunk_selection,
                    out_selection,
                )
                for chunk_coords, chunk_selection, out_selection in indexer
            ],
            value_buffer,
            drop_axes=indexer.drop_axes,
        )

    async def setitem(
        self,
        selection: BasicSelection,
        value: npt.ArrayLike,
        prototype: BufferPrototype = default_buffer_prototype,
    ) -> None:
        indexer = BasicIndexer(
            selection,
            shape=self.metadata.shape,
            chunk_grid=self.metadata.chunk_grid,
        )
        return await self._set_selection(indexer, value, prototype=prototype)

    async def resize(
        self, new_shape: ChunkCoords, delete_outside_chunks: bool = True
    ) -> AsyncArray:
        assert len(new_shape) == len(self.metadata.shape)
        new_metadata = self.metadata.update_shape(new_shape)

        # Remove all chunks outside of the new shape
        old_chunk_coords = set(self.metadata.chunk_grid.all_chunk_coords(self.metadata.shape))
        new_chunk_coords = set(self.metadata.chunk_grid.all_chunk_coords(new_shape))

        if delete_outside_chunks:

            async def _delete_key(key: str) -> None:
                await (self.store_path / key).delete()

            await concurrent_map(
                [
                    (self.metadata.encode_chunk_key(chunk_coords),)
                    for chunk_coords in old_chunk_coords.difference(new_chunk_coords)
                ],
                _delete_key,
                config.get("async.concurrency"),
            )

        # Write new metadata
        await self._save_metadata(new_metadata)
        return replace(self, metadata=new_metadata)

    async def update_attributes(self, new_attributes: dict[str, JSON]) -> AsyncArray:
        new_metadata = self.metadata.update_attributes(new_attributes)

        # Write new metadata
        await self._save_metadata(new_metadata)
        return replace(self, metadata=new_metadata)

    def __repr__(self) -> str:
        return f"<AsyncArray {self.store_path} shape={self.shape} dtype={self.dtype}>"

    async def info(self) -> None:
        raise NotImplementedError


@dataclass(frozen=True)
class Array:
    _async_array: AsyncArray

    @classmethod
    def create(
        cls,
        store: StoreLike,
        *,
        # v2 and v3
        shape: ChunkCoords,
        dtype: npt.DTypeLike,
        zarr_format: ZarrFormat = 3,
        fill_value: Any | None = None,
        attributes: dict[str, JSON] | None = None,
        # v3 only
        chunk_shape: ChunkCoords | None = None,
        chunk_key_encoding: (
            ChunkKeyEncoding
            | tuple[Literal["default"], Literal[".", "/"]]
            | tuple[Literal["v2"], Literal[".", "/"]]
            | None
        ) = None,
        codecs: Iterable[Codec | dict[str, JSON]] | None = None,
        dimension_names: Iterable[str] | None = None,
        # v2 only
        chunks: ChunkCoords | None = None,
        dimension_separator: Literal[".", "/"] | None = None,
        order: Literal["C", "F"] | None = None,
        filters: list[dict[str, JSON]] | None = None,
        compressor: dict[str, JSON] | None = None,
        # runtime
        exists_ok: bool = False,
    ) -> Array:
        async_array = sync(
            AsyncArray.create(
                store=store,
                shape=shape,
                dtype=dtype,
                zarr_format=zarr_format,
                attributes=attributes,
                fill_value=fill_value,
                chunk_shape=chunk_shape,
                chunk_key_encoding=chunk_key_encoding,
                codecs=codecs,
                dimension_names=dimension_names,
                chunks=chunks,
                dimension_separator=dimension_separator,
                order=order,
                filters=filters,
                compressor=compressor,
                exists_ok=exists_ok,
            ),
        )
        return cls(async_array)

    @classmethod
    def from_dict(
        cls,
        store_path: StorePath,
        data: dict[str, JSON],
    ) -> Array:
        async_array = AsyncArray.from_dict(store_path=store_path, data=data)
        return cls(async_array)

    @classmethod
    def open(
        cls,
        store: StoreLike,
    ) -> Array:
        async_array = sync(AsyncArray.open(store))
        return cls(async_array)

    @property
    def ndim(self) -> int:
        return self._async_array.ndim

    @property
    def shape(self) -> ChunkCoords:
        return self._async_array.shape

    @property
    def chunks(self) -> ChunkCoords:
        return self._async_array.chunks

    @property
    def size(self) -> int:
        return self._async_array.size

    @property
    def dtype(self) -> np.dtype[Any]:
        return self._async_array.dtype

    @property
    def attrs(self) -> Attributes:
        return Attributes(self)

    @property
    def path(self) -> str:
        """Storage path."""
        return self._async_array.path

    @property
    def name(self) -> str | None:
        """Array name following h5py convention."""
        return self._async_array.name

    @property
    def basename(self) -> str | None:
        """Final component of name."""
        return self._async_array.basename

    @property
    def metadata(self) -> ArrayMetadata:
        return self._async_array.metadata

    @property
    def store_path(self) -> StorePath:
        return self._async_array.store_path

    @property
    def order(self) -> Literal["C", "F"]:
        return self._async_array.order

    @property
    def read_only(self) -> bool:
        return self._async_array.read_only

    def __getitem__(self, selection: Selection) -> NDArrayLike:
        """Retrieve data for an item or region of the array.

        Parameters
        ----------
        selection : tuple
            An integer index or slice or tuple of int/slice objects specifying the
            requested item or region for each dimension of the array.

        Returns
        -------
        NDArrayLike
             An array-like containing the data for the requested region.

        Examples
        --------
        Setup a 1-dimensional array::

            >>> import zarr
            >>> import numpy as np
            >>> data = np.arange(100, dtype="uint16")
            >>> z = Array.create(
            >>>        StorePath(MemoryStore(mode="w")),
            >>>        shape=data.shape,
            >>>        chunk_shape=(10,),
            >>>        dtype=data.dtype,
            >>>        )
            >>> z[:] = data

        Retrieve a single item::

            >>> z[5]
            5

        Retrieve a region via slicing::

            >>> z[:5]
            array([0, 1, 2, 3, 4])
            >>> z[-5:]
            array([95, 96, 97, 98, 99])
            >>> z[5:10]
            array([5, 6, 7, 8, 9])
            >>> z[5:10:2]
            array([5, 7, 9])
            >>> z[::2]
            array([ 0,  2,  4, ..., 94, 96, 98])

        Load the entire array into memory::

            >>> z[...]
            array([ 0,  1,  2, ..., 97, 98, 99])

        Setup a 2-dimensional array::

            >>> data = np.arange(100, dtype="uint16").reshape(10, 10)
            >>> z = Array.create(
            >>>        StorePath(MemoryStore(mode="w")),
            >>>        shape=data.shape,
            >>>        chunk_shape=(10, 10),
            >>>        dtype=data.dtype,
            >>>        )
            >>> z[:] = data

        Retrieve an item::

            >>> z[2, 2]
            22

        Retrieve a region via slicing::

            >>> z[1:3, 1:3]
            array([[11, 12],
                   [21, 22]])
            >>> z[1:3, :]
            array([[10, 11, 12, 13, 14, 15, 16, 17, 18, 19],
                   [20, 21, 22, 23, 24, 25, 26, 27, 28, 29]])
            >>> z[:, 1:3]
            array([[ 1,  2],
                   [11, 12],
                   [21, 22],
                   [31, 32],
                   [41, 42],
                   [51, 52],
                   [61, 62],
                   [71, 72],
                   [81, 82],
                   [91, 92]])
            >>> z[0:5:2, 0:5:2]
            array([[ 0,  2,  4],
                   [20, 22, 24],
                   [40, 42, 44]])
            >>> z[::2, ::2]
            array([[ 0,  2,  4,  6,  8],
                   [20, 22, 24, 26, 28],
                   [40, 42, 44, 46, 48],
                   [60, 62, 64, 66, 68],
                   [80, 82, 84, 86, 88]])

        Load the entire array into memory::

            >>> z[...]
            array([[ 0,  1,  2,  3,  4,  5,  6,  7,  8,  9],
                   [10, 11, 12, 13, 14, 15, 16, 17, 18, 19],
                   [20, 21, 22, 23, 24, 25, 26, 27, 28, 29],
                   [30, 31, 32, 33, 34, 35, 36, 37, 38, 39],
                   [40, 41, 42, 43, 44, 45, 46, 47, 48, 49],
                   [50, 51, 52, 53, 54, 55, 56, 57, 58, 59],
                   [60, 61, 62, 63, 64, 65, 66, 67, 68, 69],
                   [70, 71, 72, 73, 74, 75, 76, 77, 78, 79],
                   [80, 81, 82, 83, 84, 85, 86, 87, 88, 89],
                   [90, 91, 92, 93, 94, 95, 96, 97, 98, 99]])

        Notes
        -----
        Slices with step > 1 are supported, but slices with negative step are not.

        For arrays with a structured dtype, see zarr v2 for examples of how to use
        fields

        Currently the implementation for __getitem__ is provided by
        :func:`vindex` if the indexing is pure fancy indexing (ie a
        broadcast-compatible tuple of integer array indices), or by
        :func:`set_basic_selection` otherwise.

        Effectively, this means that the following indexing modes are supported:

           - integer indexing
           - slice indexing
           - mixed slice and integer indexing
           - boolean indexing
           - fancy indexing (vectorized list of integers)

        For specific indexing options including outer indexing, see the
        methods listed under See Also.

        See Also
        --------
        get_basic_selection, set_basic_selection, get_mask_selection, set_mask_selection,
        get_coordinate_selection, set_coordinate_selection, get_orthogonal_selection,
        set_orthogonal_selection, get_block_selection, set_block_selection,
        vindex, oindex, blocks, __setitem__

        """
        fields, pure_selection = pop_fields(selection)
        if is_pure_fancy_indexing(pure_selection, self.ndim):
            return self.vindex[cast(CoordinateSelection | MaskSelection, selection)]
        elif is_pure_orthogonal_indexing(pure_selection, self.ndim):
            return self.get_orthogonal_selection(pure_selection, fields=fields)
        else:
            return self.get_basic_selection(cast(BasicSelection, pure_selection), fields=fields)

    def __setitem__(self, selection: Selection, value: npt.ArrayLike) -> None:
        """Modify data for an item or region of the array.

        Parameters
        ----------
        selection : tuple
            An integer index or slice or tuple of int/slice specifying the requested
            region for each dimension of the array.
        value : npt.ArrayLike
            An array-like containing the data to be stored in the selection.

        Examples
        --------
        Setup a 1-dimensional array::

            >>> import zarr
            >>> z = zarr.zeros(
            >>>        shape=(100,),
            >>>        store=StorePath(MemoryStore(mode="w")),
            >>>        chunk_shape=(5,),
            >>>        dtype="i4",
            >>>       )

        Set all array elements to the same scalar value::

            >>> z[...] = 42
            >>> z[...]
            array([42, 42, 42, ..., 42, 42, 42])

        Set a portion of the array::

            >>> z[:10] = np.arange(10)
            >>> z[-10:] = np.arange(10)[::-1]
            >>> z[...]
            array([ 0, 1, 2, ..., 2, 1, 0])

        Setup a 2-dimensional array::

            >>> z = zarr.zeros(
            >>>        shape=(5, 5),
            >>>        store=StorePath(MemoryStore(mode="w")),
            >>>        chunk_shape=(5, 5),
            >>>        dtype="i4",
            >>>       )

        Set all array elements to the same scalar value::

            >>> z[...] = 42

        Set a portion of the array::

            >>> z[0, :] = np.arange(z.shape[1])
            >>> z[:, 0] = np.arange(z.shape[0])
            >>> z[...]
            array([[ 0,  1,  2,  3,  4],
                   [ 1, 42, 42, 42, 42],
                   [ 2, 42, 42, 42, 42],
                   [ 3, 42, 42, 42, 42],
                   [ 4, 42, 42, 42, 42]])

        Notes
        -----
        Slices with step > 1 are supported, but slices with negative step are not.

        For arrays with a structured dtype, see zarr v2 for examples of how to use
        fields

        Currently the implementation for __setitem__ is provided by
        :func:`vindex` if the indexing is pure fancy indexing (ie a
        broadcast-compatible tuple of integer array indices), or by
        :func:`set_basic_selection` otherwise.

        Effectively, this means that the following indexing modes are supported:

           - integer indexing
           - slice indexing
           - mixed slice and integer indexing
           - boolean indexing
           - fancy indexing (vectorized list of integers)

        For specific indexing options including outer indexing, see the
        methods listed under See Also.

        See Also
        --------
        get_basic_selection, set_basic_selection, get_mask_selection, set_mask_selection,
        get_coordinate_selection, set_coordinate_selection, get_orthogonal_selection,
        set_orthogonal_selection, get_block_selection, set_block_selection,
        vindex, oindex, blocks, __getitem__

        """
        fields, pure_selection = pop_fields(selection)
        if is_pure_fancy_indexing(pure_selection, self.ndim):
            self.vindex[cast(CoordinateSelection | MaskSelection, selection)] = value
        elif is_pure_orthogonal_indexing(pure_selection, self.ndim):
            self.set_orthogonal_selection(pure_selection, value, fields=fields)
        else:
            self.set_basic_selection(cast(BasicSelection, pure_selection), value, fields=fields)

    def get_basic_selection(
        self,
        selection: BasicSelection = Ellipsis,
        *,
        out: NDBuffer | None = None,
        prototype: BufferPrototype = default_buffer_prototype,
        fields: Fields | None = None,
    ) -> NDArrayLike:
<<<<<<< HEAD
        return sync(
            self._async_array._get_selection(
                BasicIndexer(selection, self.shape, self.metadata.chunk_grid),
                out=out,
                fields=fields,
                prototype=prototype,
=======
        """Retrieve data for an item or region of the array.

        Parameters
        ----------
        selection : tuple
            A tuple specifying the requested item or region for each dimension of the
            array. May be any combination of int and/or slice or ellipsis for multidimensional arrays.
        out : NDBuffer, optional
            If given, load the selected data directly into this buffer.
        fields : str or sequence of str, optional
            For arrays with a structured dtype, one or more fields can be specified to
            extract data for.
        prototype : BufferPrototype, optional
            The prototype of the buffer to use for the output data. If not provided, the default buffer prototype is used.

        Returns
        -------
        NDArrayLike
            An array-like containing the data for the requested region.

        Examples
        --------
        Setup a 1-dimensional array::

            >>> import zarr
            >>> import numpy as np
            >>> data = np.arange(100, dtype="uint16")
            >>> z = Array.create(
            >>>        StorePath(MemoryStore(mode="w")),
            >>>        shape=data.shape,
            >>>        chunk_shape=(3,),
            >>>        dtype=data.dtype,
            >>>        )
            >>> z[:] = data

        Retrieve a single item::

            >>> z.get_basic_selection(5)
            5

        Retrieve a region via slicing::

            >>> z.get_basic_selection(slice(5))
            array([0, 1, 2, 3, 4])
            >>> z.get_basic_selection(slice(-5, None))
            array([95, 96, 97, 98, 99])
            >>> z.get_basic_selection(slice(5, 10))
            array([5, 6, 7, 8, 9])
            >>> z.get_basic_selection(slice(5, 10, 2))
            array([5, 7, 9])
            >>> z.get_basic_selection(slice(None, None, 2))
            array([  0,  2,  4, ..., 94, 96, 98])

        Setup a 3-dimensional array::

            >>> data = np.arange(1000).reshape(10, 10, 10)
            >>> z = Array.create(
            >>>        StorePath(MemoryStore(mode="w")),
            >>>        shape=data.shape,
            >>>        chunk_shape=(5, 5, 5),
            >>>        dtype=data.dtype,
            >>>        )
            >>> z[:] = data

        Retrieve an item::

            >>> z.get_basic_selection((1, 2, 3))
            123

        Retrieve a region via slicing and Ellipsis::

            >>> z.get_basic_selection((slice(1, 3), slice(1, 3), 0))
            array([[110, 120],
                   [210, 220]])
            >>> z.get_basic_selection(0, (slice(1, 3), slice(None)))
            array([[10, 11, 12, 13, 14, 15, 16, 17, 18, 19],
                   [20, 21, 22, 23, 24, 25, 26, 27, 28, 29]])
            >>> z.get_basic_selection((..., 5))
            array([[  2  12  22  32  42  52  62  72  82  92]
                   [102 112 122 132 142 152 162 172 182 192]
                   ...
                   [802 812 822 832 842 852 862 872 882 892]
                   [902 912 922 932 942 952 962 972 982 992]]

        Notes
        -----
        Slices with step > 1 are supported, but slices with negative step are not.

        For arrays with a structured dtype, see zarr v2 for examples of how to use
        the `fields` parameter.

        This method provides the implementation for accessing data via the
        square bracket notation (__getitem__). See :func:`__getitem__` for examples
        using the alternative notation.

        See Also
        --------
        set_basic_selection, get_mask_selection, set_mask_selection,
        get_coordinate_selection, set_coordinate_selection, get_orthogonal_selection,
        set_orthogonal_selection, get_block_selection, set_block_selection,
        vindex, oindex, blocks, __getitem__, __setitem__

        """

        if self.shape == ():
            raise NotImplementedError
        else:
            return sync(
                self._async_array._get_selection(
                    BasicIndexer(selection, self.shape, self.metadata.chunk_grid),
                    out=out,
                    fields=fields,
                    prototype=prototype,
                )
>>>>>>> 6fc05b70
            )
        )

    def set_basic_selection(
        self,
        selection: BasicSelection,
        value: npt.ArrayLike,
        *,
        fields: Fields | None = None,
        prototype: BufferPrototype = default_buffer_prototype,
    ) -> None:
        """Modify data for an item or region of the array.

        Parameters
        ----------
        selection : tuple
            A tuple specifying the requested item or region for each dimension of the
            array. May be any combination of int and/or slice or ellipsis for multidimensional arrays.
        value : npt.ArrayLike
            An array-like containing values to be stored into the array.
        fields : str or sequence of str, optional
            For arrays with a structured dtype, one or more fields can be specified to set
            data for.
        prototype : BufferPrototype, optional
            The prototype of the buffer used for setting the data. If not provided, the
            default buffer prototype is used.

        Examples
        --------
        Setup a 1-dimensional array::

            >>> import zarr
            >>> z = zarr.zeros(
            >>>        shape=(100,),
            >>>        store=StorePath(MemoryStore(mode="w")),
            >>>        chunk_shape=(100,),
            >>>        dtype="i4",
            >>>       )

        Set all array elements to the same scalar value::

            >>> z.set_basic_selection(..., 42)
            >>> z[...]
            array([42, 42, 42, ..., 42, 42, 42])

        Set a portion of the array::

            >>> z.set_basic_selection(slice(10), np.arange(10))
            >>> z.set_basic_selection(slice(-10, None), np.arange(10)[::-1])
            >>> z[...]
            array([ 0, 1, 2, ..., 2, 1, 0])

        Setup a 2-dimensional array::

            >>> z = zarr.zeros(
            >>>        shape=(5, 5),
            >>>        store=StorePath(MemoryStore(mode="w")),
            >>>        chunk_shape=(5, 5),
            >>>        dtype="i4",
            >>>       )

        Set all array elements to the same scalar value::

            >>> z.set_basic_selection(..., 42)

        Set a portion of the array::

            >>> z.set_basic_selection((0, slice(None)), np.arange(z.shape[1]))
            >>> z.set_basic_selection((slice(None), 0), np.arange(z.shape[0]))
            >>> z[...]
            array([[ 0,  1,  2,  3,  4],
                   [ 1, 42, 42, 42, 42],
                   [ 2, 42, 42, 42, 42],
                   [ 3, 42, 42, 42, 42],
                   [ 4, 42, 42, 42, 42]])

        Notes
        -----
        For arrays with a structured dtype, see zarr v2 for examples of how to use
        the `fields` parameter.

        This method provides the underlying implementation for modifying data via square
        bracket notation, see :func:`__setitem__` for equivalent examples using the
        alternative notation.

        See Also
        --------
        get_basic_selection, get_mask_selection, set_mask_selection,
        get_coordinate_selection, set_coordinate_selection, get_orthogonal_selection,
        set_orthogonal_selection, get_block_selection, set_block_selection,
        vindex, oindex, blocks, __getitem__, __setitem__

        """
        indexer = BasicIndexer(selection, self.shape, self.metadata.chunk_grid)
        sync(self._async_array._set_selection(indexer, value, fields=fields, prototype=prototype))

    def get_orthogonal_selection(
        self,
        selection: OrthogonalSelection,
        *,
        out: NDBuffer | None = None,
        fields: Fields | None = None,
        prototype: BufferPrototype = default_buffer_prototype,
    ) -> NDArrayLike:
        """Retrieve data by making a selection for each dimension of the array. For
        example, if an array has 2 dimensions, allows selecting specific rows and/or
        columns. The selection for each dimension can be either an integer (indexing a
        single item), a slice, an array of integers, or a Boolean array where True
        values indicate a selection.

        Parameters
        ----------
        selection : tuple
            A selection for each dimension of the array. May be any combination of int,
            slice, integer array or Boolean array.
        out : NDBuffer, optional
            If given, load the selected data directly into this buffer.
        fields : str or sequence of str, optional
            For arrays with a structured dtype, one or more fields can be specified to
            extract data for.
        prototype : BufferPrototype, optional
            The prototype of the buffer to use for the output data. If not provided, the default buffer prototype is used.

        Returns
        -------
        NDArrayLike
            An array-like containing the data for the requested selection.

        Examples
        --------
        Setup a 2-dimensional array::

            >>> import zarr
            >>> import numpy as np
            >>> data = np.arange(100).reshape(10, 10)
            >>> z = Array.create(
            >>>        StorePath(MemoryStore(mode="w")),
            >>>        shape=data.shape,
            >>>        chunk_shape=data.shape,
            >>>        dtype=data.dtype,
            >>>        )
            >>> z[:] = data

        Retrieve rows and columns via any combination of int, slice, integer array and/or
        Boolean array::

            >>> z.get_orthogonal_selection(([1, 4], slice(None)))
            array([[10, 11, 12, 13, 14, 15, 16, 17, 18, 19],
                   [40, 41, 42, 43, 44, 45, 46, 47, 48, 49]])
            >>> z.get_orthogonal_selection((slice(None), [1, 4]))
            array([[ 1,  4],
                   [11, 14],
                   [21, 24],
                   [31, 34],
                   [41, 44],
                   [51, 54],
                   [61, 64],
                   [71, 74],
                   [81, 84],
                   [91, 94]])
            >>> z.get_orthogonal_selection(([1, 4], [1, 4]))
            array([[11, 14],
                   [41, 44]])
            >>> sel = np.zeros(z.shape[0], dtype=bool)
            >>> sel[1] = True
            >>> sel[4] = True
            >>> z.get_orthogonal_selection((sel, sel))
            array([[11, 14],
                   [41, 44]])

        For convenience, the orthogonal selection functionality is also available via the
        `oindex` property, e.g.::

            >>> z.oindex[[1, 4], :]
            array([[10, 11, 12, 13, 14, 15, 16, 17, 18, 19],
                   [40, 41, 42, 43, 44, 45, 46, 47, 48, 49]])
            >>> z.oindex[:, [1, 4]]
            array([[ 1,  4],
                   [11, 14],
                   [21, 24],
                   [31, 34],
                   [41, 44],
                   [51, 54],
                   [61, 64],
                   [71, 74],
                   [81, 84],
                   [91, 94]])
            >>> z.oindex[[1, 4], [1, 4]]
            array([[11, 14],
                   [41, 44]])
            >>> sel = np.zeros(z.shape[0], dtype=bool)
            >>> sel[1] = True
            >>> sel[4] = True
            >>> z.oindex[sel, sel]
            array([[11, 14],
                   [41, 44]])

        Notes
        -----
        Orthogonal indexing is also known as outer indexing.

        Slices with step > 1 are supported, but slices with negative step are not.

        See Also
        --------
        get_basic_selection, set_basic_selection, get_mask_selection, set_mask_selection,
        get_coordinate_selection, set_coordinate_selection, set_orthogonal_selection,
        get_block_selection, set_block_selection,
        vindex, oindex, blocks, __getitem__, __setitem__

        """
        indexer = OrthogonalIndexer(selection, self.shape, self.metadata.chunk_grid)
        return sync(
            self._async_array._get_selection(
                indexer=indexer, out=out, fields=fields, prototype=prototype
            )
        )

    def set_orthogonal_selection(
        self,
        selection: OrthogonalSelection,
        value: npt.ArrayLike,
        *,
        fields: Fields | None = None,
        prototype: BufferPrototype = default_buffer_prototype,
    ) -> None:
        """Modify data via a selection for each dimension of the array.

        Parameters
        ----------
        selection : tuple
            A selection for each dimension of the array. May be any combination of int,
            slice, integer array or Boolean array.
        value : npt.ArrayLike
            An array-like array containing the data to be stored in the array.
        fields : str or sequence of str, optional
            For arrays with a structured dtype, one or more fields can be specified to set
            data for.
        prototype : BufferPrototype, optional
            The prototype of the buffer used for setting the data. If not provided, the
            default buffer prototype is used.

        Examples
        --------
        Setup a 2-dimensional array::

            >>> import zarr
            >>> z = zarr.zeros(
            >>>        shape=(5, 5),
            >>>        store=StorePath(MemoryStore(mode="w")),
            >>>        chunk_shape=(5, 5),
            >>>        dtype="i4",
            >>>       )


        Set data for a selection of rows::

            >>> z.set_orthogonal_selection(([1, 4], slice(None)), 1)
            >>> z[...]
            array([[0, 0, 0, 0, 0],
                   [1, 1, 1, 1, 1],
                   [0, 0, 0, 0, 0],
                   [0, 0, 0, 0, 0],
                   [1, 1, 1, 1, 1]])

        Set data for a selection of columns::

            >>> z.set_orthogonal_selection((slice(None), [1, 4]), 2)
            >>> z[...]
            array([[0, 2, 0, 0, 2],
                   [1, 2, 1, 1, 2],
                   [0, 2, 0, 0, 2],
                   [0, 2, 0, 0, 2],
                   [1, 2, 1, 1, 2]])

        Set data for a selection of rows and columns::

            >>> z.set_orthogonal_selection(([1, 4], [1, 4]), 3)
            >>> z[...]
            array([[0, 2, 0, 0, 2],
                   [1, 3, 1, 1, 3],
                   [0, 2, 0, 0, 2],
                   [0, 2, 0, 0, 2],
                   [1, 3, 1, 1, 3]])

        Set data from a 2D array::

            >>> values = np.arange(10).reshape(2, 5)
            >>> z.set_orthogonal_selection(([0, 3], ...), values)
            >>> z[...]
            array([[0, 1, 2, 3, 4],
                   [1, 3, 1, 1, 3],
                   [0, 2, 0, 0, 2],
                   [5, 6, 7, 8, 9],
                   [1, 3, 1, 1, 3]])

        For convenience, this functionality is also available via the `oindex` property.
        E.g.::

            >>> z.oindex[[1, 4], [1, 4]] = 4
            >>> z[...]
            array([[0, 1, 2, 3, 4],
                   [1, 4, 1, 1, 4],
                   [0, 2, 0, 0, 2],
                   [5, 6, 7, 8, 9],
                   [1, 4, 1, 1, 4]])

        Notes
        -----
        Orthogonal indexing is also known as outer indexing.

        Slices with step > 1 are supported, but slices with negative step are not.

        See Also
        --------
        get_basic_selection, set_basic_selection, get_mask_selection, set_mask_selection,
        get_coordinate_selection, set_coordinate_selection, get_orthogonal_selection,
        get_block_selection, set_block_selection,
        vindex, oindex, blocks, __getitem__, __setitem__

        """
        indexer = OrthogonalIndexer(selection, self.shape, self.metadata.chunk_grid)
        return sync(
            self._async_array._set_selection(indexer, value, fields=fields, prototype=prototype)
        )

    def get_mask_selection(
        self,
        mask: MaskSelection,
        *,
        out: NDBuffer | None = None,
        fields: Fields | None = None,
        prototype: BufferPrototype = default_buffer_prototype,
    ) -> NDArrayLike:
        """Retrieve a selection of individual items, by providing a Boolean array of the
        same shape as the array against which the selection is being made, where True
        values indicate a selected item.

        Parameters
        ----------
        selection : ndarray, bool
            A Boolean array of the same shape as the array against which the selection is
            being made.
        out : NDBuffer, optional
            If given, load the selected data directly into this buffer.
        fields : str or sequence of str, optional
            For arrays with a structured dtype, one or more fields can be specified to
            extract data for.
        prototype : BufferPrototype, optional
            The prototype of the buffer to use for the output data. If not provided, the default buffer prototype is used.

        Returns
        -------
        NDArrayLike
            An array-like containing the data for the requested selection.

        Examples
        --------
        Setup a 2-dimensional array::

            >>> import zarr
            >>> import numpy as np
            >>> data = np.arange(100).reshape(10, 10)
            >>> z = Array.create(
            >>>        StorePath(MemoryStore(mode="w")),
            >>>        shape=data.shape,
            >>>        chunk_shape=data.shape,
            >>>        dtype=data.dtype,
            >>>        )
            >>> z[:] = data

        Retrieve items by specifying a mask::

            >>> sel = np.zeros_like(z, dtype=bool)
            >>> sel[1, 1] = True
            >>> sel[4, 4] = True
            >>> z.get_mask_selection(sel)
            array([11, 44])

        For convenience, the mask selection functionality is also available via the
        `vindex` property, e.g.::

            >>> z.vindex[sel]
            array([11, 44])

        Notes
        -----
        Mask indexing is a form of vectorized or inner indexing, and is equivalent to
        coordinate indexing. Internally the mask array is converted to coordinate
        arrays by calling `np.nonzero`.

        See Also
        --------
        get_basic_selection, set_basic_selection, set_mask_selection,
        get_orthogonal_selection, set_orthogonal_selection, get_coordinate_selection,
        set_coordinate_selection, get_block_selection, set_block_selection,
        vindex, oindex, blocks, __getitem__, __setitem__
        """

        indexer = MaskIndexer(mask, self.shape, self.metadata.chunk_grid)
        return sync(
            self._async_array._get_selection(
                indexer=indexer, out=out, fields=fields, prototype=prototype
            )
        )

    def set_mask_selection(
        self,
        mask: MaskSelection,
        value: npt.ArrayLike,
        *,
        fields: Fields | None = None,
        prototype: BufferPrototype = default_buffer_prototype,
    ) -> None:
        """Modify a selection of individual items, by providing a Boolean array of the
        same shape as the array against which the selection is being made, where True
        values indicate a selected item.

        Parameters
        ----------
        selection : ndarray, bool
            A Boolean array of the same shape as the array against which the selection is
            being made.
        value : npt.ArrayLike
            An array-like containing values to be stored into the array.
        fields : str or sequence of str, optional
            For arrays with a structured dtype, one or more fields can be specified to set
            data for.

        Examples
        --------
        Setup a 2-dimensional array::

            >>> import zarr
            >>> z = zarr.zeros(
            >>>        shape=(5, 5),
            >>>        store=StorePath(MemoryStore(mode="w")),
            >>>        chunk_shape=(5, 5),
            >>>        dtype="i4",
            >>>       )

        Set data for a selection of items::

            >>> sel = np.zeros_like(z, dtype=bool)
            >>> sel[1, 1] = True
            >>> sel[4, 4] = True
            >>> z.set_mask_selection(sel, 1)
            >>> z[...]
            array([[0, 0, 0, 0, 0],
                   [0, 1, 0, 0, 0],
                   [0, 0, 0, 0, 0],
                   [0, 0, 0, 0, 0],
                   [0, 0, 0, 0, 1]])

        For convenience, this functionality is also available via the `vindex` property.
        E.g.::

            >>> z.vindex[sel] = 2
            >>> z[...]
            array([[0, 0, 0, 0, 0],
                   [0, 2, 0, 0, 0],
                   [0, 0, 0, 0, 0],
                   [0, 0, 0, 0, 0],
                   [0, 0, 0, 0, 2]])

        Notes
        -----
        Mask indexing is a form of vectorized or inner indexing, and is equivalent to
        coordinate indexing. Internally the mask array is converted to coordinate
        arrays by calling `np.nonzero`.

        See Also
        --------
        get_basic_selection, set_basic_selection, get_mask_selection,
        get_orthogonal_selection, set_orthogonal_selection, get_coordinate_selection,
        set_coordinate_selection, get_block_selection, set_block_selection,
        vindex, oindex, blocks, __getitem__, __setitem__

        """
        indexer = MaskIndexer(mask, self.shape, self.metadata.chunk_grid)
        sync(self._async_array._set_selection(indexer, value, fields=fields, prototype=prototype))

    def get_coordinate_selection(
        self,
        selection: CoordinateSelection,
        *,
        out: NDBuffer | None = None,
        fields: Fields | None = None,
        prototype: BufferPrototype = default_buffer_prototype,
    ) -> NDArrayLike:
        """Retrieve a selection of individual items, by providing the indices
        (coordinates) for each selected item.

        Parameters
        ----------
        selection : tuple
            An integer (coordinate) array for each dimension of the array.
        out : NDBuffer, optional
            If given, load the selected data directly into this buffer.
        fields : str or sequence of str, optional
            For arrays with a structured dtype, one or more fields can be specified to
            extract data for.
        prototype : BufferPrototype, optional
            The prototype of the buffer to use for the output data. If not provided, the default buffer prototype is used.

        Returns
        -------
        NDArrayLike
            An array-like containing the data for the requested coordinate selection.

        Examples
        --------
        Setup a 2-dimensional array::

            >>> import zarr
            >>> import numpy as np
            >>> data = np.arange(0, 100, dtype="uint16").reshape((10, 10))
            >>> z = Array.create(
            >>>        StorePath(MemoryStore(mode="w")),
            >>>        shape=data.shape,
            >>>        chunk_shape=(3, 3),
            >>>        dtype=data.dtype,
            >>>        )
            >>> z[:] = data

        Retrieve items by specifying their coordinates::

            >>> z.get_coordinate_selection(([1, 4], [1, 4]))
            array([11, 44])

        For convenience, the coordinate selection functionality is also available via the
        `vindex` property, e.g.::

            >>> z.vindex[[1, 4], [1, 4]]
            array([11, 44])

        Notes
        -----
        Coordinate indexing is also known as point selection, and is a form of vectorized
        or inner indexing.

        Slices are not supported. Coordinate arrays must be provided for all dimensions
        of the array.

        Coordinate arrays may be multidimensional, in which case the output array will
        also be multidimensional. Coordinate arrays are broadcast against each other
        before being applied. The shape of the output will be the same as the shape of
        each coordinate array after broadcasting.

        See Also
        --------
        get_basic_selection, set_basic_selection, get_mask_selection, set_mask_selection,
        get_orthogonal_selection, set_orthogonal_selection, set_coordinate_selection,
        get_block_selection, set_block_selection,
        vindex, oindex, blocks, __getitem__, __setitem__

        """
        indexer = CoordinateIndexer(selection, self.shape, self.metadata.chunk_grid)
        out_array = sync(
            self._async_array._get_selection(
                indexer=indexer, out=out, fields=fields, prototype=prototype
            )
        )

        if hasattr(out_array, "shape"):
            # restore shape
            out_array = np.array(out_array).reshape(indexer.sel_shape)
        return out_array

    def set_coordinate_selection(
        self,
        selection: CoordinateSelection,
        value: npt.ArrayLike,
        *,
        fields: Fields | None = None,
        prototype: BufferPrototype = default_buffer_prototype,
    ) -> None:
        """Modify a selection of individual items, by providing the indices (coordinates)
        for each item to be modified.

        Parameters
        ----------
        selection : tuple
            An integer (coordinate) array for each dimension of the array.
        value : npt.ArrayLike
            An array-like containing values to be stored into the array.
        fields : str or sequence of str, optional
            For arrays with a structured dtype, one or more fields can be specified to set
            data for.

        Examples
        --------
        Setup a 2-dimensional array::

            >>> import zarr
            >>> z = zarr.zeros(
            >>>        shape=(5, 5),
            >>>        store=StorePath(MemoryStore(mode="w")),
            >>>        chunk_shape=(5, 5),
            >>>        dtype="i4",
            >>>       )

        Set data for a selection of items::

            >>> z.set_coordinate_selection(([1, 4], [1, 4]), 1)
            >>> z[...]
            array([[0, 0, 0, 0, 0],
                   [0, 1, 0, 0, 0],
                   [0, 0, 0, 0, 0],
                   [0, 0, 0, 0, 0],
                   [0, 0, 0, 0, 1]])

        For convenience, this functionality is also available via the `vindex` property.
        E.g.::

            >>> z.vindex[[1, 4], [1, 4]] = 2
            >>> z[...]
            array([[0, 0, 0, 0, 0],
                   [0, 2, 0, 0, 0],
                   [0, 0, 0, 0, 0],
                   [0, 0, 0, 0, 0],
                   [0, 0, 0, 0, 2]])

        Notes
        -----
        Coordinate indexing is also known as point selection, and is a form of vectorized
        or inner indexing.

        Slices are not supported. Coordinate arrays must be provided for all dimensions
        of the array.

        See Also
        --------
        get_basic_selection, set_basic_selection, get_mask_selection, set_mask_selection,
        get_orthogonal_selection, set_orthogonal_selection, get_coordinate_selection,
        get_block_selection, set_block_selection,
        vindex, oindex, blocks, __getitem__, __setitem__

        """
        # setup indexer
        indexer = CoordinateIndexer(selection, self.shape, self.metadata.chunk_grid)

        # handle value - need ndarray-like flatten value
        if not is_scalar(value, self.dtype):
            try:
                from numcodecs.compat import ensure_ndarray_like

                value = ensure_ndarray_like(value)  # TODO replace with agnostic
            except TypeError:
                # Handle types like `list` or `tuple`
                value = np.array(value)  # TODO replace with agnostic
        if hasattr(value, "shape") and len(value.shape) > 1:
            value = np.array(value).reshape(-1)

        sync(self._async_array._set_selection(indexer, value, fields=fields, prototype=prototype))

    def get_block_selection(
        self,
        selection: BasicSelection,
        *,
        out: NDBuffer | None = None,
        fields: Fields | None = None,
        prototype: BufferPrototype = default_buffer_prototype,
    ) -> NDArrayLike:
        """Retrieve a selection of individual items, by providing the indices
        (coordinates) for each selected item.

        Parameters
        ----------
        selection : int or slice or tuple of int or slice
            An integer (coordinate) or slice for each dimension of the array.
        out : NDBuffer, optional
            If given, load the selected data directly into this buffer.
        fields : str or sequence of str, optional
            For arrays with a structured dtype, one or more fields can be specified to
            extract data for.
        prototype : BufferPrototype, optional
            The prototype of the buffer to use for the output data. If not provided, the default buffer prototype is used.

        Returns
        -------
        NDArrayLike
            An array-like containing the data for the requested block selection.

        Examples
        --------
        Setup a 2-dimensional array::

            >>> import zarr
            >>> import numpy as np
            >>> data = np.arange(0, 100, dtype="uint16").reshape((10, 10))
            >>> z = Array.create(
            >>>        StorePath(MemoryStore(mode="w")),
            >>>        shape=data.shape,
            >>>        chunk_shape=(3, 3),
            >>>        dtype=data.dtype,
            >>>        )
            >>> z[:] = data

        Retrieve items by specifying their block coordinates::

            >>> z.get_block_selection((1, slice(None)))
            array([[30, 31, 32, 33, 34, 35, 36, 37, 38, 39],
                   [40, 41, 42, 43, 44, 45, 46, 47, 48, 49],
                   [50, 51, 52, 53, 54, 55, 56, 57, 58, 59]])

        Which is equivalent to::

            >>> z[3:6, :]
            array([[30, 31, 32, 33, 34, 35, 36, 37, 38, 39],
                   [40, 41, 42, 43, 44, 45, 46, 47, 48, 49],
                   [50, 51, 52, 53, 54, 55, 56, 57, 58, 59]])

        For convenience, the block selection functionality is also available via the
        `blocks` property, e.g.::

            >>> z.blocks[1]
            array([[30, 31, 32, 33, 34, 35, 36, 37, 38, 39],
                   [40, 41, 42, 43, 44, 45, 46, 47, 48, 49],
                   [50, 51, 52, 53, 54, 55, 56, 57, 58, 59]])

        Notes
        -----
        Block indexing is a convenience indexing method to work on individual chunks
        with chunk index slicing. It has the same concept as Dask's `Array.blocks`
        indexing.

        Slices are supported. However, only with a step size of one.

        Block index arrays may be multidimensional to index multidimensional arrays.
        For example::

            >>> z.blocks[0, 1:3]
            array([[ 3,  4,  5,  6,  7,  8],
                   [13, 14, 15, 16, 17, 18],
                   [23, 24, 25, 26, 27, 28]])

        See Also
        --------
        get_basic_selection, set_basic_selection, get_mask_selection, set_mask_selection,
        get_orthogonal_selection, set_orthogonal_selection, get_coordinate_selection,
        set_coordinate_selection, set_block_selection,
        vindex, oindex, blocks, __getitem__, __setitem__

        """
        indexer = BlockIndexer(selection, self.shape, self.metadata.chunk_grid)
        return sync(
            self._async_array._get_selection(
                indexer=indexer, out=out, fields=fields, prototype=prototype
            )
        )

    def set_block_selection(
        self,
        selection: BasicSelection,
        value: npt.ArrayLike,
        *,
        fields: Fields | None = None,
        prototype: BufferPrototype = default_buffer_prototype,
    ) -> None:
        """Modify a selection of individual blocks, by providing the chunk indices
        (coordinates) for each block to be modified.

        Parameters
        ----------
        selection : tuple
            An integer (coordinate) or slice for each dimension of the array.
        value : npt.ArrayLike
            An array-like containing the data to be stored in the block selection.
        fields : str or sequence of str, optional
            For arrays with a structured dtype, one or more fields can be specified to set
            data for.
        prototype : BufferPrototype, optional
            The prototype of the buffer used for setting the data. If not provided, the
            default buffer prototype is used.

        Examples
        --------
        Set up a 2-dimensional array::

            >>> import zarr
            >>> z = zarr.zeros(
            >>>        shape=(6, 6),
            >>>        store=StorePath(MemoryStore(mode="w")),
            >>>        chunk_shape=(2, 2),
            >>>        dtype="i4",
            >>>       )

        Set data for a selection of items::

            >>> z.set_block_selection((1, 0), 1)
            >>> z[...]
            array([[0, 0, 0, 0, 0, 0],
                   [0, 0, 0, 0, 0, 0],
                   [1, 1, 0, 0, 0, 0],
                   [1, 1, 0, 0, 0, 0],
                   [0, 0, 0, 0, 0, 0],
                   [0, 0, 0, 0, 0, 0]])

        For convenience, this functionality is also available via the `blocks` property.
        E.g.::

            >>> z.blocks[2, 1] = 4
            >>> z[...]
            array([[0, 0, 0, 0, 0, 0],
                   [0, 0, 0, 0, 0, 0],
                   [1, 1, 0, 0, 0, 0],
                   [1, 1, 0, 0, 0, 0],
                   [0, 0, 4, 4, 0, 0],
                   [0, 0, 4, 4, 0, 0]])

            >>> z.blocks[:, 2] = 7
            >>> z[...]
            array([[0, 0, 0, 0, 7, 7],
                   [0, 0, 0, 0, 7, 7],
                   [1, 1, 0, 0, 7, 7],
                   [1, 1, 0, 0, 7, 7],
                   [0, 0, 4, 4, 7, 7],
                   [0, 0, 4, 4, 7, 7]])

        Notes
        -----
        Block indexing is a convenience indexing method to work on individual chunks
        with chunk index slicing. It has the same concept as Dask's `Array.blocks`
        indexing.

        Slices are supported. However, only with a step size of one.

        See Also
        --------
        get_basic_selection, set_basic_selection, get_mask_selection, set_mask_selection,
        get_orthogonal_selection, set_orthogonal_selection, get_coordinate_selection,
        get_block_selection, set_block_selection,
        vindex, oindex, blocks, __getitem__, __setitem__

        """
        indexer = BlockIndexer(selection, self.shape, self.metadata.chunk_grid)
        sync(self._async_array._set_selection(indexer, value, fields=fields, prototype=prototype))

    @property
    def vindex(self) -> VIndex:
        """Shortcut for vectorized (inner) indexing, see :func:`get_coordinate_selection`,
        :func:`set_coordinate_selection`, :func:`get_mask_selection` and
        :func:`set_mask_selection` for documentation and examples."""
        return VIndex(self)

    @property
    def oindex(self) -> OIndex:
        """Shortcut for orthogonal (outer) indexing, see :func:`get_orthogonal_selection` and
        :func:`set_orthogonal_selection` for documentation and examples."""
        return OIndex(self)

    @property
    def blocks(self) -> BlockIndex:
        """Shortcut for blocked chunked indexing, see :func:`get_block_selection` and
        :func:`set_block_selection` for documentation and examples."""
        return BlockIndex(self)

    def resize(self, new_shape: ChunkCoords) -> Array:
        """
        Change the shape of the array by growing or shrinking one or more
        dimensions.

        This method does not modify the original Array object. Instead, it returns a new Array
        with the specified shape.

        Examples
        --------
        >>> import zarr
        >>> z = zarr.zeros(shape=(10000, 10000),
        >>>                chunk_shape=(1000, 1000),
        >>>                store=StorePath(MemoryStore(mode="w")),
        >>>                dtype="i4",)
        >>> z.shape
        (10000, 10000)
        >>> z = z.resize(20000, 1000)
        >>> z.shape
        (20000, 1000)
        >>> z2 = z.resize(50, 50)
        >>> z.shape
        (20000, 1000)
        >>> z2.shape
        (50, 50)

        Notes
        -----
        When resizing an array, the data are not rearranged in any way.

        If one or more dimensions are shrunk, any chunks falling outside the
        new array shape will be deleted from the underlying store.
        However, it is noteworthy that the chunks partially falling inside the new array
        (i.e. boundary chunks) will remain intact, and therefore,
        the data falling outside the new array but inside the boundary chunks
        would be restored by a subsequent resize operation that grows the array size.
        """
        return type(self)(
            sync(
                self._async_array.resize(new_shape),
            )
        )

    def update_attributes(self, new_attributes: dict[str, JSON]) -> Array:
        return type(self)(
            sync(
                self._async_array.update_attributes(new_attributes),
            )
        )

    def __repr__(self) -> str:
        return f"<Array {self.store_path} shape={self.shape} dtype={self.dtype}>"

    def info(self) -> None:
        return sync(
            self._async_array.info(),
        )<|MERGE_RESOLUTION|>--- conflicted
+++ resolved
@@ -958,14 +958,6 @@
         prototype: BufferPrototype = default_buffer_prototype,
         fields: Fields | None = None,
     ) -> NDArrayLike:
-<<<<<<< HEAD
-        return sync(
-            self._async_array._get_selection(
-                BasicIndexer(selection, self.shape, self.metadata.chunk_grid),
-                out=out,
-                fields=fields,
-                prototype=prototype,
-=======
         """Retrieve data for an item or region of the array.
 
         Parameters
@@ -1080,9 +1072,7 @@
                     fields=fields,
                     prototype=prototype,
                 )
->>>>>>> 6fc05b70
             )
-        )
 
     def set_basic_selection(
         self,
