from __future__ import annotations

import json

# Notes on what I've changed here:
# 1. Split Array into AsyncArray and Array
# 3. Added .size and .attrs methods
# 4. Temporarily disabled the creation of ArrayV2
# 5. Added from_dict to AsyncArray
# Questions to consider:
# 1. Was splitting the array into two classes really necessary?
from asyncio import gather
from collections.abc import Iterable
from dataclasses import dataclass, replace
from typing import Any, Literal, cast

import numpy as np
import numpy.typing as npt

from zarr.abc.codec import Codec
from zarr.abc.store import set_or_delete
from zarr.attributes import Attributes
from zarr.buffer import Factory, NDArrayLike, NDBuffer
from zarr.chunk_grids import RegularChunkGrid
from zarr.chunk_key_encodings import ChunkKeyEncoding, DefaultChunkKeyEncoding, V2ChunkKeyEncoding
from zarr.codecs import BytesCodec
from zarr.common import (
    JSON,
    ZARR_JSON,
    ZARRAY_JSON,
    ZATTRS_JSON,
    ChunkCoords,
    Selection,
    ZarrFormat,
    concurrent_map,
    product,
)
from zarr.config import config, parse_indexing_order
from zarr.indexing import (
    BasicIndexer,
    BasicSelection,
    BlockIndex,
    BlockIndexer,
    BlockSelection,
    CoordinateIndexer,
    CoordinateSelection,
    Fields,
    Indexer,
    MaskIndexer,
    MaskSelection,
    OIndex,
    OrthogonalIndexer,
    OrthogonalSelection,
    VIndex,
    check_fields,
    check_no_multi_fields,
    is_pure_fancy_indexing,
    is_pure_orthogonal_indexing,
    is_scalar,
    pop_fields,
)
from zarr.metadata import ArrayMetadata, ArrayV2Metadata, ArrayV3Metadata
from zarr.store import StoreLike, StorePath, make_store_path
from zarr.sync import sync


def parse_array_metadata(data: Any) -> ArrayMetadata:
    if isinstance(data, ArrayMetadata):
        return data
    elif isinstance(data, dict):
        if data["zarr_format"] == 3:
            return ArrayV3Metadata.from_dict(data)
        elif data["zarr_format"] == 2:
            return ArrayV2Metadata.from_dict(data)
    raise TypeError


@dataclass(frozen=True)
class AsyncArray:
    metadata: ArrayMetadata
    store_path: StorePath
    order: Literal["C", "F"]

    def __init__(
        self,
        metadata: ArrayMetadata,
        store_path: StorePath,
        order: Literal["C", "F"] | None = None,
    ):
        metadata_parsed = parse_array_metadata(metadata)
        order_parsed = parse_indexing_order(order or config.get("array.order"))

        object.__setattr__(self, "metadata", metadata_parsed)
        object.__setattr__(self, "store_path", store_path)
        object.__setattr__(self, "order", order_parsed)

    @classmethod
    async def create(
        cls,
        store: StoreLike,
        *,
        # v2 and v3
        shape: ChunkCoords,
        dtype: npt.DTypeLike,
        zarr_format: ZarrFormat = 3,
        fill_value: Any | None = None,
        attributes: dict[str, JSON] | None = None,
        # v3 only
        chunk_shape: ChunkCoords | None = None,
        chunk_key_encoding: (
            ChunkKeyEncoding
            | tuple[Literal["default"], Literal[".", "/"]]
            | tuple[Literal["v2"], Literal[".", "/"]]
            | None
        ) = None,
        codecs: Iterable[Codec | dict[str, JSON]] | None = None,
        dimension_names: Iterable[str] | None = None,
        # v2 only
        chunks: ChunkCoords | None = None,
        dimension_separator: Literal[".", "/"] | None = None,
        order: Literal["C", "F"] | None = None,
        filters: list[dict[str, JSON]] | None = None,
        compressor: dict[str, JSON] | None = None,
        # runtime
        exists_ok: bool = False,
    ) -> AsyncArray:
        store_path = make_store_path(store)

        if chunk_shape is None:
            if chunks is None:
                raise ValueError("Either chunk_shape or chunks needs to be provided.")
            chunk_shape = chunks
        elif chunks is not None:
            raise ValueError("Only one of chunk_shape or chunks must be provided.")

        if zarr_format == 3:
            if dimension_separator is not None:
                raise ValueError(
                    "dimension_separator cannot be used for arrays with version 3. Use chunk_key_encoding instead."
                )
            if order is not None:
                raise ValueError(
                    "order cannot be used for arrays with version 3. Use a transpose codec instead."
                )
            if filters is not None:
                raise ValueError(
                    "filters cannot be used for arrays with version 3. Use array-to-array codecs instead."
                )
            if compressor is not None:
                raise ValueError(
                    "compressor cannot be used for arrays with version 3. Use bytes-to-bytes codecs instead."
                )
            return await cls._create_v3(
                store_path,
                shape=shape,
                dtype=dtype,
                chunk_shape=chunk_shape,
                fill_value=fill_value,
                chunk_key_encoding=chunk_key_encoding,
                codecs=codecs,
                dimension_names=dimension_names,
                attributes=attributes,
                exists_ok=exists_ok,
            )
        elif zarr_format == 2:
            if codecs is not None:
                raise ValueError(
                    "codecs cannot be used for arrays with version 2. Use filters and compressor instead."
                )
            if chunk_key_encoding is not None:
                raise ValueError(
                    "chunk_key_encoding cannot be used for arrays with version 2. Use dimension_separator instead."
                )
            if dimension_names is not None:
                raise ValueError("dimension_names cannot be used for arrays with version 2.")
            return await cls._create_v2(
                store_path,
                shape=shape,
                dtype=dtype,
                chunks=chunk_shape,
                dimension_separator=dimension_separator,
                fill_value=fill_value,
                order=order,
                filters=filters,
                compressor=compressor,
                attributes=attributes,
                exists_ok=exists_ok,
            )
        else:
            raise ValueError(f"Insupported zarr_format. Got: {zarr_format}")

    @classmethod
    async def _create_v3(
        cls,
        store_path: StorePath,
        *,
        shape: ChunkCoords,
        dtype: npt.DTypeLike,
        chunk_shape: ChunkCoords,
        fill_value: Any | None = None,
        chunk_key_encoding: (
            ChunkKeyEncoding
            | tuple[Literal["default"], Literal[".", "/"]]
            | tuple[Literal["v2"], Literal[".", "/"]]
            | None
        ) = None,
        codecs: Iterable[Codec | dict[str, JSON]] | None = None,
        dimension_names: Iterable[str] | None = None,
        attributes: dict[str, JSON] | None = None,
        exists_ok: bool = False,
    ) -> AsyncArray:
        if not exists_ok:
            assert not await (store_path / ZARR_JSON).exists()

        codecs = list(codecs) if codecs is not None else [BytesCodec()]

        if fill_value is None:
            if dtype == np.dtype("bool"):
                fill_value = False
            else:
                fill_value = 0

        if chunk_key_encoding is None:
            chunk_key_encoding = ("default", "/")
        assert chunk_key_encoding is not None

        if isinstance(chunk_key_encoding, tuple):
            chunk_key_encoding = (
                V2ChunkKeyEncoding(separator=chunk_key_encoding[1])
                if chunk_key_encoding[0] == "v2"
                else DefaultChunkKeyEncoding(separator=chunk_key_encoding[1])
            )

        metadata = ArrayV3Metadata(
            shape=shape,
            data_type=dtype,
            chunk_grid=RegularChunkGrid(chunk_shape=chunk_shape),
            chunk_key_encoding=chunk_key_encoding,
            fill_value=fill_value,
            codecs=codecs,
            dimension_names=tuple(dimension_names) if dimension_names else None,
            attributes=attributes or {},
        )

        array = cls(metadata=metadata, store_path=store_path)

        await array._save_metadata(metadata)
        return array

    @classmethod
    async def _create_v2(
        cls,
        store_path: StorePath,
        *,
        shape: ChunkCoords,
        dtype: npt.DTypeLike,
        chunks: ChunkCoords,
        dimension_separator: Literal[".", "/"] | None = None,
        fill_value: None | int | float = None,
        order: Literal["C", "F"] | None = None,
        filters: list[dict[str, JSON]] | None = None,
        compressor: dict[str, JSON] | None = None,
        attributes: dict[str, JSON] | None = None,
        exists_ok: bool = False,
    ) -> AsyncArray:
        import numcodecs

        if not exists_ok:
            assert not await (store_path / ZARRAY_JSON).exists()

        if order is None:
            order = "C"

        if dimension_separator is None:
            dimension_separator = "."

        metadata = ArrayV2Metadata(
            shape=shape,
            dtype=np.dtype(dtype),
            chunks=chunks,
            order=order,
            dimension_separator=dimension_separator,
            fill_value=0 if fill_value is None else fill_value,
            compressor=(
                numcodecs.get_codec(compressor).get_config() if compressor is not None else None
            ),
            filters=(
                [numcodecs.get_codec(filter).get_config() for filter in filters]
                if filters is not None
                else None
            ),
            attributes=attributes,
        )
        array = cls(metadata=metadata, store_path=store_path)
        await array._save_metadata(metadata)
        return array

    @classmethod
    def from_dict(
        cls,
        store_path: StorePath,
        data: dict[str, JSON],
    ) -> AsyncArray:
        metadata = parse_array_metadata(data)
        async_array = cls(metadata=metadata, store_path=store_path)
        return async_array

    @classmethod
    async def open(
        cls,
        store: StoreLike,
        zarr_format: ZarrFormat | None = 3,
    ) -> AsyncArray:
        store_path = make_store_path(store)

        if zarr_format == 2:
            zarray_bytes, zattrs_bytes = await gather(
                (store_path / ZARRAY_JSON).get(), (store_path / ZATTRS_JSON).get()
            )
            if zarray_bytes is None:
                raise KeyError(store_path)  # filenotfounderror?
        elif zarr_format == 3:
            zarr_json_bytes = await (store_path / ZARR_JSON).get()
            if zarr_json_bytes is None:
                raise KeyError(store_path)  # filenotfounderror?
        elif zarr_format is None:
            zarr_json_bytes, zarray_bytes, zattrs_bytes = await gather(
                (store_path / ZARR_JSON).get(),
                (store_path / ZARRAY_JSON).get(),
                (store_path / ZATTRS_JSON).get(),
            )
            if zarr_json_bytes is not None and zarray_bytes is not None:
                # TODO: revisit this exception type
                # alternatively, we could warn and favor v3
                raise ValueError("Both zarr.json and .zarray objects exist")
            if zarr_json_bytes is None and zarray_bytes is None:
                raise KeyError(store_path)  # filenotfounderror?
            # set zarr_format based on which keys were found
            if zarr_json_bytes is not None:
                zarr_format = 3
            else:
                zarr_format = 2
        else:
            raise ValueError(f"unexpected zarr_format: {zarr_format}")

        if zarr_format == 2:
            # V2 arrays are comprised of a .zarray and .zattrs objects
            assert zarray_bytes is not None
            zarray_dict = json.loads(zarray_bytes.to_bytes())
            zattrs_dict = json.loads(zattrs_bytes.to_bytes()) if zattrs_bytes is not None else {}
            zarray_dict["attributes"] = zattrs_dict
            return cls(store_path=store_path, metadata=ArrayV2Metadata.from_dict(zarray_dict))
        else:
            # V3 arrays are comprised of a zarr.json object
            assert zarr_json_bytes is not None
            return cls(
                store_path=store_path,
                metadata=ArrayV3Metadata.from_dict(json.loads(zarr_json_bytes.to_bytes())),
            )

    @property
    def ndim(self) -> int:
        return len(self.metadata.shape)

    @property
    def shape(self) -> ChunkCoords:
        return self.metadata.shape

    @property
    def size(self) -> int:
        return np.prod(self.metadata.shape).item()

    @property
    def dtype(self) -> np.dtype[Any]:
        return self.metadata.dtype

    @property
    def attrs(self) -> dict[str, JSON]:
        return self.metadata.attributes

<<<<<<< HEAD
    @property
    def path(self) -> str:
        """Storage path."""
        return self.store_path.path

    @property
    def name(self) -> str | None:
        """Array name following h5py convention."""
        if self.path:
            # follow h5py convention: add leading slash
            name = self.path
            if name[0] != "/":
                name = "/" + name
            return name
        return None

    @property
    def basename(self) -> str | None:
        """Final component of name."""
        if self.name is not None:
            return self.name.split("/")[-1]
        return None
=======
    async def _get_selection(
        self,
        indexer: Indexer,
        *,
        out: NDBuffer | None = None,
        factory: Factory.Create = NDBuffer.create,
        fields: Fields | None = None,
    ) -> NDArrayLike:
        # check fields are sensible
        out_dtype = check_fields(fields, self.dtype)

        # setup output buffer
        if out is not None:
            if isinstance(out, NDBuffer):
                out_buffer = out
            else:
                raise TypeError(f"out argument needs to be an NDBuffer. Got {type(out)!r}")
            if out_buffer.shape != indexer.shape:
                raise ValueError(
                    f"shape of out argument doesn't match. Expected {indexer.shape}, got {out.shape}"
                )
        else:
            out_buffer = factory(
                shape=indexer.shape,
                dtype=out_dtype,
                order=self.order,
                fill_value=self.metadata.fill_value,
            )
        if product(indexer.shape) > 0:
            # reading chunks and decoding them
            await self.metadata.codec_pipeline.read(
                [
                    (
                        self.store_path / self.metadata.encode_chunk_key(chunk_coords),
                        self.metadata.get_chunk_spec(chunk_coords, self.order),
                        chunk_selection,
                        out_selection,
                    )
                    for chunk_coords, chunk_selection, out_selection in indexer
                ],
                out_buffer,
                drop_axes=indexer.drop_axes,
            )
        return out_buffer.as_ndarray_like()
>>>>>>> 24e855c7

    async def getitem(
        self, selection: Selection, *, factory: Factory.Create = NDBuffer.create
    ) -> NDArrayLike:
        indexer = BasicIndexer(
            selection,
            shape=self.metadata.shape,
            chunk_grid=self.metadata.chunk_grid,
        )
        return await self._get_selection(indexer, factory=factory)

    async def _save_metadata(self, metadata: ArrayMetadata) -> None:
        to_save = metadata.to_buffer_dict()
        awaitables = [set_or_delete(self.store_path / key, value) for key, value in to_save.items()]
        await gather(*awaitables)

    async def _set_selection(
        self,
        indexer: Indexer,
        value: NDArrayLike,
        *,
        factory: Factory.NDArrayLike = NDBuffer.from_ndarray_like,
        fields: Fields | None = None,
    ) -> None:
        # check fields are sensible
        check_fields(fields, self.dtype)
        fields = check_no_multi_fields(fields)

        # check value shape
        if np.isscalar(value):
            value = np.asanyarray(value)
        else:
            if not hasattr(value, "shape"):
                value = np.asarray(value, self.metadata.dtype)
            # assert (
            #     value.shape == indexer.shape
            # ), f"shape of value doesn't match indexer shape. Expected {indexer.shape}, got {value.shape}"
            if value.dtype.name != self.metadata.dtype.name:
                value = value.astype(self.metadata.dtype, order="A")

        # We accept any ndarray like object from the user and convert it
        # to a NDBuffer (or subclass). From this point onwards, we only pass
        # Buffer and NDBuffer between components.
        value_buffer = factory(value)

        # merging with existing data and encoding chunks
        await self.metadata.codec_pipeline.write(
            [
                (
                    self.store_path / self.metadata.encode_chunk_key(chunk_coords),
                    self.metadata.get_chunk_spec(chunk_coords, self.order),
                    chunk_selection,
                    out_selection,
                )
                for chunk_coords, chunk_selection, out_selection in indexer
            ],
            value_buffer,
            drop_axes=indexer.drop_axes,
        )

    async def setitem(
        self,
        selection: Selection,
        value: NDArrayLike,
        factory: Factory.NDArrayLike = NDBuffer.from_ndarray_like,
    ) -> None:
        indexer = BasicIndexer(
            selection,
            shape=self.metadata.shape,
            chunk_grid=self.metadata.chunk_grid,
        )
        return await self._set_selection(indexer, value, factory=factory)

    async def resize(
        self, new_shape: ChunkCoords, delete_outside_chunks: bool = True
    ) -> AsyncArray:
        assert len(new_shape) == len(self.metadata.shape)
        new_metadata = self.metadata.update_shape(new_shape)

        # Remove all chunks outside of the new shape
        old_chunk_coords = set(self.metadata.chunk_grid.all_chunk_coords(self.metadata.shape))
        new_chunk_coords = set(self.metadata.chunk_grid.all_chunk_coords(new_shape))

        if delete_outside_chunks:

            async def _delete_key(key: str) -> None:
                await (self.store_path / key).delete()

            await concurrent_map(
                [
                    (self.metadata.encode_chunk_key(chunk_coords),)
                    for chunk_coords in old_chunk_coords.difference(new_chunk_coords)
                ],
                _delete_key,
                config.get("async.concurrency"),
            )

        # Write new metadata
        await self._save_metadata(new_metadata)
        return replace(self, metadata=new_metadata)

    async def update_attributes(self, new_attributes: dict[str, JSON]) -> AsyncArray:
        new_metadata = self.metadata.update_attributes(new_attributes)

        # Write new metadata
        await self._save_metadata(new_metadata)
        return replace(self, metadata=new_metadata)

    def __repr__(self) -> str:
        return f"<AsyncArray {self.store_path} shape={self.shape} dtype={self.dtype}>"

    async def info(self) -> None:
        raise NotImplementedError


@dataclass(frozen=True)
class Array:
    _async_array: AsyncArray

    @classmethod
    def create(
        cls,
        store: StoreLike,
        *,
        # v2 and v3
        shape: ChunkCoords,
        dtype: npt.DTypeLike,
        zarr_format: ZarrFormat = 3,
        fill_value: Any | None = None,
        attributes: dict[str, JSON] | None = None,
        # v3 only
        chunk_shape: ChunkCoords | None = None,
        chunk_key_encoding: (
            ChunkKeyEncoding
            | tuple[Literal["default"], Literal[".", "/"]]
            | tuple[Literal["v2"], Literal[".", "/"]]
            | None
        ) = None,
        codecs: Iterable[Codec | dict[str, JSON]] | None = None,
        dimension_names: Iterable[str] | None = None,
        # v2 only
        chunks: ChunkCoords | None = None,
        dimension_separator: Literal[".", "/"] | None = None,
        order: Literal["C", "F"] | None = None,
        filters: list[dict[str, JSON]] | None = None,
        compressor: dict[str, JSON] | None = None,
        # runtime
        exists_ok: bool = False,
    ) -> Array:
        async_array = sync(
            AsyncArray.create(
                store=store,
                shape=shape,
                dtype=dtype,
                zarr_format=zarr_format,
                attributes=attributes,
                fill_value=fill_value,
                chunk_shape=chunk_shape,
                chunk_key_encoding=chunk_key_encoding,
                codecs=codecs,
                dimension_names=dimension_names,
                chunks=chunks,
                dimension_separator=dimension_separator,
                order=order,
                filters=filters,
                compressor=compressor,
                exists_ok=exists_ok,
            ),
        )
        return cls(async_array)

    @classmethod
    def from_dict(
        cls,
        store_path: StorePath,
        data: dict[str, JSON],
    ) -> Array:
        async_array = AsyncArray.from_dict(store_path=store_path, data=data)
        return cls(async_array)

    @classmethod
    def open(
        cls,
        store: StoreLike,
    ) -> Array:
        async_array = sync(AsyncArray.open(store))
        return cls(async_array)

    @property
    def ndim(self) -> int:
        return self._async_array.ndim

    @property
    def shape(self) -> ChunkCoords:
        return self._async_array.shape

    @property
    def size(self) -> int:
        return self._async_array.size

    @property
    def dtype(self) -> np.dtype[Any]:
        return self._async_array.dtype

    @property
    def attrs(self) -> Attributes:
        return Attributes(self)

    @property
    def path(self) -> str:
        """Storage path."""
        return self._async_array.path

    @property
    def name(self) -> str | None:
        """Array name following h5py convention."""
        return self._async_array.name

    @property
    def basename(self) -> str | None:
        """Final component of name."""
        return self._async_array.basename

    @property
    def metadata(self) -> ArrayMetadata:
        return self._async_array.metadata

    @property
    def store_path(self) -> StorePath:
        return self._async_array.store_path

    @property
    def order(self) -> Literal["C", "F"]:
        return self._async_array.order

    def __getitem__(self, selection: Selection) -> NDArrayLike:
        fields, pure_selection = pop_fields(selection)
        if is_pure_fancy_indexing(pure_selection, self.ndim):
            return self.vindex[cast(CoordinateSelection | MaskSelection, selection)]
        elif is_pure_orthogonal_indexing(pure_selection, self.ndim):
            return self.get_orthogonal_selection(pure_selection, fields=fields)
        else:
            return self.get_basic_selection(cast(BasicSelection, pure_selection), fields=fields)

    def __setitem__(self, selection: Selection, value: NDArrayLike) -> None:
        fields, pure_selection = pop_fields(selection)
        if is_pure_fancy_indexing(pure_selection, self.ndim):
            self.vindex[cast(CoordinateSelection | MaskSelection, selection)] = value
        elif is_pure_orthogonal_indexing(pure_selection, self.ndim):
            self.set_orthogonal_selection(pure_selection, value, fields=fields)
        else:
            self.set_basic_selection(cast(BasicSelection, pure_selection), value, fields=fields)

    def get_basic_selection(
        self,
        selection: BasicSelection = Ellipsis,
        out: NDBuffer | None = None,
        fields: Fields | None = None,
    ) -> NDArrayLike:
        if self.shape == ():
            raise NotImplementedError
        else:
            return sync(
                self._async_array._get_selection(
                    BasicIndexer(selection, self.shape, self.metadata.chunk_grid),
                    out=out,
                    fields=fields,
                )
            )

    def set_basic_selection(
        self, selection: BasicSelection, value: NDArrayLike, fields: Fields | None = None
    ) -> None:
        indexer = BasicIndexer(selection, self.shape, self.metadata.chunk_grid)
        sync(self._async_array._set_selection(indexer, value, fields=fields))

    def get_orthogonal_selection(
        self,
        selection: OrthogonalSelection,
        out: NDBuffer | None = None,
        fields: Fields | None = None,
    ) -> NDArrayLike:
        indexer = OrthogonalIndexer(selection, self.shape, self.metadata.chunk_grid)
        return sync(self._async_array._get_selection(indexer=indexer, out=out, fields=fields))

    def set_orthogonal_selection(
        self, selection: OrthogonalSelection, value: NDArrayLike, fields: Fields | None = None
    ) -> None:
        indexer = OrthogonalIndexer(selection, self.shape, self.metadata.chunk_grid)
        return sync(self._async_array._set_selection(indexer, value, fields=fields))

    def get_mask_selection(
        self, mask: MaskSelection, out: NDBuffer | None = None, fields: Fields | None = None
    ) -> NDArrayLike:
        indexer = MaskIndexer(mask, self.shape, self.metadata.chunk_grid)
        return sync(self._async_array._get_selection(indexer=indexer, out=out, fields=fields))

    def set_mask_selection(
        self, mask: MaskSelection, value: NDArrayLike, fields: Fields | None = None
    ) -> None:
        indexer = MaskIndexer(mask, self.shape, self.metadata.chunk_grid)
        sync(self._async_array._set_selection(indexer, value, fields=fields))

    def get_coordinate_selection(
        self,
        selection: CoordinateSelection,
        out: NDBuffer | None = None,
        fields: Fields | None = None,
    ) -> NDArrayLike:
        indexer = CoordinateIndexer(selection, self.shape, self.metadata.chunk_grid)
        out_array = sync(self._async_array._get_selection(indexer=indexer, out=out, fields=fields))

        # restore shape
        out_array = out_array.reshape(indexer.sel_shape)
        return out_array

    def set_coordinate_selection(
        self, selection: CoordinateSelection, value: NDArrayLike, fields: Fields | None = None
    ) -> None:
        # setup indexer
        indexer = CoordinateIndexer(selection, self.shape, self.metadata.chunk_grid)

        # handle value - need ndarray-like flatten value
        if not is_scalar(value, self.dtype):
            try:
                from numcodecs.compat import ensure_ndarray_like

                value = ensure_ndarray_like(value)  # TODO replace with agnostic
            except TypeError:
                # Handle types like `list` or `tuple`
                value = np.array(value)  # TODO replace with agnostic
        if hasattr(value, "shape") and len(value.shape) > 1:
            value = value.reshape(-1)

        sync(self._async_array._set_selection(indexer, value, fields=fields))

    def get_block_selection(
        self,
        selection: BlockSelection,
        out: NDBuffer | None = None,
        fields: Fields | None = None,
    ) -> NDArrayLike:
        indexer = BlockIndexer(selection, self.shape, self.metadata.chunk_grid)
        return sync(self._async_array._get_selection(indexer=indexer, out=out, fields=fields))

    def set_block_selection(
        self,
        selection: BlockSelection,
        value: NDArrayLike,
        fields: Fields | None = None,
    ) -> None:
        indexer = BlockIndexer(selection, self.shape, self.metadata.chunk_grid)
        sync(self._async_array._set_selection(indexer, value, fields=fields))

    @property
    def vindex(self) -> VIndex:
        return VIndex(self)

    @property
    def oindex(self) -> OIndex:
        return OIndex(self)

    @property
    def blocks(self) -> BlockIndex:
        return BlockIndex(self)

    def resize(self, new_shape: ChunkCoords) -> Array:
        return type(self)(
            sync(
                self._async_array.resize(new_shape),
            )
        )

    def update_attributes(self, new_attributes: dict[str, JSON]) -> Array:
        return type(self)(
            sync(
                self._async_array.update_attributes(new_attributes),
            )
        )

    def __repr__(self) -> str:
        return f"<Array {self.store_path} shape={self.shape} dtype={self.dtype}>"

    def info(self) -> None:
        return sync(
            self._async_array.info(),
        )<|MERGE_RESOLUTION|>--- conflicted
+++ resolved
@@ -378,7 +378,6 @@
     def attrs(self) -> dict[str, JSON]:
         return self.metadata.attributes
 
-<<<<<<< HEAD
     @property
     def path(self) -> str:
         """Storage path."""
@@ -401,7 +400,7 @@
         if self.name is not None:
             return self.name.split("/")[-1]
         return None
-=======
+
     async def _get_selection(
         self,
         indexer: Indexer,
@@ -446,7 +445,6 @@
                 drop_axes=indexer.drop_axes,
             )
         return out_buffer.as_ndarray_like()
->>>>>>> 24e855c7
 
     async def getitem(
         self, selection: Selection, *, factory: Factory.Create = NDBuffer.create
