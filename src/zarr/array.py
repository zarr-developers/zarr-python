--- conflicted
+++ resolved
@@ -22,12 +22,8 @@
 from zarr.abc.store import set_or_delete
 
 
-# from zarr.array_v2 import ArrayV2
-<<<<<<< HEAD
 from zarr.attributes import Attributes
-=======
-from zarr.buffer import Buffer, Factory, NDArrayLike, NDBuffer
->>>>>>> ceee3641
+from zarr.buffer import Factory, NDArrayLike, NDBuffer
 from zarr.codecs import BytesCodec
 from zarr.common import (
     JSON,
@@ -295,31 +291,10 @@
         zarr_format: ZarrFormat | None = 3,
     ) -> AsyncArray:
         store_path = make_store_path(store)
-<<<<<<< HEAD
 
         if zarr_format == 2:
             zarray_bytes, zattrs_bytes = await gather(
                 (store_path / ZARRAY_JSON).get(), (store_path / ZATTRS_JSON).get()
-=======
-        zarr_json_bytes = await (store_path / ZARR_JSON).get()
-        assert zarr_json_bytes is not None
-        return cls.from_dict(
-            store_path,
-            json.loads(zarr_json_bytes.to_bytes()),
-        )
-
-    @classmethod
-    async def open_auto(
-        cls,
-        store: StoreLike,
-    ) -> AsyncArray:  # TODO: Union[AsyncArray, ArrayV2]
-        store_path = make_store_path(store)
-        v3_metadata_bytes = await (store_path / ZARR_JSON).get()
-        if v3_metadata_bytes is not None:
-            return cls.from_dict(
-                store_path,
-                json.loads(v3_metadata_bytes.to_bytes()),
->>>>>>> ceee3641
             )
             if zarray_bytes is None:
                 raise KeyError(store_path)  # filenotfounderror?
@@ -350,8 +325,8 @@
         if zarr_format == 2:
             # V2 arrays are comprised of a .zarray and .zattrs objects
             assert zarray_bytes is not None
-            zarray_dict = json.loads(zarray_bytes)
-            zattrs_dict = json.loads(zattrs_bytes) if zattrs_bytes is not None else {}
+            zarray_dict = json.loads(zarray_bytes.to_bytes())
+            zattrs_dict = json.loads(zattrs_bytes.to_bytes()) if zattrs_bytes is not None else {}
             zarray_dict["attributes"] = zattrs_dict
             return cls(store_path=store_path, metadata=ArrayV2Metadata.from_dict(zarray_dict))
         else:
@@ -359,7 +334,7 @@
             assert zarr_json_bytes is not None
             return cls(
                 store_path=store_path,
-                metadata=ArrayV3Metadata.from_dict(json.loads(zarr_json_bytes)),
+                metadata=ArrayV3Metadata.from_dict(json.loads(zarr_json_bytes.to_bytes())),
             )
 
     @property
@@ -382,14 +357,9 @@
     def attrs(self) -> dict[str, JSON]:
         return self.metadata.attributes
 
-<<<<<<< HEAD
-    async def getitem(self, selection: Selection) -> npt.NDArray[Any]:
-=======
     async def getitem(
         self, selection: Selection, *, factory: Factory.Create = NDBuffer.create
     ) -> NDArrayLike:
-        assert isinstance(self.metadata.chunk_grid, RegularChunkGrid)
->>>>>>> ceee3641
         indexer = BasicIndexer(
             selection,
             shape=self.metadata.shape,
@@ -416,43 +386,10 @@
         )
         return out.as_ndarray_like()
 
-<<<<<<< HEAD
     async def _save_metadata(self, metadata: ArrayMetadata) -> None:
-        to_save = metadata.to_bytes()
+        to_save = metadata.to_buffer_dict()
         awaitables = [set_or_delete(self.store_path / key, value) for key, value in to_save.items()]
         await gather(*awaitables)
-
-    async def setitem(self, selection: Selection, value: np.ndarray) -> None:
-=======
-    async def _save_metadata(self) -> None:
-        await (self.store_path / ZARR_JSON).set(Buffer.from_bytes(self.metadata.to_bytes()))
-
-    async def _read_chunk(
-        self,
-        chunk_coords: ChunkCoords,
-        chunk_selection: SliceSelection,
-        out_selection: SliceSelection,
-        out: NDBuffer,
-    ) -> None:
-        chunk_spec = self.metadata.get_chunk_spec(chunk_coords, self.order)
-        chunk_key_encoding = self.metadata.chunk_key_encoding
-        chunk_key = chunk_key_encoding.encode_chunk_key(chunk_coords)
-        store_path = self.store_path / chunk_key
-
-        if self.codecs.supports_partial_decode:
-            chunk_array = await self.codecs.decode_partial(store_path, chunk_selection, chunk_spec)
-            if chunk_array is not None:
-                out[out_selection] = chunk_array
-            else:
-                out[out_selection] = self.metadata.fill_value
-        else:
-            chunk_bytes = await store_path.get()
-            if chunk_bytes is not None:
-                chunk_array = await self.codecs.decode(chunk_bytes, chunk_spec)
-                tmp = chunk_array[chunk_selection]
-                out[out_selection] = tmp
-            else:
-                out[out_selection] = self.metadata.fill_value
 
     async def setitem(
         self,
@@ -460,9 +397,6 @@
         value: NDArrayLike,
         factory: Factory.NDArrayLike = NDBuffer.from_ndarray_like,
     ) -> None:
-        assert isinstance(self.metadata.chunk_grid, RegularChunkGrid)
-        chunk_shape = self.metadata.chunk_grid.chunk_shape
->>>>>>> ceee3641
         indexer = BasicIndexer(
             selection,
             shape=self.metadata.shape,
@@ -500,86 +434,11 @@
             value,
         )
 
-<<<<<<< HEAD
     async def resize(
         self, new_shape: ChunkCoords, delete_outside_chunks: bool = True
     ) -> AsyncArray:
         assert len(new_shape) == len(self.metadata.shape)
         new_metadata = self.metadata.update_shape(new_shape)
-=======
-    async def _write_chunk(
-        self,
-        value: NDBuffer,
-        chunk_shape: ChunkCoords,
-        chunk_coords: ChunkCoords,
-        chunk_selection: SliceSelection,
-        out_selection: SliceSelection,
-    ) -> None:
-        chunk_spec = self.metadata.get_chunk_spec(chunk_coords, self.order)
-        chunk_key_encoding = self.metadata.chunk_key_encoding
-        chunk_key = chunk_key_encoding.encode_chunk_key(chunk_coords)
-        store_path = self.store_path / chunk_key
-
-        if is_total_slice(chunk_selection, chunk_shape):
-            # write entire chunks
-            if np.isscalar(value):
-                chunk_array = NDBuffer.create(
-                    shape=chunk_shape, dtype=self.metadata.dtype, fill_value=value
-                )
-            else:
-                chunk_array = value[out_selection]
-            await self._write_chunk_to_store(store_path, chunk_array, chunk_spec)
-
-        elif self.codecs.supports_partial_encode:
-            # print("encode_partial", chunk_coords, chunk_selection, repr(self))
-            await self.codecs.encode_partial(
-                store_path,
-                value[out_selection],
-                chunk_selection,
-                chunk_spec,
-            )
-        else:
-            # writing partial chunks
-            # read chunk first
-            chunk_bytes = await store_path.get()
-
-            # merge new value
-            if chunk_bytes is None:
-                chunk_array = NDBuffer.create(
-                    shape=chunk_shape,
-                    dtype=self.metadata.dtype,
-                    fill_value=self.metadata.fill_value,
-                )
-            else:
-                chunk_array = (
-                    await self.codecs.decode(chunk_bytes, chunk_spec)
-                ).copy()  # make a writable copy
-            chunk_array[chunk_selection] = value[out_selection]
-
-            await self._write_chunk_to_store(store_path, chunk_array, chunk_spec)
-
-    async def _write_chunk_to_store(
-        self, store_path: StorePath, chunk_array: NDBuffer, chunk_spec: ArraySpec
-    ) -> None:
-        if chunk_array.all_equal(self.metadata.fill_value):
-            # chunks that only contain fill_value will be removed
-            await store_path.delete()
-        else:
-            chunk_bytes = await self.codecs.encode(chunk_array, chunk_spec)
-            if chunk_bytes is None:
-                await store_path.delete()
-            else:
-                await store_path.set(chunk_bytes)
-
-    async def resize(self, new_shape: ChunkCoords) -> AsyncArray:
-        if len(new_shape) != len(self.metadata.shape):
-            raise ValueError(
-                "The new shape must have the same number of dimensions "
-                + f"(={len(self.metadata.shape)})."
-            )
-
-        new_metadata = replace(self.metadata, shape=new_shape)
->>>>>>> ceee3641
 
         # Remove all chunks outside of the new shape
         old_chunk_coords = set(self.metadata.chunk_grid.all_chunk_coords(self.metadata.shape))
@@ -600,22 +459,14 @@
             )
 
         # Write new metadata
-<<<<<<< HEAD
         await self._save_metadata(new_metadata)
-=======
-        await (self.store_path / ZARR_JSON).set(Buffer.from_bytes(new_metadata.to_bytes()))
->>>>>>> ceee3641
         return replace(self, metadata=new_metadata)
 
     async def update_attributes(self, new_attributes: dict[str, JSON]) -> AsyncArray:
         new_metadata = self.metadata.update_attributes(new_attributes)
 
         # Write new metadata
-<<<<<<< HEAD
         await self._save_metadata(new_metadata)
-=======
-        await (self.store_path / ZARR_JSON).set(Buffer.from_bytes(new_metadata.to_bytes()))
->>>>>>> ceee3641
         return replace(self, metadata=new_metadata)
 
     def __repr__(self) -> str:
