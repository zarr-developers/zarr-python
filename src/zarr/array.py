--- conflicted
+++ resolved
@@ -35,8 +35,7 @@
     concurrent_map,
     product,
 )
-<<<<<<< HEAD
-from zarr.config import config
+from zarr.config import config, parse_indexing_order
 from zarr.indexing import (
     BasicIndexer,
     BasicSelection,
@@ -59,12 +58,7 @@
     is_scalar,
     pop_fields,
 )
-from zarr.metadata import ArrayMetadata, ArrayV2Metadata, ArrayV3Metadata, parse_indexing_order
-=======
-from zarr.config import config, parse_indexing_order
-from zarr.indexing import BasicIndexer
 from zarr.metadata import ArrayMetadata, ArrayV2Metadata, ArrayV3Metadata
->>>>>>> bd6cf321
 from zarr.store import StoreLike, StorePath, make_store_path
 from zarr.sync import sync
 from zarr.v2.indexing import check_fields
