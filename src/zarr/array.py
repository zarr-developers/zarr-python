--- conflicted
+++ resolved
@@ -203,19 +203,13 @@
                 (
                     self.store_path
                     / self.metadata.chunk_key_encoding.encode_chunk_key(chunk_coords),
-                    self.metadata.get_chunk_spec(chunk_coords),
+                    self.metadata.get_chunk_spec(chunk_coords, self.order),
                     chunk_selection,
                     out_selection,
                 )
                 for chunk_coords, chunk_selection, out_selection in indexer
             ],
-<<<<<<< HEAD
             out,
-            self.runtime_configuration,
-=======
-            self._read_chunk,
-            config.get("async.concurrency"),
->>>>>>> 0bb2be22
         )
 
         if out.shape:
@@ -226,38 +220,7 @@
     async def _save_metadata(self) -> None:
         await (self.store_path / ZARR_JSON).set(self.metadata.to_bytes())
 
-<<<<<<< HEAD
     async def setitem(self, selection: Selection, value: np.ndarray) -> None:
-=======
-    async def _read_chunk(
-        self,
-        chunk_coords: ChunkCoords,
-        chunk_selection: SliceSelection,
-        out_selection: SliceSelection,
-        out: npt.NDArray[Any],
-    ) -> None:
-        chunk_spec = self.metadata.get_chunk_spec(chunk_coords, self.order)
-        chunk_key_encoding = self.metadata.chunk_key_encoding
-        chunk_key = chunk_key_encoding.encode_chunk_key(chunk_coords)
-        store_path = self.store_path / chunk_key
-
-        if self.codecs.supports_partial_decode:
-            chunk_array = await self.codecs.decode_partial(store_path, chunk_selection, chunk_spec)
-            if chunk_array is not None:
-                out[out_selection] = chunk_array
-            else:
-                out[out_selection] = self.metadata.fill_value
-        else:
-            chunk_bytes = await store_path.get()
-            if chunk_bytes is not None:
-                chunk_array = await self.codecs.decode(chunk_bytes, chunk_spec)
-                tmp = chunk_array[chunk_selection]
-                out[out_selection] = tmp
-            else:
-                out[out_selection] = self.metadata.fill_value
-
-    async def setitem(self, selection: Selection, value: npt.NDArray[Any]) -> None:
->>>>>>> 0bb2be22
         assert isinstance(self.metadata.chunk_grid, RegularChunkGrid)
         chunk_shape = self.metadata.chunk_grid.chunk_shape
         indexer = BasicIndexer(
@@ -285,100 +248,19 @@
                 (
                     self.store_path
                     / self.metadata.chunk_key_encoding.encode_chunk_key(chunk_coords),
-                    self.metadata.get_chunk_spec(chunk_coords),
+                    self.metadata.get_chunk_spec(chunk_coords, self.order),
                     chunk_selection,
                     out_selection,
                 )
                 for chunk_coords, chunk_selection, out_selection in indexer
             ],
-<<<<<<< HEAD
             value,
-            self.runtime_configuration,
         )
 
     async def resize(
         self, new_shape: ChunkCoords, delete_outside_chunks: bool = True
     ) -> AsyncArray:
         assert len(new_shape) == len(self.metadata.shape)
-=======
-            self._write_chunk,
-            config.get("async.concurrency"),
-        )
-
-    async def _write_chunk(
-        self,
-        value: npt.NDArray[Any],
-        chunk_shape: ChunkCoords,
-        chunk_coords: ChunkCoords,
-        chunk_selection: SliceSelection,
-        out_selection: SliceSelection,
-    ) -> None:
-        chunk_spec = self.metadata.get_chunk_spec(chunk_coords, self.order)
-        chunk_key_encoding = self.metadata.chunk_key_encoding
-        chunk_key = chunk_key_encoding.encode_chunk_key(chunk_coords)
-        store_path = self.store_path / chunk_key
-
-        if is_total_slice(chunk_selection, chunk_shape):
-            # write entire chunks
-            if np.isscalar(value):
-                chunk_array = np.empty(
-                    chunk_shape,
-                    dtype=self.metadata.dtype,
-                )
-                chunk_array.fill(value)
-            else:
-                chunk_array = value[out_selection]
-            await self._write_chunk_to_store(store_path, chunk_array, chunk_spec)
-
-        elif self.codecs.supports_partial_encode:
-            # print("encode_partial", chunk_coords, chunk_selection, repr(self))
-            await self.codecs.encode_partial(
-                store_path,
-                value[out_selection],
-                chunk_selection,
-                chunk_spec,
-            )
-        else:
-            # writing partial chunks
-            # read chunk first
-            chunk_bytes = await store_path.get()
-
-            # merge new value
-            if chunk_bytes is None:
-                chunk_array = np.empty(
-                    chunk_shape,
-                    dtype=self.metadata.dtype,
-                )
-                chunk_array.fill(self.metadata.fill_value)
-            else:
-                chunk_array = (
-                    await self.codecs.decode(chunk_bytes, chunk_spec)
-                ).copy()  # make a writable copy
-            chunk_array[chunk_selection] = value[out_selection]
-
-            await self._write_chunk_to_store(store_path, chunk_array, chunk_spec)
-
-    async def _write_chunk_to_store(
-        self, store_path: StorePath, chunk_array: npt.NDArray[Any], chunk_spec: ArraySpec
-    ) -> None:
-        if np.all(chunk_array == self.metadata.fill_value):
-            # chunks that only contain fill_value will be removed
-            await store_path.delete()
-        else:
-            chunk_bytes = await self.codecs.encode(chunk_array, chunk_spec)
-            if chunk_bytes is None:
-                await store_path.delete()
-            else:
-                await store_path.set(chunk_bytes)
-
-    async def resize(self, new_shape: ChunkCoords) -> AsyncArray:
-        if len(new_shape) != len(self.metadata.shape):
-            raise ValueError(
-                "The new shape must have the same number of dimensions "
-                + f"(={len(self.metadata.shape)})."
-            )
-
->>>>>>> 0bb2be22
         new_metadata = replace(self.metadata, shape=new_shape)
 
         # Remove all chunks outside of the new shape
@@ -390,7 +272,6 @@
 
         if delete_outside_chunks:
 
-<<<<<<< HEAD
             async def _delete_key(key: str) -> None:
                 await (self.store_path / key).delete()
 
@@ -400,18 +281,8 @@
                     for chunk_coords in old_chunk_coords.difference(new_chunk_coords)
                 ],
                 _delete_key,
-                self.runtime_configuration.concurrency,
+                config.get("async.concurrency"),
             )
-=======
-        await concurrent_map(
-            [
-                (chunk_key_encoding.encode_chunk_key(chunk_coords),)
-                for chunk_coords in old_chunk_coords.difference(new_chunk_coords)
-            ],
-            _delete_key,
-            config.get("async.concurrency"),
-        )
->>>>>>> 0bb2be22
 
         # Write new metadata
         await (self.store_path / ZARR_JSON).set(new_metadata.to_bytes())
