from __future__ import annotations

<<<<<<< HEAD
from typing import Any, cast

import pytest

from zarr.buffer import Buffer
from zarr.common import BytesLike
=======
from zarr.core.buffer import Buffer
from zarr.core.common import BytesLike

__all__ = ["assert_bytes_equal"]
>>>>>>> 681f2866


def assert_bytes_equal(b1: Buffer | BytesLike | None, b2: Buffer | BytesLike | None) -> None:
    """Help function to assert if two bytes-like or Buffers are equal

    Warnings
    --------
    Always copies data, only use for testing and debugging
    """
    if isinstance(b1, Buffer):
        b1 = b1.to_bytes()
    if isinstance(b2, Buffer):
        b2 = b2.to_bytes()
    assert b1 == b2


def has_cupy() -> bool:
    try:
        import cupy

        return cast(bool, cupy.cuda.runtime.getDeviceCount() > 0)
    except ImportError:
        return False
    except cupy.cuda.runtime.CUDARuntimeError:
        return False


# Decorator for GPU tests
def gpu_test(func: Any) -> Any:
    return pytest.mark.gpu(
        pytest.mark.skipif(not has_cupy(), reason="CuPy not installed or no GPU available")(func)
    )<|MERGE_RESOLUTION|>--- conflicted
+++ resolved
@@ -1,18 +1,13 @@
 from __future__ import annotations
 
-<<<<<<< HEAD
 from typing import Any, cast
 
 import pytest
 
-from zarr.buffer import Buffer
-from zarr.common import BytesLike
-=======
 from zarr.core.buffer import Buffer
 from zarr.core.common import BytesLike
 
 __all__ = ["assert_bytes_equal"]
->>>>>>> 681f2866
 
 
 def assert_bytes_equal(b1: Buffer | BytesLike | None, b2: Buffer | BytesLike | None) -> None:
