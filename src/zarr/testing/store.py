--- conflicted
+++ resolved
@@ -347,8 +347,6 @@
         self._store = cls
 
     async def set(self, key: str, value: Buffer) -> None:
-<<<<<<< HEAD
-=======
         """
         Add latency to the ``set`` method.
 
@@ -365,7 +363,6 @@
         -------
         None
         """
->>>>>>> a7714c70
         await asyncio.sleep(self.set_latency)
         await self._store.set(key, value)
 
@@ -373,29 +370,18 @@
         self, key: str, prototype: BufferPrototype, byte_range: ByteRangeRequest | None = None
     ) -> Buffer | None:
         """
-<<<<<<< HEAD
-        Add latency to the get method.
-
-        Adds a sleep of `self.get_latency` seconds before calling the wrapped method.
-=======
         Add latency to the ``get`` method.
 
         Calls ``asyncio.sleep(self.get_latency)`` before invoking the wrapped ``get`` method.
->>>>>>> a7714c70
 
         Parameters
         ----------
         key : str
-<<<<<<< HEAD
-        prototype : BufferPrototype
-        byte_range : ByteRangeRequest, optional
-=======
             The key to get
         prototype : BufferPrototype
             The BufferPrototype to use.
         byte_range : ByteRangeRequest, optional
             An optional byte range.
->>>>>>> a7714c70
 
         Returns
         -------
