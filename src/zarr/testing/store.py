--- conflicted
+++ resolved
@@ -3,12 +3,8 @@
 import pytest
 
 from zarr.abc.store import Store
-<<<<<<< HEAD
 from zarr.buffer import Buffer, default_prototype
-=======
-from zarr.buffer import Buffer
 from zarr.store.core import _normalize_interval_index
->>>>>>> fc7fa4f3
 from zarr.testing.utils import assert_bytes_equal
 
 S = TypeVar("S", bound=Store)
@@ -56,13 +52,6 @@
 
     @pytest.mark.parametrize("key", ["c/0", "foo/c/0.0", "foo/0/0"])
     @pytest.mark.parametrize("data", [b"\x01\x02\x03\x04", b""])
-<<<<<<< HEAD
-    async def test_set_get_bytes_roundtrip(self, store: Store, key: str, data: bytes) -> None:
-        await store.set(key, Buffer.from_bytes(data))
-        assert_bytes_equal(await store.get(key, prototype=default_prototype), data)
-
-    @pytest.mark.parametrize("key", ["foo/c/0"])
-=======
     @pytest.mark.parametrize("byte_range", (None, (0, None), (1, None), (1, 2), (None, 1)))
     async def test_get(
         self, store: S, key: str, data: bytes, byte_range: None | tuple[int | None, int | None]
@@ -72,13 +61,12 @@
         """
         data_buf = Buffer.from_bytes(data)
         self.set(store, key, data_buf)
-        observed = await store.get(key, byte_range=byte_range)
+        observed = await store.get(key, prototype=default_prototype, byte_range=byte_range)
         start, length = _normalize_interval_index(data_buf, interval=byte_range)
         expected = data_buf[start : start + length]
         assert_bytes_equal(observed, expected)
 
     @pytest.mark.parametrize("key", ["zarr.json", "c/0", "foo/c/0.0", "foo/0/0"])
->>>>>>> fc7fa4f3
     @pytest.mark.parametrize("data", [b"\x01\x02\x03\x04", b""])
     async def test_set(self, store: S, key: str, data: bytes) -> None:
         """
@@ -106,16 +94,9 @@
             self.set(store, key, Buffer.from_bytes(bytes(key, encoding="utf-8")))
 
         # read back just part of it
-<<<<<<< HEAD
-        vals = await store.get_partial_values(default_prototype, [(key, (0, 2))])
-        assert_bytes_equal(vals[0], data[0:2])
-
-        # read back multiple parts of it at once
-        vals = await store.get_partial_values(default_prototype, [(key, (0, 2)), (key, (2, 4))])
-        assert_bytes_equal(vals[0], data[0:2])
-        assert_bytes_equal(vals[1], data[2:4])
-=======
-        observed_maybe = await store.get_partial_values(key_ranges=key_ranges)
+        observed_maybe = await store.get_partial_values(
+            prototype=default_prototype, key_ranges=key_ranges
+        )
 
         observed: list[Buffer] = []
         expected: list[Buffer] = []
@@ -126,14 +107,13 @@
 
         for idx in range(len(observed)):
             key, byte_range = key_ranges[idx]
-            result = await store.get(key, byte_range=byte_range)
+            result = await store.get(key, prototype=default_prototype, byte_range=byte_range)
             assert result is not None
             expected.append(result)
 
         assert all(
             obs.to_bytes() == exp.to_bytes() for obs, exp in zip(observed, expected, strict=True)
         )
->>>>>>> fc7fa4f3
 
     async def test_exists(self, store: S) -> None:
         assert not await store.exists("foo")
