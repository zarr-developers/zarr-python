--- conflicted
+++ resolved
@@ -191,22 +191,11 @@
         assert out == []
         assert [k async for k in store.list_dir("foo")] == []
         await store.set("foo/zarr.json", Buffer.from_bytes(b"bar"))
-<<<<<<< HEAD
-        await store.set("foo/c/1", Buffer.from_bytes(b"\x01"))
-        await store.set("foo/c/d/1", Buffer.from_bytes(b"\x01"))
-        await store.set("foo/c/d/2", Buffer.from_bytes(b"\x01"))
-        await store.set("foo/c/d/3", Buffer.from_bytes(b"\x01"))
-
-        keys_expected = ["foo"]
-        keys_observed = [k async for k in store.list_dir("")]
-        assert set(keys_observed) == set(keys_expected), keys_observed
-=======
         await store.set("group-0/zarr.json", Buffer.from_bytes(b"\x01"))  # group
         await store.set("group-0/group-1/zarr.json", Buffer.from_bytes(b"\x01"))  # group
         await store.set("group-0/group-1/a1/zarr.json", Buffer.from_bytes(b"\x01"))
         await store.set("group-0/group-1/a2/zarr.json", Buffer.from_bytes(b"\x01"))
         await store.set("group-0/group-1/a3/zarr.json", Buffer.from_bytes(b"\x01"))
->>>>>>> 61683be6
 
         keys_expected = ["foo", "group-0"]
         keys_observed = [k async for k in store.list_dir("")]
