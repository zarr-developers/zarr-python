import pickle
from typing import Any, Generic, TypeVar

import pytest

from zarr.abc.store import AccessMode, Store
<<<<<<< HEAD
from zarr.buffer import Buffer, default_buffer_prototype
from zarr.store.utils import _normalize_interval_index
from zarr.sync import _collect_aiterator, collect_aiterator
=======
from zarr.core.buffer import Buffer, default_buffer_prototype
from zarr.core.sync import _collect_aiterator
from zarr.store._utils import _normalize_interval_index
>>>>>>> 06e3215f
from zarr.testing.utils import assert_bytes_equal

__all__ = ["StoreTests"]


S = TypeVar("S", bound=Store)
B = TypeVar("B", bound=Buffer)


class StoreTests(Generic[S, B]):
    store_cls: type[S]
    buffer_cls: type[B]

    def set(self, store: S, key: str, value: Buffer) -> None:
        """
        Insert a value into a storage backend, with a specific key.
        This should not not use any store methods. Bypassing the store methods allows them to be
        tested.
        """
        raise NotImplementedError

    def get(self, store: S, key: str) -> Buffer:
        """
        Retrieve a value from a storage backend, by key.
        This should not not use any store methods. Bypassing the store methods allows them to be
        tested.
        """

        raise NotImplementedError

    @pytest.fixture(scope="function")
    def store_kwargs(self) -> dict[str, Any]:
        return {"mode": "r+"}

    @pytest.fixture(scope="function")
    async def store(self, store_kwargs: dict[str, Any]) -> Store:
        return await self.store_cls.open(**store_kwargs)

    def test_store_type(self, store: S) -> None:
        assert isinstance(store, Store)
        assert isinstance(store, self.store_cls)

    def test_store_eq(self, store: S, store_kwargs: dict[str, Any]) -> None:
        # check self equality
        assert store == store

        # check store equality with same inputs
        # asserting this is important for being able to compare (de)serialized stores
        store2 = self.store_cls(**store_kwargs)
        assert store == store2

    def test_serizalizable_store(self, store: S) -> None:
        foo = pickle.dumps(store)
        assert pickle.loads(foo) == store

    def test_store_mode(self, store: S, store_kwargs: dict[str, Any]) -> None:
        assert store.mode == AccessMode.from_literal("r+")
        assert not store.mode.readonly

        with pytest.raises(AttributeError):
            store.mode = AccessMode.from_literal("w")  # type: ignore[misc]

    async def test_not_writable_store_raises(self, store_kwargs: dict[str, Any]) -> None:
        kwargs = {**store_kwargs, "mode": "r"}
        store = await self.store_cls.open(**kwargs)
        assert store.mode == AccessMode.from_literal("r")
        assert store.mode.readonly

        # set
        with pytest.raises(ValueError):
            await store.set("foo", self.buffer_cls.from_bytes(b"bar"))

        # delete
        with pytest.raises(ValueError):
            await store.delete("foo")

    def test_store_repr(self, store: S) -> None:
        raise NotImplementedError

    def test_store_supports_writes(self, store: S) -> None:
        raise NotImplementedError

    def test_store_supports_partial_writes(self, store: S) -> None:
        raise NotImplementedError

    def test_store_supports_listing(self, store: S) -> None:
        raise NotImplementedError

    @pytest.mark.parametrize("key", ["c/0", "foo/c/0.0", "foo/0/0"])
    @pytest.mark.parametrize("data", [b"\x01\x02\x03\x04", b""])
    @pytest.mark.parametrize("byte_range", (None, (0, None), (1, None), (1, 2), (None, 1)))
    async def test_get(
        self, store: S, key: str, data: bytes, byte_range: None | tuple[int | None, int | None]
    ) -> None:
        """
        Ensure that data can be read from the store using the store.get method.
        """
        data_buf = self.buffer_cls.from_bytes(data)
        self.set(store, key, data_buf)
        observed = await store.get(key, prototype=default_buffer_prototype(), byte_range=byte_range)
        start, length = _normalize_interval_index(data_buf, interval=byte_range)
        expected = data_buf[start : start + length]
        assert_bytes_equal(observed, expected)

    async def test_get_many(self, store: S) -> None:
        """
        Ensure that multiple keys can be retrieved at once with the _get_many method.
        """
        keys = tuple(map(str, range(10)))
        values = tuple(f"{k}".encode() for k in keys)
        for k, v in zip(keys, values, strict=False):
            self.set(store, k, Buffer.from_bytes(v))
        observed_buffers = collect_aiterator(
            store._get_many(
                zip(
                    keys,
                    (default_buffer_prototype(),) * len(keys),
                    (None,) * len(keys),
                    strict=False,
                )
            )
        )
        observed_values = tuple(b.to_bytes() for b in observed_buffers)  # type: ignore
        assert observed_values == values

    @pytest.mark.parametrize("key", ["zarr.json", "c/0", "foo/c/0.0", "foo/0/0"])
    @pytest.mark.parametrize("data", [b"\x01\x02\x03\x04", b""])
    async def test_set(self, store: S, key: str, data: bytes) -> None:
        """
        Ensure that data can be written to the store using the store.set method.
        """
        assert not store.mode.readonly
        data_buf = self.buffer_cls.from_bytes(data)
        await store.set(key, data_buf)
        observed = self.get(store, key)
        assert_bytes_equal(observed, data_buf)

    async def test_set_many(self, store: S) -> None:
        """
<<<<<<< HEAD
        Test that a collection of key : value pairs can be inserted into the store via the
        `_set_many` method.
        """
        keys = ["zarr.json", "c/0", "foo/c/0.0", "foo/0/0"]
        data_buf = [Buffer.from_bytes(k.encode()) for k in keys]
=======
        Test that a dict of key : value pairs can be inserted into the store via the
        `_set_many` method.
        """
        keys = ["zarr.json", "c/0", "foo/c/0.0", "foo/0/0"]
        data_buf = [self.buffer_cls.from_bytes(k.encode()) for k in keys]
>>>>>>> 06e3215f
        store_dict = dict(zip(keys, data_buf, strict=True))
        await store._set_many(store_dict.items())
        for k, v in store_dict.items():
            assert self.get(store, k).to_bytes() == v.to_bytes()

    @pytest.mark.parametrize(
        "key_ranges",
        (
            [],
            [("zarr.json", (0, 1))],
            [("c/0", (0, 1)), ("zarr.json", (0, None))],
            [("c/0/0", (0, 1)), ("c/0/1", (None, 2)), ("c/0/2", (0, 3))],
        ),
    )
    async def test_get_partial_values(
        self, store: S, key_ranges: list[tuple[str, tuple[int | None, int | None]]]
    ) -> None:
        # put all of the data
        for key, _ in key_ranges:
            self.set(store, key, self.buffer_cls.from_bytes(bytes(key, encoding="utf-8")))

        # read back just part of it
        observed_maybe = await store.get_partial_values(
            prototype=default_buffer_prototype(), key_ranges=key_ranges
        )

        observed: list[Buffer] = []
        expected: list[Buffer] = []

        for obs in observed_maybe:
            assert obs is not None
            observed.append(obs)

        for idx in range(len(observed)):
            key, byte_range = key_ranges[idx]
            result = await store.get(
                key, prototype=default_buffer_prototype(), byte_range=byte_range
            )
            assert result is not None
            expected.append(result)

        assert all(
            obs.to_bytes() == exp.to_bytes() for obs, exp in zip(observed, expected, strict=True)
        )

    async def test_exists(self, store: S) -> None:
        assert not await store.exists("foo")
        await store.set("foo/zarr.json", self.buffer_cls.from_bytes(b"bar"))
        assert await store.exists("foo/zarr.json")

    async def test_delete(self, store: S) -> None:
        await store.set("foo/zarr.json", self.buffer_cls.from_bytes(b"bar"))
        assert await store.exists("foo/zarr.json")
        await store.delete("foo/zarr.json")
        assert not await store.exists("foo/zarr.json")

    async def test_empty(self, store: S) -> None:
        assert await store.empty()
        self.set(store, "key", self.buffer_cls.from_bytes(bytes("something", encoding="utf-8")))
        assert not await store.empty()

    async def test_clear(self, store: S) -> None:
        self.set(store, "key", self.buffer_cls.from_bytes(bytes("something", encoding="utf-8")))
        await store.clear()
        assert await store.empty()

    async def test_list(self, store: S) -> None:
        assert await _collect_aiterator(store.list()) == ()
        prefix = "foo"
<<<<<<< HEAD
        data = Buffer.from_bytes(b"")
=======
        data = self.buffer_cls.from_bytes(b"")
>>>>>>> 06e3215f
        store_dict = {
            prefix + "/zarr.json": data,
            **{prefix + f"/c/{idx}": data for idx in range(10)},
        }
        await store._set_many(store_dict.items())
        expected_sorted = sorted(store_dict.keys())
        observed = await _collect_aiterator(store.list())
        observed_sorted = sorted(observed)
        assert observed_sorted == expected_sorted

    async def test_list_prefix(self, store: S) -> None:
        """
        Test that the `list_prefix` method works as intended. Given a prefix, it should return
        all the keys in storage that start with this prefix. Keys should be returned with the shared
        prefix removed.
        """
        prefixes = ("", "a/", "a/b/", "a/b/c/")
<<<<<<< HEAD
        data = Buffer.from_bytes(b"")
        fname = "zarr.json"
        store_dict = {p + fname: data for p in prefixes}
        await store._set_many(store_dict.items())
        for p in prefixes:
            observed = tuple(sorted(await _collect_aiterator(store.list_prefix(p))))
            expected: tuple[str, ...] = ()
            for k in store_dict.keys():
                if k.startswith(p):
                    expected += (k.removeprefix(p),)
=======
        data = self.buffer_cls.from_bytes(b"")
        fname = "zarr.json"
        store_dict = {p + fname: data for p in prefixes}

        await store._set_many(store_dict.items())

        for prefix in prefixes:
            observed = tuple(sorted(await _collect_aiterator(store.list_prefix(prefix))))
            expected: tuple[str, ...] = ()
            for key in store_dict.keys():
                if key.startswith(prefix):
                    expected += (key.removeprefix(prefix),)
>>>>>>> 06e3215f
            expected = tuple(sorted(expected))
            assert observed == expected

    async def test_list_dir(self, store: S) -> None:
        root = "foo"
        store_dict = {
<<<<<<< HEAD
            root + "/zarr.json": Buffer.from_bytes(b"bar"),
            root + "/c/1": Buffer.from_bytes(b"\x01"),
=======
            root + "/zarr.json": self.buffer_cls.from_bytes(b"bar"),
            root + "/c/1": self.buffer_cls.from_bytes(b"\x01"),
>>>>>>> 06e3215f
        }

        assert await _collect_aiterator(store.list_dir("")) == ()
        assert await _collect_aiterator(store.list_dir(root)) == ()

        await store._set_many(store_dict.items())

        keys_observed = await _collect_aiterator(store.list_dir(root))
        keys_expected = {k.removeprefix(root + "/").split("/")[0] for k in store_dict.keys()}

        assert sorted(keys_observed) == sorted(keys_expected)

        keys_observed = await _collect_aiterator(store.list_dir(root + "/"))
        assert sorted(keys_expected) == sorted(keys_observed)<|MERGE_RESOLUTION|>--- conflicted
+++ resolved
@@ -4,15 +4,9 @@
 import pytest
 
 from zarr.abc.store import AccessMode, Store
-<<<<<<< HEAD
-from zarr.buffer import Buffer, default_buffer_prototype
-from zarr.store.utils import _normalize_interval_index
-from zarr.sync import _collect_aiterator, collect_aiterator
-=======
 from zarr.core.buffer import Buffer, default_buffer_prototype
-from zarr.core.sync import _collect_aiterator
+from zarr.core.sync import _collect_aiterator, collect_aiterator
 from zarr.store._utils import _normalize_interval_index
->>>>>>> 06e3215f
 from zarr.testing.utils import assert_bytes_equal
 
 __all__ = ["StoreTests"]
@@ -124,7 +118,7 @@
         keys = tuple(map(str, range(10)))
         values = tuple(f"{k}".encode() for k in keys)
         for k, v in zip(keys, values, strict=False):
-            self.set(store, k, Buffer.from_bytes(v))
+            self.set(store, k, self.buffer_cls.from_bytes(v))
         observed_buffers = collect_aiterator(
             store._get_many(
                 zip(
@@ -152,19 +146,11 @@
 
     async def test_set_many(self, store: S) -> None:
         """
-<<<<<<< HEAD
-        Test that a collection of key : value pairs can be inserted into the store via the
-        `_set_many` method.
-        """
-        keys = ["zarr.json", "c/0", "foo/c/0.0", "foo/0/0"]
-        data_buf = [Buffer.from_bytes(k.encode()) for k in keys]
-=======
         Test that a dict of key : value pairs can be inserted into the store via the
         `_set_many` method.
         """
         keys = ["zarr.json", "c/0", "foo/c/0.0", "foo/0/0"]
         data_buf = [self.buffer_cls.from_bytes(k.encode()) for k in keys]
->>>>>>> 06e3215f
         store_dict = dict(zip(keys, data_buf, strict=True))
         await store._set_many(store_dict.items())
         for k, v in store_dict.items():
@@ -234,11 +220,7 @@
     async def test_list(self, store: S) -> None:
         assert await _collect_aiterator(store.list()) == ()
         prefix = "foo"
-<<<<<<< HEAD
-        data = Buffer.from_bytes(b"")
-=======
         data = self.buffer_cls.from_bytes(b"")
->>>>>>> 06e3215f
         store_dict = {
             prefix + "/zarr.json": data,
             **{prefix + f"/c/{idx}": data for idx in range(10)},
@@ -256,18 +238,6 @@
         prefix removed.
         """
         prefixes = ("", "a/", "a/b/", "a/b/c/")
-<<<<<<< HEAD
-        data = Buffer.from_bytes(b"")
-        fname = "zarr.json"
-        store_dict = {p + fname: data for p in prefixes}
-        await store._set_many(store_dict.items())
-        for p in prefixes:
-            observed = tuple(sorted(await _collect_aiterator(store.list_prefix(p))))
-            expected: tuple[str, ...] = ()
-            for k in store_dict.keys():
-                if k.startswith(p):
-                    expected += (k.removeprefix(p),)
-=======
         data = self.buffer_cls.from_bytes(b"")
         fname = "zarr.json"
         store_dict = {p + fname: data for p in prefixes}
@@ -280,20 +250,14 @@
             for key in store_dict.keys():
                 if key.startswith(prefix):
                     expected += (key.removeprefix(prefix),)
->>>>>>> 06e3215f
             expected = tuple(sorted(expected))
             assert observed == expected
 
     async def test_list_dir(self, store: S) -> None:
         root = "foo"
         store_dict = {
-<<<<<<< HEAD
-            root + "/zarr.json": Buffer.from_bytes(b"bar"),
-            root + "/c/1": Buffer.from_bytes(b"\x01"),
-=======
             root + "/zarr.json": self.buffer_cls.from_bytes(b"bar"),
             root + "/c/1": self.buffer_cls.from_bytes(b"\x01"),
->>>>>>> 06e3215f
         }
 
         assert await _collect_aiterator(store.list_dir("")) == ()
