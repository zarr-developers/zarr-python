--- conflicted
+++ resolved
@@ -192,19 +192,6 @@
         out = [k async for k in store.list_dir("")]
         assert out == []
         assert [k async for k in store.list_dir("foo")] == []
-<<<<<<< HEAD
-        await store.set("foo/zarr.json", Buffer.from_bytes(b"bar"))
-        await store.set("foo/c/1", Buffer.from_bytes(b"\x01"))
-        await store.set("foo/c/d/1", Buffer.from_bytes(b"\x01"))
-        await store.set("foo/c/d/2", Buffer.from_bytes(b"\x01"))
-        await store.set("foo/c/d/3", Buffer.from_bytes(b"\x01"))
-
-        keys_expected = ["foo"]
-        keys_observed = [k async for k in store.list_dir("")]
-        assert set(keys_observed) == set(keys_expected), keys_observed
-
-        keys_expected = ["zarr.json", "c"]
-=======
         await store.set("foo/zarr.json", self.buffer_cls.from_bytes(b"bar"))
         await store.set("group-0/zarr.json", self.buffer_cls.from_bytes(b"\x01"))  # group
         await store.set("group-0/group-1/zarr.json", self.buffer_cls.from_bytes(b"\x01"))  # group
@@ -217,7 +204,6 @@
         assert set(keys_observed) == set(keys_expected)
 
         keys_expected = ["zarr.json"]
->>>>>>> 60b4f579
         keys_observed = [k async for k in store.list_dir("foo")]
 
         assert len(keys_observed) == len(keys_expected), keys_observed
