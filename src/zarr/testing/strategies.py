from typing import Any, Literal

import hypothesis.extra.numpy as npst
import hypothesis.strategies as st
import numpy as np
from hypothesis import given, settings  # noqa: F401
from hypothesis.strategies import SearchStrategy

from zarr.core.array import Array
from zarr.core.group import Group
from zarr.store import MemoryStore, StoreLike

# Copied from Xarray
_attr_keys = st.text(st.characters(), min_size=1)
_attr_values = st.recursive(
    st.none() | st.booleans() | st.text(st.characters(), max_size=5),
    lambda children: st.lists(children) | st.dictionaries(_attr_keys, children),
    max_leaves=3,
)


def v3_dtypes() -> st.SearchStrategy[np.dtype]:
    return (
        npst.boolean_dtypes()
        | npst.integer_dtypes(endianness="=")
        | npst.unsigned_integer_dtypes(endianness="=")
        | npst.floating_dtypes(endianness="=")
        | npst.complex_number_dtypes(endianness="=")
        # | npst.byte_string_dtypes(endianness="=")
        # | npst.unicode_string_dtypes()
        # | npst.datetime64_dtypes()
        # | npst.timedelta64_dtypes()
    )


def v2_dtypes() -> st.SearchStrategy[np.dtype]:
    return (
        npst.boolean_dtypes()
        | npst.integer_dtypes(endianness="=")
        | npst.unsigned_integer_dtypes(endianness="=")
        | npst.floating_dtypes(endianness="=")
        | npst.complex_number_dtypes(endianness="=")
        | npst.byte_string_dtypes(endianness="=")
        | npst.unicode_string_dtypes(endianness="=")
        | npst.datetime64_dtypes()
        # | npst.timedelta64_dtypes()
    )


# From https://zarr-specs.readthedocs.io/en/latest/v3/core/v3.0.html#node-names
# 1. must not be the empty string ("")
# 2. must not include the character "/"
# 3. must not be a string composed only of period characters, e.g. "." or ".."
# 4. must not start with the reserved prefix "__"
zarr_key_chars = st.sampled_from(
    ".-0123456789ABCDEFGHIJKLMNOPQRSTUVWXYZ_abcdefghijklmnopqrstuvwxyz"
)
node_names = st.text(zarr_key_chars, min_size=1).filter(
    lambda t: t not in (".", "..") and not t.startswith("__")
)
array_names = node_names
attrs = st.none() | st.dictionaries(_attr_keys, _attr_values)
<<<<<<< HEAD
keys = st.lists(node_names, min_size=1).map(lambda x: "/".join(x))
paths = st.just("/") | keys
np_arrays = npst.arrays(
    # TODO: re-enable timedeltas once they are supported
    dtype=npst.scalar_dtypes().filter(
        lambda x: (x.kind not in ["m", "M"]) and (x.byteorder not in [">"])
    ),
    shape=npst.array_shapes(max_dims=4),
)
=======
paths = st.lists(node_names, min_size=1).map("/".join) | st.just("/")
>>>>>>> 1560d218
stores = st.builds(MemoryStore, st.just({}), mode=st.just("w"))
compressors = st.sampled_from([None, "default"])
zarr_formats: st.SearchStrategy[Literal[2, 3]] = st.sampled_from([2, 3])
array_shapes = npst.array_shapes(max_dims=4)


@st.composite  # type: ignore[misc]
def numpy_arrays(
    draw: st.DrawFn,
    *,
    shapes: st.SearchStrategy[tuple[int, ...]] = array_shapes,
    zarr_formats: st.SearchStrategy[Literal[2, 3]] = zarr_formats,
) -> Any:
    """
    Generate numpy arrays that can be saved in the provided Zarr format.
    """
    zarr_format = draw(zarr_formats)
    return draw(npst.arrays(dtype=v3_dtypes() if zarr_format == 3 else v2_dtypes(), shape=shapes))


@st.composite  # type: ignore[misc]
def np_array_and_chunks(
    draw: st.DrawFn, *, arrays: st.SearchStrategy[np.ndarray] = numpy_arrays
) -> tuple[np.ndarray, tuple[int]]:  # type: ignore[type-arg]
    """A hypothesis strategy to generate small sized random arrays.

    Returns: a tuple of the array and a suitable random chunking for it.
    """
    array = draw(arrays)
    # We want this strategy to shrink towards arrays with smaller number of chunks
    # 1. st.integers() shrinks towards smaller values. So we use that to generate number of chunks
    numchunks = draw(st.tuples(*[st.integers(min_value=1, max_value=size) for size in array.shape]))
    # 2. and now generate the chunks tuple
    chunks = tuple(size // nchunks for size, nchunks in zip(array.shape, numchunks, strict=True))
    return (array, chunks)


@st.composite  # type: ignore[misc]
def arrays(
    draw: st.DrawFn,
    *,
    shapes: st.SearchStrategy[tuple[int, ...]] = array_shapes,
    compressors: st.SearchStrategy = compressors,
    stores: st.SearchStrategy[StoreLike] = stores,
    paths: st.SearchStrategy[None | str] = paths,
    array_names: st.SearchStrategy = array_names,
    arrays: st.SearchStrategy | None = None,
    attrs: st.SearchStrategy = attrs,
    zarr_formats: st.SearchStrategy = zarr_formats,
) -> Array:
    store = draw(stores)
    path = draw(paths)
    name = draw(array_names)
    attributes = draw(attrs)
    zarr_format = draw(zarr_formats)
    if arrays is None:
        arrays = numpy_arrays(shapes=shapes, zarr_formats=st.just(zarr_format))
    nparray, chunks = draw(np_array_and_chunks(arrays=arrays))
    # test that None works too.
    fill_value = draw(st.one_of([st.none(), npst.from_dtype(nparray.dtype)]))
    # compressor = draw(compressors)

    expected_attrs = {} if attributes is None else attributes

    array_path = path + ("/" if not path.endswith("/") else "") + name
    root = Group.from_store(store, zarr_format=zarr_format)

    a = root.create_array(
        array_path,
        shape=nparray.shape,
        chunks=chunks,
        dtype=nparray.dtype,
        attributes=attributes,
        # compressor=compressor,  # FIXME
        fill_value=fill_value,
    )

    assert isinstance(a, Array)
    assert a.fill_value is not None
    assert isinstance(root[array_path], Array)
    assert nparray.shape == a.shape
    assert chunks == a.chunks
    assert array_path == a.path, (path, name, array_path, a.name, a.path)
    assert a.basename == name, (a.basename, name)
    assert dict(a.attrs) == expected_attrs

    a[:] = nparray

    return a


def is_negative_slice(idx: Any) -> bool:
    return isinstance(idx, slice) and idx.step is not None and idx.step < 0


@st.composite  # type: ignore[misc]
def basic_indices(draw: st.DrawFn, *, shape: tuple[int], **kwargs):  # type: ignore[no-untyped-def]
    """Basic indices without unsupported negative slices."""
    return draw(
        npst.basic_indices(shape=shape, **kwargs).filter(
            lambda idxr: (
                not (
                    is_negative_slice(idxr)
                    or (isinstance(idxr, tuple) and any(is_negative_slice(idx) for idx in idxr))
                )
            )
        )
    )


def key_ranges(
    keys: SearchStrategy = node_names, max_size: int | None = None
) -> SearchStrategy[list[int]]:
    """
    Function to generate key_ranges strategy for get_partial_values()
    returns list strategy w/ form::

        [(key, (range_start, range_step)),
         (key, (range_start, range_step)),...]
    """
    byte_ranges = st.tuples(
        st.none() | st.integers(min_value=0, max_value=max_size),
        st.none() | st.integers(min_value=0, max_value=max_size),
    )
    key_tuple = st.tuples(keys, byte_ranges)
    return st.lists(key_tuple, min_size=1, max_size=10)<|MERGE_RESOLUTION|>--- conflicted
+++ resolved
@@ -60,19 +60,8 @@
 )
 array_names = node_names
 attrs = st.none() | st.dictionaries(_attr_keys, _attr_values)
-<<<<<<< HEAD
 keys = st.lists(node_names, min_size=1).map(lambda x: "/".join(x))
 paths = st.just("/") | keys
-np_arrays = npst.arrays(
-    # TODO: re-enable timedeltas once they are supported
-    dtype=npst.scalar_dtypes().filter(
-        lambda x: (x.kind not in ["m", "M"]) and (x.byteorder not in [">"])
-    ),
-    shape=npst.array_shapes(max_dims=4),
-)
-=======
-paths = st.lists(node_names, min_size=1).map("/".join) | st.just("/")
->>>>>>> 1560d218
 stores = st.builds(MemoryStore, st.just({}), mode=st.just("w"))
 compressors = st.sampled_from([None, "default"])
 zarr_formats: st.SearchStrategy[Literal[2, 3]] = st.sampled_from([2, 3])
