from typing import Any, Literal

import hypothesis.extra.numpy as npst
import hypothesis.strategies as st
import numpy as np
from hypothesis import given, settings  # noqa: F401
from hypothesis.strategies import SearchStrategy

import zarr
from zarr.core.array import Array
<<<<<<< HEAD
=======
from zarr.core.group import Group
from zarr.core.sync import sync
>>>>>>> 2fa00826
from zarr.storage import MemoryStore, StoreLike

# Copied from Xarray
_attr_keys = st.text(st.characters(), min_size=1)
_attr_values = st.recursive(
    st.none() | st.booleans() | st.text(st.characters(), max_size=5),
    lambda children: st.lists(children) | st.dictionaries(_attr_keys, children),
    max_leaves=3,
)


def v3_dtypes() -> st.SearchStrategy[np.dtype]:
    return (
        npst.boolean_dtypes()
        | npst.integer_dtypes(endianness="=")
        | npst.unsigned_integer_dtypes(endianness="=")
        | npst.floating_dtypes(endianness="=")
        | npst.complex_number_dtypes(endianness="=")
        # | npst.byte_string_dtypes(endianness="=")
        # | npst.unicode_string_dtypes()
        # | npst.datetime64_dtypes()
        # | npst.timedelta64_dtypes()
    )


def v2_dtypes() -> st.SearchStrategy[np.dtype]:
    return (
        npst.boolean_dtypes()
        | npst.integer_dtypes(endianness="=")
        | npst.unsigned_integer_dtypes(endianness="=")
        | npst.floating_dtypes(endianness="=")
        | npst.complex_number_dtypes(endianness="=")
        | npst.byte_string_dtypes(endianness="=")
        | npst.unicode_string_dtypes(endianness="=")
        | npst.datetime64_dtypes(endianness="=")
        # | npst.timedelta64_dtypes()
    )


# From https://zarr-specs.readthedocs.io/en/latest/v3/core/v3.0.html#node-names
# 1. must not be the empty string ("")
# 2. must not include the character "/"
# 3. must not be a string composed only of period characters, e.g. "." or ".."
# 4. must not start with the reserved prefix "__"
zarr_key_chars = st.sampled_from(
    ".-0123456789ABCDEFGHIJKLMNOPQRSTUVWXYZ_abcdefghijklmnopqrstuvwxyz"
)
node_names = st.text(zarr_key_chars, min_size=1).filter(
    lambda t: t not in (".", "..") and not t.startswith("__")
)
array_names = node_names
attrs = st.none() | st.dictionaries(_attr_keys, _attr_values)
keys = st.lists(node_names, min_size=1).map("/".join)
paths = st.just("/") | keys
<<<<<<< HEAD
stores = st.builds(MemoryStore, st.just({}))
=======
# st.builds will only call a new store constructor for different keyword arguments
# i.e. stores.examples() will always return the same object per Store class.
# So we map a clear to reset the store.
stores = st.builds(MemoryStore, st.just({})).map(lambda x: sync(x.clear()))
>>>>>>> 2fa00826
compressors = st.sampled_from([None, "default"])
zarr_formats: st.SearchStrategy[Literal[2, 3]] = st.sampled_from([2, 3])
array_shapes = npst.array_shapes(max_dims=4, min_side=0)


@st.composite  # type: ignore[misc]
def numpy_arrays(
    draw: st.DrawFn,
    *,
    shapes: st.SearchStrategy[tuple[int, ...]] = array_shapes,
    zarr_formats: st.SearchStrategy[Literal[2, 3]] = zarr_formats,
) -> Any:
    """
    Generate numpy arrays that can be saved in the provided Zarr format.
    """
    zarr_format = draw(zarr_formats)
    return draw(npst.arrays(dtype=v3_dtypes() if zarr_format == 3 else v2_dtypes(), shape=shapes))


@st.composite  # type: ignore[misc]
def np_array_and_chunks(
    draw: st.DrawFn, *, arrays: st.SearchStrategy[np.ndarray] = numpy_arrays
) -> tuple[np.ndarray, tuple[int, ...]]:  # type: ignore[type-arg]
    """A hypothesis strategy to generate small sized random arrays.

    Returns: a tuple of the array and a suitable random chunking for it.
    """
    array = draw(arrays)
    # We want this strategy to shrink towards arrays with smaller number of chunks
    # 1. st.integers() shrinks towards smaller values. So we use that to generate number of chunks
    numchunks = draw(
        st.tuples(
            *[st.integers(min_value=0 if size == 0 else 1, max_value=size) for size in array.shape]
        )
    )
    # 2. and now generate the chunks tuple
    chunks = tuple(
        size // nchunks if nchunks > 0 else 0
        for size, nchunks in zip(array.shape, numchunks, strict=True)
    )
    return (array, chunks)


@st.composite  # type: ignore[misc]
def arrays(
    draw: st.DrawFn,
    *,
    shapes: st.SearchStrategy[tuple[int, ...]] = array_shapes,
    compressors: st.SearchStrategy = compressors,
    stores: st.SearchStrategy[StoreLike] = stores,
    paths: st.SearchStrategy[None | str] = paths,
    array_names: st.SearchStrategy = array_names,
    arrays: st.SearchStrategy | None = None,
    attrs: st.SearchStrategy = attrs,
    zarr_formats: st.SearchStrategy = zarr_formats,
) -> Array:
    store = draw(stores)
    path = draw(paths)
    name = draw(array_names)
    attributes = draw(attrs)
    zarr_format = draw(zarr_formats)
    if arrays is None:
        arrays = numpy_arrays(shapes=shapes, zarr_formats=st.just(zarr_format))
    nparray, chunks = draw(np_array_and_chunks(arrays=arrays))
    # test that None works too.
    fill_value = draw(st.one_of([st.none(), npst.from_dtype(nparray.dtype)]))
    # compressor = draw(compressors)

    expected_attrs = {} if attributes is None else attributes

    array_path = path + ("/" if not path.endswith("/") else "") + name
    root = zarr.open_group(store, mode="w")

    a = root.create_array(
        array_path,
        shape=nparray.shape,
        chunks=chunks,
        dtype=nparray.dtype,
        attributes=attributes,
        # compressor=compressor,  # FIXME
        fill_value=fill_value,
    )

    assert isinstance(a, Array)
    if a.metadata.zarr_format == 3:
        assert a.fill_value is not None
    assert isinstance(root[array_path], Array)
    assert nparray.shape == a.shape
    assert chunks == a.chunks
    assert array_path == a.path, (path, name, array_path, a.name, a.path)
    assert a.basename == name, (a.basename, name)
    assert dict(a.attrs) == expected_attrs

    a[:] = nparray

    return a


def is_negative_slice(idx: Any) -> bool:
    return isinstance(idx, slice) and idx.step is not None and idx.step < 0


@st.composite  # type: ignore[misc]
def basic_indices(draw: st.DrawFn, *, shape: tuple[int], **kwargs: Any) -> Any:
    """Basic indices without unsupported negative slices."""
    return draw(
        npst.basic_indices(shape=shape, **kwargs).filter(
            lambda idxr: (
                not (
                    is_negative_slice(idxr)
                    or (isinstance(idxr, tuple) and any(is_negative_slice(idx) for idx in idxr))
                )
            )
        )
    )


def key_ranges(
    keys: SearchStrategy = node_names, max_size: int | None = None
) -> SearchStrategy[list[int]]:
    """
    Function to generate key_ranges strategy for get_partial_values()
    returns list strategy w/ form::

        [(key, (range_start, range_step)),
         (key, (range_start, range_step)),...]
    """
    byte_ranges = st.tuples(
        st.none() | st.integers(min_value=0, max_value=max_size),
        st.none() | st.integers(min_value=0, max_value=max_size),
    )
    key_tuple = st.tuples(keys, byte_ranges)
    return st.lists(key_tuple, min_size=1, max_size=10)<|MERGE_RESOLUTION|>--- conflicted
+++ resolved
@@ -8,11 +8,7 @@
 
 import zarr
 from zarr.core.array import Array
-<<<<<<< HEAD
-=======
-from zarr.core.group import Group
 from zarr.core.sync import sync
->>>>>>> 2fa00826
 from zarr.storage import MemoryStore, StoreLike
 
 # Copied from Xarray
@@ -67,14 +63,10 @@
 attrs = st.none() | st.dictionaries(_attr_keys, _attr_values)
 keys = st.lists(node_names, min_size=1).map("/".join)
 paths = st.just("/") | keys
-<<<<<<< HEAD
-stores = st.builds(MemoryStore, st.just({}))
-=======
 # st.builds will only call a new store constructor for different keyword arguments
 # i.e. stores.examples() will always return the same object per Store class.
 # So we map a clear to reset the store.
 stores = st.builds(MemoryStore, st.just({})).map(lambda x: sync(x.clear()))
->>>>>>> 2fa00826
 compressors = st.sampled_from([None, "default"])
 zarr_formats: st.SearchStrategy[Literal[2, 3]] = st.sampled_from([2, 3])
 array_shapes = npst.array_shapes(max_dims=4, min_side=0)
