--- conflicted
+++ resolved
@@ -104,11 +104,7 @@
     expected_attrs = {} if attributes is None else attributes
 
     array_path = path + ("/" if not path.endswith("/") else "") + name
-<<<<<<< HEAD
-    root = Group.create(store, zarr_format=zarr_format)
-=======
-    root = Group.from_store(store)
->>>>>>> 69007541
+    root = Group.from_store(store, zarr_format=zarr_format)
     fill_value_args: tuple[Any, ...] = tuple()
     if nparray.dtype.kind == "M":
         m = re.search(r"\[(.+)\]", nparray.dtype.str)
