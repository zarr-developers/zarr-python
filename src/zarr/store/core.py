from __future__ import annotations

from pathlib import Path
from typing import Any

from zarr.abc.store import Store
from zarr.buffer import Buffer
from zarr.common import OpenMode
from zarr.store.local import LocalStore


def _dereference_path(root: str, path: str) -> str:
    assert isinstance(root, str)
    assert isinstance(path, str)
    root = root.rstrip("/")
    path = f"{root}/{path}" if root != "" else path
    path = path.rstrip("/")
    return path


class StorePath:
    store: Store
    path: str

    def __init__(self, store: Store, path: str | None = None):
        self.store = store
        self.path = path or ""

    async def get(self, byte_range: tuple[int, int | None] | None = None) -> Buffer | None:
        return await self.store.get(self.path, byte_range)

    async def set(self, value: Buffer, byte_range: tuple[int, int] | None = None) -> None:
        if byte_range is not None:
            raise NotImplementedError("Store.set does not have partial writes yet")
        await self.store.set(self.path, value)

    async def delete(self) -> None:
        await self.store.delete(self.path)

    async def exists(self) -> bool:
        return await self.store.exists(self.path)

    def __truediv__(self, other: str) -> StorePath:
        return self.__class__(self.store, _dereference_path(self.path, other))

    def __str__(self) -> str:
        return _dereference_path(str(self.store), self.path)

    def __repr__(self) -> str:
        return f"StorePath({self.store.__class__.__name__}, {str(self)!r})"

    def __eq__(self, other: Any) -> bool:
        try:
            if self.store == other.store and self.path == other.path:
                return True
        except Exception:
            pass
        return False


StoreLike = Store | StorePath | Path | str


def make_store_path(store_like: StoreLike, *, mode: OpenMode | None = None) -> StorePath:
    if isinstance(store_like, StorePath):
        if mode is not None:
            assert mode == store_like.store.mode
        return store_like
    elif isinstance(store_like, Store):
        if mode is not None:
            assert mode == store_like.mode
        return StorePath(store_like)
    elif isinstance(store_like, str):
<<<<<<< HEAD
        assert mode is not None
        return StorePath(LocalStore(Path(store_like), mode=mode))
    raise TypeError
=======
        return StorePath(LocalStore(Path(store_like)))
    raise TypeError


def _normalize_interval_index(
    data: Buffer, interval: None | tuple[int | None, int | None]
) -> tuple[int, int]:
    """
    Convert an implicit interval into an explicit start and length
    """
    if interval is None:
        start = 0
        length = len(data)
    else:
        maybe_start, maybe_len = interval
        if maybe_start is None:
            start = 0
        else:
            start = maybe_start

        if maybe_len is None:
            length = len(data) - start
        else:
            length = maybe_len

    return (start, length)
>>>>>>> fc7fa4f3
<|MERGE_RESOLUTION|>--- conflicted
+++ resolved
@@ -71,12 +71,8 @@
             assert mode == store_like.mode
         return StorePath(store_like)
     elif isinstance(store_like, str):
-<<<<<<< HEAD
         assert mode is not None
         return StorePath(LocalStore(Path(store_like), mode=mode))
-    raise TypeError
-=======
-        return StorePath(LocalStore(Path(store_like)))
     raise TypeError
 
 
@@ -101,5 +97,4 @@
         else:
             length = maybe_len
 
-    return (start, length)
->>>>>>> fc7fa4f3
+    return (start, length)