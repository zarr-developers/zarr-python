--- conflicted
+++ resolved
@@ -6,12 +6,8 @@
 
 from zarr.abc.store import AccessMode, Store
 from zarr.buffer import Buffer, BufferPrototype, default_buffer_prototype
-<<<<<<< HEAD
-from zarr.common import AccessModeLiteral
-=======
-from zarr.common import ZARR_JSON, ZARRAY_JSON, ZGROUP_JSON, OpenMode, ZarrFormat
+from zarr.common import ZARR_JSON, ZARRAY_JSON, ZGROUP_JSON, AccessModeLiteral, ZarrFormat
 from zarr.errors import ContainsArrayAndGroupError, ContainsArrayError, ContainsGroupError
->>>>>>> aef47ac2
 from zarr.store.local import LocalStore
 from zarr.store.memory import MemoryStore
 
@@ -91,11 +87,7 @@
     elif isinstance(store_like, Path):
         return StorePath(await LocalStore.open(root=store_like, mode=mode or "r"))
     elif isinstance(store_like, str):
-<<<<<<< HEAD
         return StorePath(await LocalStore.open(root=Path(store_like), mode=mode or "r"))
-    raise TypeError
-=======
-        return StorePath(LocalStore(Path(store_like), mode=mode or "r"))
     raise TypeError
 
 
@@ -263,5 +255,4 @@
     elif zarr_format == 2:
         return await (store_path / ZGROUP_JSON).exists()
     msg = f"Invalid zarr_format provided. Got {zarr_format}, expected 2 or 3"  # type: ignore[unreachable]
-    raise ValueError(msg)
->>>>>>> aef47ac2
+    raise ValueError(msg)