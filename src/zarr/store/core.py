--- conflicted
+++ resolved
@@ -4,12 +4,8 @@
 from typing import Any
 
 from zarr.abc.store import Store
-<<<<<<< HEAD
 from zarr.buffer import Buffer, Prototype, default_prototype
-=======
-from zarr.buffer import Buffer
 from zarr.common import OpenMode
->>>>>>> ef15e201
 from zarr.store.local import LocalStore
 
 
