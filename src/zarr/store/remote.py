--- conflicted
+++ resolved
@@ -49,11 +49,10 @@
         return fs, root
 
     async def get(
-<<<<<<< HEAD
-        self, key: str, prototype: Prototype, byte_range: tuple[int, int | None] | None = None
-=======
-        self, key: str, byte_range: tuple[int | None, int | None] | None = None
->>>>>>> fc7fa4f3
+        self,
+        key: str,
+        prototype: Prototype,
+        byte_range: tuple[int | None, int | None] | None = None,
     ) -> Buffer | None:
         assert isinstance(key, str)
         fs, root = self._make_fs()
