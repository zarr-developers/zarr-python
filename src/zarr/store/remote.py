from __future__ import annotations

from collections.abc import AsyncGenerator
from typing import TYPE_CHECKING, Any

import fsspec

from zarr.abc.store import Store
from zarr.buffer import BufferPrototype
from zarr.common import AccessModeLiteral
from zarr.store.core import _dereference_path

if TYPE_CHECKING:
    from fsspec.asyn import AsyncFileSystem
    from upath import UPath

    from zarr.buffer import Buffer
    from zarr.common import BytesLike


class RemoteStore(Store):
    # based on FSSpec
    supports_writes: bool = True
    supports_partial_writes: bool = False
    supports_listing: bool = True

    _fs: AsyncFileSystem
    _url: str
    path: str
    allowed_exceptions: tuple[type[Exception], ...]

    def __init__(
        self,
        url: UPath | str,
        mode: AccessModeLiteral = "r",
        allowed_exceptions: tuple[type[Exception], ...] = (
            FileNotFoundError,
            IsADirectoryError,
            NotADirectoryError,
        ),
        **storage_options: Any,
    ):
        """
        Parameters
        ----------
        url: root of the datastore. In fsspec notation, this is usually like "protocol://path/to".
            Can also be a upath.UPath instance/
        allowed_exceptions: when fetching data, these cases will be deemed to correspond to missing
            keys, rather than some other IO failure
        storage_options: passed on to fsspec to make the filesystem instance. If url is a UPath,
            this must not be used.
        """
        if isinstance(url, str):
            self._url = url.rstrip("/")
            self._fs, _path = fsspec.url_to_fs(url, **storage_options)
            self.path = _path.rstrip("/")
        elif hasattr(url, "protocol") and hasattr(url, "fs"):
            # is UPath-like - but without importing
            if storage_options:
                raise ValueError(
                    "If constructed with a UPath object, no additional "
                    "storage_options are allowed"
                )
            # n.b. UPath returns the url and path attributes with a trailing /, at least for s3
            # that trailing / must be removed to compose with the store interface
            self._url = str(url).rstrip("/")
            self.path = url.path.rstrip("/")
            self._fs = url.fs
        else:
            raise ValueError(f"URL not understood, {url}")
        self.allowed_exceptions = allowed_exceptions
        # test instantiate file system
        if not self._fs.async_impl:
            raise TypeError("FileSystem needs to support async operations")
        super().__init__(mode=mode)
<<<<<<< HEAD

=======


def clear(self) -> None:
        self._check_writable()
        try:
            self._fs.rm(self.path, recursive=True)
        except FileNotFoundError:
            pass
        except self.allowed_exceptions:
            pass
>>>>>>> cab827cb

def clear(self) -> None:
    self._check_writable()
    try:
        self._fs.rm(self.path, recursive=True)
    except FileNotFoundError:
        pass
    except self.allowed_exceptions:
        pass


def _exists(self) -> bool:
    try:
        return bool(self._fs.exists(self.path))
    except self.allowed_exceptions:
        return False


def __str__(self) -> str:
    return f"{self._url}"


def __repr__(self) -> str:
    return f"<RemoteStore({type(self._fs).__name__}, {self.path})>"


async def get(
    self,
    key: str,
    prototype: BufferPrototype,
    byte_range: tuple[int | None, int | None] | None = None,
) -> Buffer | None:
    path = _dereference_path(self.path, key)

    try:
        if byte_range:
            # fsspec uses start/end, not start/length
            start, length = byte_range
            if start is not None and length is not None:
                end = start + length
            elif length is not None:
                end = length
            else:
                end = None
        value = prototype.buffer.from_bytes(
            await (
                self._fs._cat_file(path, start=byte_range[0], end=end)
                if byte_range
                else self._fs._cat_file(path)
            )
        )
        return value

    except self.allowed_exceptions:
        return None
    except OSError as e:
        if "not satisfiable" in str(e):
            # this is an s3-specific condition we probably don't want to leak
            return prototype.buffer.from_bytes(b"")
        raise


async def set(
    self,
    key: str,
    value: Buffer,
    byte_range: tuple[int, int] | None = None,
) -> None:
    self._check_writable()
    path = _dereference_path(self.path, key)
    # write data
    if byte_range:
        raise NotImplementedError
    await self._fs._pipe_file(path, value.to_bytes())


async def delete(self, key: str) -> None:
    self._check_writable()
    path = _dereference_path(self.path, key)
    try:
        await self._fs._rm(path)
    except FileNotFoundError:
        pass
    except self.allowed_exceptions:
        pass


async def exists(self, key: str) -> bool:
    path = _dereference_path(self.path, key)
    exists: bool = await self._fs._exists(path)
    return exists


async def get_partial_values(
    self,
    prototype: BufferPrototype,
    key_ranges: list[tuple[str, tuple[int | None, int | None]]],
) -> list[Buffer | None]:
    if key_ranges:
        paths, starts, stops = zip(
            *(
                (
                    _dereference_path(self.path, k[0]),
                    k[1][0],
                    ((k[1][0] or 0) + k[1][1]) if k[1][1] is not None else None,
                )
                for k in key_ranges
            ),
            strict=False,
        )
    else:
        return []
    # TODO: expectations for exceptions or missing keys?
    res = await self._fs._cat_ranges(list(paths), starts, stops, on_error="return")
    # the following is an s3-specific condition we probably don't want to leak
    res = [b"" if (isinstance(r, OSError) and "not satisfiable" in str(r)) else r for r in res]
    for r in res:
        if isinstance(r, Exception) and not isinstance(r, self.allowed_exceptions):
            raise r

    return [None if isinstance(r, Exception) else prototype.buffer.from_bytes(r) for r in res]


async def set_partial_values(self, key_start_values: list[tuple[str, int, BytesLike]]) -> None:
    raise NotImplementedError


async def list(self) -> AsyncGenerator[str, None]:
    allfiles = await self._fs._find(self.path, detail=False, withdirs=False)
    for onefile in (a.replace(self.path + "/", "") for a in allfiles):
        yield onefile


async def list_dir(self, prefix: str) -> AsyncGenerator[str, None]:
    prefix = f"{self.path}/{prefix.rstrip('/')}"
    try:
        allfiles = await self._fs._ls(prefix, detail=False)
    except FileNotFoundError:
        return
    for onefile in (a.replace(prefix + "/", "") for a in allfiles):
        yield onefile


async def list_prefix(self, prefix: str) -> AsyncGenerator[str, None]:
    for onefile in await self._fs._ls(prefix, detail=False):
        yield onefile<|MERGE_RESOLUTION|>--- conflicted
+++ resolved
@@ -73,12 +73,8 @@
         if not self._fs.async_impl:
             raise TypeError("FileSystem needs to support async operations")
         super().__init__(mode=mode)
-<<<<<<< HEAD
-
-=======
-
-
-def clear(self) -> None:
+
+    def clear(self) -> None:
         self._check_writable()
         try:
             self._fs.rm(self.path, recursive=True)
@@ -86,16 +82,6 @@
             pass
         except self.allowed_exceptions:
             pass
->>>>>>> cab827cb
-
-def clear(self) -> None:
-    self._check_writable()
-    try:
-        self._fs.rm(self.path, recursive=True)
-    except FileNotFoundError:
-        pass
-    except self.allowed_exceptions:
-        pass
 
 
 def _exists(self) -> bool:
