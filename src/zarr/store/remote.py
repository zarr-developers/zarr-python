--- conflicted
+++ resolved
@@ -14,7 +14,8 @@
     from fsspec.asyn import AsyncFileSystem
     from upath import UPath
 
-    from zarr.buffer import Buffer, BytesLike
+    from zarr.buffer import Buffer
+    from zarr.common import BytesLike
 
 
 class RemoteStore(Store):
@@ -63,8 +64,7 @@
             self._fs = url._fs
         else:
             raise ValueError("URL not understood, %s", url)
-        # dear mypy: these have the same type annotations
-        self.exceptions = allowed_exceptions  # type: ignore
+        self.exceptions = allowed_exceptions
         # test instantiate file system
         if not self._fs.async_impl:
             raise TypeError("FileSystem needs to support async operations")
@@ -76,23 +76,21 @@
         return f"<FsspecStore({self.path})>"
 
     async def get(
-        self, key: str, byte_range: tuple[int | None, int | None] | None | None = None
+        self, key: str, byte_range: tuple[int | None, int | None] | None = None
     ) -> Buffer | None:
         path = _dereference_path(self.path, key)
 
         try:
-<<<<<<< HEAD
-            return await (
-                self._fs._cat_file(path, start=byte_range[0], end=byte_range[1])
-=======
-            value: Buffer | None = await (
-                fs._cat_file(path, start=byte_range[0], end=byte_range[1])
->>>>>>> 85999445
-                if byte_range
-                else self._fs._cat_file(path)
+            value: Buffer = Buffer.from_bytes(
+                await (
+                    self._fs._cat_file(path, start=byte_range[0], end=byte_range[1])
+                    if byte_range
+                    else self._fs._cat_file(path)
+                )
             )
-        # dear mypy: this is indeed defined as a tuple of exceptions
-        except self.exceptions:  # type: ignore
+            return value
+
+        except self.exceptions:  # type: ignore[misc]
             return None
 
     async def set(
@@ -101,24 +99,26 @@
         value: Buffer,
         byte_range: tuple[int, int] | None = None,
     ) -> None:
+        self._check_writable()
         path = _dereference_path(self.path, key)
         # write data
         if byte_range:
             raise NotImplementedError
-        await self._fs._pipe_file(path, value)
+        await self._fs._pipe_file(path, value.to_bytes())
 
     async def delete(self, key: str) -> None:
+        self._check_writable()
         path = _dereference_path(self.path, key)
         try:
             await self._fs._rm(path)
         # dear mypy: yes, I can add a tuple to a tuple
-        except (FileNotFoundError,) + self.exceptions:  # type: ignore
+        except (FileNotFoundError,) + self.exceptions:  # type: ignore[operator]
             pass
 
     async def exists(self, key: str) -> bool:
-<<<<<<< HEAD
         path = _dereference_path(self.path, key)
-        return await self._fs._exists(path)
+        exists: bool = await self._fs._exists(path)
+        return exists
 
     async def get_partial_values(
         self, key_ranges: list[tuple[str, tuple[int | None, int | None]]]
@@ -133,7 +133,7 @@
             if isinstance(r, Exception) and not isinstance(r, self.exceptions):
                 raise r
 
-        return [None if isinstance(r, Exception) else r for r in res]
+        return [None if isinstance(r, Exception) else Buffer.from_bytes(r) for r in res]
 
     async def set_partial_values(self, key_start_values: list[tuple[str, int, BytesLike]]) -> None:
         raise NotImplementedError
@@ -151,10 +151,4 @@
 
     async def list_prefix(self, prefix: str) -> AsyncGenerator[str, None]:
         for onefile in await self._fs._ls(prefix, detail=False):
-            yield onefile
-=======
-        fs, root = self._make_fs()
-        path = _dereference_path(root, key)
-        exists: bool = await fs._exists(path)
-        return exists
->>>>>>> 85999445
+            yield onefile