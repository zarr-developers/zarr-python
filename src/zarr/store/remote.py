from __future__ import annotations

from collections.abc import AsyncGenerator
from typing import TYPE_CHECKING, Any

import fsspec

from zarr.abc.store import Store
from zarr.buffer import Buffer, BufferPrototype
from zarr.common import OpenMode
from zarr.store.core import _dereference_path

if TYPE_CHECKING:
    from fsspec.asyn import AsyncFileSystem
    from upath import UPath

    from zarr.buffer import Buffer
    from zarr.common import BytesLike


class RemoteStore(Store):
    # based on FSSpec
    supports_writes: bool = True
    supports_partial_writes: bool = False
    supports_listing: bool = True

    _fs: AsyncFileSystem
    _url: str
    path: str
    allowed_exceptions: tuple[type[Exception], ...]

    def __init__(
        self,
        url: UPath | str,
        mode: OpenMode = "r",
        allowed_exceptions: tuple[type[Exception], ...] = (
            FileNotFoundError,
            IsADirectoryError,
            NotADirectoryError,
        ),
        **storage_options: Any,
    ):
        """
        Parameters
        ----------
        url: root of the datastore. In fsspec notation, this is usually like "protocol://path/to".
            Can also be a upath.UPath instance/
        allowed_exceptions: when fetching data, these cases will be deemed to correspond to missing
            keys, rather than some other IO failure
        storage_options: passed on to fsspec to make the filesystem instance. If url is a UPath,
            this must not be used.
        """

        super().__init__(mode=mode)
        if isinstance(url, str):
            self._url = url.rstrip("/")
            self._fs, _path = fsspec.url_to_fs(url, **storage_options)
            self.path = _path.rstrip("/")
        elif hasattr(url, "protocol") and hasattr(url, "fs"):
            # is UPath-like - but without importing
            if storage_options:
                raise ValueError(
                    "If constructed with a UPath object, no additional "
                    "storage_options are allowed"
                )
            # n.b. UPath returns the url and path attributes with a trailing /, at least for s3
            # that trailing / must be removed to compose with the store interface
            self._url = str(url).rstrip("/")
            self.path = url.path.rstrip("/")
            self._fs = url.fs
        else:
            raise ValueError("URL not understood, %s", url)
        self.allowed_exceptions = allowed_exceptions
        # test instantiate file system
        if not self._fs.async_impl:
            raise TypeError("FileSystem needs to support async operations")

    def __str__(self) -> str:
        return f"{self._url}"

    def __repr__(self) -> str:
        return f"<RemoteStore({type(self._fs).__name__}, {self.path})>"

    async def get(
        self,
        key: str,
<<<<<<< HEAD
        prototype: BufferPrototype | None = None,
=======
        prototype: BufferPrototype,
>>>>>>> 5a4a50fe
        byte_range: tuple[int | None, int | None] | None = None,
    ) -> Buffer | None:
        path = _dereference_path(self.path, key)
        if prototype is None:
            prototype = default_buffer_prototype()
        try:
            if byte_range:
                # fsspec uses start/end, not start/length
                start, length = byte_range
                if start is not None and length is not None:
                    end = start + length
                elif length is not None:
                    end = length
                else:
                    end = None
            value = prototype.buffer.from_bytes(
                await (
                    self._fs._cat_file(path, start=byte_range[0], end=end)
                    if byte_range
                    else self._fs._cat_file(path)
                )
            )
            return value

        except self.allowed_exceptions:
            return None
        except OSError as e:
            if "not satisfiable" in str(e):
                # this is an s3-specific condition we probably don't want to leak
                return prototype.buffer.from_bytes(b"")
            raise

    async def set(
        self,
        key: str,
        value: Buffer,
        byte_range: tuple[int, int] | None = None,
    ) -> None:
        self._check_writable()
        path = _dereference_path(self.path, key)
        # write data
        if byte_range:
            raise NotImplementedError
        await self._fs._pipe_file(path, value.to_bytes())

    async def delete(self, key: str) -> None:
        self._check_writable()
        path = _dereference_path(self.path, key)
        try:
            await self._fs._rm(path)
        except FileNotFoundError:
            pass
        except self.allowed_exceptions:
            pass

    async def exists(self, key: str) -> bool:
        path = _dereference_path(self.path, key)
        exists: bool = await self._fs._exists(path)
        return exists

    async def get_partial_values(
        self,
        prototype: BufferPrototype,
        key_ranges: list[tuple[str, tuple[int | None, int | None]]],
    ) -> list[Buffer | None]:
        if key_ranges:
            paths, starts, stops = zip(
                *(
                    (
                        _dereference_path(self.path, k[0]),
                        k[1][0],
                        ((k[1][0] or 0) + k[1][1]) if k[1][1] is not None else None,
                    )
                    for k in key_ranges
                ),
                strict=False,
            )
        else:
            return []
        # TODO: expectations for exceptions or missing keys?
        res = await self._fs._cat_ranges(list(paths), starts, stops, on_error="return")
        # the following is an s3-specific condition we probably don't want to leak
        res = [b"" if (isinstance(r, OSError) and "not satisfiable" in str(r)) else r for r in res]
        for r in res:
            if isinstance(r, Exception) and not isinstance(r, self.allowed_exceptions):
                raise r

        return [None if isinstance(r, Exception) else prototype.buffer.from_bytes(r) for r in res]

    async def set_partial_values(self, key_start_values: list[tuple[str, int, BytesLike]]) -> None:
        raise NotImplementedError

    async def list(self) -> AsyncGenerator[str, None]:
        allfiles = await self._fs._find(self.path, detail=False, withdirs=False)
        for onefile in (a.replace(self.path + "/", "") for a in allfiles):
            yield onefile

    async def list_dir(self, prefix: str) -> AsyncGenerator[str, None]:
        prefix = f"{self.path}/{prefix.rstrip('/')}"
        try:
            allfiles = await self._fs._ls(prefix, detail=False)
        except FileNotFoundError:
            return
        for onefile in (a.replace(prefix + "/", "") for a in allfiles):
            yield onefile

    async def list_prefix(self, prefix: str) -> AsyncGenerator[str, None]:
        for onefile in await self._fs._ls(prefix, detail=False):
            yield onefile<|MERGE_RESOLUTION|>--- conflicted
+++ resolved
@@ -84,16 +84,11 @@
     async def get(
         self,
         key: str,
-<<<<<<< HEAD
-        prototype: BufferPrototype | None = None,
-=======
         prototype: BufferPrototype,
->>>>>>> 5a4a50fe
         byte_range: tuple[int | None, int | None] | None = None,
     ) -> Buffer | None:
         path = _dereference_path(self.path, key)
-        if prototype is None:
-            prototype = default_buffer_prototype()
+
         try:
             if byte_range:
                 # fsspec uses start/end, not start/length
