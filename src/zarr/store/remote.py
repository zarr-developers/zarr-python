--- conflicted
+++ resolved
@@ -3,12 +3,8 @@
 from typing import TYPE_CHECKING, Any
 
 from zarr.abc.store import Store
-<<<<<<< HEAD
 from zarr.buffer import Buffer, Prototype
-=======
-from zarr.buffer import Buffer
 from zarr.common import OpenMode
->>>>>>> ef15e201
 from zarr.store.core import _dereference_path
 
 if TYPE_CHECKING:
