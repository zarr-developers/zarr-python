--- conflicted
+++ resolved
@@ -6,13 +6,8 @@
 from pathlib import Path
 
 from zarr.abc.store import Store
-<<<<<<< HEAD
 from zarr.buffer import Buffer, Prototype
-from zarr.common import concurrent_map, to_thread
-=======
-from zarr.buffer import Buffer
 from zarr.common import OpenMode, concurrent_map, to_thread
->>>>>>> ef15e201
 
 
 def _get(
