--- conflicted
+++ resolved
@@ -10,11 +10,7 @@
 from zarr.common import concurrent_map, to_thread
 
 
-<<<<<<< HEAD
-def _get(path: Path, byte_range: Optional[Tuple[int, Optional[int]]] = None) -> Buffer:
-=======
-def _get(path: Path, byte_range: tuple[int, int | None] | None) -> bytes:
->>>>>>> 67b07fbc
+def _get(path: Path, byte_range: tuple[int, int | None] | None) -> Buffer:
     """
     Fetch a contiguous region of bytes from a file.
 
@@ -53,13 +49,8 @@
 
 def _put(
     path: Path,
-<<<<<<< HEAD
     value: Buffer,
-    start: Optional[int] = None,
-=======
-    value: BytesLike,
     start: int | None = None,
->>>>>>> 67b07fbc
     auto_mkdir: bool = True,
 ) -> int | None:
     if auto_mkdir:
@@ -98,13 +89,9 @@
     def __eq__(self, other: object) -> bool:
         return isinstance(other, type(self)) and self.root == other.root
 
-<<<<<<< HEAD
     async def get(
-        self, key: str, byte_range: Optional[Tuple[int, Optional[int]]] = None
-    ) -> Optional[Buffer]:
-=======
-    async def get(self, key: str, byte_range: tuple[int, int | None] | None = None) -> bytes | None:
->>>>>>> 67b07fbc
+        self, key: str, byte_range: tuple[int, int | None] | None = None
+    ) -> Buffer | None:
         assert isinstance(key, str)
         path = self.root / key
 
@@ -114,13 +101,8 @@
             return None
 
     async def get_partial_values(
-<<<<<<< HEAD
-        self, key_ranges: List[Tuple[str, Tuple[int, int]]]
-    ) -> List[Optional[Buffer]]:
-=======
         self, key_ranges: list[tuple[str, tuple[int, int]]]
-    ) -> list[bytes | None]:
->>>>>>> 67b07fbc
+    ) -> list[Buffer | None]:
         """
         Read byte ranges from multiple keys.
         Parameters
