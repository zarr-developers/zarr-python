--- conflicted
+++ resolved
@@ -3,10 +3,7 @@
 from collections.abc import AsyncGenerator
 from typing import Optional, MutableMapping, List, Tuple
 
-<<<<<<< HEAD
-=======
-from zarr.common import BytesLike, concurrent_map
->>>>>>> 3499acb6
+from zarr.common import concurrent_map
 from zarr.abc.store import Store
 from zarr.buffer import Buffer, as_buffer
 
@@ -43,14 +40,9 @@
 
     async def get_partial_values(
         self, key_ranges: List[Tuple[str, Tuple[int, int]]]
-<<<<<<< HEAD
-    ) -> List[Buffer]:
-        raise NotImplementedError
-=======
-    ) -> List[Optional[BytesLike]]:
+    ) -> List[Optional[Buffer]]:
         vals = await concurrent_map(key_ranges, self.get, limit=None)
         return vals
->>>>>>> 3499acb6
 
     async def exists(self, key: str) -> bool:
         return key in self._store_dict
