from __future__ import annotations

from collections.abc import AsyncGenerator
from typing import Optional, MutableMapping, List, Tuple

from zarr.common import BytesLike, concurrent_map
from zarr.abc.store import Store


# TODO: this store could easily be extended to wrap any MutuableMapping store from v2
# When that is done, the `MemoryStore` will just be a store that wraps a dict.
class MemoryStore(Store):
    supports_writes: bool = True
    supports_partial_writes: bool = True
    supports_listing: bool = True

    _store_dict: MutableMapping[str, bytes]

    def __init__(self, store_dict: Optional[MutableMapping[str, bytes]] = None):
        self._store_dict = store_dict or {}

    def __str__(self) -> str:
        return f"memory://{id(self._store_dict)}"

    def __repr__(self) -> str:
        return f"MemoryStore({repr(str(self))})"

    async def get(
        self, key: str, byte_range: Optional[Tuple[int, Optional[int]]] = None
    ) -> Optional[BytesLike]:
        assert isinstance(key, str)
        try:
            value = self._store_dict[key]
            if byte_range is not None:
                value = value[byte_range[0] : byte_range[1]]
            return value
        except KeyError:
            return None

    async def get_partial_values(
        self, key_ranges: List[Tuple[str, Tuple[int, int]]]
    ) -> List[Optional[BytesLike]]:
        vals = await concurrent_map(key_ranges, self.get, limit=None)
        return vals

    async def exists(self, key: str) -> bool:
        return key in self._store_dict

    async def set(
        self, key: str, value: BytesLike, byte_range: Optional[Tuple[int, int]] = None
    ) -> None:
        assert isinstance(key, str)
        if not isinstance(value, (bytes, bytearray, memoryview)):
            raise TypeError(f"Expected BytesLike. Got {type(value)}.")

        if byte_range is not None:
            buf = bytearray(self._store_dict[key])
            buf[byte_range[0] : byte_range[1]] = value
            self._store_dict[key] = buf
        else:
            self._store_dict[key] = value

    async def delete(self, key: str) -> None:
        try:
            del self._store_dict[key]
        except KeyError:
            pass  # Q(JH): why not raise?

    async def set_partial_values(self, key_start_values: List[Tuple[str, int, bytes]]) -> None:
        raise NotImplementedError

    async def list(self) -> AsyncGenerator[str, None]:
        for key in self._store_dict:
            yield key
<<<<<<< HEAD

    async def list_prefix(self, prefix: str) -> AsyncGenerator[str, None]:
        for key in self._store_dict:
            if key.startswith(prefix):
                yield key

=======

    async def list_prefix(self, prefix: str) -> AsyncGenerator[str, None]:
        for key in self._store_dict:
            if key.startswith(prefix):
                yield key

>>>>>>> fcab6505
    async def list_dir(self, prefix: str) -> AsyncGenerator[str, None]:
        if prefix.endswith("/"):
            prefix = prefix[:-1]

        if prefix == "":
            for key in self._store_dict:
<<<<<<< HEAD
                yield key.split("/")[0]
        else:
            for key in self._store_dict:
                if key.startswith(prefix + "/") and key != prefix:
                    yield key.removeprefix(prefix + "/").split("/")[0]
=======
                yield key.split("/", maxsplit=1)[0]
        else:
            for key in self._store_dict:
                if key.startswith(prefix + "/") and key != prefix:
                    yield key.strip(prefix + "/").split("/")[0]
>>>>>>> fcab6505
<|MERGE_RESOLUTION|>--- conflicted
+++ resolved
@@ -72,37 +72,20 @@
     async def list(self) -> AsyncGenerator[str, None]:
         for key in self._store_dict:
             yield key
-<<<<<<< HEAD
 
     async def list_prefix(self, prefix: str) -> AsyncGenerator[str, None]:
         for key in self._store_dict:
             if key.startswith(prefix):
                 yield key
 
-=======
-
-    async def list_prefix(self, prefix: str) -> AsyncGenerator[str, None]:
-        for key in self._store_dict:
-            if key.startswith(prefix):
-                yield key
-
->>>>>>> fcab6505
     async def list_dir(self, prefix: str) -> AsyncGenerator[str, None]:
         if prefix.endswith("/"):
             prefix = prefix[:-1]
 
         if prefix == "":
             for key in self._store_dict:
-<<<<<<< HEAD
-                yield key.split("/")[0]
-        else:
-            for key in self._store_dict:
-                if key.startswith(prefix + "/") and key != prefix:
-                    yield key.removeprefix(prefix + "/").split("/")[0]
-=======
                 yield key.split("/", maxsplit=1)[0]
         else:
             for key in self._store_dict:
                 if key.startswith(prefix + "/") and key != prefix:
-                    yield key.strip(prefix + "/").split("/")[0]
->>>>>>> fcab6505
+                    yield key.removeprefix(prefix + "/").split("/")[0]