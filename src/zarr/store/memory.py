from __future__ import annotations

from collections.abc import AsyncGenerator, MutableMapping

from zarr.abc.store import Store
from zarr.buffer import Buffer, Prototype
from zarr.common import concurrent_map
from zarr.store.core import _normalize_interval_index


# TODO: this store could easily be extended to wrap any MutableMapping store from v2
# When that is done, the `MemoryStore` will just be a store that wraps a dict.
class MemoryStore(Store):
    supports_writes: bool = True
    supports_partial_writes: bool = True
    supports_listing: bool = True

    _store_dict: MutableMapping[str, Buffer]

    def __init__(self, store_dict: MutableMapping[str, Buffer] | None = None):
        self._store_dict = store_dict or {}

    def __str__(self) -> str:
        return f"memory://{id(self._store_dict)}"

    def __repr__(self) -> str:
        return f"MemoryStore({str(self)!r})"

    async def get(
<<<<<<< HEAD
        self, key: str, prototype: Prototype, byte_range: tuple[int, int | None] | None = None
=======
        self, key: str, byte_range: tuple[int | None, int | None] | None = None
>>>>>>> fc7fa4f3
    ) -> Buffer | None:
        assert isinstance(key, str)
        try:
            value = self._store_dict[key]
            start, length = _normalize_interval_index(value, byte_range)
            return value[start : start + length]
        except KeyError:
            return None

    async def get_partial_values(
<<<<<<< HEAD
        self, prototype: Prototype, key_ranges: list[tuple[str, tuple[int, int]]]
=======
        self, key_ranges: list[tuple[str, tuple[int | None, int | None]]]
>>>>>>> fc7fa4f3
    ) -> list[Buffer | None]:
        # All the key-ranges arguments goes with the same prototype
        async def _get(key: str, byte_range: tuple[int, int | None]) -> Buffer | None:
            return await self.get(key, prototype=prototype, byte_range=byte_range)

        vals = await concurrent_map(key_ranges, _get, limit=None)
        return vals

    async def exists(self, key: str) -> bool:
        return key in self._store_dict

    async def set(self, key: str, value: Buffer, byte_range: tuple[int, int] | None = None) -> None:
        assert isinstance(key, str)
        if not isinstance(value, Buffer):
            raise TypeError(f"Expected Buffer. Got {type(value)}.")

        if byte_range is not None:
            buf = self._store_dict[key]
            buf[byte_range[0] : byte_range[1]] = value
            self._store_dict[key] = buf
        else:
            self._store_dict[key] = value

    async def delete(self, key: str) -> None:
        try:
            del self._store_dict[key]
        except KeyError:
            pass  # Q(JH): why not raise?

    async def set_partial_values(self, key_start_values: list[tuple[str, int, bytes]]) -> None:
        raise NotImplementedError

    async def list(self) -> AsyncGenerator[str, None]:
        for key in self._store_dict:
            yield key

    async def list_prefix(self, prefix: str) -> AsyncGenerator[str, None]:
        for key in self._store_dict:
            if key.startswith(prefix):
                yield key

    async def list_dir(self, prefix: str) -> AsyncGenerator[str, None]:
        if prefix.endswith("/"):
            prefix = prefix[:-1]

        if prefix == "":
            for key in self._store_dict:
                yield key.split("/", maxsplit=1)[0]
        else:
            for key in self._store_dict:
                if key.startswith(prefix + "/") and key != prefix:
                    yield key.removeprefix(prefix + "/").split("/")[0]<|MERGE_RESOLUTION|>--- conflicted
+++ resolved
@@ -27,11 +27,10 @@
         return f"MemoryStore({str(self)!r})"
 
     async def get(
-<<<<<<< HEAD
-        self, key: str, prototype: Prototype, byte_range: tuple[int, int | None] | None = None
-=======
-        self, key: str, byte_range: tuple[int | None, int | None] | None = None
->>>>>>> fc7fa4f3
+        self,
+        key: str,
+        prototype: Prototype,
+        byte_range: tuple[int | None, int | None] | None = None,
     ) -> Buffer | None:
         assert isinstance(key, str)
         try:
@@ -42,11 +41,7 @@
             return None
 
     async def get_partial_values(
-<<<<<<< HEAD
-        self, prototype: Prototype, key_ranges: list[tuple[str, tuple[int, int]]]
-=======
-        self, key_ranges: list[tuple[str, tuple[int | None, int | None]]]
->>>>>>> fc7fa4f3
+        self, prototype: Prototype, key_ranges: list[tuple[str, tuple[int | None, int | None]]]
     ) -> list[Buffer | None]:
         # All the key-ranges arguments goes with the same prototype
         async def _get(key: str, byte_range: tuple[int, int | None]) -> Buffer | None:
