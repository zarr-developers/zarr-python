from __future__ import annotations

import asyncio
import dataclasses
import warnings
from typing import TYPE_CHECKING, Any, Literal, Union, cast

import numpy as np
import numpy.typing as npt

from zarr.core.array import Array, AsyncArray
<<<<<<< HEAD
from zarr.core.buffer import NDArrayLike
from zarr.core.chunk_key_encodings import ChunkKeyEncoding
from zarr.core.common import (
    JSON,
    AccessModeLiteral,
    ChunkCoords,
    MemoryOrder,
    ZarrFormat,
)
from zarr.core.group import AsyncGroup, ConsolidatedMetadata
from zarr.core.metadata import ArrayV2Metadata, ArrayV3Metadata
=======
from zarr.core.common import JSON, AccessModeLiteral, ChunkCoords, MemoryOrder, ZarrFormat
from zarr.core.config import config
from zarr.core.group import AsyncGroup
from zarr.core.metadata.v2 import ArrayV2Metadata
from zarr.core.metadata.v3 import ArrayV3Metadata
>>>>>>> b1ecdd54
from zarr.store import (
    StoreLike,
    make_store_path,
)

if TYPE_CHECKING:
    from collections.abc import Iterable

    from zarr.abc.codec import Codec
    from zarr.core.buffer import NDArrayLike
    from zarr.core.chunk_key_encodings import ChunkKeyEncoding

__all__ = [
    "consolidate_metadata",
    "copy",
    "copy_all",
    "copy_store",
    "load",
    "open",
    "open_consolidated",
    "save",
    "save_array",
    "save_group",
    "tree",
    "array",
    "group",
    "open_group",
    "create",
    "empty",
    "empty_like",
    "full",
    "full_like",
    "ones",
    "ones_like",
    "open_array",
    "open_like",
    "zeros",
    "zeros_like",
]

# TODO: this type could use some more thought, noqa to avoid "Variable "asynchronous.ArrayLike" is not valid as a type"
ArrayLike = Union[AsyncArray | Array | npt.NDArray[Any]]  # noqa
PathLike = str


def _get_shape_chunks(a: ArrayLike | Any) -> tuple[ChunkCoords | None, ChunkCoords | None]:
    """helper function to get the shape and chunks from an array-like object"""
    shape = None
    chunks = None

    if hasattr(a, "shape") and isinstance(a.shape, tuple):
        shape = a.shape

        if hasattr(a, "chunks") and isinstance(a.chunks, tuple) and (len(a.chunks) == len(a.shape)):
            chunks = a.chunks

        elif hasattr(a, "chunklen"):
            # bcolz carray
            chunks = (a.chunklen,) + a.shape[1:]

    return shape, chunks


def _like_args(a: ArrayLike, kwargs: dict[str, Any]) -> dict[str, Any]:
    """set default values for shape and chunks if they are not present in the array-like object"""

    new = kwargs.copy()

    shape, chunks = _get_shape_chunks(a)
    if shape is not None:
        new["shape"] = shape
    if chunks is not None:
        new["chunks"] = chunks

    if hasattr(a, "dtype"):
        new["dtype"] = a.dtype

    if isinstance(a, AsyncArray):
        new["order"] = a.order
        if isinstance(a.metadata, ArrayV2Metadata):
            new["compressor"] = a.metadata.compressor
            new["filters"] = a.metadata.filters

        if isinstance(a.metadata, ArrayV3Metadata):
            new["codecs"] = a.metadata.codecs
        else:
            raise TypeError(f"Unsupported zarr format: {a.metadata.zarr_format}")
    else:
        # TODO: set default values compressor/codecs
        # to do this, we may need to evaluate if this is a v2 or v3 array
        # new["compressor"] = "default"
        pass

    return new


def _handle_zarr_version_or_format(
    *, zarr_version: ZarrFormat | None, zarr_format: ZarrFormat | None
) -> ZarrFormat | None:
    """handle the deprecated zarr_version kwarg and return zarr_format"""
    if zarr_format is not None and zarr_version is not None and zarr_format != zarr_version:
        raise ValueError(
            f"zarr_format {zarr_format} does not match zarr_version {zarr_version}, please only set one"
        )
    if zarr_version is not None:
        warnings.warn(
            "zarr_version is deprecated, use zarr_format", DeprecationWarning, stacklevel=2
        )
        return zarr_version
    return zarr_format


def _default_zarr_version() -> ZarrFormat:
    """return the default zarr_version"""
    return cast(ZarrFormat, int(config.get("default_zarr_version", 3)))


async def consolidate_metadata(
    store: StoreLike, path: str | None = None, zarr_format: ZarrFormat = 3
) -> AsyncGroup:
    """
    Consolidate the metadata of all nodes in a hierarchy.

    Upon completion, the metadata of the root node in the Zarr hierarchy will be
    updated to include all the metadata of child nodes.

    Parameters
    ----------
    store: StoreLike
        The store-like object whose metadata you wish to consolidate.
    path: str, optional
        A path to a group in the store to consolidate at. Only children
        below that group will be consolidated.

        By default, the root node is used so all the metadata in the
        store is consolidated.

    Returns
    -------
    group: AsyncGroup
        The group, with the ``consolidated_metadata`` field set to include
        the metadata of each child node.
    """
    store_path = await make_store_path(store)

    if path is not None:
        store_path = store_path / path

    group = await AsyncGroup.open(store_path, zarr_format=zarr_format)
    group.store_path.store._check_writable()

    members = dict([x async for x in group.members(max_depth=None)])
    members_metadata = {}

    members_metadata = {k: v.metadata for k, v in members.items()}

    consolidated_metadata = ConsolidatedMetadata(metadata=members_metadata)
    metadata = dataclasses.replace(group.metadata, consolidated_metadata=consolidated_metadata)
    group = dataclasses.replace(
        group,
        metadata=metadata,
    )
    await group._save_metadata()
    return group


async def copy(*args: Any, **kwargs: Any) -> tuple[int, int, int]:
    raise NotImplementedError


async def copy_all(*args: Any, **kwargs: Any) -> tuple[int, int, int]:
    raise NotImplementedError


async def copy_store(*args: Any, **kwargs: Any) -> tuple[int, int, int]:
    raise NotImplementedError


async def load(
    *,
    store: StoreLike,
    path: str | None = None,
    zarr_format: ZarrFormat | None = None,
    zarr_version: ZarrFormat | None = None,
) -> NDArrayLike | dict[str, NDArrayLike]:
    """Load data from an array or group into memory.

    Parameters
    ----------
    store : Store or string
        Store or path to directory in file system or name of zip file.
    path : str or None, optional
        The path within the store from which to load.

    Returns
    -------
    out
        If the path contains an array, out will be a numpy array. If the path contains
        a group, out will be a dict-like object where keys are array names and values
        are numpy arrays.

    See Also
    --------
    save, savez

    Notes
    -----
    If loading data from a group of arrays, data will not be immediately loaded into
    memory. Rather, arrays will be loaded into memory as they are requested.
    """
    zarr_format = _handle_zarr_version_or_format(zarr_version=zarr_version, zarr_format=zarr_format)

    obj = await open(store=store, path=path, zarr_format=zarr_format)
    if isinstance(obj, AsyncArray):
        return await obj.getitem(slice(None))
    else:
        raise NotImplementedError("loading groups not yet supported")


async def open(
    *,
    store: StoreLike | None = None,
    mode: AccessModeLiteral | None = None,  # type and value changed
    zarr_version: ZarrFormat | None = None,  # deprecated
    zarr_format: ZarrFormat | None = None,
    path: str | None = None,
    **kwargs: Any,  # TODO: type kwargs as valid args to open_array
) -> AsyncArray | AsyncGroup:
    """Convenience function to open a group or array using file-mode-like semantics.

    Parameters
    ----------
    store : Store or string, optional
        Store or path to directory in file system or name of zip file.
    mode : {'r', 'r+', 'a', 'w', 'w-'}, optional
        Persistence mode: 'r' means read only (must exist); 'r+' means
        read/write (must exist); 'a' means read/write (create if doesn't
        exist); 'w' means create (overwrite if exists); 'w-' means create
        (fail if exists).
    zarr_format : {2, 3, None}, optional
        The zarr format to use when saving.
    path : str or None, optional
        The path within the store to open.
    **kwargs
        Additional parameters are passed through to :func:`zarr.creation.open_array` or
        :func:`zarr.hierarchy.open_group`.

    Returns
    -------
    z : array or group
        Return type depends on what exists in the given store.
    """
    zarr_format = _handle_zarr_version_or_format(zarr_version=zarr_version, zarr_format=zarr_format)
    store_path = await make_store_path(store, mode=mode)

    if path is not None:
        store_path = store_path / path

    try:
        return await open_array(store=store_path, zarr_format=zarr_format, mode=mode, **kwargs)
    except KeyError:
        return await open_group(store=store_path, zarr_format=zarr_format, mode=mode, **kwargs)


async def open_consolidated(*args: Any, **kwargs: Any) -> AsyncGroup:
    """
    Alias for :func:`open_group`.
    """
    return await open_group(*args, **kwargs)


async def save(
    store: StoreLike,
    *args: NDArrayLike,
    zarr_version: ZarrFormat | None = None,  # deprecated
    zarr_format: ZarrFormat | None = None,
    path: str | None = None,
    **kwargs: Any,  # TODO: type kwargs as valid args to save
) -> None:
    """Convenience function to save an array or group of arrays to the local file system.

    Parameters
    ----------
    store : Store or string
        Store or path to directory in file system or name of zip file.
    args : ndarray
        NumPy arrays with data to save.
    zarr_format : {2, 3, None}, optional
        The zarr format to use when saving.
    path : str or None, optional
        The path within the group where the arrays will be saved.
    kwargs
        NumPy arrays with data to save.
    """
    zarr_format = _handle_zarr_version_or_format(zarr_version=zarr_version, zarr_format=zarr_format)

    if len(args) == 0 and len(kwargs) == 0:
        raise ValueError("at least one array must be provided")
    if len(args) == 1 and len(kwargs) == 0:
        await save_array(store, args[0], zarr_format=zarr_format, path=path)
    else:
        await save_group(store, *args, zarr_format=zarr_format, path=path, **kwargs)


async def save_array(
    store: StoreLike,
    arr: NDArrayLike,
    *,
    zarr_version: ZarrFormat | None = None,  # deprecated
    zarr_format: ZarrFormat | None = None,
    path: str | None = None,
    **kwargs: Any,  # TODO: type kwargs as valid args to create
) -> None:
    """Convenience function to save a NumPy array to the local file system, following a
    similar API to the NumPy save() function.

    Parameters
    ----------
    store : Store or string
        Store or path to directory in file system or name of zip file.
    arr : ndarray
        NumPy array with data to save.
    zarr_format : {2, 3, None}, optional
        The zarr format to use when saving.
    path : str or None, optional
        The path within the store where the array will be saved.
    kwargs
        Passed through to :func:`create`, e.g., compressor.
    """
    zarr_format = (
        _handle_zarr_version_or_format(zarr_version=zarr_version, zarr_format=zarr_format)
        or _default_zarr_version()
    )

    store_path = await make_store_path(store, mode="w")
    if path is not None:
        store_path = store_path / path
    new = await AsyncArray.create(
        store_path,
        zarr_format=zarr_format,
        shape=arr.shape,
        dtype=arr.dtype,
        chunks=arr.shape,
        **kwargs,
    )
    await new.setitem(slice(None), arr)


async def save_group(
    store: StoreLike,
    *args: NDArrayLike,
    zarr_version: ZarrFormat | None = None,  # deprecated
    zarr_format: ZarrFormat | None = None,
    path: str | None = None,
    **kwargs: NDArrayLike,
) -> None:
    """Convenience function to save several NumPy arrays to the local file system, following a
    similar API to the NumPy savez()/savez_compressed() functions.

    Parameters
    ----------
    store : Store or string
        Store or path to directory in file system or name of zip file.
    args : ndarray
        NumPy arrays with data to save.
    zarr_format : {2, 3, None}, optional
        The zarr format to use when saving.
    path : str or None, optional
        Path within the store where the group will be saved.
    kwargs
        NumPy arrays with data to save.
    """
    zarr_format = (
        _handle_zarr_version_or_format(zarr_version=zarr_version, zarr_format=zarr_format)
        or _default_zarr_version()
    )

    if len(args) == 0 and len(kwargs) == 0:
        raise ValueError("at least one array must be provided")
    aws = []
    for i, arr in enumerate(args):
        aws.append(save_array(store, arr, zarr_format=zarr_format, path=f"{path}/arr_{i}"))
    for k, arr in kwargs.items():
        _path = f"{path}/{k}" if path is not None else k
        aws.append(save_array(store, arr, zarr_format=zarr_format, path=_path))
    await asyncio.gather(*aws)


async def tree(*args: Any, **kwargs: Any) -> None:
    raise NotImplementedError


async def array(data: npt.ArrayLike, **kwargs: Any) -> AsyncArray:
    """Create an array filled with `data`.

    Parameters
    ----------
    data : array_like
        The data to fill the array with.
    kwargs
        Passed through to :func:`create`.

    Returns
    -------
    array : array
        The new array.
    """

    # ensure data is array-like
    if not hasattr(data, "shape") or not hasattr(data, "dtype"):
        data = np.asanyarray(data)

    # setup dtype
    kw_dtype = kwargs.get("dtype")
    if kw_dtype is None:
        kwargs["dtype"] = data.dtype
    else:
        kwargs["dtype"] = kw_dtype

    # setup shape and chunks
    data_shape, data_chunks = _get_shape_chunks(data)
    kwargs["shape"] = data_shape
    kw_chunks = kwargs.get("chunks")
    if kw_chunks is None:
        kwargs["chunks"] = data_chunks
    else:
        kwargs["chunks"] = kw_chunks

    read_only = kwargs.pop("read_only", False)
    if read_only:
        raise ValueError("read_only=True is no longer supported when creating new arrays")

    # instantiate array
    z = await create(**kwargs)

    # fill with data
    await z.setitem(slice(None), data)

    return z


async def group(
    *,  # Note: this is a change from v2
    store: StoreLike | None = None,
    overwrite: bool = False,
    chunk_store: StoreLike | None = None,  # not used
    cache_attrs: bool | None = None,  # not used, default changed
    synchronizer: Any | None = None,  # not used
    path: str | None = None,
    zarr_version: ZarrFormat | None = None,  # deprecated
    zarr_format: ZarrFormat | None = None,
    meta_array: Any | None = None,  # not used
    attributes: dict[str, JSON] | None = None,
) -> AsyncGroup:
    """Create a group.

    Parameters
    ----------
    store : Store or string, optional
        Store or path to directory in file system.
    overwrite : bool, optional
        If True, delete any pre-existing data in `store` at `path` before
        creating the group.
    chunk_store : Store, optional
        Separate storage for chunks. If not provided, `store` will be used
        for storage of both chunks and metadata.
    cache_attrs : bool, optional
        If True (default), user attributes will be cached for attribute read
        operations. If False, user attributes are reloaded from the store prior
        to all attribute read operations.
    synchronizer : object, optional
        Array synchronizer.
    path : string, optional
        Group path within store.
    meta_array : array-like, optional
        An array instance to use for determining arrays to create and return
        to users. Use `numpy.empty(())` by default.
    zarr_format : {2, 3, None}, optional
        The zarr format to use when saving.

    Returns
    -------
    g : group
        The new group.
    """

    zarr_format = _handle_zarr_version_or_format(zarr_version=zarr_version, zarr_format=zarr_format)

    store_path = await make_store_path(store)
    if path is not None:
        store_path = store_path / path

    if chunk_store is not None:
        warnings.warn("chunk_store is not yet implemented", RuntimeWarning, stacklevel=2)
    if cache_attrs is not None:
        warnings.warn("cache_attrs is not yet implemented", RuntimeWarning, stacklevel=2)
    if synchronizer is not None:
        warnings.warn("synchronizer is not yet implemented", RuntimeWarning, stacklevel=2)
    if meta_array is not None:
        warnings.warn("meta_array is not yet implemented", RuntimeWarning, stacklevel=2)

    if attributes is None:
        attributes = {}

    try:
        return await AsyncGroup.open(store=store_path, zarr_format=zarr_format)
    except (KeyError, FileNotFoundError):
        return await AsyncGroup.create(
            store=store_path,
            zarr_format=zarr_format or _default_zarr_version(),
            exists_ok=overwrite,
            attributes=attributes,
        )


async def open_group(
    *,  # Note: this is a change from v2
    store: StoreLike | None = None,
    mode: AccessModeLiteral | None = None,
    cache_attrs: bool | None = None,  # not used, default changed
    synchronizer: Any = None,  # not used
    path: str | None = None,
    chunk_store: StoreLike | None = None,  # not used
    storage_options: dict[str, Any] | None = None,  # not used
    zarr_version: ZarrFormat | None = None,  # deprecated
    zarr_format: ZarrFormat | None = None,
    meta_array: Any | None = None,  # not used
    attributes: dict[str, JSON] | None = None,
    use_consolidated: bool | str | None = None,
) -> AsyncGroup:
    """Open a group using file-mode-like semantics.

    Parameters
    ----------
    store : Store, string, or mapping, optional
        Store or path to directory in file system or name of zip file.

        Strings are interpreted as paths on the local file system
        and used as the ``root`` argument to :class:`zarr.store.LocalStore`.

        Dictionaries are used as the ``store_dict`` argument in
        :class:`zarr.store.MemoryStore``.

        By default (``store=None``) a new :class:`zarr.store.MemoryStore`
        is created.

    mode : {'r', 'r+', 'a', 'w', 'w-'}, optional
        Persistence mode: 'r' means read only (must exist); 'r+' means
        read/write (must exist); 'a' means read/write (create if doesn't
        exist); 'w' means create (overwrite if exists); 'w-' means create
        (fail if exists).
    cache_attrs : bool, optional
        If True (default), user attributes will be cached for attribute read
        operations. If False, user attributes are reloaded from the store prior
        to all attribute read operations.
    synchronizer : object, optional
        Array synchronizer.
    path : string, optional
        Group path within store.
    chunk_store : Store or string, optional
        Store or path to directory in file system or name of zip file.
    storage_options : dict
        If using an fsspec URL to create the store, these will be passed to
        the backend implementation. Ignored otherwise.
    meta_array : array-like, optional
        An array instance to use for determining arrays to create and return
        to users. Use `numpy.empty(())` by default.
    use_consolidated: bool or str, default None
        Whether to use consolidated metadata.

        By default, consolidated metadata is used if it's present in the
        store (in the ``zarr.json`` for Zarr v3 and in the ``.zmetadata`` file
        for Zarr v2).

        To explicitly require consolidated metadata, set ``use_consolidated=True``,
        which will raise an exception if consolidated metadata is not found.

        To explicitly *not* use consolidated metadata, set ``use_consolidated=False``,
        which will fall back to using the regular, non consolidated metadata.

        Zarr v2 allowed configuring the key storing the consolidated metadata
        (``.zmetadata`` by default). Specify the custom key as ``use_consolidated``
        to load consolidated metadata from a non-default key.

    Returns
    -------
    g : group
        The new group.
    """

    zarr_format = _handle_zarr_version_or_format(zarr_version=zarr_version, zarr_format=zarr_format)

    if cache_attrs is not None:
        warnings.warn("cache_attrs is not yet implemented", RuntimeWarning, stacklevel=2)
    if synchronizer is not None:
        warnings.warn("synchronizer is not yet implemented", RuntimeWarning, stacklevel=2)
    if meta_array is not None:
        warnings.warn("meta_array is not yet implemented", RuntimeWarning, stacklevel=2)
    if chunk_store is not None:
        warnings.warn("chunk_store is not yet implemented", RuntimeWarning, stacklevel=2)
    if storage_options is not None:
        warnings.warn("storage_options is not yet implemented", RuntimeWarning, stacklevel=2)

    store_path = await make_store_path(store, mode=mode)
    if path is not None:
        store_path = store_path / path

    if attributes is None:
        attributes = {}

    try:
        return await AsyncGroup.open(
            store_path, zarr_format=zarr_format, use_consolidated=use_consolidated
        )
    except (KeyError, FileNotFoundError):
        return await AsyncGroup.create(
            store_path,
            zarr_format=zarr_format or _default_zarr_version(),
            exists_ok=True,
            attributes=attributes,
        )


async def create(
    shape: ChunkCoords,
    *,  # Note: this is a change from v2
    chunks: ChunkCoords | None = None,  # TODO: v2 allowed chunks=True
    dtype: npt.DTypeLike | None = None,
    compressor: dict[str, JSON] | None = None,  # TODO: default and type change
    fill_value: Any = 0,  # TODO: need type
    order: MemoryOrder | None = None,  # TODO: default change
    store: str | StoreLike | None = None,
    synchronizer: Any | None = None,
    overwrite: bool = False,
    path: PathLike | None = None,
    chunk_store: StoreLike | None = None,
    filters: list[dict[str, JSON]] | None = None,  # TODO: type has changed
    cache_metadata: bool | None = None,
    cache_attrs: bool | None = None,
    read_only: bool | None = None,
    object_codec: Codec | None = None,  # TODO: type has changed
    dimension_separator: Literal[".", "/"] | None = None,
    write_empty_chunks: bool = False,  # TODO: default has changed
    zarr_version: ZarrFormat | None = None,  # deprecated
    zarr_format: ZarrFormat | None = None,
    meta_array: Any | None = None,  # TODO: need type
    attributes: dict[str, JSON] | None = None,
    # v3 only
    chunk_shape: ChunkCoords | None = None,
    chunk_key_encoding: (
        ChunkKeyEncoding
        | tuple[Literal["default"], Literal[".", "/"]]
        | tuple[Literal["v2"], Literal[".", "/"]]
        | None
    ) = None,
    codecs: Iterable[Codec | dict[str, JSON]] | None = None,
    dimension_names: Iterable[str] | None = None,
    **kwargs: Any,
) -> AsyncArray:
    """Create an array.

    Parameters
    ----------
    shape : int or tuple of ints
        Array shape.
    chunks : int or tuple of ints, optional
        Chunk shape. If True, will be guessed from `shape` and `dtype`. If
        False, will be set to `shape`, i.e., single chunk for the whole array.
        If an int, the chunk size in each dimension will be given by the value
        of `chunks`. Default is True.
    dtype : string or dtype, optional
        NumPy dtype.
    compressor : Codec, optional
        Primary compressor.
    fill_value : object
        Default value to use for uninitialized portions of the array.
    order : {'C', 'F'}, optional
        Memory layout to be used within each chunk.
    store : Store or string
        Store or path to directory in file system or name of zip file.
    synchronizer : object, optional
        Array synchronizer.
    overwrite : bool, optional
        If True, delete all pre-existing data in `store` at `path` before
        creating the array.
    path : string, optional
        Path under which array is stored.
    chunk_store : MutableMapping, optional
        Separate storage for chunks. If not provided, `store` will be used
        for storage of both chunks and metadata.
    filters : sequence of Codecs, optional
        Sequence of filters to use to encode chunk data prior to compression.
    cache_metadata : bool, optional
        If True, array configuration metadata will be cached for the
        lifetime of the object. If False, array metadata will be reloaded
        prior to all data access and modification operations (may incur
        overhead depending on storage and data access pattern).
    cache_attrs : bool, optional
        If True (default), user attributes will be cached for attribute read
        operations. If False, user attributes are reloaded from the store prior
        to all attribute read operations.
    read_only : bool, optional
        True if array should be protected against modification.
    object_codec : Codec, optional
        A codec to encode object arrays, only needed if dtype=object.
    dimension_separator : {'.', '/'}, optional
        Separator placed between the dimensions of a chunk.

        .. versionadded:: 2.8

    write_empty_chunks : bool, optional
        If True (default), all chunks will be stored regardless of their
        contents. If False, each chunk is compared to the array's fill value
        prior to storing. If a chunk is uniformly equal to the fill value, then
        that chunk is not be stored, and the store entry for that chunk's key
        is deleted. This setting enables sparser storage, as only chunks with
        non-fill-value data are stored, at the expense of overhead associated
        with checking the data of each chunk.

        .. versionadded:: 2.11

    zarr_format : {2, 3, None}, optional
        The zarr format to use when saving.
    meta_array : array-like, optional
        An array instance to use for determining arrays to create and return
        to users. Use `numpy.empty(())` by default.

        .. versionadded:: 2.13

    Returns
    -------
    z : array
        The array.
    """
    zarr_format = (
        _handle_zarr_version_or_format(zarr_version=zarr_version, zarr_format=zarr_format)
        or _default_zarr_version()
    )

    if zarr_format == 2 and chunks is None:
        chunks = shape
    elif zarr_format == 3 and chunk_shape is None:
        if chunks is not None:
            chunk_shape = chunks
            chunks = None
        else:
            chunk_shape = shape

    if order is not None:
        warnings.warn(
            "order is deprecated, use config `array.order` instead",
            DeprecationWarning,
            stacklevel=2,
        )
    if synchronizer is not None:
        warnings.warn("synchronizer is not yet implemented", RuntimeWarning, stacklevel=2)
    if chunk_store is not None:
        warnings.warn("chunk_store is not yet implemented", RuntimeWarning, stacklevel=2)
    if cache_metadata is not None:
        warnings.warn("cache_metadata is not yet implemented", RuntimeWarning, stacklevel=2)
    if cache_attrs is not None:
        warnings.warn("cache_attrs is not yet implemented", RuntimeWarning, stacklevel=2)
    if object_codec is not None:
        warnings.warn("object_codec is not yet implemented", RuntimeWarning, stacklevel=2)
    if dimension_separator is not None:
        if zarr_format == 3:
            raise ValueError(
                "dimension_separator is not supported for zarr format 3, use chunk_key_encoding instead"
            )
        else:
            warnings.warn(
                "dimension_separator is not yet implemented",
                RuntimeWarning,
                stacklevel=2,
            )
    if write_empty_chunks:
        warnings.warn("write_empty_chunks is not yet implemented", RuntimeWarning, stacklevel=2)
    if meta_array is not None:
        warnings.warn("meta_array is not yet implemented", RuntimeWarning, stacklevel=2)

    mode = kwargs.pop("mode", cast(AccessModeLiteral, "r" if read_only else "w"))
    store_path = await make_store_path(store, mode=mode)
    if path is not None:
        store_path = store_path / path

    return await AsyncArray.create(
        store_path,
        shape=shape,
        chunks=chunks,
        dtype=dtype,
        compressor=compressor,
        fill_value=fill_value,
        exists_ok=overwrite,  # TODO: name change
        filters=filters,
        dimension_separator=dimension_separator,
        zarr_format=zarr_format,
        chunk_shape=chunk_shape,
        chunk_key_encoding=chunk_key_encoding,
        codecs=codecs,
        dimension_names=dimension_names,
        attributes=attributes,
        **kwargs,
    )


async def empty(shape: ChunkCoords, **kwargs: Any) -> AsyncArray:
    """Create an empty array.

    Parameters
    ----------
    shape : int or tuple of int
        Shape of the empty array.
    **kwargs
        Keyword arguments passed to :func:`zarr.api.asynchronous.create`.

    Notes
    -----
    The contents of an empty Zarr array are not defined. On attempting to
    retrieve data from an empty Zarr array, any values may be returned,
    and these are not guaranteed to be stable from one access to the next.
    """
    return await create(shape=shape, fill_value=None, **kwargs)


async def empty_like(a: ArrayLike, **kwargs: Any) -> AsyncArray:
    """Create an empty array like `a`.

    Parameters
    ----------
    a : array-like
        The array to create an empty array like.
    **kwargs
        Keyword arguments passed to :func:`zarr.api.asynchronous.create`.

    Returns
    -------
    Array
        The new array.
    """
    like_kwargs = _like_args(a, kwargs)
    return await empty(**like_kwargs)


# TODO: add type annotations for fill_value and kwargs
async def full(shape: ChunkCoords, fill_value: Any, **kwargs: Any) -> AsyncArray:
    """Create an array, with `fill_value` being used as the default value for
    uninitialized portions of the array.

    Parameters
    ----------
    shape : int or tuple of int
        Shape of the empty array.
    fill_value : scalar
        Fill value.
    **kwargs
        Keyword arguments passed to :func:`zarr.api.asynchronous.create`.

    Returns
    -------
    Array
        The new array.
    """
    return await create(shape=shape, fill_value=fill_value, **kwargs)


# TODO: add type annotations for kwargs
async def full_like(a: ArrayLike, **kwargs: Any) -> AsyncArray:
    """Create a filled array like `a`.

    Parameters
    ----------
    a : array-like
        The array to create an empty array like.
    **kwargs
        Keyword arguments passed to :func:`zarr.api.asynchronous.create`.

    Returns
    -------
    Array
        The new array.
    """
    like_kwargs = _like_args(a, kwargs)
    if isinstance(a, AsyncArray):
        kwargs.setdefault("fill_value", a.metadata.fill_value)
    return await full(**like_kwargs)


async def ones(shape: ChunkCoords, **kwargs: Any) -> AsyncArray:
    """Create an array, with one being used as the default value for
    uninitialized portions of the array.

    Parameters
    ----------
    shape : int or tuple of int
        Shape of the empty array.
    **kwargs
        Keyword arguments passed to :func:`zarr.api.asynchronous.create`.

    Returns
    -------
    Array
        The new array.
    """
    return await create(shape=shape, fill_value=1, **kwargs)


async def ones_like(a: ArrayLike, **kwargs: Any) -> AsyncArray:
    """Create an array of ones like `a`.

    Parameters
    ----------
    a : array-like
        The array to create an empty array like.
    **kwargs
        Keyword arguments passed to :func:`zarr.api.asynchronous.create`.

    Returns
    -------
    Array
        The new array.
    """
    like_kwargs = _like_args(a, kwargs)
    return await ones(**like_kwargs)


async def open_array(
    *,  # note: this is a change from v2
    store: StoreLike | None = None,
    zarr_version: ZarrFormat | None = None,  # deprecated
    zarr_format: ZarrFormat | None = None,
    path: PathLike | None = None,
    **kwargs: Any,  # TODO: type kwargs as valid args to save
) -> AsyncArray:
    """Open an array using file-mode-like semantics.

    Parameters
    ----------
    store : Store or string
        Store or path to directory in file system or name of zip file.
    zarr_format : {2, 3, None}, optional
        The zarr format to use when saving.
    path : string, optional
        Path in store to array.
    **kwargs
        Any keyword arguments to pass to the array constructor.

    Returns
    -------
    AsyncArray
        The opened array.
    """

    store_path = await make_store_path(store)
    if path is not None:
        store_path = store_path / path

    zarr_format = _handle_zarr_version_or_format(zarr_version=zarr_version, zarr_format=zarr_format)

    try:
        return await AsyncArray.open(store_path, zarr_format=zarr_format)
    except FileNotFoundError:
        if store_path.store.mode.create:
            return await create(
                store=store_path,
                zarr_format=zarr_format or _default_zarr_version(),
                overwrite=store_path.store.mode.overwrite,
                **kwargs,
            )
        raise


async def open_like(a: ArrayLike, path: str, **kwargs: Any) -> AsyncArray:
    """Open a persistent array like `a`.

    Parameters
    ----------
    a : Array
        The shape and data-type of a define these same attributes of the returned array.
    path : str
        The path to the new array.
    **kwargs
        Any keyword arguments to pass to the array constructor.

    Returns
    -------
    AsyncArray
        The opened array.
    """
    like_kwargs = _like_args(a, kwargs)
    if isinstance(a, (AsyncArray | Array)):
        kwargs.setdefault("fill_value", a.metadata.fill_value)
    return await open_array(path=path, **like_kwargs)


async def zeros(shape: ChunkCoords, **kwargs: Any) -> AsyncArray:
    """Create an array, with zero being used as the default value for
    uninitialized portions of the array.

    Parameters
    ----------
    shape : int or tuple of int
        Shape of the empty array.
    **kwargs
        Keyword arguments passed to :func:`zarr.api.asynchronous.create`.

    Returns
    -------
    Array
        The new array.
    """
    return await create(shape=shape, fill_value=0, **kwargs)


async def zeros_like(a: ArrayLike, **kwargs: Any) -> AsyncArray:
    """Create an array of zeros like `a`.

    Parameters
    ----------
    a : array-like
        The array to create an empty array like.
    **kwargs
        Keyword arguments passed to :func:`zarr.api.asynchronous.create`.

    Returns
    -------
    Array
        The new array.
    """
    like_kwargs = _like_args(a, kwargs)
    return await zeros(**like_kwargs)<|MERGE_RESOLUTION|>--- conflicted
+++ resolved
@@ -9,7 +9,6 @@
 import numpy.typing as npt
 
 from zarr.core.array import Array, AsyncArray
-<<<<<<< HEAD
 from zarr.core.buffer import NDArrayLike
 from zarr.core.chunk_key_encodings import ChunkKeyEncoding
 from zarr.core.common import (
@@ -19,15 +18,9 @@
     MemoryOrder,
     ZarrFormat,
 )
+from zarr.core.config import config
 from zarr.core.group import AsyncGroup, ConsolidatedMetadata
 from zarr.core.metadata import ArrayV2Metadata, ArrayV3Metadata
-=======
-from zarr.core.common import JSON, AccessModeLiteral, ChunkCoords, MemoryOrder, ZarrFormat
-from zarr.core.config import config
-from zarr.core.group import AsyncGroup
-from zarr.core.metadata.v2 import ArrayV2Metadata
-from zarr.core.metadata.v3 import ArrayV3Metadata
->>>>>>> b1ecdd54
 from zarr.store import (
     StoreLike,
     make_store_path,
