--- conflicted
+++ resolved
@@ -9,13 +9,8 @@
 import numpy.typing as npt
 from typing_extensions import deprecated
 
-<<<<<<< HEAD
 from zarr.core.array import Array, AsyncArray, create_array, from_array, get_array_metadata
-from zarr.core.array_spec import ArrayConfig, ArrayConfigLike
-=======
-from zarr.core.array import Array, AsyncArray, create_array, get_array_metadata
 from zarr.core.array_spec import ArrayConfig, ArrayConfigLike, ArrayConfigParams
->>>>>>> 5a36e175
 from zarr.core.buffer import NDArrayLike
 from zarr.core.common import (
     JSON,
