--- conflicted
+++ resolved
@@ -923,45 +923,16 @@
         of ``chunks``. Default is True.
     dtype : str or dtype, optional
         NumPy dtype.
-<<<<<<< HEAD
-    chunk_shape : int or tuple of ints, optional
-        The shape of the Array's chunks (default is None).
-        Zarr format 3 only. Zarr format 2 arrays should use `chunks` instead.
-    chunk_key_encoding : ChunkKeyEncoding, optional
-        A specification of how the chunk keys are represented in storage.
-        Zarr format 3 only. Zarr format 2 arrays should use `dimension_separator` instead.
-        Default is ``("default", "/")``.
-    codecs : Sequence of Codecs or dicts, optional
-        An iterable of Codec or dict serializations of Codecs. The elements of
-        this collection specify the transformation from array values to stored bytes.
-        Zarr format 3 only. Zarr format 2 arrays should use ``filters`` and ``compressor`` instead.
-
-        If no codecs are provided, default codecs will be used:
-
-        - For numeric arrays, the default is ``BytesCodec`` and ``ZstdCodec``.
-        - For Unicode strings, the default is ``VLenUTF8Codec`` and ``ZstdCodec``.
-        - For bytes or objects, the default is ``VLenBytesCodec`` and ``ZstdCodec``.
-
-        These defaults can be changed by modifying the value of ``array.v3_default_filters``,
-        ``array.v3_default_serializer`` and ``array.v3_default_compressors`` in [`zarr.config`][zarr.config].
-=======
->>>>>>> b5e0793a
     compressor : Codec, optional
         Primary compressor to compress chunk data.
         Zarr format 2 only. Zarr format 3 arrays should use ``codecs`` instead.
 
         If neither ``compressor`` nor ``filters`` are provided, the default compressor
-        :class:`zarr.codecs.ZstdCodec` is used.
-
-<<<<<<< HEAD
-        These defaults can be changed by modifying the value of ``array.v2_default_compressor`` in [`zarr.config`][zarr.config].
-    fill_value : object
-        Default value to use for uninitialized portions of the array.
-=======
+        [`zarr.codecs.ZstdCodec`][] is used.
+
         If ``compressor`` is set to ``None``, no compression is used.
     fill_value : Any, optional
         Fill value for the array.
->>>>>>> b5e0793a
     order : {'C', 'F'}, optional
         Deprecated in favor of the ``config`` keyword argument.
         Pass ``{'order': <value>}`` to ``create`` instead of using this parameter.
@@ -979,19 +950,13 @@
     chunk_store : StoreLike or None, default=None
         Separate storage for chunks. If not provided, ``store`` will be used
         for storage of both chunks and metadata.
-<<<<<<< HEAD
-    filters : sequence of Codecs, optional
-        Sequence of filters to use to encode chunk data prior to compression.
-        Zarr format 2 only. If no ``filters`` are provided, a default set of filters will be used.
-        These defaults can be changed by modifying the value of ``array.v2_default_filters`` in [`zarr.config`][zarr.config].
-=======
     filters : Iterable[Codec] | Literal["auto"], optional
         Iterable of filters to apply to each chunk of the array, in order, before serializing that
         chunk to bytes.
 
         For Zarr format 3, a "filter" is a codec that takes an array and returns an array,
-        and these values must be instances of :class:`zarr.abc.codec.ArrayArrayCodec`, or a
-        dict representations of :class:`zarr.abc.codec.ArrayArrayCodec`.
+        and these values must be instances of [`zarr.abc.codec.ArrayArrayCodec`][], or a
+        dict representations of [`zarr.abc.codec.ArrayArrayCodec`][].
 
         For Zarr format 2, a "filter" can be any numcodecs codec; you should ensure that the
         the order if your filters is consistent with the behavior of each filter.
@@ -1000,11 +965,10 @@
         type of the array and the Zarr format specified. For all data types in Zarr V3, and most
         data types in Zarr V2, the default filters are empty. The only cases where default filters
         are not empty is when the Zarr format is 2, and the data type is a variable-length data type like
-        :class:`zarr.dtype.VariableLengthUTF8` or :class:`zarr.dtype.VariableLengthUTF8`. In these cases,
+        [`zarr.dtype.VariableLengthUTF8`][] or [`zarr.dtype.VariableLengthUTF8`][]. In these cases,
         the default filters contains a single element which is a codec specific to that particular data type.
 
         To create an array with no filters, provide an empty iterable or the value ``None``.
->>>>>>> b5e0793a
     cache_metadata : bool, optional
         If True, array configuration metadata will be cached for the
         lifetime of the object. If False, array metadata will be reloaded
@@ -1052,8 +1016,8 @@
 
         If no codecs are provided, default codecs will be used based on the data type of the array.
         For most data types, the default codecs are the tuple ``(BytesCodec(), ZstdCodec())``;
-        data types that require a special :class:`zarr.abc.codec.ArrayBytesCodec`, like variable-length strings or bytes,
-        will use the :class:`zarr.abc.codec.ArrayBytesCodec` required for the data type instead of :class:`zarr.codecs.BytesCodec`.
+        data types that require a special [`zarr.abc.codec.ArrayBytesCodec`][], like variable-length strings or bytes,
+        will use the [`zarr.abc.codec.ArrayBytesCodec`][] required for the data type instead of [`zarr.codecs.BytesCodec`][].
     dimension_names : Iterable[str | None] | None = None
         An iterable of dimension names. Zarr format 3 only.
     storage_options : dict
