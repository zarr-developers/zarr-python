from __future__ import annotations

import asyncio
import dataclasses
import warnings
from typing import TYPE_CHECKING, Any, Literal, cast

import numpy as np
import numpy.typing as npt
from typing_extensions import deprecated

from zarr.core.array import (
    Array,
    AsyncArray,
    CompressorLike,
    create_array,
    from_array,
    get_array_metadata,
)
from zarr.core.array_spec import ArrayConfig, ArrayConfigLike, ArrayConfigParams
from zarr.core.buffer import NDArrayLike
from zarr.core.common import (
    JSON,
    AccessModeLiteral,
    ChunkCoords,
    DimensionNames,
    MemoryOrder,
    ZarrFormat,
    _default_zarr_format,
    _warn_order_kwarg,
    _warn_write_empty_chunks_kwarg,
    parse_dtype,
)
from zarr.core.group import (
    AsyncGroup,
    ConsolidatedMetadata,
    GroupMetadata,
    create_hierarchy,
)
from zarr.core.metadata import ArrayMetadataDict, ArrayV2Metadata, ArrayV3Metadata
from zarr.core.metadata.v2 import _default_compressor, _default_filters
from zarr.errors import NodeTypeValidationError
from zarr.storage._common import make_store_path

if TYPE_CHECKING:
    from collections.abc import Iterable

    from zarr.abc.codec import Codec
    from zarr.core.buffer import NDArrayLikeOrScalar
    from zarr.core.chunk_key_encodings import ChunkKeyEncoding
    from zarr.storage import StoreLike

    # TODO: this type could use some more thought
    ArrayLike = AsyncArray[ArrayV2Metadata] | AsyncArray[ArrayV3Metadata] | Array | npt.NDArray[Any]
    PathLike = str

__all__ = [
    "array",
    "consolidate_metadata",
    "copy",
    "copy_all",
    "copy_store",
    "create",
    "create_array",
    "create_hierarchy",
    "empty",
    "empty_like",
    "from_array",
    "full",
    "full_like",
    "group",
    "load",
    "ones",
    "ones_like",
    "open",
    "open_array",
    "open_consolidated",
    "open_group",
    "open_like",
    "save",
    "save_array",
    "save_group",
    "tree",
    "zeros",
    "zeros_like",
]


_READ_MODES: tuple[AccessModeLiteral, ...] = ("r", "r+", "a")
_CREATE_MODES: tuple[AccessModeLiteral, ...] = ("a", "w", "w-")
_OVERWRITE_MODES: tuple[AccessModeLiteral, ...] = ("w",)


def _infer_overwrite(mode: AccessModeLiteral) -> bool:
    """
    Check that an ``AccessModeLiteral`` is compatible with overwriting an existing Zarr node.
    """
    return mode in _OVERWRITE_MODES


def _get_shape_chunks(a: ArrayLike | Any) -> tuple[ChunkCoords | None, ChunkCoords | None]:
    """Helper function to get the shape and chunks from an array-like object"""
    shape = None
    chunks = None

    if hasattr(a, "shape") and isinstance(a.shape, tuple):
        shape = a.shape

        if hasattr(a, "chunks") and isinstance(a.chunks, tuple) and (len(a.chunks) == len(a.shape)):
            chunks = a.chunks

        elif hasattr(a, "chunklen"):
            # bcolz carray
            chunks = (a.chunklen,) + a.shape[1:]

    return shape, chunks


def _like_args(a: ArrayLike, kwargs: dict[str, Any]) -> dict[str, Any]:
    """Set default values for shape and chunks if they are not present in the array-like object"""

    new = kwargs.copy()

    shape, chunks = _get_shape_chunks(a)
    if shape is not None:
        new["shape"] = shape
    if chunks is not None:
        new["chunks"] = chunks

    if hasattr(a, "dtype"):
        new["dtype"] = a.dtype

    if isinstance(a, AsyncArray):
        new["order"] = a.order
        if isinstance(a.metadata, ArrayV2Metadata):
            new["compressor"] = a.metadata.compressor
            new["filters"] = a.metadata.filters
        else:
            # TODO: Remove type: ignore statement when type inference improves.
            # mypy cannot correctly infer the type of a.metadata here for some reason.
            new["codecs"] = a.metadata.codecs  # type: ignore[unreachable]

    else:
        # TODO: set default values compressor/codecs
        # to do this, we may need to evaluate if this is a v2 or v3 array
        # new["compressor"] = "default"
        pass

    return new


def _handle_zarr_version_or_format(
    *, zarr_version: ZarrFormat | None, zarr_format: ZarrFormat | None
) -> ZarrFormat | None:
    """Handle the deprecated zarr_version kwarg and return zarr_format"""
    if zarr_format is not None and zarr_version is not None and zarr_format != zarr_version:
        raise ValueError(
            f"zarr_format {zarr_format} does not match zarr_version {zarr_version}, please only set one"
        )
    if zarr_version is not None:
        warnings.warn(
            "zarr_version is deprecated, use zarr_format", DeprecationWarning, stacklevel=2
        )
        return zarr_version
    return zarr_format


async def consolidate_metadata(
    store: StoreLike,
    path: str | None = None,
    zarr_format: ZarrFormat | None = None,
) -> AsyncGroup:
    """
    Consolidate the metadata of all nodes in a hierarchy.

    Upon completion, the metadata of the root node in the Zarr hierarchy will be
    updated to include all the metadata of child nodes.

    Parameters
    ----------
    store : StoreLike
        The store-like object whose metadata you wish to consolidate.
    path : str, optional
        A path to a group in the store to consolidate at. Only children
        below that group will be consolidated.

        By default, the root node is used so all the metadata in the
        store is consolidated.
    zarr_format : {2, 3, None}, optional
        The zarr format of the hierarchy. By default the zarr format
        is inferred.

    Returns
    -------
    group: AsyncGroup
        The group, with the ``consolidated_metadata`` field set to include
        the metadata of each child node.
    """
    store_path = await make_store_path(store, path=path)

    group = await AsyncGroup.open(store_path, zarr_format=zarr_format, use_consolidated=False)
    group.store_path.store._check_writable()

    members_metadata = {k: v.metadata async for k, v in group.members(max_depth=None)}
    # While consolidating, we want to be explicit about when child groups
    # are empty by inserting an empty dict for consolidated_metadata.metadata
    for k, v in members_metadata.items():
        if isinstance(v, GroupMetadata) and v.consolidated_metadata is None:
            v = dataclasses.replace(v, consolidated_metadata=ConsolidatedMetadata(metadata={}))
            members_metadata[k] = v

    if any(m.zarr_format == 3 for m in members_metadata.values()):
        warnings.warn(
            "Consolidated metadata is currently not part in the Zarr format 3 specification. It "
            "may not be supported by other zarr implementations and may change in the future.",
            category=UserWarning,
            stacklevel=1,
        )

    ConsolidatedMetadata._flat_to_nested(members_metadata)

    consolidated_metadata = ConsolidatedMetadata(metadata=members_metadata)
    metadata = dataclasses.replace(group.metadata, consolidated_metadata=consolidated_metadata)
    group = dataclasses.replace(
        group,
        metadata=metadata,
    )

    await group._save_metadata()
    return group


async def copy(*args: Any, **kwargs: Any) -> tuple[int, int, int]:
    raise NotImplementedError


async def copy_all(*args: Any, **kwargs: Any) -> tuple[int, int, int]:
    raise NotImplementedError


async def copy_store(*args: Any, **kwargs: Any) -> tuple[int, int, int]:
    raise NotImplementedError


async def load(
    *,
    store: StoreLike,
    path: str | None = None,
    zarr_format: ZarrFormat | None = None,
    zarr_version: ZarrFormat | None = None,
) -> NDArrayLikeOrScalar | dict[str, NDArrayLikeOrScalar]:
    """Load data from an array or group into memory.

    Parameters
    ----------
    store : Store or str
        Store or path to directory in file system or name of zip file.
    path : str or None, optional
        The path within the store from which to load.

    Returns
    -------
    out
        If the path contains an array, out will be a numpy array. If the path contains
        a group, out will be a dict-like object where keys are array names and values
        are numpy arrays.

    See Also
    --------
    save, savez

    Notes
    -----
    If loading data from a group of arrays, data will not be immediately loaded into
    memory. Rather, arrays will be loaded into memory as they are requested.
    """
    zarr_format = _handle_zarr_version_or_format(zarr_version=zarr_version, zarr_format=zarr_format)

    obj = await open(store=store, path=path, zarr_format=zarr_format)
    if isinstance(obj, AsyncArray):
        return await obj.getitem(slice(None))
    else:
        raise NotImplementedError("loading groups not yet supported")


async def open(
    *,
    store: StoreLike | None = None,
    mode: AccessModeLiteral = "a",
    zarr_version: ZarrFormat | None = None,  # deprecated
    zarr_format: ZarrFormat | None = None,
    path: str | None = None,
    storage_options: dict[str, Any] | None = None,
    **kwargs: Any,  # TODO: type kwargs as valid args to open_array
) -> AsyncArray[ArrayV2Metadata] | AsyncArray[ArrayV3Metadata] | AsyncGroup:
    """Convenience function to open a group or array using file-mode-like semantics.

    Parameters
    ----------
    store : Store or str, optional
        Store or path to directory in file system or name of zip file.
    mode : {'r', 'r+', 'a', 'w', 'w-'}, optional
        Persistence mode: 'r' means read only (must exist); 'r+' means
        read/write (must exist); 'a' means read/write (create if doesn't
        exist); 'w' means create (overwrite if exists); 'w-' means create
        (fail if exists).
    zarr_format : {2, 3, None}, optional
        The zarr format to use when saving.
    path : str or None, optional
        The path within the store to open.
    storage_options : dict
        If the store is backed by an fsspec-based implementation, then this dict will be passed to
        the Store constructor for that implementation. Ignored otherwise.
    **kwargs
        Additional parameters are passed through to :func:`zarr.creation.open_array` or
        :func:`zarr.hierarchy.open_group`.

    Returns
    -------
    z : array or group
        Return type depends on what exists in the given store.
    """
    zarr_format = _handle_zarr_version_or_format(zarr_version=zarr_version, zarr_format=zarr_format)

    store_path = await make_store_path(store, mode=mode, path=path, storage_options=storage_options)

    # TODO: the mode check below seems wrong!
    if "shape" not in kwargs and mode in {"a", "r", "r+", "w"}:
        try:
            metadata_dict = await get_array_metadata(store_path, zarr_format=zarr_format)
            # TODO: remove this cast when we fix typing for array metadata dicts
            _metadata_dict = cast(ArrayMetadataDict, metadata_dict)
            # for v2, the above would already have raised an exception if not an array
            zarr_format = _metadata_dict["zarr_format"]
            is_v3_array = zarr_format == 3 and _metadata_dict.get("node_type") == "array"
            if is_v3_array or zarr_format == 2:
                return AsyncArray(store_path=store_path, metadata=_metadata_dict)
        except (AssertionError, FileNotFoundError, NodeTypeValidationError):
            pass
        return await open_group(store=store_path, zarr_format=zarr_format, mode=mode, **kwargs)

    try:
        return await open_array(store=store_path, zarr_format=zarr_format, mode=mode, **kwargs)
    except (KeyError, NodeTypeValidationError):
        # KeyError for a missing key
        # NodeTypeValidationError for failing to parse node metadata as an array when it's
        # actually a group
        return await open_group(store=store_path, zarr_format=zarr_format, mode=mode, **kwargs)


async def open_consolidated(
    *args: Any, use_consolidated: Literal[True] = True, **kwargs: Any
) -> AsyncGroup:
    """
    Alias for :func:`open_group` with ``use_consolidated=True``.
    """
    if use_consolidated is not True:
        raise TypeError(
            "'use_consolidated' must be 'True' in 'open_consolidated'. Use 'open' with "
            "'use_consolidated=False' to bypass consolidated metadata."
        )
    return await open_group(*args, use_consolidated=use_consolidated, **kwargs)


async def save(
    store: StoreLike,
    *args: NDArrayLike,
    zarr_version: ZarrFormat | None = None,  # deprecated
    zarr_format: ZarrFormat | None = None,
    path: str | None = None,
    **kwargs: Any,  # TODO: type kwargs as valid args to save
) -> None:
    """Convenience function to save an array or group of arrays to the local file system.

    Parameters
    ----------
    store : Store or str
        Store or path to directory in file system or name of zip file.
    *args : ndarray
        NumPy arrays with data to save.
    zarr_format : {2, 3, None}, optional
        The zarr format to use when saving.
    path : str or None, optional
        The path within the group where the arrays will be saved.
    **kwargs
        NumPy arrays with data to save.
    """
    zarr_format = _handle_zarr_version_or_format(zarr_version=zarr_version, zarr_format=zarr_format)

    if len(args) == 0 and len(kwargs) == 0:
        raise ValueError("at least one array must be provided")
    if len(args) == 1 and len(kwargs) == 0:
        await save_array(store, args[0], zarr_format=zarr_format, path=path)
    else:
        await save_group(store, *args, zarr_format=zarr_format, path=path, **kwargs)


async def save_array(
    store: StoreLike,
    arr: NDArrayLike,
    *,
    zarr_version: ZarrFormat | None = None,  # deprecated
    zarr_format: ZarrFormat | None = None,
    path: str | None = None,
    storage_options: dict[str, Any] | None = None,
    **kwargs: Any,  # TODO: type kwargs as valid args to create
) -> None:
    """Convenience function to save a NumPy array to the local file system, following a
    similar API to the NumPy save() function.

    Parameters
    ----------
    store : Store or str
        Store or path to directory in file system or name of zip file.
    arr : ndarray
        NumPy array with data to save.
    zarr_format : {2, 3, None}, optional
        The zarr format to use when saving (default is 3 if not specified).
    path : str or None, optional
        The path within the store where the array will be saved.
    storage_options : dict
        If using an fsspec URL to create the store, these will be passed to
        the backend implementation. Ignored otherwise.
    **kwargs
        Passed through to :func:`create`, e.g., compressor.
    """
    zarr_format = (
        _handle_zarr_version_or_format(zarr_version=zarr_version, zarr_format=zarr_format)
        or _default_zarr_format()
    )
    if not isinstance(arr, NDArrayLike):
        raise TypeError("arr argument must be numpy or other NDArrayLike array")

    mode = kwargs.pop("mode", "a")
    store_path = await make_store_path(store, path=path, mode=mode, storage_options=storage_options)
    if np.isscalar(arr):
        arr = np.array(arr)
    shape = arr.shape
    chunks = getattr(arr, "chunks", None)  # for array-likes with chunks attribute
    overwrite = kwargs.pop("overwrite", None) or _infer_overwrite(mode)
    new = await AsyncArray._create(
        store_path,
        zarr_format=zarr_format,
        shape=shape,
        dtype=arr.dtype,
        chunks=chunks,
        overwrite=overwrite,
        **kwargs,
    )
    await new.setitem(slice(None), arr)


async def save_group(
    store: StoreLike,
    *args: NDArrayLike,
    zarr_version: ZarrFormat | None = None,  # deprecated
    zarr_format: ZarrFormat | None = None,
    path: str | None = None,
    storage_options: dict[str, Any] | None = None,
    **kwargs: NDArrayLike,
) -> None:
    """Convenience function to save several NumPy arrays to the local file system, following a
    similar API to the NumPy savez()/savez_compressed() functions.

    Parameters
    ----------
    store : Store or str
        Store or path to directory in file system or name of zip file.
    *args : ndarray
        NumPy arrays with data to save.
    zarr_format : {2, 3, None}, optional
        The zarr format to use when saving.
    path : str or None, optional
        Path within the store where the group will be saved.
    storage_options : dict
        If using an fsspec URL to create the store, these will be passed to
        the backend implementation. Ignored otherwise.
    **kwargs
        NumPy arrays with data to save.
    """

    store_path = await make_store_path(store, path=path, mode="w", storage_options=storage_options)

    zarr_format = (
        _handle_zarr_version_or_format(
            zarr_version=zarr_version,
            zarr_format=zarr_format,
        )
        or _default_zarr_format()
    )

    for arg in args:
        if not isinstance(arg, NDArrayLike):
            raise TypeError(
                "All arguments must be numpy or other NDArrayLike arrays (except store, path, storage_options, and zarr_format)"
            )
    for k, v in kwargs.items():
        if not isinstance(v, NDArrayLike):
            raise TypeError(f"Keyword argument '{k}' must be a numpy or other NDArrayLike array")

    if len(args) == 0 and len(kwargs) == 0:
        raise ValueError("at least one array must be provided")
    aws = []
    for i, arr in enumerate(args):
        _path = f"{path}/arr_{i}" if path is not None else f"arr_{i}"
        aws.append(
            save_array(
                store_path,
                arr,
                zarr_format=zarr_format,
                path=_path,
                storage_options=storage_options,
            )
        )
    for k, arr in kwargs.items():
        aws.append(save_array(store_path, arr, zarr_format=zarr_format, path=k))
    await asyncio.gather(*aws)


@deprecated("Use AsyncGroup.tree instead.")
async def tree(grp: AsyncGroup, expand: bool | None = None, level: int | None = None) -> Any:
    """Provide a rich display of the hierarchy.

    .. deprecated:: 3.0.0
        `zarr.tree()` is deprecated and will be removed in a future release.
        Use `group.tree()` instead.

    Parameters
    ----------
    grp : Group
        Zarr or h5py group.
    expand : bool, optional
        Only relevant for HTML representation. If True, tree will be fully expanded.
    level : int, optional
        Maximum depth to descend into hierarchy.

    Returns
    -------
    TreeRepr
        A pretty-printable object displaying the hierarchy.
    """
    return await grp.tree(expand=expand, level=level)


async def array(
    data: npt.ArrayLike | Array, **kwargs: Any
) -> AsyncArray[ArrayV2Metadata] | AsyncArray[ArrayV3Metadata]:
    """Create an array filled with `data`.

    Parameters
    ----------
    data : array_like
        The data to fill the array with.
    **kwargs
        Passed through to :func:`create`.

    Returns
    -------
    array : array
        The new array.
    """

    if isinstance(data, Array):
        return await from_array(data=data, **kwargs)

    # ensure data is array-like
    if not hasattr(data, "shape") or not hasattr(data, "dtype"):
        data = np.asanyarray(data)

    # setup dtype
    kw_dtype = kwargs.get("dtype")
    if kw_dtype is None and hasattr(data, "dtype"):
        kwargs["dtype"] = data.dtype
    else:
        kwargs["dtype"] = kw_dtype

    # setup shape and chunks
    data_shape, data_chunks = _get_shape_chunks(data)
    kwargs["shape"] = data_shape
    kw_chunks = kwargs.get("chunks")
    if kw_chunks is None:
        kwargs["chunks"] = data_chunks
    else:
        kwargs["chunks"] = kw_chunks

    read_only = kwargs.pop("read_only", False)
    if read_only:
        raise ValueError("read_only=True is no longer supported when creating new arrays")

    # instantiate array
    z = await create(**kwargs)

    # fill with data
    await z.setitem(Ellipsis, data)

    return z


async def group(
    *,  # Note: this is a change from v2
    store: StoreLike | None = None,
    overwrite: bool = False,
    chunk_store: StoreLike | None = None,  # not used
    cache_attrs: bool | None = None,  # not used, default changed
    synchronizer: Any | None = None,  # not used
    path: str | None = None,
    zarr_version: ZarrFormat | None = None,  # deprecated
    zarr_format: ZarrFormat | None = None,
    meta_array: Any | None = None,  # not used
    attributes: dict[str, JSON] | None = None,
    storage_options: dict[str, Any] | None = None,
) -> AsyncGroup:
    """Create a group.

    Parameters
    ----------
    store : Store or str, optional
        Store or path to directory in file system.
    overwrite : bool, optional
        If True, delete any pre-existing data in `store` at `path` before
        creating the group.
    chunk_store : Store, optional
        Separate storage for chunks. If not provided, `store` will be used
        for storage of both chunks and metadata.
    cache_attrs : bool, optional
        If True (default), user attributes will be cached for attribute read
        operations. If False, user attributes are reloaded from the store prior
        to all attribute read operations.
    synchronizer : object, optional
        Array synchronizer.
    path : str, optional
        Group path within store.
    meta_array : array-like, optional
        An array instance to use for determining arrays to create and return
        to users. Use `numpy.empty(())` by default.
    zarr_format : {2, 3, None}, optional
        The zarr format to use when saving.
    storage_options : dict
        If using an fsspec URL to create the store, these will be passed to
        the backend implementation. Ignored otherwise.

    Returns
    -------
    g : group
        The new group.
    """

    zarr_format = _handle_zarr_version_or_format(zarr_version=zarr_version, zarr_format=zarr_format)

    mode: AccessModeLiteral
    if overwrite:
        mode = "w"
    else:
        mode = "r+"
    store_path = await make_store_path(store, path=path, mode=mode, storage_options=storage_options)

    if chunk_store is not None:
        warnings.warn("chunk_store is not yet implemented", RuntimeWarning, stacklevel=2)
    if cache_attrs is not None:
        warnings.warn("cache_attrs is not yet implemented", RuntimeWarning, stacklevel=2)
    if synchronizer is not None:
        warnings.warn("synchronizer is not yet implemented", RuntimeWarning, stacklevel=2)
    if meta_array is not None:
        warnings.warn("meta_array is not yet implemented", RuntimeWarning, stacklevel=2)

    if attributes is None:
        attributes = {}

    try:
        return await AsyncGroup.open(store=store_path, zarr_format=zarr_format)
    except (KeyError, FileNotFoundError):
        _zarr_format = zarr_format or _default_zarr_format()
        return await AsyncGroup.from_store(
            store=store_path,
            zarr_format=_zarr_format,
            overwrite=overwrite,
            attributes=attributes,
        )


async def create_group(
    *,
    store: StoreLike,
    path: str | None = None,
    overwrite: bool = False,
    zarr_format: ZarrFormat | None = None,
    attributes: dict[str, Any] | None = None,
    storage_options: dict[str, Any] | None = None,
) -> AsyncGroup:
    """Create a group.

    Parameters
    ----------
    store : Store or str
        Store or path to directory in file system.
    path : str, optional
        Group path within store.
    overwrite : bool, optional
        If True, pre-existing data at ``path`` will be deleted before
        creating the group.
    zarr_format : {2, 3, None}, optional
        The zarr format to use when saving.
        If no ``zarr_format`` is provided, the default format will be used.
        This default can be changed by modifying the value of ``default_zarr_format``
        in :mod:`zarr.core.config`.
    storage_options : dict
        If using an fsspec URL to create the store, these will be passed to
        the backend implementation. Ignored otherwise.

    Returns
    -------
    AsyncGroup
        The new group.
    """

    if zarr_format is None:
        zarr_format = _default_zarr_format()

    mode: Literal["a"] = "a"

    store_path = await make_store_path(store, path=path, mode=mode, storage_options=storage_options)

    return await AsyncGroup.from_store(
        store=store_path,
        zarr_format=zarr_format,
        overwrite=overwrite,
        attributes=attributes,
    )


async def open_group(
    store: StoreLike | None = None,
    *,  # Note: this is a change from v2
    mode: AccessModeLiteral = "a",
    cache_attrs: bool | None = None,  # not used, default changed
    synchronizer: Any = None,  # not used
    path: str | None = None,
    chunk_store: StoreLike | None = None,  # not used
    storage_options: dict[str, Any] | None = None,
    zarr_version: ZarrFormat | None = None,  # deprecated
    zarr_format: ZarrFormat | None = None,
    meta_array: Any | None = None,  # not used
    attributes: dict[str, JSON] | None = None,
    use_consolidated: bool | str | None = None,
) -> AsyncGroup:
    """Open a group using file-mode-like semantics.

    Parameters
    ----------
    store : Store, str, or mapping, optional
        Store or path to directory in file system or name of zip file.

        Strings are interpreted as paths on the local file system
        and used as the ``root`` argument to :class:`zarr.storage.LocalStore`.

        Dictionaries are used as the ``store_dict`` argument in
        :class:`zarr.storage.MemoryStore``.

        By default (``store=None``) a new :class:`zarr.storage.MemoryStore`
        is created.

    mode : {'r', 'r+', 'a', 'w', 'w-'}, optional
        Persistence mode: 'r' means read only (must exist); 'r+' means
        read/write (must exist); 'a' means read/write (create if doesn't
        exist); 'w' means create (overwrite if exists); 'w-' means create
        (fail if exists).
    cache_attrs : bool, optional
        If True (default), user attributes will be cached for attribute read
        operations. If False, user attributes are reloaded from the store prior
        to all attribute read operations.
    synchronizer : object, optional
        Array synchronizer.
    path : str, optional
        Group path within store.
    chunk_store : Store or str, optional
        Store or path to directory in file system or name of zip file.
    storage_options : dict
        If using an fsspec URL to create the store, these will be passed to
        the backend implementation. Ignored otherwise.
    meta_array : array-like, optional
        An array instance to use for determining arrays to create and return
        to users. Use `numpy.empty(())` by default.
    attributes : dict
        A dictionary of JSON-serializable values with user-defined attributes.
    use_consolidated : bool or str, default None
        Whether to use consolidated metadata.

        By default, consolidated metadata is used if it's present in the
        store (in the ``zarr.json`` for Zarr format 3 and in the ``.zmetadata`` file
        for Zarr format 2).

        To explicitly require consolidated metadata, set ``use_consolidated=True``,
        which will raise an exception if consolidated metadata is not found.

        To explicitly *not* use consolidated metadata, set ``use_consolidated=False``,
        which will fall back to using the regular, non consolidated metadata.

        Zarr format 2 allowed configuring the key storing the consolidated metadata
        (``.zmetadata`` by default). Specify the custom key as ``use_consolidated``
        to load consolidated metadata from a non-default key.

    Returns
    -------
    g : group
        The new group.
    """

    zarr_format = _handle_zarr_version_or_format(zarr_version=zarr_version, zarr_format=zarr_format)

    if cache_attrs is not None:
        warnings.warn("cache_attrs is not yet implemented", RuntimeWarning, stacklevel=2)
    if synchronizer is not None:
        warnings.warn("synchronizer is not yet implemented", RuntimeWarning, stacklevel=2)
    if meta_array is not None:
        warnings.warn("meta_array is not yet implemented", RuntimeWarning, stacklevel=2)
    if chunk_store is not None:
        warnings.warn("chunk_store is not yet implemented", RuntimeWarning, stacklevel=2)

    store_path = await make_store_path(store, mode=mode, storage_options=storage_options, path=path)
    if attributes is None:
        attributes = {}

    try:
        if mode in _READ_MODES:
            return await AsyncGroup.open(
                store_path, zarr_format=zarr_format, use_consolidated=use_consolidated
            )
    except (KeyError, FileNotFoundError):
        pass
    if mode in _CREATE_MODES:
        overwrite = _infer_overwrite(mode)
        _zarr_format = zarr_format or _default_zarr_format()
        return await AsyncGroup.from_store(
            store_path,
            zarr_format=_zarr_format,
            overwrite=overwrite,
            attributes=attributes,
        )
    raise FileNotFoundError(f"Unable to find group: {store_path}")


async def create(
    shape: ChunkCoords | int,
    *,  # Note: this is a change from v2
    chunks: ChunkCoords | int | bool | None = None,
    dtype: npt.DTypeLike | None = None,
<<<<<<< HEAD
    compressor: dict[str, JSON] | None = None,  # TODO: default and type change
    fill_value: Any | None = None,  # TODO: need type
=======
    compressor: CompressorLike = "auto",
    fill_value: Any | None = 0,  # TODO: need type
>>>>>>> 481550a2
    order: MemoryOrder | None = None,
    store: str | StoreLike | None = None,
    synchronizer: Any | None = None,
    overwrite: bool = False,
    path: PathLike | None = None,
    chunk_store: StoreLike | None = None,
    filters: list[dict[str, JSON]] | None = None,  # TODO: type has changed
    cache_metadata: bool | None = None,
    cache_attrs: bool | None = None,
    read_only: bool | None = None,
    object_codec: Codec | None = None,  # TODO: type has changed
    dimension_separator: Literal[".", "/"] | None = None,
    write_empty_chunks: bool | None = None,
    zarr_version: ZarrFormat | None = None,  # deprecated
    zarr_format: ZarrFormat | None = None,
    meta_array: Any | None = None,  # TODO: need type
    attributes: dict[str, JSON] | None = None,
    # v3 only
    chunk_shape: ChunkCoords | int | None = None,
    chunk_key_encoding: (
        ChunkKeyEncoding
        | tuple[Literal["default"], Literal[".", "/"]]
        | tuple[Literal["v2"], Literal[".", "/"]]
        | None
    ) = None,
    codecs: Iterable[Codec | dict[str, JSON]] | None = None,
    dimension_names: DimensionNames = None,
    storage_options: dict[str, Any] | None = None,
    config: ArrayConfigLike | None = None,
    **kwargs: Any,
) -> AsyncArray[ArrayV2Metadata] | AsyncArray[ArrayV3Metadata]:
    """Create an array.

    Parameters
    ----------
    shape : int or tuple of ints
        Array shape.
    chunks : int or tuple of ints, optional
        The shape of the array's chunks.
        Zarr format 2 only. Zarr format 3 arrays should use `chunk_shape` instead.
        If not specified, default values are guessed based on the shape and dtype.
    dtype : str or dtype, optional
        NumPy dtype.
    chunk_shape : int or tuple of ints, optional
        The shape of the Array's chunks (default is None).
        Zarr format 3 only. Zarr format 2 arrays should use `chunks` instead.
    chunk_key_encoding : ChunkKeyEncoding, optional
        A specification of how the chunk keys are represented in storage.
        Zarr format 3 only. Zarr format 2 arrays should use `dimension_separator` instead.
        Default is ``("default", "/")``.
    codecs : Sequence of Codecs or dicts, optional
        An iterable of Codec or dict serializations of Codecs. The elements of
        this collection specify the transformation from array values to stored bytes.
        Zarr format 3 only. Zarr format 2 arrays should use ``filters`` and ``compressor`` instead.

        If no codecs are provided, default codecs will be used:

        - For numeric arrays, the default is ``BytesCodec`` and ``ZstdCodec``.
        - For Unicode strings, the default is ``VLenUTF8Codec`` and ``ZstdCodec``.
        - For bytes or objects, the default is ``VLenBytesCodec`` and ``ZstdCodec``.

        These defaults can be changed by modifying the value of ``array.v3_default_filters``,
        ``array.v3_default_serializer`` and ``array.v3_default_compressors`` in :mod:`zarr.core.config`.
    compressor : Codec, optional
        Primary compressor to compress chunk data.
        Zarr format 2 only. Zarr format 3 arrays should use ``codecs`` instead.

        If neither ``compressor`` nor ``filters`` are provided, a default compressor will be used:

        - For numeric arrays, the default is ``ZstdCodec``.
        - For Unicode strings, the default is ``VLenUTF8Codec``.
        - For bytes or objects, the default is ``VLenBytesCodec``.

        These defaults can be changed by modifying the value of ``array.v2_default_compressor`` in :mod:`zarr.core.config`.
    fill_value : object
        Default value to use for uninitialized portions of the array.
    order : {'C', 'F'}, optional
        Deprecated in favor of the ``config`` keyword argument.
        Pass ``{'order': <value>}`` to ``create`` instead of using this parameter.
        Memory layout to be used within each chunk.
        If not specified, the ``array.order`` parameter in the global config will be used.
    store : Store or str
        Store or path to directory in file system or name of zip file.
    synchronizer : object, optional
        Array synchronizer.
    overwrite : bool, optional
        If True, delete all pre-existing data in `store` at `path` before
        creating the array.
    path : str, optional
        Path under which array is stored.
    chunk_store : MutableMapping, optional
        Separate storage for chunks. If not provided, `store` will be used
        for storage of both chunks and metadata.
    filters : sequence of Codecs, optional
        Sequence of filters to use to encode chunk data prior to compression.
        Zarr format 2 only. If no ``filters`` are provided, a default set of filters will be used.
        These defaults can be changed by modifying the value of ``array.v2_default_filters`` in :mod:`zarr.core.config`.
    cache_metadata : bool, optional
        If True, array configuration metadata will be cached for the
        lifetime of the object. If False, array metadata will be reloaded
        prior to all data access and modification operations (may incur
        overhead depending on storage and data access pattern).
    cache_attrs : bool, optional
        If True (default), user attributes will be cached for attribute read
        operations. If False, user attributes are reloaded from the store prior
        to all attribute read operations.
    read_only : bool, optional
        True if array should be protected against modification.
    object_codec : Codec, optional
        A codec to encode object arrays, only needed if dtype=object.
    dimension_separator : {'.', '/'}, optional
        Separator placed between the dimensions of a chunk.
        Zarr format 2 only. Zarr format 3 arrays should use ``chunk_key_encoding`` instead.
        Default is ".".
    write_empty_chunks : bool, optional
        Deprecated in favor of the ``config`` keyword argument.
        Pass ``{'write_empty_chunks': <value>}`` to ``create`` instead of using this parameter.
        If True, all chunks will be stored regardless of their
        contents. If False, each chunk is compared to the array's fill value
        prior to storing. If a chunk is uniformly equal to the fill value, then
        that chunk is not be stored, and the store entry for that chunk's key
        is deleted.
    zarr_format : {2, 3, None}, optional
        The zarr format to use when saving.
        Default is 3.
    meta_array : array-like, optional
        An array instance to use for determining arrays to create and return
        to users. Use `numpy.empty(())` by default.
    storage_options : dict
        If using an fsspec URL to create the store, these will be passed to
        the backend implementation. Ignored otherwise.
    config : ArrayConfig or ArrayConfigLike, optional
        Runtime configuration of the array. If provided, will override the
        default values from `zarr.config.array`.

    Returns
    -------
    z : array
        The array.
    """
    zarr_format = (
        _handle_zarr_version_or_format(zarr_version=zarr_version, zarr_format=zarr_format)
        or _default_zarr_format()
    )

    if zarr_format == 2:
        if chunks is None:
            chunks = shape
        dtype = parse_dtype(dtype, zarr_format)
        if not filters:
            filters = _default_filters(dtype)
        if compressor == "auto":
            compressor = _default_compressor(dtype)
    elif zarr_format == 3 and chunk_shape is None:  # type: ignore[redundant-expr]
        if chunks is not None:
            chunk_shape = chunks
            chunks = None
        else:
            chunk_shape = shape

    if synchronizer is not None:
        warnings.warn("synchronizer is not yet implemented", RuntimeWarning, stacklevel=2)
    if chunk_store is not None:
        warnings.warn("chunk_store is not yet implemented", RuntimeWarning, stacklevel=2)
    if cache_metadata is not None:
        warnings.warn("cache_metadata is not yet implemented", RuntimeWarning, stacklevel=2)
    if cache_attrs is not None:
        warnings.warn("cache_attrs is not yet implemented", RuntimeWarning, stacklevel=2)
    if object_codec is not None:
        warnings.warn("object_codec is not yet implemented", RuntimeWarning, stacklevel=2)
    if read_only is not None:
        warnings.warn("read_only is not yet implemented", RuntimeWarning, stacklevel=2)
    if order is not None:
        _warn_order_kwarg()
    if write_empty_chunks is not None:
        _warn_write_empty_chunks_kwarg()

    if meta_array is not None:
        warnings.warn("meta_array is not yet implemented", RuntimeWarning, stacklevel=2)

    mode = kwargs.pop("mode", None)
    if mode is None:
        mode = "a"
    store_path = await make_store_path(store, path=path, mode=mode, storage_options=storage_options)

    config_dict: ArrayConfigParams = {}

    if write_empty_chunks is not None:
        if config is not None:
            msg = (
                "Both write_empty_chunks and config keyword arguments are set. "
                "This is redundant. When both are set, write_empty_chunks will be ignored and "
                "config will be used."
            )
            warnings.warn(UserWarning(msg), stacklevel=1)
        config_dict["write_empty_chunks"] = write_empty_chunks
    if order is not None and config is not None:
        msg = (
            "Both order and config keyword arguments are set. "
            "This is redundant. When both are set, order will be ignored and "
            "config will be used."
        )
        warnings.warn(UserWarning(msg), stacklevel=1)

    config_parsed = ArrayConfig.from_dict(config_dict)

    return await AsyncArray._create(
        store_path,
        shape=shape,
        chunks=chunks,
        dtype=dtype,
        compressor=compressor,
        fill_value=fill_value,
        overwrite=overwrite,
        filters=filters,
        dimension_separator=dimension_separator,
        order=order,
        zarr_format=zarr_format,
        chunk_shape=chunk_shape,
        chunk_key_encoding=chunk_key_encoding,
        codecs=codecs,
        dimension_names=dimension_names,
        attributes=attributes,
        config=config_parsed,
        **kwargs,
    )


async def empty(
    shape: ChunkCoords, **kwargs: Any
) -> AsyncArray[ArrayV2Metadata] | AsyncArray[ArrayV3Metadata]:
    """Create an empty array with the specified shape. The contents will be filled with the
    array's fill value or zeros if no fill value is provided.

    Parameters
    ----------
    shape : int or tuple of int
        Shape of the empty array.
    **kwargs
        Keyword arguments passed to :func:`zarr.api.asynchronous.create`.

    Notes
    -----
    The contents of an empty Zarr array are not defined. On attempting to
    retrieve data from an empty Zarr array, any values may be returned,
    and these are not guaranteed to be stable from one access to the next.
    """

    return await create(shape=shape, fill_value=None, **kwargs)


async def empty_like(
    a: ArrayLike, **kwargs: Any
) -> AsyncArray[ArrayV2Metadata] | AsyncArray[ArrayV3Metadata]:
    """Create an empty array like `a`. The contents will be filled with the
    array's fill value or zeros if no fill value is provided.

    Parameters
    ----------
    a : array-like
        The array to create an empty array like.
    **kwargs
        Keyword arguments passed to :func:`zarr.api.asynchronous.create`.

    Returns
    -------
    Array
        The new array.

    Notes
    -----
    The contents of an empty Zarr array are not defined. On attempting to
    retrieve data from an empty Zarr array, any values may be returned,
    and these are not guaranteed to be stable from one access to the next.
    """
    like_kwargs = _like_args(a, kwargs)
    return await empty(**like_kwargs)


# TODO: add type annotations for fill_value and kwargs
async def full(
    shape: ChunkCoords, fill_value: Any, **kwargs: Any
) -> AsyncArray[ArrayV2Metadata] | AsyncArray[ArrayV3Metadata]:
    """Create an array, with `fill_value` being used as the default value for
    uninitialized portions of the array.

    Parameters
    ----------
    shape : int or tuple of int
        Shape of the empty array.
    fill_value : scalar
        Fill value.
    **kwargs
        Keyword arguments passed to :func:`zarr.api.asynchronous.create`.

    Returns
    -------
    Array
        The new array.
    """
    return await create(shape=shape, fill_value=fill_value, **kwargs)


# TODO: add type annotations for kwargs
async def full_like(
    a: ArrayLike, **kwargs: Any
) -> AsyncArray[ArrayV2Metadata] | AsyncArray[ArrayV3Metadata]:
    """Create a filled array like `a`.

    Parameters
    ----------
    a : array-like
        The array to create an empty array like.
    **kwargs
        Keyword arguments passed to :func:`zarr.api.asynchronous.create`.

    Returns
    -------
    Array
        The new array.
    """
    like_kwargs = _like_args(a, kwargs)
    if isinstance(a, AsyncArray):
        like_kwargs.setdefault("fill_value", a.metadata.fill_value)
    return await full(**like_kwargs)


async def ones(
    shape: ChunkCoords, **kwargs: Any
) -> AsyncArray[ArrayV2Metadata] | AsyncArray[ArrayV3Metadata]:
    """Create an array, with one being used as the default value for
    uninitialized portions of the array.

    Parameters
    ----------
    shape : int or tuple of int
        Shape of the empty array.
    **kwargs
        Keyword arguments passed to :func:`zarr.api.asynchronous.create`.

    Returns
    -------
    Array
        The new array.
    """
    return await create(shape=shape, fill_value=1, **kwargs)


async def ones_like(
    a: ArrayLike, **kwargs: Any
) -> AsyncArray[ArrayV2Metadata] | AsyncArray[ArrayV3Metadata]:
    """Create an array of ones like `a`.

    Parameters
    ----------
    a : array-like
        The array to create an empty array like.
    **kwargs
        Keyword arguments passed to :func:`zarr.api.asynchronous.create`.

    Returns
    -------
    Array
        The new array.
    """
    like_kwargs = _like_args(a, kwargs)
    return await ones(**like_kwargs)


async def open_array(
    *,  # note: this is a change from v2
    store: StoreLike | None = None,
    zarr_version: ZarrFormat | None = None,  # deprecated
    zarr_format: ZarrFormat | None = None,
    path: PathLike = "",
    storage_options: dict[str, Any] | None = None,
    **kwargs: Any,  # TODO: type kwargs as valid args to save
) -> AsyncArray[ArrayV2Metadata] | AsyncArray[ArrayV3Metadata]:
    """Open an array using file-mode-like semantics.

    Parameters
    ----------
    store : Store or str
        Store or path to directory in file system or name of zip file.
    zarr_version : {2, 3, None}, optional
        The zarr format to use when saving. Deprecated in favor of zarr_format.
    zarr_format : {2, 3, None}, optional
        The zarr format to use when saving.
    path : str, optional
        Path in store to array.
    storage_options : dict
        If using an fsspec URL to create the store, these will be passed to
        the backend implementation. Ignored otherwise.
    **kwargs
        Any keyword arguments to pass to :func:`create`.

    Returns
    -------
    AsyncArray
        The opened array.
    """

    mode = kwargs.pop("mode", None)
    store_path = await make_store_path(store, path=path, mode=mode, storage_options=storage_options)

    zarr_format = _handle_zarr_version_or_format(zarr_version=zarr_version, zarr_format=zarr_format)

    if "order" in kwargs:
        _warn_order_kwarg()
    if "write_empty_chunks" in kwargs:
        _warn_write_empty_chunks_kwarg()

    try:
        return await AsyncArray.open(store_path, zarr_format=zarr_format)
    except FileNotFoundError:
        if not store_path.read_only and mode in _CREATE_MODES:
            overwrite = _infer_overwrite(mode)
            _zarr_format = zarr_format or _default_zarr_format()
            return await create(
                store=store_path,
                zarr_format=_zarr_format,
                overwrite=overwrite,
                **kwargs,
            )
        raise


async def open_like(
    a: ArrayLike, path: str, **kwargs: Any
) -> AsyncArray[ArrayV3Metadata] | AsyncArray[ArrayV2Metadata]:
    """Open a persistent array like `a`.

    Parameters
    ----------
    a : Array
        The shape and data-type of a define these same attributes of the returned array.
    path : str
        The path to the new array.
    **kwargs
        Any keyword arguments to pass to the array constructor.

    Returns
    -------
    AsyncArray
        The opened array.
    """
    like_kwargs = _like_args(a, kwargs)
    if isinstance(a, (AsyncArray | Array)):
        kwargs.setdefault("fill_value", a.metadata.fill_value)
    return await open_array(path=path, **like_kwargs)


async def zeros(
    shape: ChunkCoords, **kwargs: Any
) -> AsyncArray[ArrayV2Metadata] | AsyncArray[ArrayV3Metadata]:
    """Create an array, with zero being used as the default value for
    uninitialized portions of the array.

    Parameters
    ----------
    shape : int or tuple of int
        Shape of the empty array.
    **kwargs
        Keyword arguments passed to :func:`zarr.api.asynchronous.create`.

    Returns
    -------
    Array
        The new array.
    """
    return await create(shape=shape, fill_value=0, **kwargs)


async def zeros_like(
    a: ArrayLike, **kwargs: Any
) -> AsyncArray[ArrayV2Metadata] | AsyncArray[ArrayV3Metadata]:
    """Create an array of zeros like `a`.

    Parameters
    ----------
    a : array-like
        The array to create an empty array like.
    **kwargs
        Keyword arguments passed to :func:`zarr.api.asynchronous.create`.

    Returns
    -------
    Array
        The new array.
    """
    like_kwargs = _like_args(a, kwargs)
    return await zeros(**like_kwargs)<|MERGE_RESOLUTION|>--- conflicted
+++ resolved
@@ -844,13 +844,8 @@
     *,  # Note: this is a change from v2
     chunks: ChunkCoords | int | bool | None = None,
     dtype: npt.DTypeLike | None = None,
-<<<<<<< HEAD
-    compressor: dict[str, JSON] | None = None,  # TODO: default and type change
-    fill_value: Any | None = None,  # TODO: need type
-=======
     compressor: CompressorLike = "auto",
     fill_value: Any | None = 0,  # TODO: need type
->>>>>>> 481550a2
     order: MemoryOrder | None = None,
     store: str | StoreLike | None = None,
     synchronizer: Any | None = None,
