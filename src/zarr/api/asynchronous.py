from __future__ import annotations

import asyncio
import dataclasses
import warnings
from typing import TYPE_CHECKING, Any, Literal, cast

import numpy as np
import numpy.typing as npt

from zarr.core.array import Array, AsyncArray, get_array_metadata
from zarr.core.buffer import NDArrayLike
from zarr.core.common import (
    JSON,
    AccessModeLiteral,
    ChunkCoords,
    MemoryOrder,
    ZarrFormat,
)
from zarr.core.config import config
from zarr.core.group import AsyncGroup, ConsolidatedMetadata, GroupMetadata
from zarr.core.metadata import ArrayMetadataDict, ArrayV2Metadata, ArrayV3Metadata
from zarr.errors import NodeTypeValidationError
from zarr.storage import (
    StoreLike,
    make_store_path,
)

if TYPE_CHECKING:
    from collections.abc import Iterable

    from zarr.abc.codec import Codec
    from zarr.core.chunk_key_encodings import ChunkKeyEncoding

    # TODO: this type could use some more thought
    ArrayLike = AsyncArray[ArrayV2Metadata] | AsyncArray[ArrayV3Metadata] | Array | npt.NDArray[Any]
    PathLike = str

__all__ = [
    "array",
    "consolidate_metadata",
    "copy",
    "copy_all",
    "copy_store",
    "create",
    "empty",
    "empty_like",
    "full",
    "full_like",
    "group",
    "load",
    "ones",
    "ones_like",
    "open",
    "open_array",
    "open_consolidated",
    "open_group",
    "open_like",
    "save",
    "save_array",
    "save_group",
    "tree",
    "zeros",
    "zeros_like",
]


_READ_MODES: tuple[AccessModeLiteral, ...] = ("r", "r+", "a")
_CREATE_MODES: tuple[AccessModeLiteral, ...] = ("a", "w", "w-")
_OVERWRITE_MODES: tuple[AccessModeLiteral, ...] = ("a", "r+", "w")


def _infer_exists_ok(mode: AccessModeLiteral) -> bool:
    """
    Check that an ``AccessModeLiteral`` is compatible with overwriting an existing Zarr node.
    """
    return mode in _OVERWRITE_MODES


def _get_shape_chunks(a: ArrayLike | Any) -> tuple[ChunkCoords | None, ChunkCoords | None]:
    """Helper function to get the shape and chunks from an array-like object"""
    shape = None
    chunks = None

    if hasattr(a, "shape") and isinstance(a.shape, tuple):
        shape = a.shape

        if hasattr(a, "chunks") and isinstance(a.chunks, tuple) and (len(a.chunks) == len(a.shape)):
            chunks = a.chunks

        elif hasattr(a, "chunklen"):
            # bcolz carray
            chunks = (a.chunklen,) + a.shape[1:]

    return shape, chunks


def _like_args(a: ArrayLike, kwargs: dict[str, Any]) -> dict[str, Any]:
    """Set default values for shape and chunks if they are not present in the array-like object"""

    new = kwargs.copy()

    shape, chunks = _get_shape_chunks(a)
    if shape is not None:
        new["shape"] = shape
    if chunks is not None:
        new["chunks"] = chunks

    if hasattr(a, "dtype"):
        new["dtype"] = a.dtype

    if isinstance(a, AsyncArray):
        new["order"] = a.order
        if isinstance(a.metadata, ArrayV2Metadata):
            new["compressor"] = a.metadata.compressor
            new["filters"] = a.metadata.filters
        else:
            # TODO: Remove type: ignore statement when type inference improves.
            # mypy cannot correctly infer the type of a.metadata here for some reason.
            new["codecs"] = a.metadata.codecs  # type: ignore[unreachable]

    else:
        # TODO: set default values compressor/codecs
        # to do this, we may need to evaluate if this is a v2 or v3 array
        # new["compressor"] = "default"
        pass

    return new


def _handle_zarr_version_or_format(
    *, zarr_version: ZarrFormat | None, zarr_format: ZarrFormat | None
) -> ZarrFormat | None:
    """Handle the deprecated zarr_version kwarg and return zarr_format"""
    if zarr_format is not None and zarr_version is not None and zarr_format != zarr_version:
        raise ValueError(
            f"zarr_format {zarr_format} does not match zarr_version {zarr_version}, please only set one"
        )
    if zarr_version is not None:
        warnings.warn(
            "zarr_version is deprecated, use zarr_format", DeprecationWarning, stacklevel=2
        )
        return zarr_version
    return zarr_format


def _default_zarr_version() -> ZarrFormat:
    """Return the default zarr_version"""
    return cast(ZarrFormat, int(config.get("default_zarr_version", 3)))


async def consolidate_metadata(
    store: StoreLike,
    path: str | None = None,
    zarr_format: ZarrFormat | None = None,
) -> AsyncGroup:
    """
    Consolidate the metadata of all nodes in a hierarchy.

    Upon completion, the metadata of the root node in the Zarr hierarchy will be
    updated to include all the metadata of child nodes.

    Parameters
    ----------
    store : StoreLike
        The store-like object whose metadata you wish to consolidate.
    path : str, optional
        A path to a group in the store to consolidate at. Only children
        below that group will be consolidated.

        By default, the root node is used so all the metadata in the
        store is consolidated.
    zarr_format : {2, 3, None}, optional
        The zarr format of the hierarchy. By default the zarr format
        is inferred.

    Returns
    -------
    group: AsyncGroup
        The group, with the ``consolidated_metadata`` field set to include
        the metadata of each child node.
    """
    store_path = await make_store_path(store, path=path)

    group = await AsyncGroup.open(store_path, zarr_format=zarr_format, use_consolidated=False)
    group.store_path.store._check_writable()

    members_metadata = {k: v.metadata async for k, v in group.members(max_depth=None)}

    # While consolidating, we want to be explicit about when child groups
    # are empty by inserting an empty dict for consolidated_metadata.metadata
    for k, v in members_metadata.items():
        if isinstance(v, GroupMetadata) and v.consolidated_metadata is None:
            v = dataclasses.replace(v, consolidated_metadata=ConsolidatedMetadata(metadata={}))
            members_metadata[k] = v

    ConsolidatedMetadata._flat_to_nested(members_metadata)

    consolidated_metadata = ConsolidatedMetadata(metadata=members_metadata)
    metadata = dataclasses.replace(group.metadata, consolidated_metadata=consolidated_metadata)
    group = dataclasses.replace(
        group,
        metadata=metadata,
    )
    await group._save_metadata()
    return group


async def copy(*args: Any, **kwargs: Any) -> tuple[int, int, int]:
    raise NotImplementedError


async def copy_all(*args: Any, **kwargs: Any) -> tuple[int, int, int]:
    raise NotImplementedError


async def copy_store(*args: Any, **kwargs: Any) -> tuple[int, int, int]:
    raise NotImplementedError


async def load(
    *,
    store: StoreLike,
    path: str | None = None,
    zarr_format: ZarrFormat | None = None,
    zarr_version: ZarrFormat | None = None,
) -> NDArrayLike | dict[str, NDArrayLike]:
    """Load data from an array or group into memory.

    Parameters
    ----------
    store : Store or str
        Store or path to directory in file system or name of zip file.
    path : str or None, optional
        The path within the store from which to load.

    Returns
    -------
    out
        If the path contains an array, out will be a numpy array. If the path contains
        a group, out will be a dict-like object where keys are array names and values
        are numpy arrays.

    See Also
    --------
    save, savez

    Notes
    -----
    If loading data from a group of arrays, data will not be immediately loaded into
    memory. Rather, arrays will be loaded into memory as they are requested.
    """
    zarr_format = _handle_zarr_version_or_format(zarr_version=zarr_version, zarr_format=zarr_format)

    obj = await open(store=store, path=path, zarr_format=zarr_format)
    if isinstance(obj, AsyncArray):
        return await obj.getitem(slice(None))
    else:
        raise NotImplementedError("loading groups not yet supported")


async def open(
    *,
    store: StoreLike | None = None,
    mode: AccessModeLiteral = "a",
    zarr_version: ZarrFormat | None = None,  # deprecated
    zarr_format: ZarrFormat | None = None,
    path: str | None = None,
    storage_options: dict[str, Any] | None = None,
    **kwargs: Any,  # TODO: type kwargs as valid args to open_array
) -> AsyncArray[ArrayV2Metadata] | AsyncArray[ArrayV3Metadata] | AsyncGroup:
    """Convenience function to open a group or array using file-mode-like semantics.

    Parameters
    ----------
    store : Store or str, optional
        Store or path to directory in file system or name of zip file.
    mode : {'r', 'r+', 'a', 'w', 'w-'}, optional
        Persistence mode: 'r' means read only (must exist); 'r+' means
        read/write (must exist); 'a' means read/write (create if doesn't
        exist); 'w' means create (overwrite if exists); 'w-' means create
        (fail if exists).
    zarr_format : {2, 3, None}, optional
        The zarr format to use when saving.
    path : str or None, optional
        The path within the store to open.
    storage_options : dict
        If the store is backed by an fsspec-based implementation, then this dict will be passed to
        the Store constructor for that implementation. Ignored otherwise.
    **kwargs
        Additional parameters are passed through to :func:`zarr.creation.open_array` or
        :func:`zarr.hierarchy.open_group`.

    Returns
    -------
    z : array or group
        Return type depends on what exists in the given store.
    """
    zarr_format = _handle_zarr_version_or_format(zarr_version=zarr_version, zarr_format=zarr_format)

    store_path = await make_store_path(store, mode=mode, path=path, storage_options=storage_options)

    # TODO: the mode check below seems wrong!
    if "shape" not in kwargs and mode in {"a", "r", "r+"}:
        try:
            metadata_dict = await get_array_metadata(store_path, zarr_format=zarr_format)
            # TODO: remove this cast when we fix typing for array metadata dicts
            _metadata_dict = cast(ArrayMetadataDict, metadata_dict)
            # for v2, the above would already have raised an exception if not an array
            zarr_format = _metadata_dict["zarr_format"]
            is_v3_array = zarr_format == 3 and _metadata_dict.get("node_type") == "array"
            if is_v3_array or zarr_format == 2:
                return AsyncArray(store_path=store_path, metadata=_metadata_dict)
        except (AssertionError, FileNotFoundError, NodeTypeValidationError):
            pass
        return await open_group(store=store_path, zarr_format=zarr_format, mode=mode, **kwargs)

    try:
        return await open_array(store=store_path, zarr_format=zarr_format, mode=mode, **kwargs)
    except (KeyError, NodeTypeValidationError):
        # KeyError for a missing key
        # NodeTypeValidationError for failing to parse node metadata as an array when it's
        # actually a group
        return await open_group(store=store_path, zarr_format=zarr_format, mode=mode, **kwargs)


async def read(
    *,
    store: StoreLike | None = None,
    zarr_format: ZarrFormat | None = None,
    path: str | None = None,
    storage_options: dict[str, Any] | None = None,
    **kwargs: Any,
) -> AsyncArray[ArrayV2Metadata] | AsyncArray[ArrayV3Metadata] | AsyncGroup:
    """Convenience function to open a group or array for reading. This function
    wraps :func:`zarr.api.asynchronous.open` See the documentation of that function for details.

    Parameters
    ----------
    store : Store or str, optional
        Store or path to directory in file system or name of zip file.
    zarr_format : {2, 3, None}, optional
        The zarr format to require. The default value of None will first look for Zarr v3 data,
        then Zarr v2 data, then fail if neither format is found.
    path : str or None, optional
        The path within the store to open.
    storage_options : dict, optional
        If using an fsspec URL to create the store, this will be passed to
        the backend implementation. Ignored otherwise.
    **kwargs
        Additional parameters are passed through to :func:`zarr.creation.open`.

    Returns
    -------
    z : array or group
        Return type depends on what exists in the given store.
    """
    return await open(
        store=store,
        mode="r",
        zarr_format=zarr_format,
        path=path,
        storage_options=storage_options,
        **kwargs,
    )


async def open_consolidated(
    *args: Any, use_consolidated: Literal[True] = True, **kwargs: Any
) -> AsyncGroup:
    """
    Alias for :func:`open_group` with ``use_consolidated=True``.
    """
    if use_consolidated is not True:
        raise TypeError(
            "'use_consolidated' must be 'True' in 'open_consolidated'. Use 'open' with "
            "'use_consolidated=False' to bypass consolidated metadata."
        )
    return await open_group(*args, use_consolidated=use_consolidated, **kwargs)


async def save(
    store: StoreLike,
    *args: NDArrayLike,
    zarr_version: ZarrFormat | None = None,  # deprecated
    zarr_format: ZarrFormat | None = None,
    path: str | None = None,
    **kwargs: Any,  # TODO: type kwargs as valid args to save
) -> None:
    """Convenience function to save an array or group of arrays to the local file system.

    Parameters
    ----------
    store : Store or str
        Store or path to directory in file system or name of zip file.
    *args : ndarray
        NumPy arrays with data to save.
    zarr_format : {2, 3, None}, optional
        The zarr format to use when saving.
    path : str or None, optional
        The path within the group where the arrays will be saved.
    **kwargs
        NumPy arrays with data to save.
    """
    zarr_format = _handle_zarr_version_or_format(zarr_version=zarr_version, zarr_format=zarr_format)

    if len(args) == 0 and len(kwargs) == 0:
        raise ValueError("at least one array must be provided")
    if len(args) == 1 and len(kwargs) == 0:
        await save_array(store, args[0], zarr_format=zarr_format, path=path)
    else:
        await save_group(store, *args, zarr_format=zarr_format, path=path, **kwargs)


async def save_array(
    store: StoreLike,
    arr: NDArrayLike,
    *,
    zarr_version: ZarrFormat | None = None,  # deprecated
    zarr_format: ZarrFormat | None = None,
    path: str | None = None,
    storage_options: dict[str, Any] | None = None,
    **kwargs: Any,  # TODO: type kwargs as valid args to create
) -> None:
    """Convenience function to save a NumPy array to the local file system, following a
    similar API to the NumPy save() function.

    Parameters
    ----------
    store : Store or str
        Store or path to directory in file system or name of zip file.
    arr : ndarray
        NumPy array with data to save.
    zarr_format : {2, 3, None}, optional
        The zarr format to use when saving.
    path : str or None, optional
        The path within the store where the array will be saved.
    storage_options : dict
        If using an fsspec URL to create the store, these will be passed to
        the backend implementation. Ignored otherwise.
    **kwargs
        Passed through to :func:`create`, e.g., compressor.
    """
    zarr_format = (
        _handle_zarr_version_or_format(zarr_version=zarr_version, zarr_format=zarr_format)
        or _default_zarr_version()
    )
    if not isinstance(arr, NDArrayLike):
        raise TypeError("arr argument must be numpy or other NDArrayLike array")

    mode = kwargs.pop("mode", "a")
    store_path = await make_store_path(store, path=path, mode=mode, storage_options=storage_options)
    if np.isscalar(arr):
        arr = np.array(arr)
    shape = arr.shape
    chunks = getattr(arr, "chunks", None)  # for array-likes with chunks attribute
    exists_ok = kwargs.pop("exists_ok", None) or _infer_exists_ok(mode)
    new = await AsyncArray.create(
        store_path,
        zarr_format=zarr_format,
        shape=shape,
        dtype=arr.dtype,
        chunks=chunks,
        exists_ok=exists_ok,
        **kwargs,
    )
    await new.setitem(slice(None), arr)


async def save_group(
    store: StoreLike,
    *args: NDArrayLike,
    zarr_version: ZarrFormat | None = None,  # deprecated
    zarr_format: ZarrFormat | None = None,
    path: str | None = None,
    storage_options: dict[str, Any] | None = None,
    **kwargs: NDArrayLike,
) -> None:
    """Convenience function to save several NumPy arrays to the local file system, following a
    similar API to the NumPy savez()/savez_compressed() functions.

    Parameters
    ----------
    store : Store or str
        Store or path to directory in file system or name of zip file.
    *args : ndarray
        NumPy arrays with data to save.
    zarr_format : {2, 3, None}, optional
        The zarr format to use when saving.
    path : str or None, optional
        Path within the store where the group will be saved.
    storage_options : dict
        If using an fsspec URL to create the store, these will be passed to
        the backend implementation. Ignored otherwise.
    **kwargs
        NumPy arrays with data to save.
    """

    store_path = await make_store_path(store, path=path, mode="w", storage_options=storage_options)

    zarr_format = (
        _handle_zarr_version_or_format(
            zarr_version=zarr_version,
            zarr_format=zarr_format,
        )
        or _default_zarr_version()
    )

    for arg in args:
        if not isinstance(arg, NDArrayLike):
            raise TypeError(
                "All arguments must be numpy or other NDArrayLike arrays (except store, path, storage_options, and zarr_format)"
            )
    for k, v in kwargs.items():
        if not isinstance(v, NDArrayLike):
            raise TypeError(f"Keyword argument '{k}' must be a numpy or other NDArrayLike array")

    if len(args) == 0 and len(kwargs) == 0:
        raise ValueError("at least one array must be provided")
    aws = []
    for i, arr in enumerate(args):
        _path = f"{path}/arr_{i}" if path is not None else f"arr_{i}"
        aws.append(
            save_array(
                store_path,
                arr,
                zarr_format=zarr_format,
                path=_path,
                storage_options=storage_options,
            )
        )
    for k, arr in kwargs.items():
        aws.append(save_array(store_path, arr, zarr_format=zarr_format, path=k))
    await asyncio.gather(*aws)


async def tree(*args: Any, **kwargs: Any) -> None:
    raise NotImplementedError


async def array(
    data: npt.ArrayLike, **kwargs: Any
) -> AsyncArray[ArrayV2Metadata] | AsyncArray[ArrayV3Metadata]:
    """Create an array filled with `data`.

    Parameters
    ----------
    data : array_like
        The data to fill the array with.
    **kwargs
        Passed through to :func:`create`.

    Returns
    -------
    array : array
        The new array.
    """

    # ensure data is array-like
    if not hasattr(data, "shape") or not hasattr(data, "dtype"):
        data = np.asanyarray(data)

    # setup dtype
    kw_dtype = kwargs.get("dtype")
    if kw_dtype is None:
        kwargs["dtype"] = data.dtype
    else:
        kwargs["dtype"] = kw_dtype

    # setup shape and chunks
    data_shape, data_chunks = _get_shape_chunks(data)
    kwargs["shape"] = data_shape
    kw_chunks = kwargs.get("chunks")
    if kw_chunks is None:
        kwargs["chunks"] = data_chunks
    else:
        kwargs["chunks"] = kw_chunks

    read_only = kwargs.pop("read_only", False)
    if read_only:
        raise ValueError("read_only=True is no longer supported when creating new arrays")

    # instantiate array
    z = await create(**kwargs)

    # fill with data
    await z.setitem(slice(None), data)

    return z


async def group(
    *,  # Note: this is a change from v2
    store: StoreLike | None = None,
    overwrite: bool = False,
    chunk_store: StoreLike | None = None,  # not used
    cache_attrs: bool | None = None,  # not used, default changed
    synchronizer: Any | None = None,  # not used
    path: str | None = None,
    zarr_version: ZarrFormat | None = None,  # deprecated
    zarr_format: ZarrFormat | None = None,
    meta_array: Any | None = None,  # not used
    attributes: dict[str, JSON] | None = None,
    storage_options: dict[str, Any] | None = None,
) -> AsyncGroup:
    """Create a group.

    Parameters
    ----------
    store : Store or str, optional
        Store or path to directory in file system.
    overwrite : bool, optional
        If True, delete any pre-existing data in `store` at `path` before
        creating the group.
    chunk_store : Store, optional
        Separate storage for chunks. If not provided, `store` will be used
        for storage of both chunks and metadata.
    cache_attrs : bool, optional
        If True (default), user attributes will be cached for attribute read
        operations. If False, user attributes are reloaded from the store prior
        to all attribute read operations.
    synchronizer : object, optional
        Array synchronizer.
    path : str, optional
        Group path within store.
    meta_array : array-like, optional
        An array instance to use for determining arrays to create and return
        to users. Use `numpy.empty(())` by default.
    zarr_format : {2, 3, None}, optional
        The zarr format to use when saving.
    storage_options : dict
        If using an fsspec URL to create the store, these will be passed to
        the backend implementation. Ignored otherwise.

    Returns
    -------
    g : group
        The new group.
    """

    zarr_format = _handle_zarr_version_or_format(zarr_version=zarr_version, zarr_format=zarr_format)

    mode: AccessModeLiteral
    if overwrite:
        mode = "w"
    else:
        mode = "r+"
    store_path = await make_store_path(store, path=path, mode=mode, storage_options=storage_options)

    if chunk_store is not None:
        warnings.warn("chunk_store is not yet implemented", RuntimeWarning, stacklevel=2)
    if cache_attrs is not None:
        warnings.warn("cache_attrs is not yet implemented", RuntimeWarning, stacklevel=2)
    if synchronizer is not None:
        warnings.warn("synchronizer is not yet implemented", RuntimeWarning, stacklevel=2)
    if meta_array is not None:
        warnings.warn("meta_array is not yet implemented", RuntimeWarning, stacklevel=2)

    if attributes is None:
        attributes = {}

    try:
        return await AsyncGroup.open(store=store_path, zarr_format=zarr_format)
    except (KeyError, FileNotFoundError):
        _zarr_format = zarr_format or _default_zarr_version()
        return await AsyncGroup.from_store(
            store=store_path,
            zarr_format=_zarr_format,
            exists_ok=overwrite,
            attributes=attributes,
        )


async def create_group(
    *,
    store: StoreLike,
    path: str | None = None,
    overwrite: bool = False,
    zarr_format: ZarrFormat | None = None,
    attributes: dict[str, Any] | None = None,
    storage_options: dict[str, Any] | None = None,
) -> AsyncGroup:
    """Create a group.

    Parameters
    ----------
    store : Store or str
        Store or path to directory in file system.
    path : str, optional
        Group path within store.
    overwrite : bool, optional
        If True, pre-existing data at ``path`` will be deleted before
        creating the group.
    zarr_format : {2, 3, None}, optional
        The zarr format to use when saving.
    storage_options : dict
        If using an fsspec URL to create the store, these will be passed to
        the backend implementation. Ignored otherwise.

    Returns
    -------
    g : group
        The new group.
    """

    if zarr_format is None:
        zarr_format = _default_zarr_version()

    # TODO: fix this when modes make sense. It should be `w` for overwriting, `w-` otherwise
    mode: Literal["a"] = "a"

    store_path = await make_store_path(store, path=path, mode=mode, storage_options=storage_options)

    return await AsyncGroup.from_store(
        store=store_path,
        zarr_format=zarr_format,
        exists_ok=overwrite,
        attributes=attributes,
    )


async def open_group(
    store: StoreLike | None = None,
    *,  # Note: this is a change from v2
    mode: AccessModeLiteral = "a",
    cache_attrs: bool | None = None,  # not used, default changed
    synchronizer: Any = None,  # not used
    path: str | None = None,
    chunk_store: StoreLike | None = None,  # not used
    storage_options: dict[str, Any] | None = None,
    zarr_version: ZarrFormat | None = None,  # deprecated
    zarr_format: ZarrFormat | None = None,
    meta_array: Any | None = None,  # not used
    attributes: dict[str, JSON] | None = None,
    use_consolidated: bool | str | None = None,
) -> AsyncGroup:
    """Open a group using file-mode-like semantics.

    Parameters
    ----------
    store : Store, str, or mapping, optional
        Store or path to directory in file system or name of zip file.

        Strings are interpreted as paths on the local file system
        and used as the ``root`` argument to :class:`zarr.store.LocalStore`.

        Dictionaries are used as the ``store_dict`` argument in
        :class:`zarr.store.MemoryStore``.

        By default (``store=None``) a new :class:`zarr.store.MemoryStore`
        is created.

    mode : {'r', 'r+', 'a', 'w', 'w-'}, optional
        Persistence mode: 'r' means read only (must exist); 'r+' means
        read/write (must exist); 'a' means read/write (create if doesn't
        exist); 'w' means create (overwrite if exists); 'w-' means create
        (fail if exists).
    cache_attrs : bool, optional
        If True (default), user attributes will be cached for attribute read
        operations. If False, user attributes are reloaded from the store prior
        to all attribute read operations.
    synchronizer : object, optional
        Array synchronizer.
    path : str, optional
        Group path within store.
    chunk_store : Store or str, optional
        Store or path to directory in file system or name of zip file.
    storage_options : dict
        If using an fsspec URL to create the store, these will be passed to
        the backend implementation. Ignored otherwise.
    meta_array : array-like, optional
        An array instance to use for determining arrays to create and return
        to users. Use `numpy.empty(())` by default.
    attributes : dict
        A dictionary of JSON-serializable values with user-defined attributes.
    use_consolidated : bool or str, default None
        Whether to use consolidated metadata.

        By default, consolidated metadata is used if it's present in the
        store (in the ``zarr.json`` for Zarr v3 and in the ``.zmetadata`` file
        for Zarr v2).

        To explicitly require consolidated metadata, set ``use_consolidated=True``,
        which will raise an exception if consolidated metadata is not found.

        To explicitly *not* use consolidated metadata, set ``use_consolidated=False``,
        which will fall back to using the regular, non consolidated metadata.

        Zarr v2 allowed configuring the key storing the consolidated metadata
        (``.zmetadata`` by default). Specify the custom key as ``use_consolidated``
        to load consolidated metadata from a non-default key.

    Returns
    -------
    g : group
        The new group.
    """

    zarr_format = _handle_zarr_version_or_format(zarr_version=zarr_version, zarr_format=zarr_format)

    if cache_attrs is not None:
        warnings.warn("cache_attrs is not yet implemented", RuntimeWarning, stacklevel=2)
    if synchronizer is not None:
        warnings.warn("synchronizer is not yet implemented", RuntimeWarning, stacklevel=2)
    if meta_array is not None:
        warnings.warn("meta_array is not yet implemented", RuntimeWarning, stacklevel=2)
    if chunk_store is not None:
        warnings.warn("chunk_store is not yet implemented", RuntimeWarning, stacklevel=2)

    store_path = await make_store_path(store, mode=mode, storage_options=storage_options, path=path)

    if attributes is None:
        attributes = {}

    try:
        if mode in _READ_MODES:
            return await AsyncGroup.open(
                store_path, zarr_format=zarr_format, use_consolidated=use_consolidated
            )
    except (KeyError, FileNotFoundError):
        pass
    if mode in _CREATE_MODES:
        exists_ok = _infer_exists_ok(mode)
        _zarr_format = zarr_format or _default_zarr_version()
        return await AsyncGroup.from_store(
            store_path,
            zarr_format=_zarr_format,
            exists_ok=exists_ok,
            attributes=attributes,
        )
    raise FileNotFoundError(f"Unable to find group: {store_path}")


async def read_group(
    store: StoreLike,
    *,
    path: str | None = None,
    zarr_format: ZarrFormat | None = None,
    storage_options: dict[str, Any] | None = None,
    use_consolidated: bool | str | None = None,
) -> AsyncGroup:
    """Open a group for reading. This function wraps :func:`zarr.api.asynchronous.open_group` See
    the documentation of that function for details.

    Parameters
    ----------
    store : Store, str, or mapping, optional
        Store or path to directory in file system or name of zip file.

        Strings are interpreted as paths on the local file system
        and used as the ``root`` argument to :class:`zarr.store.LocalStore`.

        Dictionaries are used as the ``store_dict`` argument in
        :class:`zarr.store.MemoryStore``.
    path : str, optional
        Group path within store.
    zarr_format : {2, 3, None}, optional
        The zarr format to require. The default value of None will first look for Zarr v3 data,
        then Zarr v2 data, then fail if neither format is found.
    storage_options : dict
        If the store is backed by an fsspec-based implementation, then this dict will be passed to
        the Store constructor for that implementation. Ignored otherwise.
    use_consolidated : bool or str, default None
        Whether to use consolidated metadata.

        By default, consolidated metadata is used if it's present in the
        store (in the ``zarr.json`` for Zarr v3 and in the ``.zmetadata`` file
        for Zarr v2).

        To explicitly require consolidated metadata, set ``use_consolidated=True``,
        which will raise an exception if consolidated metadata is not found.

        To explicitly *not* use consolidated metadata, set ``use_consolidated=False``,
        which will fall back to using the regular, non consolidated metadata.

        Zarr v2 allowed configuring the key storing the consolidated metadata
        (``.zmetadata`` by default). Specify the custom key as ``use_consolidated``
        to load consolidated metadata from a non-default key.

    Returns
    -------
    g : group
        The new group.
    """
    return await open_group(
        store=store,
        mode="r",
        path=path,
        storage_options=storage_options,
        zarr_format=zarr_format,
        use_consolidated=use_consolidated,
    )


async def create_array(
    store: str | StoreLike,
    *,
    shape: ChunkCoords,
    chunks: ChunkCoords | None = None,  # TODO: v2 allowed chunks=True
    dtype: npt.DTypeLike | None = None,
    compressor: dict[str, JSON] | None = None,  # TODO: default and type change
    fill_value: Any | None = 0,  # TODO: need type
    order: MemoryOrder | None = None,
    overwrite: bool = False,
    path: PathLike | None = None,
    filters: list[dict[str, JSON]] | None = None,  # TODO: type has changed
    dimension_separator: Literal[".", "/"] | None = None,
    zarr_format: ZarrFormat | None = None,
    attributes: dict[str, JSON] | None = None,
    # v3 only
    chunk_shape: ChunkCoords | None = None,
    chunk_key_encoding: (
        ChunkKeyEncoding
        | tuple[Literal["default"], Literal[".", "/"]]
        | tuple[Literal["v2"], Literal[".", "/"]]
        | None
    ) = None,
    codecs: Iterable[Codec | dict[str, JSON]] | None = None,
    dimension_names: Iterable[str] | None = None,
    storage_options: dict[str, Any] | None = None,
    **kwargs: Any,
) -> AsyncArray[ArrayV2Metadata] | AsyncArray[ArrayV3Metadata]:
    """Create an array.

    Parameters
    ----------
    shape : int or tuple of ints
        Array shape.
    chunks : int or tuple of ints, optional
        Chunk shape. If True, will be guessed from `shape` and `dtype`. If
        False, will be set to `shape`, i.e., single chunk for the whole array.
        If an int, the chunk size in each dimension will be given by the value
        of `chunks`. Default is True.
    dtype : str or dtype, optional
        NumPy dtype.
    compressor : Codec, optional
        Primary compressor.
    fill_value : object
        Default value to use for uninitialized portions of the array.
    order : {'C', 'F'}, optional
        Memory layout to be used within each chunk.
        Default is set in Zarr's config (`array.order`).
    store : Store or str
        Store or path to directory in file system or name of zip file.
    overwrite : bool, optional
        If True, delete all pre-existing data in `store` at `path` before
        creating the array.
    path : str, optional
        Path under which array is stored.
    filters : sequence of Codecs, optional
        Sequence of filters to use to encode chunk data prior to compression.
    dimension_separator : {'.', '/'}, optional
        Separator placed between the dimensions of a chunk.
    zarr_format : {2, 3, None}, optional
        The zarr format to use when saving.
    storage_options : dict
        If using an fsspec URL to create the store, these will be passed to
        the backend implementation. Ignored otherwise.

    Returns
    -------
    z : array
        The array.
    """

    if zarr_format is None:
        zarr_format = _default_zarr_version()

    if zarr_format == 2 and chunks is None:
        chunks = shape
    elif zarr_format == 3 and chunk_shape is None:
        if chunks is not None:
            chunk_shape = chunks
            chunks = None
        else:
            chunk_shape = shape

    if dimension_separator is not None:
        if zarr_format == 3:
            raise ValueError(
                "dimension_separator is not supported for zarr format 3, use chunk_key_encoding instead"
            )
        else:
            warnings.warn(
                "dimension_separator is not yet implemented",
                RuntimeWarning,
                stacklevel=2,
            )

    # TODO: fix this when modes make sense. It should be `w` for overwriting, `w-` otherwise
    mode: Literal["a"] = "a"

    store_path = await make_store_path(store, path=path, mode=mode, storage_options=storage_options)

    return await AsyncArray.create(
        store_path,
        shape=shape,
        chunks=chunks,
        dtype=dtype,
        compressor=compressor,
        fill_value=fill_value,
        exists_ok=overwrite,
        filters=filters,
        dimension_separator=dimension_separator,
        zarr_format=zarr_format,
        chunk_shape=chunk_shape,
        chunk_key_encoding=chunk_key_encoding,
        codecs=codecs,
        dimension_names=dimension_names,
        attributes=attributes,
        order=order,
        **kwargs,
    )


async def create(
    shape: ChunkCoords,
    *,  # Note: this is a change from v2
    chunks: ChunkCoords | None = None,  # TODO: v2 allowed chunks=True
    dtype: npt.DTypeLike | None = None,
    compressor: dict[str, JSON] | None = None,  # TODO: default and type change
    fill_value: Any | None = 0,  # TODO: need type
    order: MemoryOrder | None = None,
    store: str | StoreLike | None = None,
    synchronizer: Any | None = None,
    overwrite: bool = False,
    path: PathLike | None = None,
    chunk_store: StoreLike | None = None,
    filters: list[dict[str, JSON]] | None = None,  # TODO: type has changed
    cache_metadata: bool | None = None,
    cache_attrs: bool | None = None,
    read_only: bool | None = None,
    object_codec: Codec | None = None,  # TODO: type has changed
    dimension_separator: Literal[".", "/"] | None = None,
    write_empty_chunks: bool = False,  # TODO: default has changed
    zarr_version: ZarrFormat | None = None,  # deprecated
    zarr_format: ZarrFormat | None = None,
    meta_array: Any | None = None,  # TODO: need type
    attributes: dict[str, JSON] | None = None,
    # v3 only
    chunk_shape: ChunkCoords | None = None,
    chunk_key_encoding: (
        ChunkKeyEncoding
        | tuple[Literal["default"], Literal[".", "/"]]
        | tuple[Literal["v2"], Literal[".", "/"]]
        | None
    ) = None,
    codecs: Iterable[Codec | dict[str, JSON]] | None = None,
    dimension_names: Iterable[str] | None = None,
    storage_options: dict[str, Any] | None = None,
    **kwargs: Any,
) -> AsyncArray[ArrayV2Metadata] | AsyncArray[ArrayV3Metadata]:
    """Create an array.

    Parameters
    ----------
    shape : int or tuple of ints
        Array shape.
    chunks : int or tuple of ints, optional
        Chunk shape. If True, will be guessed from `shape` and `dtype`. If
        False, will be set to `shape`, i.e., single chunk for the whole array.
        If an int, the chunk size in each dimension will be given by the value
        of `chunks`. Default is True.
    dtype : str or dtype, optional
        NumPy dtype.
    compressor : Codec, optional
        Primary compressor.
    fill_value : object
        Default value to use for uninitialized portions of the array.
    order : {'C', 'F'}, optional
        Memory layout to be used within each chunk.
        Default is set in Zarr's config (`array.order`).
    store : Store or str
        Store or path to directory in file system or name of zip file.
    synchronizer : object, optional
        Array synchronizer.
    overwrite : bool, optional
        If True, delete all pre-existing data in `store` at `path` before
        creating the array.
    path : str, optional
        Path under which array is stored.
    chunk_store : MutableMapping, optional
        Separate storage for chunks. If not provided, `store` will be used
        for storage of both chunks and metadata.
    filters : sequence of Codecs, optional
        Sequence of filters to use to encode chunk data prior to compression.
    cache_metadata : bool, optional
        If True, array configuration metadata will be cached for the
        lifetime of the object. If False, array metadata will be reloaded
        prior to all data access and modification operations (may incur
        overhead depending on storage and data access pattern).
    cache_attrs : bool, optional
        If True (default), user attributes will be cached for attribute read
        operations. If False, user attributes are reloaded from the store prior
        to all attribute read operations.
    read_only : bool, optional
        True if array should be protected against modification.
    object_codec : Codec, optional
        A codec to encode object arrays, only needed if dtype=object.
    dimension_separator : {'.', '/'}, optional
        Separator placed between the dimensions of a chunk.

        .. versionadded:: 2.8

    write_empty_chunks : bool, optional
        If True (default), all chunks will be stored regardless of their
        contents. If False, each chunk is compared to the array's fill value
        prior to storing. If a chunk is uniformly equal to the fill value, then
        that chunk is not be stored, and the store entry for that chunk's key
        is deleted. This setting enables sparser storage, as only chunks with
        non-fill-value data are stored, at the expense of overhead associated
        with checking the data of each chunk.

        .. versionadded:: 2.11

    zarr_format : {2, 3, None}, optional
        The zarr format to use when saving.
    meta_array : array-like, optional
        An array instance to use for determining arrays to create and return
        to users. Use `numpy.empty(())` by default.

        .. versionadded:: 2.13
    storage_options : dict
        If using an fsspec URL to create the store, these will be passed to
        the backend implementation. Ignored otherwise.

    Returns
    -------
    z : array
        The array.
    """
    zarr_format = (
        _handle_zarr_version_or_format(zarr_version=zarr_version, zarr_format=zarr_format)
        or _default_zarr_version()
    )

    if zarr_format == 2 and chunks is None:
        chunks = shape
    elif zarr_format == 3 and chunk_shape is None:
        if chunks is not None:
            chunk_shape = chunks
            chunks = None
        else:
            chunk_shape = shape

    if synchronizer is not None:
        warnings.warn("synchronizer is not yet implemented", RuntimeWarning, stacklevel=2)
    if chunk_store is not None:
        warnings.warn("chunk_store is not yet implemented", RuntimeWarning, stacklevel=2)
    if cache_metadata is not None:
        warnings.warn("cache_metadata is not yet implemented", RuntimeWarning, stacklevel=2)
    if cache_attrs is not None:
        warnings.warn("cache_attrs is not yet implemented", RuntimeWarning, stacklevel=2)
    if object_codec is not None:
        warnings.warn("object_codec is not yet implemented", RuntimeWarning, stacklevel=2)
    if read_only is not None:
        warnings.warn("read_only is not yet implemented", RuntimeWarning, stacklevel=2)
    if dimension_separator is not None:
        if zarr_format == 3:
            raise ValueError(
                "dimension_separator is not supported for zarr format 3, use chunk_key_encoding instead"
            )
        else:
            warnings.warn(
                "dimension_separator is not yet implemented",
                RuntimeWarning,
                stacklevel=2,
            )
    if write_empty_chunks:
        warnings.warn("write_empty_chunks is not yet implemented", RuntimeWarning, stacklevel=2)
    if meta_array is not None:
        warnings.warn("meta_array is not yet implemented", RuntimeWarning, stacklevel=2)

    mode = kwargs.pop("mode", None)
    if mode is None:
        mode = "a"
    store_path = await make_store_path(store, path=path, mode=mode, storage_options=storage_options)
    return await AsyncArray.create(
        store_path,
        shape=shape,
        chunks=chunks,
        dtype=dtype,
        compressor=compressor,
        fill_value=fill_value,
        exists_ok=overwrite,
        filters=filters,
        dimension_separator=dimension_separator,
        zarr_format=zarr_format,
        chunk_shape=chunk_shape,
        chunk_key_encoding=chunk_key_encoding,
        codecs=codecs,
        dimension_names=dimension_names,
        attributes=attributes,
        order=order,
        **kwargs,
    )


async def read_array(
    store: StoreLike,
    *,
    path: str | None = None,
    zarr_format: ZarrFormat | None = None,
    storage_options: dict[str, Any] | None = None,
) -> AsyncArray[ArrayV3Metadata] | AsyncArray[ArrayV2Metadata]:
    """Create an array for reading. Wraps `:func:zarr.api.asynchronous.create`.
    See the documentation of that function for details.

    Parameters
    ----------
    store : Store or str
        Store or path to directory in file system or name of zip file.
    path : str, optional
        Path under which the array is stored.
    zarr_format : {2, 3, None}, optional
        The zarr format to require. The default value of ``None`` will first look for Zarr v3 data,
        then Zarr v2 data, then fail if neither format is found.
    storage_options : dict
        If using an fsspec URL to create the store, these will be passed to
        the backend implementation. Ignored otherwise.

    Returns
    -------
    z : array
        The array.
    """
    store_path = await make_store_path(store, path=path, mode="r", storage_options=storage_options)
    return await AsyncArray.open(
        store=store_path,
        zarr_format=zarr_format,
    )


async def empty(
    shape: ChunkCoords, **kwargs: Any
) -> AsyncArray[ArrayV2Metadata] | AsyncArray[ArrayV3Metadata]:
    """Create an empty array.

    Parameters
    ----------
    shape : int or tuple of int
        Shape of the empty array.
    **kwargs
        Keyword arguments passed to :func:`zarr.api.asynchronous.create`.

    Notes
    -----
    The contents of an empty Zarr array are not defined. On attempting to
    retrieve data from an empty Zarr array, any values may be returned,
    and these are not guaranteed to be stable from one access to the next.
    """

    return await create(shape=shape, fill_value=None, **kwargs)


async def empty_like(
    a: ArrayLike, **kwargs: Any
) -> AsyncArray[ArrayV2Metadata] | AsyncArray[ArrayV3Metadata]:
    """Create an empty array like `a`.

    Parameters
    ----------
    a : array-like
        The array to create an empty array like.
    **kwargs
        Keyword arguments passed to :func:`zarr.api.asynchronous.create`.

    Returns
    -------
    Array
        The new array.
    """
    like_kwargs = _like_args(a, kwargs)
    return await empty(**like_kwargs)


# TODO: add type annotations for fill_value and kwargs
async def full(
    shape: ChunkCoords, fill_value: Any, **kwargs: Any
) -> AsyncArray[ArrayV2Metadata] | AsyncArray[ArrayV3Metadata]:
    """Create an array, with `fill_value` being used as the default value for
    uninitialized portions of the array.

    Parameters
    ----------
    shape : int or tuple of int
        Shape of the empty array.
    fill_value : scalar
        Fill value.
    **kwargs
        Keyword arguments passed to :func:`zarr.api.asynchronous.create`.

    Returns
    -------
    Array
        The new array.
    """
    return await create(shape=shape, fill_value=fill_value, **kwargs)


# TODO: add type annotations for kwargs
async def full_like(
    a: ArrayLike, **kwargs: Any
) -> AsyncArray[ArrayV2Metadata] | AsyncArray[ArrayV3Metadata]:
    """Create a filled array like `a`.

    Parameters
    ----------
    a : array-like
        The array to create an empty array like.
    **kwargs
        Keyword arguments passed to :func:`zarr.api.asynchronous.create`.

    Returns
    -------
    Array
        The new array.
    """
    like_kwargs = _like_args(a, kwargs)
    if isinstance(a, AsyncArray):
        like_kwargs.setdefault("fill_value", a.metadata.fill_value)
    return await full(**like_kwargs)


async def ones(
    shape: ChunkCoords, **kwargs: Any
) -> AsyncArray[ArrayV2Metadata] | AsyncArray[ArrayV3Metadata]:
    """Create an array, with one being used as the default value for
    uninitialized portions of the array.

    Parameters
    ----------
    shape : int or tuple of int
        Shape of the empty array.
    **kwargs
        Keyword arguments passed to :func:`zarr.api.asynchronous.create`.

    Returns
    -------
    Array
        The new array.
    """
    return await create(shape=shape, fill_value=1, **kwargs)


async def ones_like(
    a: ArrayLike, **kwargs: Any
) -> AsyncArray[ArrayV2Metadata] | AsyncArray[ArrayV3Metadata]:
    """Create an array of ones like `a`.

    Parameters
    ----------
    a : array-like
        The array to create an empty array like.
    **kwargs
        Keyword arguments passed to :func:`zarr.api.asynchronous.create`.

    Returns
    -------
    Array
        The new array.
    """
    like_kwargs = _like_args(a, kwargs)
    return await ones(**like_kwargs)


async def open_array(
    *,  # note: this is a change from v2
    store: StoreLike | None = None,
    zarr_version: ZarrFormat | None = None,  # deprecated
    zarr_format: ZarrFormat | None = None,
    path: PathLike = "",
    storage_options: dict[str, Any] | None = None,
    **kwargs: Any,  # TODO: type kwargs as valid args to save
) -> AsyncArray[ArrayV2Metadata] | AsyncArray[ArrayV3Metadata]:
    """Open an array using file-mode-like semantics.

    Parameters
    ----------
    store : Store or str
        Store or path to directory in file system or name of zip file.
    zarr_format : {2, 3, None}, optional
        The zarr format to use when saving.
    path : str, optional
        Path in store to array.
    storage_options : dict
        If using an fsspec URL to create the store, these will be passed to
        the backend implementation. Ignored otherwise.
    **kwargs
        Any keyword arguments to pass to ``create``.

    Returns
    -------
    AsyncArray
        The opened array.
    """

    mode = kwargs.pop("mode", None)
    store_path = await make_store_path(store, path=path, mode=mode, storage_options=storage_options)

    zarr_format = _handle_zarr_version_or_format(zarr_version=zarr_version, zarr_format=zarr_format)

    try:
        return await AsyncArray.open(store_path, zarr_format=zarr_format)
    except FileNotFoundError:
        if not store_path.read_only and mode in _CREATE_MODES:
            exists_ok = _infer_exists_ok(mode)
            _zarr_format = zarr_format or _default_zarr_version()
            return await create(
                store=store_path,
<<<<<<< HEAD
                zarr_format=zarr_format or _default_zarr_version(),
                overwrite=store_path.store.mode.overwrite,
                storage_options=storage_options,
=======
                zarr_format=_zarr_format,
                overwrite=exists_ok,
>>>>>>> 7be0ac9c
                **kwargs,
            )
        raise


async def open_like(
    a: ArrayLike, path: str, **kwargs: Any
) -> AsyncArray[ArrayV3Metadata] | AsyncArray[ArrayV2Metadata]:
    """Open a persistent array like `a`.

    Parameters
    ----------
    a : Array
        The shape and data-type of a define these same attributes of the returned array.
    path : str
        The path to the new array.
    **kwargs
        Any keyword arguments to pass to the array constructor.

    Returns
    -------
    AsyncArray
        The opened array.
    """
    like_kwargs = _like_args(a, kwargs)
    if isinstance(a, (AsyncArray | Array)):
        kwargs.setdefault("fill_value", a.metadata.fill_value)
    return await open_array(path=path, **like_kwargs)


async def zeros(
    shape: ChunkCoords, **kwargs: Any
) -> AsyncArray[ArrayV2Metadata] | AsyncArray[ArrayV3Metadata]:
    """Create an array, with zero being used as the default value for
    uninitialized portions of the array.

    Parameters
    ----------
    shape : int or tuple of int
        Shape of the empty array.
    **kwargs
        Keyword arguments passed to :func:`zarr.api.asynchronous.create`.

    Returns
    -------
    Array
        The new array.
    """
    return await create(shape=shape, fill_value=0, **kwargs)


async def zeros_like(
    a: ArrayLike, **kwargs: Any
) -> AsyncArray[ArrayV2Metadata] | AsyncArray[ArrayV3Metadata]:
    """Create an array of zeros like `a`.

    Parameters
    ----------
    a : array-like
        The array to create an empty array like.
    **kwargs
        Keyword arguments passed to :func:`zarr.api.asynchronous.create`.

    Returns
    -------
    Array
        The new array.
    """
    like_kwargs = _like_args(a, kwargs)
    return await zeros(**like_kwargs)<|MERGE_RESOLUTION|>--- conflicted
+++ resolved
@@ -1408,14 +1408,8 @@
             _zarr_format = zarr_format or _default_zarr_version()
             return await create(
                 store=store_path,
-<<<<<<< HEAD
-                zarr_format=zarr_format or _default_zarr_version(),
-                overwrite=store_path.store.mode.overwrite,
-                storage_options=storage_options,
-=======
                 zarr_format=_zarr_format,
                 overwrite=exists_ok,
->>>>>>> 7be0ac9c
                 **kwargs,
             )
         raise
