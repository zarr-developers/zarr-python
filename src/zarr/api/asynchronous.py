--- conflicted
+++ resolved
@@ -52,12 +52,8 @@
 if TYPE_CHECKING:
     from collections.abc import Iterable
 
-<<<<<<< HEAD
-    from zarr.abc.codec import Codec, Numcodec
-=======
     from zarr.abc.codec import Codec
     from zarr.abc.numcodec import Numcodec
->>>>>>> cee4389f
     from zarr.core.buffer import NDArrayLikeOrScalar
     from zarr.core.chunk_key_encodings import ChunkKeyEncoding
     from zarr.storage import StoreLike
