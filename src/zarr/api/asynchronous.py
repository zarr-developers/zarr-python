--- conflicted
+++ resolved
@@ -193,8 +193,6 @@
         if isinstance(v, GroupMetadata) and v.consolidated_metadata is None:
             v = dataclasses.replace(v, consolidated_metadata=ConsolidatedMetadata(metadata={}))
             members_metadata[k] = v
-<<<<<<< HEAD
-=======
 
     if any(m.zarr_format == 3 for m in members_metadata.values()):
         warnings.warn(
@@ -204,7 +202,6 @@
             stacklevel=1,
         )
 
->>>>>>> a7714c70
     ConsolidatedMetadata._flat_to_nested(members_metadata)
 
     consolidated_metadata = ConsolidatedMetadata(metadata=members_metadata)
