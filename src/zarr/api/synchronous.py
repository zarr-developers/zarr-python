--- conflicted
+++ resolved
@@ -762,12 +762,8 @@
     dimension_names: Iterable[str] | None = None,
     storage_options: dict[str, Any] | None = None,
     overwrite: bool = False,
-<<<<<<< HEAD
-    config: ArrayConfig | ArrayConfigLike | None = None,
+    config: ArrayConfigLike | None = None,
     write_data: bool = True,
-=======
-    config: ArrayConfigLike | None = None,
->>>>>>> 5a36e175
 ) -> Array:
     """Create an array.
 
