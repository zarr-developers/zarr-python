--- conflicted
+++ resolved
@@ -198,13 +198,8 @@
         If using an fsspec URL to create the store, these will be passed to
         the backend implementation. Ignored otherwise.
     **kwargs
-<<<<<<< HEAD
-        Additional parameters are passed through to [zarr.api.asynchronous.open_array][] or
-        [zarr.api.asynchronous.open_group][].
-=======
-        Additional parameters are passed through to :func:`zarr.creation.open_array` or
-        :func:`zarr.hierarchy.open_group`.
->>>>>>> b5e0793a
+        Additional parameters are passed through to [`zarr.creation.open_array`][] or
+        [`zarr.api.synchronous.open_group`][].
 
     Returns
     -------
@@ -666,7 +661,7 @@
         Zarr format 2 only. Zarr format 3 arrays should use ``codecs`` instead.
 
         If neither ``compressor`` nor ``filters`` are provided, the default compressor
-        :class:`zarr.codecs.ZstdCodec` is used.
+        [`zarr.codecs.ZstdCodec`][] is used.
 
         If ``compressor`` is set to ``None``, no compression is used.
     fill_value : Any, optional
@@ -693,8 +688,8 @@
         chunk to bytes.
 
         For Zarr format 3, a "filter" is a codec that takes an array and returns an array,
-        and these values must be instances of :class:`zarr.abc.codec.ArrayArrayCodec`, or a
-        dict representations of :class:`zarr.abc.codec.ArrayArrayCodec`.
+        and these values must be instances of [`zarr.abc.codec.ArrayArrayCodec`][], or a
+        dict representations of [`zarr.abc.codec.ArrayArrayCodec`][].
 
         For Zarr format 2, a "filter" can be any numcodecs codec; you should ensure that the
         the order if your filters is consistent with the behavior of each filter.
@@ -703,7 +698,7 @@
         type of the array and the Zarr format specified. For all data types in Zarr V3, and most
         data types in Zarr V2, the default filters are empty. The only cases where default filters
         are not empty is when the Zarr format is 2, and the data type is a variable-length data type like
-        :class:`zarr.dtype.VariableLengthUTF8` or :class:`zarr.dtype.VariableLengthUTF8`. In these cases,
+        [`zarr.dtype.VariableLengthUTF8`][] or [`zarr.dtype.VariableLengthUTF8`][]. In these cases,
         the default filters contains a single element which is a codec specific to that particular data type.
 
         To create an array with no filters, provide an empty iterable or the value ``None``.
@@ -754,8 +749,8 @@
 
         If no codecs are provided, default codecs will be used based on the data type of the array.
         For most data types, the default codecs are the tuple ``(BytesCodec(), ZstdCodec())``;
-        data types that require a special :class:`zarr.abc.codec.ArrayBytesCodec`, like variable-length strings or bytes,
-        will use the :class:`zarr.abc.codec.ArrayBytesCodec` required for the data type instead of :class:`zarr.codecs.BytesCodec`.
+        data types that require a special [`zarr.abc.codec.ArrayBytesCodec`][], like variable-length strings or bytes,
+        will use the [`zarr.abc.codec.ArrayBytesCodec`][] required for the data type instead of [`zarr.codecs.BytesCodec`][].
     dimension_names : Iterable[str | None] | None = None
         An iterable of dimension names. Zarr format 3 only.
     storage_options : dict
@@ -858,23 +853,9 @@
         chunk to bytes.
 
         For Zarr format 3, a "filter" is a codec that takes an array and returns an array,
-<<<<<<< HEAD
-        and these values must be instances of ``ArrayArrayCodec``, or dict representations
-        of ``ArrayArrayCodec``.
-        If no ``filters`` are provided, a default set of filters will be used.
-        These defaults can be changed by modifying the value of ``array.v3_default_filters``
-        in [`zarr.config`][zarr.config].
-        Use ``None`` to omit default filters.
-
-        For Zarr format 2, a "filter" can be any numcodecs codec; you should ensure that the
-        the order if your filters is consistent with the behavior of each filter.
-        If no ``filters`` are provided, a default set of filters will be used.
-        These defaults can be changed by modifying the value of ``array.v2_default_filters``
-        in [`zarr.config`][zarr.config].
-        Use ``None`` to omit default filters.
-=======
-        and these values must be instances of :class:`zarr.abc.codec.ArrayArrayCodec`, or a
-        dict representations of :class:`zarr.abc.codec.ArrayArrayCodec`.
+
+        and these values must be instances of [`zarr.abc.codec.ArrayArrayCodec`][], or a
+        dict representations of [`zarr.abc.codec.ArrayArrayCodec`][].
 
         For Zarr format 2, a "filter" can be any numcodecs codec; you should ensure that the
         the order if your filters is consistent with the behavior of each filter.
@@ -883,11 +864,10 @@
         type of the array and the Zarr format specified. For all data types in Zarr V3, and most
         data types in Zarr V2, the default filters are empty. The only cases where default filters
         are not empty is when the Zarr format is 2, and the data type is a variable-length data type like
-        :class:`zarr.dtype.VariableLengthUTF8` or :class:`zarr.dtype.VariableLengthUTF8`. In these cases,
+        [`zarr.dtype.VariableLengthUTF8`][] or [`zarr.dtype.VariableLengthUTF8`][]. In these cases,
         the default filters contains a single element which is a codec specific to that particular data type.
 
         To create an array with no filters, provide an empty iterable or the value ``None``.
->>>>>>> b5e0793a
     compressors : Iterable[Codec], optional
         List of compressors to apply to the array. Compressors are applied in order, and after any
         filters are applied (if any are specified) and the data is serialized into bytes.
@@ -1050,8 +1030,8 @@
         chunk to bytes.
 
         For Zarr format 3, a "filter" is a codec that takes an array and returns an array,
-        and these values must be instances of :class:`zarr.abc.codec.ArrayArrayCodec`, or a
-        dict representations of :class:`zarr.abc.codec.ArrayArrayCodec`.
+        and these values must be instances of [`zarr.abc.codec.ArrayArrayCodec`][], or a
+        dict representations of [`zarr.abc.codec.ArrayArrayCodec`][].
 
         For Zarr format 2, a "filter" can be any numcodecs codec; you should ensure that the
         the order if your filters is consistent with the behavior of each filter.
@@ -1061,8 +1041,8 @@
         which is to choose default filters based on the data type of the array and the Zarr format specified.
         For all data types in Zarr V3, and most data types in Zarr V2, the default filters are the empty tuple ``()``.
         The only cases where default filters are not empty is when the Zarr format is 2, and the
-        data type is a variable-length data type like :class:`zarr.dtype.VariableLengthUTF8` or
-        :class:`zarr.dtype.VariableLengthUTF8`. In these cases, the default filters is a tuple with a
+        data type is a variable-length data type like [`zarr.dtype.VariableLengthUTF8`][] or
+        [`zarr.dtype.VariableLengthUTF8`][]. In these cases, the default filters is a tuple with a
         single element which is a codec specific to that particular data type.
 
         To create an array with no filters, provide an empty iterable or the value ``None``.
@@ -1364,7 +1344,7 @@
         If using an fsspec URL to create the store, these will be passed to
         the backend implementation. Ignored otherwise.
     **kwargs
-        Any keyword arguments to pass to :func:`create`.
+        Any keyword arguments to pass to [zarr.api.synchronous.create][].
 
 
     Returns
