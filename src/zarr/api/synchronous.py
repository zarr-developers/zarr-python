from __future__ import annotations

from typing import TYPE_CHECKING, Any, Literal

from typing_extensions import deprecated

import zarr.api.asynchronous as async_api
import zarr.core.array
from zarr._compat import _deprecate_positional_args
from zarr.core.array import Array, AsyncArray
from zarr.core.group import Group
from zarr.core.sync import sync
from zarr.core.sync_group import create_hierarchy

if TYPE_CHECKING:
    from collections.abc import Iterable

    import numpy as np
    import numpy.typing as npt

    from zarr.abc.codec import Codec
    from zarr.api.asynchronous import ArrayLike, PathLike
    from zarr.core.array import (
        CompressorsLike,
        FiltersLike,
        SerializerLike,
        ShardsLike,
    )
    from zarr.core.array_spec import ArrayConfigLike
    from zarr.core.buffer import NDArrayLike
    from zarr.core.chunk_key_encodings import ChunkKeyEncoding, ChunkKeyEncodingLike
    from zarr.core.common import (
        JSON,
        AccessModeLiteral,
        ChunkCoords,
        MemoryOrder,
        ShapeLike,
        ZarrFormat,
    )
    from zarr.storage import StoreLike

__all__ = [
    "array",
    "consolidate_metadata",
    "copy",
    "copy_all",
    "copy_store",
    "create",
    "create_array",
    "create_hierarchy",
    "empty",
    "empty_like",
    "full",
    "full_like",
    "group",
    "load",
    "ones",
    "ones_like",
    "open",
    "open_array",
    "open_consolidated",
    "open_group",
    "open_like",
    "save",
    "save_array",
    "save_group",
    "tree",
    "zeros",
    "zeros_like",
]


def consolidate_metadata(
    store: StoreLike,
    path: str | None = None,
    zarr_format: ZarrFormat | None = None,
) -> Group:
    """
    Consolidate the metadata of all nodes in a hierarchy.

    Upon completion, the metadata of the root node in the Zarr hierarchy will be
    updated to include all the metadata of child nodes.

    Parameters
    ----------
    store : StoreLike
        The store-like object whose metadata you wish to consolidate.
    path : str, optional
        A path to a group in the store to consolidate at. Only children
        below that group will be consolidated.

        By default, the root node is used so all the metadata in the
        store is consolidated.
    zarr_format : {2, 3, None}, optional
        The zarr format of the hierarchy. By default the zarr format
        is inferred.

    Returns
    -------
    group: Group
        The group, with the ``consolidated_metadata`` field set to include
        the metadata of each child node.
    """
    return Group(sync(async_api.consolidate_metadata(store, path=path, zarr_format=zarr_format)))


def copy(*args: Any, **kwargs: Any) -> tuple[int, int, int]:
    return sync(async_api.copy(*args, **kwargs))


def copy_all(*args: Any, **kwargs: Any) -> tuple[int, int, int]:
    return sync(async_api.copy_all(*args, **kwargs))


def copy_store(*args: Any, **kwargs: Any) -> tuple[int, int, int]:
    return sync(async_api.copy_store(*args, **kwargs))


def load(
    store: StoreLike,
    path: str | None = None,
    zarr_format: ZarrFormat | None = None,
    zarr_version: ZarrFormat | None = None,
) -> NDArrayLike | dict[str, NDArrayLike]:
    """Load data from an array or group into memory.

    Parameters
    ----------
    store : Store or str
        Store or path to directory in file system or name of zip file.
    path : str or None, optional
        The path within the store from which to load.

    Returns
    -------
    out
        If the path contains an array, out will be a numpy array. If the path contains
        a group, out will be a dict-like object where keys are array names and values
        are numpy arrays.

    See Also
    --------
    save, savez

    Notes
    -----
    If loading data from a group of arrays, data will not be immediately loaded into
    memory. Rather, arrays will be loaded into memory as they are requested.
    """
    return sync(
        async_api.load(store=store, zarr_version=zarr_version, zarr_format=zarr_format, path=path)
    )


@_deprecate_positional_args
def open(
    store: StoreLike | None = None,
    *,
    mode: AccessModeLiteral = "a",
    zarr_version: ZarrFormat | None = None,  # deprecated
    zarr_format: ZarrFormat | None = None,
    path: str | None = None,
    storage_options: dict[str, Any] | None = None,
    **kwargs: Any,  # TODO: type kwargs as valid args to async_api.open
) -> Array | Group:
    """Open a group or array using file-mode-like semantics.

    Parameters
    ----------
    store : Store or str, optional
        Store or path to directory in file system or name of zip file.
    mode : {'r', 'r+', 'a', 'w', 'w-'}, optional
        Persistence mode: 'r' means read only (must exist); 'r+' means
        read/write (must exist); 'a' means read/write (create if doesn't
        exist); 'w' means create (overwrite if exists); 'w-' means create
        (fail if exists).
    zarr_format : {2, 3, None}, optional
        The zarr format to use when saving.
    path : str or None, optional
        The path within the store to open.
    storage_options : dict
        If using an fsspec URL to create the store, these will be passed to
        the backend implementation. Ignored otherwise.
    **kwargs
        Additional parameters are passed through to :func:`zarr.api.asynchronous.open_array` or
        :func:`zarr.api.asynchronous.open_group`.

    Returns
    -------
    z : array or group
        Return type depends on what exists in the given store.
    """
    obj = sync(
        async_api.open(
            store=store,
            mode=mode,
            zarr_version=zarr_version,
            zarr_format=zarr_format,
            path=path,
            storage_options=storage_options,
            **kwargs,
        )
    )
    if isinstance(obj, AsyncArray):
        return Array(obj)
    else:
        return Group(obj)


def open_consolidated(*args: Any, use_consolidated: Literal[True] = True, **kwargs: Any) -> Group:
    """
    Alias for :func:`open_group` with ``use_consolidated=True``.
    """
    return Group(
        sync(async_api.open_consolidated(*args, use_consolidated=use_consolidated, **kwargs))
    )


def save(
    store: StoreLike,
    *args: NDArrayLike,
    zarr_version: ZarrFormat | None = None,  # deprecated
    zarr_format: ZarrFormat | None = None,
    path: str | None = None,
    **kwargs: Any,  # TODO: type kwargs as valid args to async_api.save
) -> None:
    """Save an array or group of arrays to the local file system.

    Parameters
    ----------
    store : Store or str
        Store or path to directory in file system or name of zip file.
    *args : ndarray
        NumPy arrays with data to save.
    zarr_format : {2, 3, None}, optional
        The zarr format to use when saving.
    path : str or None, optional
        The path within the group where the arrays will be saved.
    **kwargs
        NumPy arrays with data to save.
    """
    return sync(
        async_api.save(
            store, *args, zarr_version=zarr_version, zarr_format=zarr_format, path=path, **kwargs
        )
    )


@_deprecate_positional_args
def save_array(
    store: StoreLike,
    arr: NDArrayLike,
    *,
    zarr_version: ZarrFormat | None = None,  # deprecated
    zarr_format: ZarrFormat | None = None,
    path: str | None = None,
    storage_options: dict[str, Any] | None = None,
    **kwargs: Any,  # TODO: type kwargs as valid args to async_api.save_array
) -> None:
    """Save a NumPy array to the local file system.

    Follows a similar API to the NumPy save() function.

    Parameters
    ----------
    store : Store or str
        Store or path to directory in file system or name of zip file.
    arr : ndarray
        NumPy array with data to save.
    zarr_format : {2, 3, None}, optional
        The zarr format to use when saving.
    path : str or None, optional
        The path within the store where the array will be saved.
    storage_options : dict
        If using an fsspec URL to create the store, these will be passed to
        the backend implementation. Ignored otherwise.
    **kwargs
        Passed through to :func:`create`, e.g., compressor.
    """
    return sync(
        async_api.save_array(
            store=store,
            arr=arr,
            zarr_version=zarr_version,
            zarr_format=zarr_format,
            path=path,
            storage_options=storage_options,
            **kwargs,
        )
    )


def save_group(
    store: StoreLike,
    *args: NDArrayLike,
    zarr_version: ZarrFormat | None = None,  # deprecated
    zarr_format: ZarrFormat | None = None,
    path: str | None = None,
    storage_options: dict[str, Any] | None = None,
    **kwargs: NDArrayLike,
) -> None:
    """Save several NumPy arrays to the local file system.

    Follows a similar API to the NumPy savez()/savez_compressed() functions.

    Parameters
    ----------
    store : Store or str
        Store or path to directory in file system or name of zip file.
    *args : ndarray
        NumPy arrays with data to save.
    zarr_format : {2, 3, None}, optional
        The zarr format to use when saving.
    path : str or None, optional
        Path within the store where the group will be saved.
    storage_options : dict
        If using an fsspec URL to create the store, these will be passed to
        the backend implementation. Ignored otherwise.
    **kwargs
        NumPy arrays with data to save.
    """

    return sync(
        async_api.save_group(
            store,
            *args,
            zarr_version=zarr_version,
            zarr_format=zarr_format,
            path=path,
            storage_options=storage_options,
            **kwargs,
        )
    )


@deprecated("Use Group.tree instead.")
def tree(grp: Group, expand: bool | None = None, level: int | None = None) -> Any:
    """Provide a rich display of the hierarchy.

    .. deprecated:: 3.0.0
        `zarr.tree()` is deprecated and will be removed in a future release.
        Use `group.tree()` instead.

    Parameters
    ----------
    grp : Group
        Zarr or h5py group.
    expand : bool, optional
        Only relevant for HTML representation. If True, tree will be fully expanded.
    level : int, optional
        Maximum depth to descend into hierarchy.

    Returns
    -------
    TreeRepr
        A pretty-printable object displaying the hierarchy.
    """
    return sync(async_api.tree(grp._async_group, expand=expand, level=level))


# TODO: add type annotations for kwargs
def array(data: npt.ArrayLike, **kwargs: Any) -> Array:
    """Create an array filled with `data`.

    Parameters
    ----------
    data : array_like
        The data to fill the array with.
    **kwargs
        Passed through to :func:`create`.

    Returns
    -------
    array : Array
        The new array.
    """

    return Array(sync(async_api.array(data=data, **kwargs)))


@_deprecate_positional_args
def group(
    store: StoreLike | None = None,
    *,
    overwrite: bool = False,
    chunk_store: StoreLike | None = None,  # not used
    cache_attrs: bool | None = None,  # not used, default changed
    synchronizer: Any | None = None,  # not used
    path: str | None = None,
    zarr_version: ZarrFormat | None = None,  # deprecated
    zarr_format: ZarrFormat | None = None,
    meta_array: Any | None = None,  # not used
    attributes: dict[str, JSON] | None = None,
    storage_options: dict[str, Any] | None = None,
) -> Group:
    """Create a group.

    Parameters
    ----------
    store : Store or str, optional
        Store or path to directory in file system.
    overwrite : bool, optional
        If True, delete any pre-existing data in `store` at `path` before
        creating the group.
    chunk_store : Store, optional
        Separate storage for chunks. If not provided, `store` will be used
        for storage of both chunks and metadata.
    cache_attrs : bool, optional
        If True (default), user attributes will be cached for attribute read
        operations. If False, user attributes are reloaded from the store prior
        to all attribute read operations.
    synchronizer : object, optional
        Array synchronizer.
    path : str, optional
        Group path within store.
    meta_array : array-like, optional
        An array instance to use for determining arrays to create and return
        to users. Use `numpy.empty(())` by default.
    zarr_format : {2, 3, None}, optional
        The zarr format to use when saving.
    storage_options : dict
        If using an fsspec URL to create the store, these will be passed to
        the backend implementation. Ignored otherwise.

    Returns
    -------
    g : Group
        The new group.
    """
    return Group(
        sync(
            async_api.group(
                store=store,
                overwrite=overwrite,
                chunk_store=chunk_store,
                cache_attrs=cache_attrs,
                synchronizer=synchronizer,
                path=path,
                zarr_version=zarr_version,
                zarr_format=zarr_format,
                meta_array=meta_array,
                attributes=attributes,
                storage_options=storage_options,
            )
        )
    )


@_deprecate_positional_args
def open_group(
    store: StoreLike | None = None,
    *,
    mode: AccessModeLiteral = "a",
    cache_attrs: bool | None = None,  # default changed, not used in async api
    synchronizer: Any = None,  # not used in async api
    path: str | None = None,
    chunk_store: StoreLike | None = None,  # not used in async api
    storage_options: dict[str, Any] | None = None,  # not used in async api
    zarr_version: ZarrFormat | None = None,  # deprecated
    zarr_format: ZarrFormat | None = None,
    meta_array: Any | None = None,  # not used in async api
    attributes: dict[str, JSON] | None = None,
    use_consolidated: bool | str | None = None,
) -> Group:
    """Open a group using file-mode-like semantics.

    Parameters
    ----------
    store : Store, str, or mapping, optional
        Store or path to directory in file system or name of zip file.

        Strings are interpreted as paths on the local file system
        and used as the ``root`` argument to :class:`zarr.storage.LocalStore`.

        Dictionaries are used as the ``store_dict`` argument in
        :class:`zarr.storage.MemoryStore``.

        By default (``store=None``) a new :class:`zarr.storage.MemoryStore`
        is created.

    mode : {'r', 'r+', 'a', 'w', 'w-'}, optional
        Persistence mode: 'r' means read only (must exist); 'r+' means
        read/write (must exist); 'a' means read/write (create if doesn't
        exist); 'w' means create (overwrite if exists); 'w-' means create
        (fail if exists).
    cache_attrs : bool, optional
        If True (default), user attributes will be cached for attribute read
        operations. If False, user attributes are reloaded from the store prior
        to all attribute read operations.
    synchronizer : object, optional
        Array synchronizer.
    path : str, optional
        Group path within store.
    chunk_store : Store or str, optional
        Store or path to directory in file system or name of zip file.
    storage_options : dict
        If using an fsspec URL to create the store, these will be passed to
        the backend implementation. Ignored otherwise.
    meta_array : array-like, optional
        An array instance to use for determining arrays to create and return
        to users. Use `numpy.empty(())` by default.
    attributes : dict
        A dictionary of JSON-serializable values with user-defined attributes.
    use_consolidated : bool or str, default None
        Whether to use consolidated metadata.

        By default, consolidated metadata is used if it's present in the
        store (in the ``zarr.json`` for Zarr format 3 and in the ``.zmetadata`` file
        for Zarr format 2).

        To explicitly require consolidated metadata, set ``use_consolidated=True``,
        which will raise an exception if consolidated metadata is not found.

        To explicitly *not* use consolidated metadata, set ``use_consolidated=False``,
        which will fall back to using the regular, non consolidated metadata.

        Zarr format 2 allows configuring the key storing the consolidated metadata
        (``.zmetadata`` by default). Specify the custom key as ``use_consolidated``
        to load consolidated metadata from a non-default key.

    Returns
    -------
    g : Group
        The new group.
    """
    return Group(
        sync(
            async_api.open_group(
                store=store,
                mode=mode,
                cache_attrs=cache_attrs,
                synchronizer=synchronizer,
                path=path,
                chunk_store=chunk_store,
                storage_options=storage_options,
                zarr_version=zarr_version,
                zarr_format=zarr_format,
                meta_array=meta_array,
                attributes=attributes,
                use_consolidated=use_consolidated,
            )
        )
    )


def create_group(
    store: StoreLike,
    *,
    path: str | None = None,
    zarr_format: ZarrFormat | None = None,
    overwrite: bool = False,
    attributes: dict[str, Any] | None = None,
    storage_options: dict[str, Any] | None = None,
) -> Group:
    """Create a group.

    Parameters
    ----------
    store : Store or str
        Store or path to directory in file system.
    path : str, optional
        Group path within store.
    overwrite : bool, optional
        If True, pre-existing data at ``path`` will be deleted before
        creating the group.
    zarr_format : {2, 3, None}, optional
        The zarr format to use when saving.
        If no ``zarr_format`` is provided, the default format will be used.
        This default can be changed by modifying the value of ``default_zarr_format``
        in :mod:`zarr.core.config`.
    storage_options : dict
        If using an fsspec URL to create the store, these will be passed to
        the backend implementation. Ignored otherwise.

    Returns
    -------
    Group
        The new group.
    """
    return Group(
        sync(
            async_api.create_group(
                store=store,
                path=path,
                overwrite=overwrite,
                storage_options=storage_options,
                zarr_format=zarr_format,
                attributes=attributes,
            )
        )
    )


# TODO: add type annotations for kwargs
def create(
    shape: ChunkCoords | int,
    *,  # Note: this is a change from v2
    chunks: ChunkCoords | int | bool | None = None,
    dtype: npt.DTypeLike | None = None,
    compressor: dict[str, JSON] | None = None,  # TODO: default and type change
    fill_value: Any | None = 0,  # TODO: need type
    order: MemoryOrder | None = None,
    store: str | StoreLike | None = None,
    synchronizer: Any | None = None,
    overwrite: bool = False,
    path: PathLike | None = None,
    chunk_store: StoreLike | None = None,
    filters: list[dict[str, JSON]] | None = None,  # TODO: type has changed
    cache_metadata: bool | None = None,
    cache_attrs: bool | None = None,
    read_only: bool | None = None,
    object_codec: Codec | None = None,  # TODO: type has changed
    dimension_separator: Literal[".", "/"] | None = None,
    write_empty_chunks: bool | None = None,  # TODO: default has changed
    zarr_version: ZarrFormat | None = None,  # deprecated
    zarr_format: ZarrFormat | None = None,
    meta_array: Any | None = None,  # TODO: need type
    attributes: dict[str, JSON] | None = None,
    # v3 only
    chunk_shape: ChunkCoords | int | None = None,
    chunk_key_encoding: (
        ChunkKeyEncoding
        | tuple[Literal["default"], Literal[".", "/"]]
        | tuple[Literal["v2"], Literal[".", "/"]]
        | None
    ) = None,
    codecs: Iterable[Codec | dict[str, JSON]] | None = None,
    dimension_names: Iterable[str] | None = None,
    storage_options: dict[str, Any] | None = None,
    config: ArrayConfigLike | None = None,
    **kwargs: Any,
) -> Array:
    """Create an array.

    Parameters
    ----------
    shape : int or tuple of ints
        Array shape.
    chunks : int or tuple of ints, optional
        Chunk shape. If True, will be guessed from `shape` and `dtype`. If
        False, will be set to `shape`, i.e., single chunk for the whole array.
        If an int, the chunk size in each dimension will be given by the value
        of `chunks`. Default is True.
    dtype : str or dtype, optional
        NumPy dtype.
    compressor : Codec, optional
        Primary compressor.
    fill_value : object
        Default value to use for uninitialized portions of the array.
    order : {'C', 'F'}, optional
        Deprecated in favor of the ``config`` keyword argument.
        Pass ``{'order': <value>}`` to ``create`` instead of using this parameter.
        Memory layout to be used within each chunk.
        If not specified, the ``array.order`` parameter in the global config will be used.
    store : Store or str
        Store or path to directory in file system or name of zip file.
    synchronizer : object, optional
        Array synchronizer.
    overwrite : bool, optional
        If True, delete all pre-existing data in `store` at `path` before
        creating the array.
    path : str, optional
        Path under which array is stored.
    chunk_store : MutableMapping, optional
        Separate storage for chunks. If not provided, `store` will be used
        for storage of both chunks and metadata.
    filters : sequence of Codecs, optional
        Sequence of filters to use to encode chunk data prior to compression.
    cache_metadata : bool, optional
        If True, array configuration metadata will be cached for the
        lifetime of the object. If False, array metadata will be reloaded
        prior to all data access and modification operations (may incur
        overhead depending on storage and data access pattern).
    cache_attrs : bool, optional
        If True (default), user attributes will be cached for attribute read
        operations. If False, user attributes are reloaded from the store prior
        to all attribute read operations.
    read_only : bool, optional
        True if array should be protected against modification.
    object_codec : Codec, optional
        A codec to encode object arrays, only needed if dtype=object.
    dimension_separator : {'.', '/'}, optional
        Separator placed between the dimensions of a chunk.
    write_empty_chunks : bool, optional
        Deprecated in favor of the ``config`` keyword argument.
        Pass ``{'write_empty_chunks': <value>}`` to ``create`` instead of using this parameter.
        If True, all chunks will be stored regardless of their
        contents. If False, each chunk is compared to the array's fill value
        prior to storing. If a chunk is uniformly equal to the fill value, then
        that chunk is not be stored, and the store entry for that chunk's key
        is deleted.
    zarr_format : {2, 3, None}, optional
        The zarr format to use when saving.
    meta_array : array-like, optional
        An array instance to use for determining arrays to create and return
        to users. Use `numpy.empty(())` by default.
    storage_options : dict
        If using an fsspec URL to create the store, these will be passed to
        the backend implementation. Ignored otherwise.
    config : ArrayConfigLike, optional
        Runtime configuration of the array. If provided, will override the
        default values from `zarr.config.array`.

    Returns
    -------
    z : Array
        The array.
    """
    return Array(
        sync(
            async_api.create(
                shape=shape,
                chunks=chunks,
                dtype=dtype,
                compressor=compressor,
                fill_value=fill_value,
                order=order,
                store=store,
                synchronizer=synchronizer,
                overwrite=overwrite,
                path=path,
                chunk_store=chunk_store,
                filters=filters,
                cache_metadata=cache_metadata,
                cache_attrs=cache_attrs,
                read_only=read_only,
                object_codec=object_codec,
                dimension_separator=dimension_separator,
                write_empty_chunks=write_empty_chunks,
                zarr_version=zarr_version,
                zarr_format=zarr_format,
                meta_array=meta_array,
                attributes=attributes,
                chunk_shape=chunk_shape,
                chunk_key_encoding=chunk_key_encoding,
                codecs=codecs,
                dimension_names=dimension_names,
                storage_options=storage_options,
                config=config,
                **kwargs,
            )
        )
    )


def create_array(
    store: str | StoreLike,
    *,
    name: str | None = None,
    shape: ShapeLike | None = None,
    dtype: npt.DTypeLike | None = None,
    data: np.ndarray[Any, np.dtype[Any]] | None = None,
    chunks: ChunkCoords | Literal["auto"] = "auto",
    shards: ShardsLike | None = None,
    filters: FiltersLike = "auto",
    compressors: CompressorsLike = "auto",
    serializer: SerializerLike = "auto",
    fill_value: Any | None = 0,
    order: MemoryOrder | None = None,
    zarr_format: ZarrFormat | None = 3,
    attributes: dict[str, JSON] | None = None,
    chunk_key_encoding: ChunkKeyEncodingLike | None = None,
    dimension_names: Iterable[str] | None = None,
    storage_options: dict[str, Any] | None = None,
    overwrite: bool = False,
<<<<<<< HEAD
    config: ArrayConfig | ArrayConfigLike | None = None,
    write_data: bool = True,
=======
    config: ArrayConfigLike | None = None,
>>>>>>> 64b9a370
) -> Array:
    """Create an array.

    This function wraps :func:`zarr.core.array.create_array`.

    Parameters
    ----------
    store : str or Store
        Store or path to directory in file system or name of zip file.
    name : str or None, optional
        The name of the array within the store. If ``name`` is ``None``, the array will be located
        at the root of the store.
    shape : ChunkCoords, optional
        Shape of the array. Can be ``None`` if ``data`` is provided.
    dtype : npt.DTypeLike, optional
        Data type of the array. Can be ``None`` if ``data`` is provided.
    data : np.ndarray, optional
        Array-like data to use for initializing the array. If this parameter is provided, the
        ``shape`` and ``dtype`` parameters must be identical to ``data.shape`` and ``data.dtype``,
        or ``None``.
    chunks : ChunkCoords, optional
        Chunk shape of the array.
        If not specified, default are guessed based on the shape and dtype.
    shards : ChunkCoords, optional
        Shard shape of the array. The default value of ``None`` results in no sharding at all.
    filters : Iterable[Codec], optional
        Iterable of filters to apply to each chunk of the array, in order, before serializing that
        chunk to bytes.

        For Zarr format 3, a "filter" is a codec that takes an array and returns an array,
        and these values must be instances of ``ArrayArrayCodec``, or dict representations
        of ``ArrayArrayCodec``.
        If no ``filters`` are provided, a default set of filters will be used.
        These defaults can be changed by modifying the value of ``array.v3_default_filters``
        in :mod:`zarr.core.config`.
        Use ``None`` to omit default filters.

        For Zarr format 2, a "filter" can be any numcodecs codec; you should ensure that the
        the order if your filters is consistent with the behavior of each filter.
        If no ``filters`` are provided, a default set of filters will be used.
        These defaults can be changed by modifying the value of ``array.v2_default_filters``
        in :mod:`zarr.core.config`.
        Use ``None`` to omit default filters.
    compressors : Iterable[Codec], optional
        List of compressors to apply to the array. Compressors are applied in order, and after any
        filters are applied (if any are specified) and the data is serialized into bytes.

        For Zarr format 3, a "compressor" is a codec that takes a bytestream, and
        returns another bytestream. Multiple compressors my be provided for Zarr format 3.
        If no ``compressors`` are provided, a default set of compressors will be used.
        These defaults can be changed by modifying the value of ``array.v3_default_compressors``
        in :mod:`zarr.core.config`.
        Use ``None`` to omit default compressors.

        For Zarr format 2, a "compressor" can be any numcodecs codec. Only a single compressor may
        be provided for Zarr format 2.
        If no ``compressor`` is provided, a default compressor will be used.
        in :mod:`zarr.core.config`.
        Use ``None`` to omit the default compressor.
    serializer : dict[str, JSON] | ArrayBytesCodec, optional
        Array-to-bytes codec to use for encoding the array data.
        Zarr format 3 only. Zarr format 2 arrays use implicit array-to-bytes conversion.
        If no ``serializer`` is provided, a default serializer will be used.
        These defaults can be changed by modifying the value of ``array.v3_default_serializer``
        in :mod:`zarr.core.config`.
    fill_value : Any, optional
        Fill value for the array.
    order : {"C", "F"}, optional
        The memory of the array (default is "C").
        For Zarr format 2, this parameter sets the memory order of the array.
        For Zarr format 3, this parameter is deprecated, because memory order
        is a runtime parameter for Zarr format 3 arrays. The recommended way to specify the memory
        order for Zarr format 3 arrays is via the ``config`` parameter, e.g. ``{'config': 'C'}``.
        If no ``order`` is provided, a default order will be used.
        This default can be changed by modifying the value of ``array.order`` in :mod:`zarr.core.config`.
    zarr_format : {2, 3}, optional
        The zarr format to use when saving.
    attributes : dict, optional
        Attributes for the array.
    chunk_key_encoding : ChunkKeyEncoding, optional
        A specification of how the chunk keys are represented in storage.
        For Zarr format 3, the default is ``{"name": "default", "separator": "/"}}``.
        For Zarr format 2, the default is ``{"name": "v2", "separator": "."}}``.
    dimension_names : Iterable[str], optional
        The names of the dimensions (default is None).
        Zarr format 3 only. Zarr format 2 arrays should not use this parameter.
    storage_options : dict, optional
        If using an fsspec URL to create the store, these will be passed to the backend implementation.
        Ignored otherwise.
    overwrite : bool, default False
        Whether to overwrite an array with the same name in the store, if one exists.
    config : ArrayConfigLike, optional
        Runtime configuration for the array.
    write_data : bool
        If a pre-existing array-like object was provided to this function via the ``data`` parameter
        then ``write_data`` determines whether the values in that array-like object should be
        written to the Zarr array created by this function. If ``write_data`` is ``False``, then the
        array will be left empty.

    Returns
    -------
    Array
        The array.

    Examples
    --------
    >>> import zarr
    >>> store = zarr.storage.MemoryStore(mode='w')
    >>> arr = await zarr.create_array(
    >>>     store=store,
    >>>     shape=(100,100),
    >>>     chunks=(10,10),
    >>>     dtype='i4',
    >>>     fill_value=0)
    <Array memory://140349042942400 shape=(100, 100) dtype=int32>
    """
    return Array(
        sync(
            zarr.core.array.create_array(
                store,
                name=name,
                shape=shape,
                dtype=dtype,
                data=data,
                chunks=chunks,
                shards=shards,
                filters=filters,
                compressors=compressors,
                serializer=serializer,
                fill_value=fill_value,
                order=order,
                zarr_format=zarr_format,
                attributes=attributes,
                chunk_key_encoding=chunk_key_encoding,
                dimension_names=dimension_names,
                storage_options=storage_options,
                overwrite=overwrite,
                config=config,
                write_data=write_data,
            )
        )
    )


# TODO: add type annotations for kwargs
def empty(shape: ChunkCoords, **kwargs: Any) -> Array:
    """Create an empty array with the specified shape. The contents will be filled with the
    array's fill value or zeros if no fill value is provided.

    Parameters
    ----------
    shape : int or tuple of int
        Shape of the empty array.
    **kwargs
        Keyword arguments passed to :func:`zarr.api.asynchronous.create`.

    Returns
    -------
    Array
        The new array.

    Notes
    -----
    The contents of an empty Zarr array are not defined. On attempting to
    retrieve data from an empty Zarr array, any values may be returned,
    and these are not guaranteed to be stable from one access to the next.
    """
    return Array(sync(async_api.empty(shape, **kwargs)))


# TODO: move ArrayLike to common module
# TODO: add type annotations for kwargs
def empty_like(a: ArrayLike, **kwargs: Any) -> Array:
    """Create an empty array like another array. The contents will be filled with the
    array's fill value or zeros if no fill value is provided.

    Parameters
    ----------
    a : array-like
        The array to create an empty array like.
    **kwargs
        Keyword arguments passed to :func:`zarr.api.asynchronous.create`.

    Returns
    -------
    Array
        The new array.

    Notes
    -----
    The contents of an empty Zarr array are not defined. On attempting to
    retrieve data from an empty Zarr array, any values may be returned,
    and these are not guaranteed to be stable from one access to the next.
    """
    return Array(sync(async_api.empty_like(a, **kwargs)))


# TODO: add type annotations for kwargs and fill_value
def full(shape: ChunkCoords, fill_value: Any, **kwargs: Any) -> Array:
    """Create an array with a default fill value.

    Parameters
    ----------
    shape : int or tuple of int
        Shape of the empty array.
    fill_value : scalar
        Fill value.
    **kwargs
        Keyword arguments passed to :func:`zarr.api.asynchronous.create`.

    Returns
    -------
    Array
        The new array.
    """
    return Array(sync(async_api.full(shape=shape, fill_value=fill_value, **kwargs)))


# TODO: move ArrayLike to common module
# TODO: add type annotations for kwargs
def full_like(a: ArrayLike, **kwargs: Any) -> Array:
    """Create a filled array like another array.

    Parameters
    ----------
    a : array-like
        The array to create an empty array like.
    **kwargs
        Keyword arguments passed to :func:`zarr.api.asynchronous.create`.

    Returns
    -------
    Array
        The new array.
    """
    return Array(sync(async_api.full_like(a, **kwargs)))


# TODO: add type annotations for kwargs
def ones(shape: ChunkCoords, **kwargs: Any) -> Array:
    """Create an array with a fill value of one.

    Parameters
    ----------
    shape : int or tuple of int
        Shape of the empty array.
    **kwargs
        Keyword arguments passed to :func:`zarr.api.asynchronous.create`.

    Returns
    -------
    Array
        The new array.
    """
    return Array(sync(async_api.ones(shape, **kwargs)))


# TODO: add type annotations for kwargs
def ones_like(a: ArrayLike, **kwargs: Any) -> Array:
    """Create an array of ones like another array.

    Parameters
    ----------
    a : array-like
        The array to create an empty array like.
    **kwargs
        Keyword arguments passed to :func:`zarr.api.asynchronous.create`.

    Returns
    -------
    Array
        The new array.
    """
    return Array(sync(async_api.ones_like(a, **kwargs)))


# TODO: update this once async_api.open_array is fully implemented
def open_array(
    store: StoreLike | None = None,
    *,
    zarr_version: ZarrFormat | None = None,
    path: PathLike = "",
    storage_options: dict[str, Any] | None = None,
    **kwargs: Any,
) -> Array:
    """Open an array using file-mode-like semantics.

    Parameters
    ----------
    store : Store or str
        Store or path to directory in file system or name of zip file.
    zarr_version : {2, 3, None}, optional
        The zarr format to use when saving.
    path : str, optional
        Path in store to array.
    storage_options : dict
        If using an fsspec URL to create the store, these will be passed to
        the backend implementation. Ignored otherwise.
    **kwargs
        Any keyword arguments to pass to ``create``.

    Returns
    -------
    AsyncArray
        The opened array.
    """
    return Array(
        sync(
            async_api.open_array(
                store=store,
                zarr_version=zarr_version,
                path=path,
                storage_options=storage_options,
                **kwargs,
            )
        )
    )


# TODO: add type annotations for kwargs
def open_like(a: ArrayLike, path: str, **kwargs: Any) -> Array:
    """Open a persistent array like another array.

    Parameters
    ----------
    a : Array
        The shape and data-type of a define these same attributes of the returned array.
    path : str
        The path to the new array.
    **kwargs
        Any keyword arguments to pass to the array constructor.

    Returns
    -------
    AsyncArray
        The opened array.
    """
    return Array(sync(async_api.open_like(a, path=path, **kwargs)))


# TODO: add type annotations for kwargs
def zeros(shape: ChunkCoords, **kwargs: Any) -> Array:
    """Create an array with a fill value of zero.

    Parameters
    ----------
    shape : int or tuple of int
        Shape of the empty array.
    **kwargs
        Keyword arguments passed to :func:`zarr.api.asynchronous.create`.

    Returns
    -------
    Array
        The new array.
    """
    return Array(sync(async_api.zeros(shape=shape, **kwargs)))


# TODO: add type annotations for kwargs
def zeros_like(a: ArrayLike, **kwargs: Any) -> Array:
    """Create an array of zeros like another array.

    Parameters
    ----------
    a : array-like
        The array to create an empty array like.
    **kwargs
        Keyword arguments passed to :func:`zarr.api.asynchronous.create`.

    Returns
    -------
    Array
        The new array.
    """
    return Array(sync(async_api.zeros_like(a, **kwargs)))<|MERGE_RESOLUTION|>--- conflicted
+++ resolved
@@ -763,12 +763,8 @@
     dimension_names: Iterable[str] | None = None,
     storage_options: dict[str, Any] | None = None,
     overwrite: bool = False,
-<<<<<<< HEAD
-    config: ArrayConfig | ArrayConfigLike | None = None,
+    config: ArrayConfigLike | None = None,
     write_data: bool = True,
-=======
-    config: ArrayConfigLike | None = None,
->>>>>>> 64b9a370
 ) -> Array:
     """Create an array.
 
