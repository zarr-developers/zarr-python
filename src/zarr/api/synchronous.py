--- conflicted
+++ resolved
@@ -762,11 +762,7 @@
     zarr_format: ZarrFormat | None = 3,
     attributes: dict[str, JSON] | None = None,
     chunk_key_encoding: ChunkKeyEncodingLike | None = None,
-<<<<<<< HEAD
-    dimension_names: Iterable[str] | None = None,
-=======
     dimension_names: DimensionNames = None,
->>>>>>> 481550a2
     storage_options: dict[str, Any] | None = None,
     overwrite: bool = False,
     config: ArrayConfigLike | None = None,
@@ -911,8 +907,6 @@
                 overwrite=overwrite,
                 config=config,
                 write_data=write_data,
-<<<<<<< HEAD
-=======
             )
         )
     )
@@ -1126,7 +1120,6 @@
                 storage_options=storage_options,
                 overwrite=overwrite,
                 config=config,
->>>>>>> 481550a2
             )
         )
     )
