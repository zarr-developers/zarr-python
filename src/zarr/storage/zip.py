from __future__ import annotations

import os
import threading
import time
import zipfile
from pathlib import Path
from typing import TYPE_CHECKING, Any, Literal, Self

from zarr.abc.store import ByteRangeRequest, Store
from zarr.core.buffer import Buffer, BufferPrototype

if TYPE_CHECKING:
    from collections.abc import AsyncGenerator, Iterable

ZipStoreAccessModeLiteral = Literal["r", "w", "a"]


class ZipStore(Store):
    """
    Storage class using a ZIP file.

    Parameters
    ----------
    path : str
        Location of file.
    mode : str, optional
        One of 'r' to read an existing file, 'w' to truncate and write a new
        file, 'a' to append to an existing file, or 'x' to exclusively create
        and write a new file.
    compression : int, optional
        Compression method to use when writing to the archive.
    allowZip64 : bool, optional
        If True (the default) will create ZIP files that use the ZIP64
        extensions when the zipfile is larger than 2 GiB. If False
        will raise an exception when the ZIP file would require ZIP64
        extensions.
<<<<<<< HEAD
    mode : string, optional
        One of 'r' to read an existing file, 'w' to truncate and write a new
        file, 'a' to append to an existing file, or 'x' to exclusively create
        and write a new file.

    Attributes
    ----------
    allowed_exceptions
    supports_writes
    supports_deletes
    supports_partial_writes
    supports_listing
    path
    compression
    allowZip64
=======
>>>>>>> 9bce8900
    """

    supports_writes: bool = True
    supports_deletes: bool = False
    supports_partial_writes: bool = False
    supports_listing: bool = True

    path: Path
    compression: int
    allowZip64: bool

    _zf: zipfile.ZipFile
    _lock: threading.RLock

    def __init__(
        self,
        path: Path | str,
        *,
        mode: ZipStoreAccessModeLiteral = "r",
        compression: int = zipfile.ZIP_STORED,
        allowZip64: bool = True,
    ) -> None:
        super().__init__(mode=mode)

        if isinstance(path, str):
            path = Path(path)
        assert isinstance(path, Path)
        self.path = path  # root?

        self._zmode = mode
        self.compression = compression
        self.allowZip64 = allowZip64

    def _sync_open(self) -> None:
        if self._is_open:
            raise ValueError("store is already open")

        self._lock = threading.RLock()

        self._zf = zipfile.ZipFile(
            self.path,
            mode=self._zmode,
            compression=self.compression,
            allowZip64=self.allowZip64,
        )

        self._is_open = True

    async def _open(self) -> None:
        self._sync_open()

    def __getstate__(self) -> tuple[Path, ZipStoreAccessModeLiteral, int, bool]:
        return self.path, self._zmode, self.compression, self.allowZip64

    def __setstate__(self, state: Any) -> None:
        self.path, self._zmode, self.compression, self.allowZip64 = state
        self._is_open = False
        self._sync_open()

    def close(self) -> None:
        super().close()
        with self._lock:
            self._zf.close()

    async def clear(self) -> None:
        with self._lock:
            self._check_writable()
            self._zf.close()
            os.remove(self.path)
            self._zf = zipfile.ZipFile(
                self.path, mode="w", compression=self.compression, allowZip64=self.allowZip64
            )

    async def empty(self) -> bool:
        with self._lock:
            return not self._zf.namelist()

    def with_mode(self, mode: ZipStoreAccessModeLiteral) -> Self:  # type: ignore[override]
        raise NotImplementedError("ZipStore cannot be reopened with a new mode.")

    def __str__(self) -> str:
        return f"zip://{self.path}"

    def __repr__(self) -> str:
        return f"ZipStore({str(self)!r})"

    def __eq__(self, other: object) -> bool:
        return isinstance(other, type(self)) and self.path == other.path

    def _get(
        self,
        key: str,
        prototype: BufferPrototype,
        byte_range: ByteRangeRequest | None = None,
    ) -> Buffer | None:
        try:
            with self._zf.open(key) as f:  # will raise KeyError
                if byte_range is None:
                    return prototype.buffer.from_bytes(f.read())
                start, length = byte_range
                if start:
                    if start < 0:
                        start = f.seek(start, os.SEEK_END) + start
                    else:
                        start = f.seek(start, os.SEEK_SET)
                if length:
                    return prototype.buffer.from_bytes(f.read(length))
                else:
                    return prototype.buffer.from_bytes(f.read())
        except KeyError:
            return None

    async def get(
        self,
        key: str,
        prototype: BufferPrototype,
        byte_range: ByteRangeRequest | None = None,
    ) -> Buffer | None:
        assert isinstance(key, str)

        with self._lock:
            return self._get(key, prototype=prototype, byte_range=byte_range)

    async def get_partial_values(
        self,
        prototype: BufferPrototype,
        key_ranges: Iterable[tuple[str, ByteRangeRequest]],
    ) -> list[Buffer | None]:
        out = []
        with self._lock:
            for key, byte_range in key_ranges:
                out.append(self._get(key, prototype=prototype, byte_range=byte_range))
        return out

    def _set(self, key: str, value: Buffer) -> None:
        # generally, this should be called inside a lock
        keyinfo = zipfile.ZipInfo(filename=key, date_time=time.localtime(time.time())[:6])
        keyinfo.compress_type = self.compression
        if keyinfo.filename[-1] == os.sep:
            keyinfo.external_attr = 0o40775 << 16  # drwxrwxr-x
            keyinfo.external_attr |= 0x10  # MS-DOS directory flag
        else:
            keyinfo.external_attr = 0o644 << 16  # ?rw-r--r--
        self._zf.writestr(keyinfo, value.to_bytes())

    async def set(self, key: str, value: Buffer) -> None:
        self._check_writable()
        assert isinstance(key, str)
        if not isinstance(value, Buffer):
            raise TypeError("ZipStore.set(): `value` must a Buffer instance")
        with self._lock:
            self._set(key, value)

    async def set_partial_values(self, key_start_values: Iterable[tuple[str, int, bytes]]) -> None:
        raise NotImplementedError

    async def set_if_not_exists(self, key: str, value: Buffer) -> None:
        self._check_writable()
        with self._lock:
            members = self._zf.namelist()
            if key not in members:
                self._set(key, value)

    async def delete(self, key: str) -> None:
        raise NotImplementedError

    async def exists(self, key: str) -> bool:
        with self._lock:
            try:
                self._zf.getinfo(key)
            except KeyError:
                return False
            else:
                return True

    async def list(self) -> AsyncGenerator[str, None]:
        with self._lock:
            for key in self._zf.namelist():
                yield key

    async def list_prefix(self, prefix: str) -> AsyncGenerator[str, None]:
        async for key in self.list():
            if key.startswith(prefix):
                yield key.removeprefix(prefix)

    async def list_dir(self, prefix: str) -> AsyncGenerator[str, None]:
        if prefix.endswith("/"):
            prefix = prefix[:-1]

        keys = self._zf.namelist()
        seen = set()
        if prefix == "":
            keys_unique = {k.split("/")[0] for k in keys}
            for key in keys_unique:
                if key not in seen:
                    seen.add(key)
                    yield key
        else:
            for key in keys:
                if key.startswith(prefix + "/") and key != prefix:
                    k = key.removeprefix(prefix + "/").split("/")[0]
                    if k not in seen:
                        seen.add(k)
                        yield k<|MERGE_RESOLUTION|>--- conflicted
+++ resolved
@@ -35,11 +35,6 @@
         extensions when the zipfile is larger than 2 GiB. If False
         will raise an exception when the ZIP file would require ZIP64
         extensions.
-<<<<<<< HEAD
-    mode : string, optional
-        One of 'r' to read an existing file, 'w' to truncate and write a new
-        file, 'a' to append to an existing file, or 'x' to exclusively create
-        and write a new file.
 
     Attributes
     ----------
@@ -51,8 +46,6 @@
     path
     compression
     allowZip64
-=======
->>>>>>> 9bce8900
     """
 
     supports_writes: bool = True
