from __future__ import annotations

import importlib.util
import json
from pathlib import Path
from typing import TYPE_CHECKING, Any, Literal, Self, TypeAlias

from zarr.abc.store import ByteRequest, Store
from zarr.core.buffer import Buffer, default_buffer_prototype
from zarr.core.common import (
    ANY_ACCESS_MODE,
    ZARR_JSON,
    ZARRAY_JSON,
    ZGROUP_JSON,
    AccessModeLiteral,
    ZarrFormat,
)
from zarr.errors import ContainsArrayAndGroupError, ContainsArrayError, ContainsGroupError
from zarr.storage._local import LocalStore
from zarr.storage._memory import MemoryStore
from zarr.storage._utils import normalize_path

_has_fsspec = importlib.util.find_spec("fsspec")
if _has_fsspec:
    from fsspec.mapping import FSMap
else:
    FSMap = None

if TYPE_CHECKING:
    from zarr.core.buffer import BufferPrototype


def _dereference_path(root: str, path: str) -> str:
    assert isinstance(root, str)
    assert isinstance(path, str)
    root = root.rstrip("/")
    path = f"{root}/{path}" if root else path
    return path.rstrip("/")


class StorePath:
    """
    Path-like interface for a Store.

    Parameters
    ----------
    store : Store
        The store to use.
    path : str
        The path within the store.
    """

    store: Store
    path: str

    def __init__(self, store: Store, path: str = "") -> None:
        self.store = store
        self.path = normalize_path(path)

    @property
    def read_only(self) -> bool:
        return self.store.read_only

    @classmethod
    async def _create_open_instance(cls, store: Store, path: str) -> Self:
        """Helper to create and return a StorePath instance."""
        await store._ensure_open()
        return cls(store, path)

    @classmethod
    async def open(cls, store: Store, path: str, mode: AccessModeLiteral | None = None) -> Self:
        """
        Open StorePath based on the provided mode.

        * If the mode is None, return an opened version of the store with no changes.
        * If the mode is 'r+', 'w-', 'w', or 'a' and the store is read-only, raise a ValueError.
        * If the mode is 'r' and the store is not read-only, return a copy of the store with read_only set to True.
        * If the mode is 'w-' and the store is not read-only and the StorePath contains keys, raise a FileExistsError.
        * If the mode is 'w'  and the store is not read-only, delete all keys nested within the StorePath.

        Parameters
        ----------
        mode : AccessModeLiteral
            The mode to use when initializing the store path.

            The accepted values are:

            - ``'r'``: read only (must exist)
            - ``'r+'``: read/write (must exist)
            - ``'a'``: read/write (create if doesn't exist)
            - ``'w'``: read/write (overwrite if exists)
            - ``'w-'``: read/write (create if doesn't exist).

        Raises
        ------
        FileExistsError
            If the mode is 'w-' and the store path already exists.
        ValueError
            If the mode is not "r" and the store is read-only, or
        """

        # fastpath if mode is None
        if mode is None:
            return await cls._create_open_instance(store, path)

        if mode not in ANY_ACCESS_MODE:
            raise ValueError(f"Invalid mode: {mode}, expected one of {ANY_ACCESS_MODE}")

        if store.read_only:
            # Don't allow write operations on a read-only store
            if mode != "r":
                raise ValueError(
                    f"Store is read-only but mode is {mode!r}. Create a writable store or use 'r' mode."
                )
            self = await cls._create_open_instance(store, path)
        elif mode == "r":
            # Create read-only copy for read mode on writable store
            try:
                read_only_store = store.with_read_only(True)
            except NotImplementedError as e:
                raise ValueError(
                    "Store is not read-only but mode is 'r'. Unable to create a read-only copy of the store. "
                    "Please use a read-only store or a storage class that implements .with_read_only()."
                ) from e
            self = await cls._create_open_instance(read_only_store, path)
        else:
            # writable store and writable mode
            self = await cls._create_open_instance(store, path)

        # Handle mode-specific operations
        match mode:
            case "w-":
                if not await self.is_empty():
                    raise FileExistsError(
                        f"Cannot create '{path}' with mode 'w-' because it already contains data. "
                        f"Use mode 'w' to overwrite or 'a' to append."
                    )
            case "w":
                await self.delete_dir()
        return self

    async def get(
        self,
        prototype: BufferPrototype | None = None,
        byte_range: ByteRequest | None = None,
    ) -> Buffer | None:
        """
        Read bytes from the store.

        Parameters
        ----------
        prototype : BufferPrototype, optional
            The buffer prototype to use when reading the bytes.
        byte_range : ByteRequest, optional
            The range of bytes to read.

        Returns
        -------
        buffer : Buffer or None
            The read bytes, or None if the key does not exist.
        """
        if prototype is None:
            prototype = default_buffer_prototype()
        return await self.store.get(self.path, prototype=prototype, byte_range=byte_range)

    async def set(self, value: Buffer, byte_range: ByteRequest | None = None) -> None:
        """
        Write bytes to the store.

        Parameters
        ----------
        value : Buffer
            The buffer to write.
        byte_range : ByteRequest, optional
            The range of bytes to write. If None, the entire buffer is written.

        Raises
        ------
        NotImplementedError
            If `byte_range` is not None, because Store.set does not support partial writes yet.
        """
        if byte_range is not None:
            raise NotImplementedError("Store.set does not have partial writes yet")
        await self.store.set(self.path, value)

    async def delete(self) -> None:
        """
        Delete the key from the store.

        Raises
        ------
        NotImplementedError
            If the store does not support deletion.
        """
        await self.store.delete(self.path)

    async def delete_dir(self) -> None:
        """
        Delete all keys with the given prefix from the store.
        """
        await self.store.delete_dir(self.path)

    async def set_if_not_exists(self, default: Buffer) -> None:
        """
        Store a key to ``value`` if the key is not already present.

        Parameters
        ----------
        default : Buffer
            The buffer to store if the key is not already present.
        """
        await self.store.set_if_not_exists(self.path, default)

    async def exists(self) -> bool:
        """
        Check if the key exists in the store.

        Returns
        -------
        bool
            True if the key exists in the store, False otherwise.
        """
        return await self.store.exists(self.path)

    async def is_empty(self) -> bool:
        """
        Check if any keys exist in the store with the given prefix.

        Returns
        -------
        bool
            True if no keys exist in the store with the given prefix, False otherwise.
        """
        return await self.store.is_empty(self.path)

    def __truediv__(self, other: str) -> StorePath:
        """Combine this store path with another path"""
        return self.__class__(self.store, _dereference_path(self.path, other))

    def __str__(self) -> str:
        return _dereference_path(str(self.store), self.path)

    def __repr__(self) -> str:
        return f"StorePath({self.store.__class__.__name__}, '{self}')"

    def __eq__(self, other: object) -> bool:
        """
        Check if two StorePath objects are equal.

        Returns
        -------
        bool
            True if the two objects are equal, False otherwise.

        Notes
        -----
        Two StorePath objects are considered equal if their stores are equal
        and their paths are equal.
        """
        try:
            return self.store == other.store and self.path == other.path  # type: ignore[attr-defined, no-any-return]
        except Exception:
            pass
        return False


StoreLike: TypeAlias = Store | StorePath | FSMap | Path | str | dict[str, Buffer]


async def make_store(
    store_like: StoreLike | None,
    *,
    mode: AccessModeLiteral | None = None,
    storage_options: dict[str, Any] | None = None,
) -> Store:
    """
    Convert a `StoreLike` object into a Store object.

    `StoreLike` objects are converted to `Store` as follows:

    - `Store` or `StorePath` = `Store` object.
    - `Path` or `str` = `LocalStore` object.
    - `str` that starts with a protocol = `FsspecStore` object.
    - `dict[str, Buffer]` = `MemoryStore` object.
    - `None` = `MemoryStore` object.
    - `FSMap` = `FsspecStore` object.

    Parameters
    ----------
    store_like : StoreLike | None
        The object to convert to a `Store` object.
    mode : StoreAccessMode | None, optional
        The mode to use when creating the `Store` object.  If None, the
        default mode is 'r'.
    storage_options : dict[str, Any] | None, optional
        The storage options to use when creating the `RemoteStore` object.  If
        None, the default storage options are used.

    Returns
    -------
    Store
        The converted Store object.

    Raises
    ------
    TypeError
        If the StoreLike object is not one of the supported types, or if storage_options is provided but not used.
    ValueError
        If storage_options is provided for a store that does not support it.
    """
    from zarr.storage._fsspec import FsspecStore  # circular import

    used_storage_options = False
    assert mode in (None, "r", "r+", "a", "w", "w-")

    # if mode 'r' was provided, we'll open any new stores as read-only
    _read_only = mode == "r"

    if isinstance(store_like, StorePath):
        store = store_like.store
    elif isinstance(store_like, Store):
        store = store_like
    elif store_like is None:
        store = await MemoryStore.open(read_only=_read_only)
    elif isinstance(store_like, Path):
        store = await LocalStore.open(root=store_like, read_only=_read_only)
    elif isinstance(store_like, str):
        storage_options = storage_options or {}

        if _is_fsspec_uri(store_like):
            used_storage_options = True
            store = FsspecStore.from_url(
                store_like, storage_options=storage_options, read_only=_read_only
            )
        else:
            store = await LocalStore.open(root=Path(store_like), read_only=_read_only)
    elif isinstance(store_like, dict):
        # We deliberate only consider dict[str, Buffer] here, and not arbitrary mutable mappings.
        # By only allowing dictionaries, which are in-memory, we know that MemoryStore appropriate.
        store = await MemoryStore.open(store_dict=store_like, read_only=_read_only)
    elif _has_fsspec and isinstance(store_like, FSMap):
        if storage_options:
            raise ValueError(
                "'storage_options was provided but is not used for FSMap store_like objects. Specify the storage options when creating the FSMap instance instead."
            )
        store = FsspecStore.from_mapper(store_like, read_only=_read_only)
    else:
        raise TypeError(f"Unsupported type for store_like: '{type(store_like).__name__}'")

    if storage_options and not used_storage_options:
        msg = "'storage_options' was provided but unused. 'storage_options' is only used for fsspec filesystem stores."
        raise TypeError(msg)

    return store


async def make_store_path(
    store_like: StoreLike | None,
    *,
    path: str | None = "",
    mode: AccessModeLiteral | None = None,
    storage_options: dict[str, Any] | None = None,
) -> StorePath:
    """
    Convert a `StoreLike` object into a StorePath object.

    This function takes a `StoreLike` object and returns a `StorePath` object. See `make_store` for details
    of which `Store` is used for each type of `store_like` object.

    Parameters
    ----------
    store_like : StoreLike | None
        The object to convert to a `StorePath` object.
    path : str | None, optional
        The path to use when creating the `StorePath` object.  If None, the
        default path is the empty string.
    mode : StoreAccessMode | None, optional
        The mode to use when creating the `StorePath` object.  If None, the
        default mode is 'r'.
    storage_options : dict[str, Any] | None, optional
        The storage options to use when creating the `RemoteStore` object.  If
        None, the default storage options are used.

    Returns
    -------
    StorePath
        The converted StorePath object.

    Raises
    ------
    TypeError
        If the StoreLike object is not one of the supported types, or if storage_options is provided but not used.
    ValueError
        If storage_options is provided for a store that does not support it.

<<<<<<< HEAD
    See Also
    --------
    make_store
    """
    path_normalized = normalize_path(path)

    if isinstance(store_like, StorePath):
        if storage_options:
            msg = "'storage_options' was provided but unused. 'storage_options' is only used for fsspec filesystem stores."
            raise TypeError(msg)
        return store_like / path_normalized
    elif _has_fsspec and isinstance(store_like, FSMap) and path:
        raise ValueError(
            "'path' was provided but is not used for FSMap store_like objects. Specify the path when creating the FSMap instance instead."
        )
    else:
        store = await make_store(store_like, mode=mode, storage_options=storage_options)
        return await StorePath.open(store, path=path_normalized, mode=mode)
=======
    path_normalized = normalize_path(path)

    if (
        not (isinstance(store_like, str) and _is_fsspec_uri(store_like))
        and storage_options is not None
    ):
        raise TypeError(
            "'storage_options' was provided but unused. "
            "'storage_options' is only used when the store is passed as a FSSpec URI string.",
        )

    assert mode in (None, "r", "r+", "a", "w", "w-")
    _read_only = mode == "r"

    if isinstance(store_like, StorePath):
        # Already a StorePath
        return store_like / path_normalized

    elif isinstance(store_like, Store):
        # Already a Store
        store = store_like

    elif isinstance(store_like, dict):
        # Already a dictionary that can be a MemoryStore
        #
        # We deliberate only consider dict[str, Buffer] here, and not arbitrary mutable mappings.
        # By only allowing dictionaries, which are in-memory, we know that MemoryStore appropriate.
        store = await MemoryStore.open(store_dict=store_like, read_only=_read_only)

    elif store_like is None:
        # Create a new in-memory store
        return await make_store_path({}, path=path, mode=mode, storage_options=storage_options)

    elif isinstance(store_like, Path):
        # Create a new LocalStore
        store = await LocalStore.open(root=store_like, read_only=_read_only)

    elif isinstance(store_like, str):
        # Either a FSSpec URI or a local filesystem path
        if _is_fsspec_uri(store_like):
            store = FsspecStore.from_url(
                store_like, storage_options=storage_options, read_only=_read_only
            )
        else:
            # Assume a filesystem path
            return await make_store_path(
                Path(store_like), path=path, mode=mode, storage_options=storage_options
            )

    elif _has_fsspec and isinstance(store_like, FSMap):
        if path:
            raise ValueError(
                "'path' was provided but is not used for FSMap store_like objects. Specify the path when creating the FSMap instance instead."
            )
        store = FsspecStore.from_mapper(store_like, read_only=_read_only)
    else:
        raise TypeError(f"Unsupported type for store_like: '{type(store_like).__name__}'")

    return await StorePath.open(store, path=path_normalized, mode=mode)
>>>>>>> 6547b7fd


def _is_fsspec_uri(uri: str) -> bool:
    """
    Check if a URI looks like a non-local fsspec URI.

    Examples
    --------
    >>> _is_fsspec_uri("s3://bucket")
    True
    >>> _is_fsspec_uri("my-directory")
    False
    >>> _is_fsspec_uri("local://my-directory")
    False
    """
    return "://" in uri or ("::" in uri and "local://" not in uri)


async def ensure_no_existing_node(store_path: StorePath, zarr_format: ZarrFormat) -> None:
    """
    Check if a store_path is safe for array / group creation.
    Returns `None` or raises an exception.

    Parameters
    ----------
    store_path : StorePath
        The storage location to check.
    zarr_format : ZarrFormat
        The Zarr format to check.

    Raises
    ------
    ContainsArrayError, ContainsGroupError, ContainsArrayAndGroupError
    """
    if zarr_format == 2:
        extant_node = await _contains_node_v2(store_path)
    elif zarr_format == 3:
        extant_node = await _contains_node_v3(store_path)

    if extant_node == "array":
        raise ContainsArrayError(store_path.store, store_path.path)
    elif extant_node == "group":
        raise ContainsGroupError(store_path.store, store_path.path)
    elif extant_node == "nothing":
        return
    msg = f"Invalid value for extant_node: {extant_node}"  # type: ignore[unreachable]
    raise ValueError(msg)


async def _contains_node_v3(store_path: StorePath) -> Literal["array", "group", "nothing"]:
    """
    Check if a store_path contains nothing, an array, or a group. This function
    returns the string "array", "group", or "nothing" to denote containing an array, a group, or
    nothing.

    Parameters
    ----------
    store_path : StorePath
        The location in storage to check.

    Returns
    -------
    Literal["array", "group", "nothing"]
        A string representing the zarr node found at store_path.
    """
    result: Literal["array", "group", "nothing"] = "nothing"
    extant_meta_bytes = await (store_path / ZARR_JSON).get()
    # if no metadata document could be loaded, then we just return "nothing"
    if extant_meta_bytes is not None:
        try:
            extant_meta_json = json.loads(extant_meta_bytes.to_bytes())
            # avoid constructing a full metadata document here in the name of speed.
            if extant_meta_json["node_type"] == "array":
                result = "array"
            elif extant_meta_json["node_type"] == "group":
                result = "group"
        except (KeyError, json.JSONDecodeError):
            # either of these errors is consistent with no array or group present.
            pass
    return result


async def _contains_node_v2(store_path: StorePath) -> Literal["array", "group", "nothing"]:
    """
    Check if a store_path contains nothing, an array, a group, or both. If both an array and a
    group are detected, a `ContainsArrayAndGroup` exception is raised. Otherwise, this function
    returns the string "array", "group", or "nothing" to denote containing an array, a group, or
    nothing.

    Parameters
    ----------
    store_path : StorePath
        The location in storage to check.

    Returns
    -------
    Literal["array", "group", "nothing"]
        A string representing the zarr node found at store_path.
    """
    _array = await contains_array(store_path=store_path, zarr_format=2)
    _group = await contains_group(store_path=store_path, zarr_format=2)

    if _array and _group:
        raise ContainsArrayAndGroupError(store_path.store, store_path.path)
    elif _array:
        return "array"
    elif _group:
        return "group"
    else:
        return "nothing"


async def contains_array(store_path: StorePath, zarr_format: ZarrFormat) -> bool:
    """
    Check if an array exists at a given StorePath.

    Parameters
    ----------
    store_path : StorePath
        The StorePath to check for an existing group.
    zarr_format :
        The zarr format to check for.

    Returns
    -------
    bool
        True if the StorePath contains a group, False otherwise.

    """
    if zarr_format == 3:
        extant_meta_bytes = await (store_path / ZARR_JSON).get()
        if extant_meta_bytes is None:
            return False
        else:
            try:
                extant_meta_json = json.loads(extant_meta_bytes.to_bytes())
                # we avoid constructing a full metadata document here in the name of speed.
                if extant_meta_json["node_type"] == "array":
                    return True
            except (ValueError, KeyError):
                return False
    elif zarr_format == 2:
        return await (store_path / ZARRAY_JSON).exists()
    msg = f"Invalid zarr_format provided. Got {zarr_format}, expected 2 or 3"
    raise ValueError(msg)


async def contains_group(store_path: StorePath, zarr_format: ZarrFormat) -> bool:
    """
    Check if a group exists at a given StorePath.

    Parameters
    ----------

    store_path : StorePath
        The StorePath to check for an existing group.
    zarr_format :
        The zarr format to check for.

    Returns
    -------

    bool
        True if the StorePath contains a group, False otherwise

    """
    if zarr_format == 3:
        extant_meta_bytes = await (store_path / ZARR_JSON).get()
        if extant_meta_bytes is None:
            return False
        else:
            try:
                extant_meta_json = json.loads(extant_meta_bytes.to_bytes())
                # we avoid constructing a full metadata document here in the name of speed.
                result: bool = extant_meta_json["node_type"] == "group"
            except (ValueError, KeyError):
                return False
            else:
                return result
    elif zarr_format == 2:
        return await (store_path / ZGROUP_JSON).exists()
    msg = f"Invalid zarr_format provided. Got {zarr_format}, expected 2 or 3"  # type: ignore[unreachable]
    raise ValueError(msg)<|MERGE_RESOLUTION|>--- conflicted
+++ resolved
@@ -305,53 +305,59 @@
     ------
     TypeError
         If the StoreLike object is not one of the supported types, or if storage_options is provided but not used.
-    ValueError
-        If storage_options is provided for a store that does not support it.
     """
     from zarr.storage._fsspec import FsspecStore  # circular import
 
-    used_storage_options = False
+    if (
+        not (isinstance(store_like, str) and _is_fsspec_uri(store_like))
+        and storage_options is not None
+    ):
+        raise TypeError(
+            "'storage_options' was provided but unused. "
+            "'storage_options' is only used when the store is passed as a FSSpec URI string.",
+        )
+
     assert mode in (None, "r", "r+", "a", "w", "w-")
-
-    # if mode 'r' was provided, we'll open any new stores as read-only
     _read_only = mode == "r"
 
     if isinstance(store_like, StorePath):
-        store = store_like.store
+        # Already a StorePath
+        return store_like.store
+
     elif isinstance(store_like, Store):
-        store = store_like
+        # Already a Store
+        return store_like
+
+    elif isinstance(store_like, dict):
+        # Already a dictionary that can be a MemoryStore
+        #
+        # We deliberate only consider dict[str, Buffer] here, and not arbitrary mutable mappings.
+        # By only allowing dictionaries, which are in-memory, we know that MemoryStore appropriate.
+        return await MemoryStore.open(store_dict=store_like, read_only=_read_only)
+
     elif store_like is None:
-        store = await MemoryStore.open(read_only=_read_only)
+        # Create a new in-memory store
+        return await make_store({}, mode=mode, storage_options=storage_options)
+
     elif isinstance(store_like, Path):
-        store = await LocalStore.open(root=store_like, read_only=_read_only)
+        # Create a new LocalStore
+        return await LocalStore.open(root=store_like, read_only=_read_only)
+
     elif isinstance(store_like, str):
-        storage_options = storage_options or {}
-
+        # Either a FSSpec URI or a local filesystem path
         if _is_fsspec_uri(store_like):
-            used_storage_options = True
-            store = FsspecStore.from_url(
+            return FsspecStore.from_url(
                 store_like, storage_options=storage_options, read_only=_read_only
             )
         else:
-            store = await LocalStore.open(root=Path(store_like), read_only=_read_only)
-    elif isinstance(store_like, dict):
-        # We deliberate only consider dict[str, Buffer] here, and not arbitrary mutable mappings.
-        # By only allowing dictionaries, which are in-memory, we know that MemoryStore appropriate.
-        store = await MemoryStore.open(store_dict=store_like, read_only=_read_only)
+            # Assume a filesystem path
+            return await make_store(Path(store_like), mode=mode, storage_options=storage_options)
+
     elif _has_fsspec and isinstance(store_like, FSMap):
-        if storage_options:
-            raise ValueError(
-                "'storage_options was provided but is not used for FSMap store_like objects. Specify the storage options when creating the FSMap instance instead."
-            )
-        store = FsspecStore.from_mapper(store_like, read_only=_read_only)
+        return FsspecStore.from_mapper(store_like, read_only=_read_only)
+
     else:
         raise TypeError(f"Unsupported type for store_like: '{type(store_like).__name__}'")
-
-    if storage_options and not used_storage_options:
-        msg = "'storage_options' was provided but unused. 'storage_options' is only used for fsspec filesystem stores."
-        raise TypeError(msg)
-
-    return store
 
 
 async def make_store_path(
@@ -391,9 +397,8 @@
     TypeError
         If the StoreLike object is not one of the supported types, or if storage_options is provided but not used.
     ValueError
-        If storage_options is provided for a store that does not support it.
-
-<<<<<<< HEAD
+        If path is provided for a store that does not support it.
+
     See Also
     --------
     make_store
@@ -401,78 +406,22 @@
     path_normalized = normalize_path(path)
 
     if isinstance(store_like, StorePath):
+        # Already a StorePath
         if storage_options:
-            msg = "'storage_options' was provided but unused. 'storage_options' is only used for fsspec filesystem stores."
-            raise TypeError(msg)
+            raise TypeError(
+                "'storage_options' was provided but unused. "
+                "'storage_options' is only used when the store is passed as a FSSpec URI string.",
+            )
         return store_like / path_normalized
+
     elif _has_fsspec and isinstance(store_like, FSMap) and path:
         raise ValueError(
             "'path' was provided but is not used for FSMap store_like objects. Specify the path when creating the FSMap instance instead."
         )
+
     else:
         store = await make_store(store_like, mode=mode, storage_options=storage_options)
         return await StorePath.open(store, path=path_normalized, mode=mode)
-=======
-    path_normalized = normalize_path(path)
-
-    if (
-        not (isinstance(store_like, str) and _is_fsspec_uri(store_like))
-        and storage_options is not None
-    ):
-        raise TypeError(
-            "'storage_options' was provided but unused. "
-            "'storage_options' is only used when the store is passed as a FSSpec URI string.",
-        )
-
-    assert mode in (None, "r", "r+", "a", "w", "w-")
-    _read_only = mode == "r"
-
-    if isinstance(store_like, StorePath):
-        # Already a StorePath
-        return store_like / path_normalized
-
-    elif isinstance(store_like, Store):
-        # Already a Store
-        store = store_like
-
-    elif isinstance(store_like, dict):
-        # Already a dictionary that can be a MemoryStore
-        #
-        # We deliberate only consider dict[str, Buffer] here, and not arbitrary mutable mappings.
-        # By only allowing dictionaries, which are in-memory, we know that MemoryStore appropriate.
-        store = await MemoryStore.open(store_dict=store_like, read_only=_read_only)
-
-    elif store_like is None:
-        # Create a new in-memory store
-        return await make_store_path({}, path=path, mode=mode, storage_options=storage_options)
-
-    elif isinstance(store_like, Path):
-        # Create a new LocalStore
-        store = await LocalStore.open(root=store_like, read_only=_read_only)
-
-    elif isinstance(store_like, str):
-        # Either a FSSpec URI or a local filesystem path
-        if _is_fsspec_uri(store_like):
-            store = FsspecStore.from_url(
-                store_like, storage_options=storage_options, read_only=_read_only
-            )
-        else:
-            # Assume a filesystem path
-            return await make_store_path(
-                Path(store_like), path=path, mode=mode, storage_options=storage_options
-            )
-
-    elif _has_fsspec and isinstance(store_like, FSMap):
-        if path:
-            raise ValueError(
-                "'path' was provided but is not used for FSMap store_like objects. Specify the path when creating the FSMap instance instead."
-            )
-        store = FsspecStore.from_mapper(store_like, read_only=_read_only)
-    else:
-        raise TypeError(f"Unsupported type for store_like: '{type(store_like).__name__}'")
-
-    return await StorePath.open(store, path=path_normalized, mode=mode)
->>>>>>> 6547b7fd
 
 
 def _is_fsspec_uri(uri: str) -> bool:
