--- conflicted
+++ resolved
@@ -226,14 +226,8 @@
 
     async def list_prefix(self, prefix: str) -> AsyncGenerator[str, None]:
         # docstring inherited
-<<<<<<< HEAD
-        to_strip = str(self.root)
+        to_strip = self.root.as_posix() + "/"
         prefix = prefix.rstrip("/")
-=======
-        to_strip = (
-            (self.root / prefix).as_posix() + "/"
-        )  # TODO: fixme in https://github.com/zarr-developers/zarr-python/issues/2438
->>>>>>> 4a3bbf1c
         for p in (self.root / prefix).rglob("*"):
             if p.is_file():
                 yield p.as_posix().replace(to_strip, "")
