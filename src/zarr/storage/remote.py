--- conflicted
+++ resolved
@@ -156,11 +156,16 @@
         -------
         RemoteStore
         """
-<<<<<<< HEAD
+        try:
+            from fsspec import url_to_fs
+        except ImportError:
+            # before fsspec==2024.3.1
+            from fsspec.core import url_to_fs
+
         opts = storage_options or {}
         opts = {"asynchronous": True, **opts}
-
-        fs, path = fsspec.url_to_fs(url, **opts)
+            
+        fs, path = url_to_fs(url, **opts)
 
         # fsspec is not consistent about removing the scheme from the path, so check and strip it here
         # https://github.com/fsspec/filesystem_spec/issues/1722
@@ -168,15 +173,6 @@
             # `not path.startswith("http")` is a special case for the http filesystem (¯\_(ツ)_/¯)
             path = fs._strip_protocol(path)
 
-=======
-        try:
-            from fsspec import url_to_fs
-        except ImportError:
-            # before fsspec==2024.3.1
-            from fsspec.core import url_to_fs
-
-        fs, path = url_to_fs(url, **storage_options)
->>>>>>> a9d6d74c
         return cls(fs=fs, path=path, mode=mode, allowed_exceptions=allowed_exceptions)
 
     async def clear(self) -> None:
