--- conflicted
+++ resolved
@@ -5,17 +5,9 @@
 import numpy as np
 from dataclasses import dataclass
 
-<<<<<<< HEAD
+from zarr.config import config
 from zarr.abc.codec import Codec
 from zarr.abc.store import ByteGetter, ByteSetter
-=======
-from zarr.config import config
-from zarr.abc.codec import (
-    ByteGetter,
-    ByteSetter,
-    Codec,
-)
->>>>>>> 797b50b8
 from zarr.codecs.pipeline.batched import BatchedCodecPipeline
 from zarr.codecs.pipeline.core import CodecPipeline
 from zarr.common import concurrent_map
