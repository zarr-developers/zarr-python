--- conflicted
+++ resolved
@@ -12,12 +12,7 @@
 if TYPE_CHECKING:
     from typing import Optional, Dict
     from typing_extensions import Self
-<<<<<<< HEAD
     from zarr.common import JSON, ArraySpec
-    from zarr.config import RuntimeConfiguration
-=======
-    from zarr.common import JSON, ArraySpec, BytesLike
->>>>>>> 8da3df61
 
 
 def parse_gzip_level(data: JSON) -> int:
@@ -53,27 +48,15 @@
         self,
         chunk_bytes: Buffer,
         _chunk_spec: ArraySpec,
-<<<<<<< HEAD
-        _runtime_configuration: RuntimeConfiguration,
     ) -> Buffer:
         return await to_thread(as_bytes_wrapper, GZip(self.level).decode, chunk_bytes)
-=======
-    ) -> BytesLike:
-        return await to_thread(GZip(self.level).decode, chunk_bytes)
->>>>>>> 8da3df61
 
     async def encode(
         self,
         chunk_bytes: Buffer,
         _chunk_spec: ArraySpec,
-<<<<<<< HEAD
-        _runtime_configuration: RuntimeConfiguration,
     ) -> Optional[Buffer]:
         return await to_thread(as_bytes_wrapper, GZip(self.level).encode, chunk_bytes)
-=======
-    ) -> Optional[BytesLike]:
-        return await to_thread(GZip(self.level).encode, chunk_bytes)
->>>>>>> 8da3df61
 
     def compute_encoded_size(
         self,
