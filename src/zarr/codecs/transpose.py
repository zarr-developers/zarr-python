--- conflicted
+++ resolved
@@ -4,12 +4,8 @@
 from dataclasses import dataclass, replace
 from typing import TYPE_CHECKING, cast
 
-<<<<<<< HEAD
 from zarr.abc.codec import ArrayArrayCodec
-=======
->>>>>>> 69ad5e7c
 from zarr.buffer import NDBuffer
-from zarr.codecs.mixins import ArrayArrayCodecBatchMixin
 from zarr.codecs.registry import register_codec
 from zarr.common import JSON, ArraySpec, ChunkCoordsLike, parse_named_configuration
 
