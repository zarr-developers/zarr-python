--- conflicted
+++ resolved
@@ -77,12 +77,7 @@
         self,
         chunk_array: NDBuffer,
         chunk_spec: ArraySpec,
-<<<<<<< HEAD
-        _runtime_configuration: RuntimeConfiguration,
     ) -> NDBuffer:
-=======
-    ) -> np.ndarray:
->>>>>>> 8da3df61
         inverse_order = [0] * chunk_spec.ndim
         for x, i in enumerate(self.order):
             inverse_order[x] = i
@@ -93,12 +88,7 @@
         self,
         chunk_array: NDBuffer,
         chunk_spec: ArraySpec,
-<<<<<<< HEAD
-        _runtime_configuration: RuntimeConfiguration,
     ) -> Optional[NDBuffer]:
-=======
-    ) -> Optional[np.ndarray]:
->>>>>>> 8da3df61
         chunk_array = chunk_array.transpose(self.order)
         return chunk_array
 
