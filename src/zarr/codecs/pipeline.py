from __future__ import annotations

from collections.abc import Iterable, Iterator
from dataclasses import dataclass
from itertools import islice
from typing import TYPE_CHECKING, TypeVar
from warnings import warn

from zarr.abc.codec import (
    ArrayArrayCodec,
    ArrayBytesCodec,
    ArrayBytesCodecPartialDecodeMixin,
    ArrayBytesCodecPartialEncodeMixin,
    BytesBytesCodec,
    Codec,
    CodecPipeline,
)
<<<<<<< HEAD
from zarr.array_spec import ArraySpec
from zarr.buffer import Buffer, NDBuffer, Prototype
=======
from zarr.abc.store import ByteGetter, ByteSetter
from zarr.buffer import Buffer, NDBuffer
>>>>>>> 85999445
from zarr.codecs.registry import get_codec_class
from zarr.common import JSON, SliceSelection, concurrent_map, parse_named_configuration
from zarr.config import config
from zarr.indexing import SelectorTuple, is_scalar, is_total_slice
from zarr.metadata import ArrayMetadata

if TYPE_CHECKING:
    from typing_extensions import Self

<<<<<<< HEAD
=======
    from zarr.common import ArraySpec
>>>>>>> 85999445

T = TypeVar("T")
U = TypeVar("U")


def _unzip2(iterable: Iterable[tuple[T, U]]) -> tuple[list[T], list[U]]:
    out0: list[T] = []
    out1: list[U] = []
    for item0, item1 in iterable:
        out0.append(item0)
        out1.append(item1)
    return (out0, out1)


def batched(iterable: Iterable[T], n: int) -> Iterable[tuple[T, ...]]:
    if n < 1:
        raise ValueError("n must be at least one")
    it = iter(iterable)
    while batch := tuple(islice(it, n)):
        yield batch


def resolve_batched(codec: Codec, chunk_specs: Iterable[ArraySpec]) -> Iterable[ArraySpec]:
    return [codec.resolve_metadata(chunk_spec) for chunk_spec in chunk_specs]


@dataclass(frozen=True)
class BatchedCodecPipeline(CodecPipeline):
    """Default codec pipeline.

    This batched codec pipeline divides the chunk batches into batches of a configurable
    batch size ("mini-batch"). Fetching, decoding, encoding and storing are performed in
    lock step for each mini-batch. Multiple mini-batches are processing concurrently.
    """

    array_array_codecs: tuple[ArrayArrayCodec, ...]
    array_bytes_codec: ArrayBytesCodec
    bytes_bytes_codecs: tuple[BytesBytesCodec, ...]
    batch_size: int

    @classmethod
    def from_dict(cls, data: Iterable[JSON | Codec], *, batch_size: int | None = None) -> Self:
        out: list[Codec] = []
        if not isinstance(data, Iterable):
            raise TypeError(f"Expected iterable, got {type(data)}")

        for c in data:
            if isinstance(
                c, ArrayArrayCodec | ArrayBytesCodec | BytesBytesCodec
            ):  # Can't use Codec here because of mypy limitation
                out.append(c)
            else:
                name_parsed, _ = parse_named_configuration(c, require_configuration=False)
                out.append(get_codec_class(name_parsed).from_dict(c))  # type: ignore[arg-type]
        return cls.from_list(out, batch_size=batch_size)

    def to_dict(self) -> JSON:
        return [c.to_dict() for c in self]

    def evolve_from_array_spec(self, array_spec: ArraySpec) -> Self:
        return type(self).from_list([c.evolve_from_array_spec(array_spec) for c in self])

    @staticmethod
    def codecs_from_list(
        codecs: list[Codec],
    ) -> tuple[tuple[ArrayArrayCodec, ...], ArrayBytesCodec, tuple[BytesBytesCodec, ...]]:
        from zarr.codecs.sharding import ShardingCodec

        if not any(isinstance(codec, ArrayBytesCodec) for codec in codecs):
            raise ValueError("Exactly one array-to-bytes codec is required.")

        prev_codec: Codec | None = None
        for codec in codecs:
            if prev_codec is not None:
                if isinstance(codec, ArrayBytesCodec) and isinstance(prev_codec, ArrayBytesCodec):
                    raise ValueError(
                        f"ArrayBytesCodec '{type(codec)}' cannot follow after ArrayBytesCodec '{type(prev_codec)}' because exactly 1 ArrayBytesCodec is allowed."
                    )
                if isinstance(codec, ArrayBytesCodec) and isinstance(prev_codec, BytesBytesCodec):
                    raise ValueError(
                        f"ArrayBytesCodec '{type(codec)}' cannot follow after BytesBytesCodec '{type(prev_codec)}'."
                    )
                if isinstance(codec, ArrayArrayCodec) and isinstance(prev_codec, ArrayBytesCodec):
                    raise ValueError(
                        f"ArrayArrayCodec '{type(codec)}' cannot follow after ArrayBytesCodec '{type(prev_codec)}'."
                    )
                if isinstance(codec, ArrayArrayCodec) and isinstance(prev_codec, BytesBytesCodec):
                    raise ValueError(
                        f"ArrayArrayCodec '{type(codec)}' cannot follow after BytesBytesCodec '{type(prev_codec)}'."
                    )
            prev_codec = codec

        if any(isinstance(codec, ShardingCodec) for codec in codecs) and len(codecs) > 1:
            warn(
                "Combining a `sharding_indexed` codec disables partial reads and "
                "writes, which may lead to inefficient performance.",
                stacklevel=3,
            )

        return (
            tuple(codec for codec in codecs if isinstance(codec, ArrayArrayCodec)),
            next(codec for codec in codecs if isinstance(codec, ArrayBytesCodec)),
            tuple(codec for codec in codecs if isinstance(codec, BytesBytesCodec)),
        )

    @classmethod
    def from_list(cls, codecs: list[Codec], *, batch_size: int | None = None) -> Self:
        array_array_codecs, array_bytes_codec, bytes_bytes_codecs = cls.codecs_from_list(codecs)

        return cls(
            array_array_codecs=array_array_codecs,
            array_bytes_codec=array_bytes_codec,
            bytes_bytes_codecs=bytes_bytes_codecs,
            batch_size=batch_size or config.get("codec_pipeline.batch_size"),
        )

    @property
    def supports_partial_decode(self) -> bool:
        """Determines whether the codec pipeline supports partial decoding.

        Currently, only codec pipelines with a single ArrayBytesCodec that supports
        partial decoding can support partial decoding. This limitation is due to the fact
        that ArrayArrayCodecs can change the slice selection leading to non-contiguous
        slices and BytesBytesCodecs can change the chunk bytes in a way that slice
        selections cannot be attributed to byte ranges anymore which renders partial
        decoding infeasible.

        This limitation may softened in the future."""
        return (len(self.array_array_codecs) + len(self.bytes_bytes_codecs)) == 0 and isinstance(
            self.array_bytes_codec, ArrayBytesCodecPartialDecodeMixin
        )

    @property
    def supports_partial_encode(self) -> bool:
        """Determines whether the codec pipeline supports partial encoding.

        Currently, only codec pipelines with a single ArrayBytesCodec that supports
        partial encoding can support partial encoding. This limitation is due to the fact
        that ArrayArrayCodecs can change the slice selection leading to non-contiguous
        slices and BytesBytesCodecs can change the chunk bytes in a way that slice
        selections cannot be attributed to byte ranges anymore which renders partial
        encoding infeasible.

        This limitation may softened in the future."""
        return (len(self.array_array_codecs) + len(self.bytes_bytes_codecs)) == 0 and isinstance(
            self.array_bytes_codec, ArrayBytesCodecPartialEncodeMixin
        )

    def __iter__(self) -> Iterator[Codec]:
        yield from self.array_array_codecs
        yield self.array_bytes_codec
        yield from self.bytes_bytes_codecs

    def validate(self, array_metadata: ArrayMetadata) -> None:
        for codec in self:
            codec.validate(array_metadata)

    def compute_encoded_size(self, byte_length: int, array_spec: ArraySpec) -> int:
        for codec in self:
            byte_length = codec.compute_encoded_size(byte_length, array_spec)
            array_spec = codec.resolve_metadata(array_spec)
        return byte_length

    def _codecs_with_resolved_metadata_batched(
        self, chunk_specs: Iterable[ArraySpec]
    ) -> tuple[
        list[tuple[ArrayArrayCodec, list[ArraySpec]]],
        tuple[ArrayBytesCodec, list[ArraySpec]],
        list[tuple[BytesBytesCodec, list[ArraySpec]]],
    ]:
        aa_codecs_with_spec: list[tuple[ArrayArrayCodec, list[ArraySpec]]] = []
        chunk_specs = list(chunk_specs)
        for aa_codec in self.array_array_codecs:
            aa_codecs_with_spec.append((aa_codec, chunk_specs))
            chunk_specs = [aa_codec.resolve_metadata(chunk_spec) for chunk_spec in chunk_specs]

        ab_codec_with_spec = (self.array_bytes_codec, chunk_specs)
        chunk_specs = [
            self.array_bytes_codec.resolve_metadata(chunk_spec) for chunk_spec in chunk_specs
        ]

        bb_codecs_with_spec: list[tuple[BytesBytesCodec, list[ArraySpec]]] = []
        for bb_codec in self.bytes_bytes_codecs:
            bb_codecs_with_spec.append((bb_codec, chunk_specs))
            chunk_specs = [bb_codec.resolve_metadata(chunk_spec) for chunk_spec in chunk_specs]

        return (aa_codecs_with_spec, ab_codec_with_spec, bb_codecs_with_spec)

    async def decode_batch(
        self,
        chunk_bytes_and_specs: Iterable[tuple[Buffer | None, ArraySpec]],
    ) -> Iterable[NDBuffer | None]:
        chunk_bytes_batch: Iterable[Buffer | None]
        chunk_bytes_batch, chunk_specs = _unzip2(chunk_bytes_and_specs)

        (
            aa_codecs_with_spec,
            ab_codec_with_spec,
            bb_codecs_with_spec,
        ) = self._codecs_with_resolved_metadata_batched(chunk_specs)

        for bb_codec, chunk_spec_batch in bb_codecs_with_spec[::-1]:
            chunk_bytes_batch = await bb_codec.decode(
                zip(chunk_bytes_batch, chunk_spec_batch, strict=False)
            )

        ab_codec, chunk_spec_batch = ab_codec_with_spec
        chunk_array_batch = await ab_codec.decode(
            zip(chunk_bytes_batch, chunk_spec_batch, strict=False)
        )

        for aa_codec, chunk_spec_batch in aa_codecs_with_spec[::-1]:
            chunk_array_batch = await aa_codec.decode(
                zip(chunk_array_batch, chunk_spec_batch, strict=False)
            )

        return chunk_array_batch

    async def decode_partial_batch(
        self,
        batch_info: Iterable[tuple[ByteGetter, SelectorTuple, ArraySpec]],
    ) -> Iterable[NDBuffer | None]:
        assert self.supports_partial_decode
        assert isinstance(self.array_bytes_codec, ArrayBytesCodecPartialDecodeMixin)
        return await self.array_bytes_codec.decode_partial(batch_info)

    async def encode_batch(
        self,
        chunk_arrays_and_specs: Iterable[tuple[NDBuffer | None, ArraySpec]],
    ) -> Iterable[Buffer | None]:
        chunk_array_batch: Iterable[NDBuffer | None]
        chunk_specs: Iterable[ArraySpec]
        chunk_array_batch, chunk_specs = _unzip2(chunk_arrays_and_specs)

        for aa_codec in self.array_array_codecs:
            chunk_array_batch = await aa_codec.encode(
                zip(chunk_array_batch, chunk_specs, strict=False)
            )
            chunk_specs = resolve_batched(aa_codec, chunk_specs)

        chunk_bytes_batch = await self.array_bytes_codec.encode(
            zip(chunk_array_batch, chunk_specs, strict=False)
        )
        chunk_specs = resolve_batched(self.array_bytes_codec, chunk_specs)

        for bb_codec in self.bytes_bytes_codecs:
            chunk_bytes_batch = await bb_codec.encode(
                zip(chunk_bytes_batch, chunk_specs, strict=False)
            )
            chunk_specs = resolve_batched(bb_codec, chunk_specs)

        return chunk_bytes_batch

    async def encode_partial_batch(
        self,
        batch_info: Iterable[tuple[ByteSetter, NDBuffer, SelectorTuple, ArraySpec]],
    ) -> None:
        assert self.supports_partial_encode
        assert isinstance(self.array_bytes_codec, ArrayBytesCodecPartialEncodeMixin)
        await self.array_bytes_codec.encode_partial(batch_info)

    async def read_batch(
        self,
        batch_info: Iterable[tuple[ByteGetter, ArraySpec, SelectorTuple, SelectorTuple]],
        out: NDBuffer,
        drop_axes: tuple[int, ...] = (),
    ) -> None:
        if self.supports_partial_decode:
            chunk_array_batch = await self.decode_partial_batch(
                [
                    (byte_getter, chunk_selection, chunk_spec)
                    for byte_getter, chunk_spec, chunk_selection, _ in batch_info
                ]
            )
            for chunk_array, (_, chunk_spec, _, out_selection) in zip(
                chunk_array_batch, batch_info, strict=False
            ):
                if chunk_array is not None:
                    out[out_selection] = chunk_array
                else:
                    out[out_selection] = chunk_spec.fill_value
        else:
            chunk_bytes_batch = await concurrent_map(
                [
                    (byte_getter, array_spec.prototype)
                    for byte_getter, array_spec, _, _ in batch_info
                ],
                lambda byte_getter, prototype: byte_getter.get(prototype),
                config.get("async.concurrency"),
            )
            chunk_array_batch = await self.decode_batch(
                [
                    (chunk_bytes, chunk_spec)
                    for chunk_bytes, (_, chunk_spec, _, _) in zip(
                        chunk_bytes_batch, batch_info, strict=False
                    )
                ],
            )
            for chunk_array, (_, chunk_spec, chunk_selection, out_selection) in zip(
                chunk_array_batch, batch_info, strict=False
            ):
                if chunk_array is not None:
                    tmp = chunk_array[chunk_selection]
                    if drop_axes != ():
                        tmp = tmp.squeeze(axis=drop_axes)
                    out[out_selection] = tmp
                else:
                    out[out_selection] = chunk_spec.fill_value

    def _merge_chunk_array(
        self,
        existing_chunk_array: NDBuffer | None,
        value: NDBuffer,
        out_selection: SelectorTuple,
        chunk_spec: ArraySpec,
        chunk_selection: SelectorTuple,
        drop_axes: tuple[int, ...],
    ) -> NDBuffer:
        if is_total_slice(chunk_selection, chunk_spec.shape) and value.shape == chunk_spec.shape:
            return value
        if existing_chunk_array is None:
            chunk_array = NDBuffer.create(
                shape=chunk_spec.shape,
                dtype=chunk_spec.dtype,
                order=chunk_spec.order,
                fill_value=chunk_spec.fill_value,
            )
        else:
            chunk_array = existing_chunk_array.copy()  # make a writable copy
        if chunk_selection == ():
            chunk_value = value
        elif is_scalar(value.as_ndarray_like(), chunk_spec.dtype):
            chunk_value = value
        else:
            chunk_value = value[out_selection]
            # handle missing singleton dimensions
            if drop_axes != ():
                item = tuple(
                    None  # equivalent to np.newaxis
                    if idx in drop_axes
                    else slice(None)
                    for idx in range(chunk_spec.ndim)
                )
                chunk_value = chunk_value[item]
        chunk_array[chunk_selection] = chunk_value
        return chunk_array

    async def write_batch(
        self,
        batch_info: Iterable[tuple[ByteSetter, ArraySpec, SelectorTuple, SelectorTuple]],
        value: NDBuffer,
        drop_axes: tuple[int, ...] = (),
    ) -> None:
        if self.supports_partial_encode:
            await self.encode_partial_batch(
                [
                    (byte_setter, value[out_selection], chunk_selection, chunk_spec)
                    for byte_setter, chunk_spec, chunk_selection, out_selection in batch_info
                ],
            )

        else:
            # Read existing bytes if not total slice
            async def _read_key(
                byte_setter: ByteSetter | None, prototype: Prototype
            ) -> Buffer | None:
                if byte_setter is None:
                    return None
                return await byte_setter.get(prototype=prototype)

            chunk_bytes_batch: Iterable[Buffer | None]
            chunk_bytes_batch = await concurrent_map(
                [
                    (
                        None if is_total_slice(chunk_selection, chunk_spec.shape) else byte_setter,
                        chunk_spec.prototype,
                    )
                    for byte_setter, chunk_spec, chunk_selection, _ in batch_info
                ],
                _read_key,
                config.get("async.concurrency"),
            )
            chunk_array_batch = await self.decode_batch(
                [
                    (chunk_bytes, chunk_spec)
                    for chunk_bytes, (_, chunk_spec, _, _) in zip(
                        chunk_bytes_batch, batch_info, strict=False
                    )
                ],
            )

<<<<<<< HEAD
            def _merge_chunk_array(
                existing_chunk_array: NDBuffer | None,
                new_chunk_array_slice: NDBuffer,
                chunk_spec: ArraySpec,
                chunk_selection: SliceSelection,
            ) -> NDBuffer:
                if is_total_slice(chunk_selection, chunk_spec.shape):
                    return new_chunk_array_slice
                if existing_chunk_array is None:
                    chunk_array = chunk_spec.prototype.nd_buffer.create(
                        shape=chunk_spec.shape,
                        dtype=chunk_spec.dtype,
                        order=chunk_spec.order,
                        fill_value=chunk_spec.fill_value,
                    )
                else:
                    chunk_array = existing_chunk_array.copy()  # make a writable copy
                chunk_array[chunk_selection] = new_chunk_array_slice
                return chunk_array

=======
>>>>>>> 85999445
            chunk_array_batch = [
                self._merge_chunk_array(
                    chunk_array, value, out_selection, chunk_spec, chunk_selection, drop_axes
                )
                for chunk_array, (_, chunk_spec, chunk_selection, out_selection) in zip(
                    chunk_array_batch, batch_info, strict=False
                )
            ]

            chunk_array_batch = [
                None
                if chunk_array is None or chunk_array.all_equal(chunk_spec.fill_value)
                else chunk_array
                for chunk_array, (_, chunk_spec, _, _) in zip(
                    chunk_array_batch, batch_info, strict=False
                )
            ]

            chunk_bytes_batch = await self.encode_batch(
                [
                    (chunk_array, chunk_spec)
                    for chunk_array, (_, chunk_spec, _, _) in zip(
                        chunk_array_batch, batch_info, strict=False
                    )
                ],
            )

            async def _write_key(byte_setter: ByteSetter, chunk_bytes: Buffer | None) -> None:
                if chunk_bytes is None:
                    await byte_setter.delete()
                else:
                    await byte_setter.set(chunk_bytes)

            await concurrent_map(
                [
                    (byte_setter, chunk_bytes)
                    for chunk_bytes, (byte_setter, _, _, _) in zip(
                        chunk_bytes_batch, batch_info, strict=False
                    )
                ],
                _write_key,
                config.get("async.concurrency"),
            )

    async def decode(
        self,
        chunk_bytes_and_specs: Iterable[tuple[Buffer | None, ArraySpec]],
    ) -> Iterable[NDBuffer | None]:
        output: list[NDBuffer | None] = []
        for batch_info in batched(chunk_bytes_and_specs, self.batch_size):
            output.extend(await self.decode_batch(batch_info))
        return output

    async def encode(
        self,
        chunk_arrays_and_specs: Iterable[tuple[NDBuffer | None, ArraySpec]],
    ) -> Iterable[Buffer | None]:
        output: list[Buffer | None] = []
        for single_batch_info in batched(chunk_arrays_and_specs, self.batch_size):
            output.extend(await self.encode_batch(single_batch_info))
        return output

    async def read(
        self,
        batch_info: Iterable[tuple[ByteGetter, ArraySpec, SelectorTuple, SelectorTuple]],
        out: NDBuffer,
        drop_axes: tuple[int, ...] = (),
    ) -> None:
        await concurrent_map(
            [
                (single_batch_info, out, drop_axes)
                for single_batch_info in batched(batch_info, self.batch_size)
            ],
            self.read_batch,
            config.get("async.concurrency"),
        )

    async def write(
        self,
        batch_info: Iterable[tuple[ByteSetter, ArraySpec, SelectorTuple, SelectorTuple]],
        value: NDBuffer,
        drop_axes: tuple[int, ...] = (),
    ) -> None:
        await concurrent_map(
            [
                (single_batch_info, value, drop_axes)
                for single_batch_info in batched(batch_info, self.batch_size)
            ],
            self.write_batch,
            config.get("async.concurrency"),
        )<|MERGE_RESOLUTION|>--- conflicted
+++ resolved
@@ -15,15 +15,10 @@
     Codec,
     CodecPipeline,
 )
-<<<<<<< HEAD
-from zarr.array_spec import ArraySpec
+from zarr.abc.store import ByteGetter, ByteSetter
 from zarr.buffer import Buffer, NDBuffer, Prototype
-=======
-from zarr.abc.store import ByteGetter, ByteSetter
-from zarr.buffer import Buffer, NDBuffer
->>>>>>> 85999445
 from zarr.codecs.registry import get_codec_class
-from zarr.common import JSON, SliceSelection, concurrent_map, parse_named_configuration
+from zarr.common import JSON, concurrent_map, parse_named_configuration
 from zarr.config import config
 from zarr.indexing import SelectorTuple, is_scalar, is_total_slice
 from zarr.metadata import ArrayMetadata
@@ -31,10 +26,7 @@
 if TYPE_CHECKING:
     from typing_extensions import Self
 
-<<<<<<< HEAD
-=======
-    from zarr.common import ArraySpec
->>>>>>> 85999445
+    from zarr.array_spec import ArraySpec
 
 T = TypeVar("T")
 U = TypeVar("U")
@@ -356,7 +348,7 @@
         if is_total_slice(chunk_selection, chunk_spec.shape) and value.shape == chunk_spec.shape:
             return value
         if existing_chunk_array is None:
-            chunk_array = NDBuffer.create(
+            chunk_array = chunk_spec.prototype.nd_buffer.create(
                 shape=chunk_spec.shape,
                 dtype=chunk_spec.dtype,
                 order=chunk_spec.order,
@@ -426,29 +418,6 @@
                 ],
             )
 
-<<<<<<< HEAD
-            def _merge_chunk_array(
-                existing_chunk_array: NDBuffer | None,
-                new_chunk_array_slice: NDBuffer,
-                chunk_spec: ArraySpec,
-                chunk_selection: SliceSelection,
-            ) -> NDBuffer:
-                if is_total_slice(chunk_selection, chunk_spec.shape):
-                    return new_chunk_array_slice
-                if existing_chunk_array is None:
-                    chunk_array = chunk_spec.prototype.nd_buffer.create(
-                        shape=chunk_spec.shape,
-                        dtype=chunk_spec.dtype,
-                        order=chunk_spec.order,
-                        fill_value=chunk_spec.fill_value,
-                    )
-                else:
-                    chunk_array = existing_chunk_array.copy()  # make a writable copy
-                chunk_array[chunk_selection] = new_chunk_array_slice
-                return chunk_array
-
-=======
->>>>>>> 85999445
             chunk_array_batch = [
                 self._merge_chunk_array(
                     chunk_array, value, out_selection, chunk_spec, chunk_selection, drop_axes
