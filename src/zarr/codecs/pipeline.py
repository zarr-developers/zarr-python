from __future__ import annotations

from collections.abc import Iterable, Iterator
from dataclasses import dataclass
from itertools import islice, pairwise
from typing import TYPE_CHECKING, Any, TypeVar
from warnings import warn

import numpy as np

from zarr.abc.codec import (
    ArrayArrayCodec,
    ArrayBytesCodec,
    ArrayBytesCodecPartialDecodeMixin,
    ArrayBytesCodecPartialEncodeMixin,
    BytesBytesCodec,
    Codec,
    CodecPipeline,
)
<<<<<<< HEAD
from zarr.buffer import Buffer, NDBuffer
from zarr.chunk_grids import ChunkGrid
=======
from zarr.abc.store import ByteGetter, ByteSetter
from zarr.buffer import Buffer, BufferPrototype, NDBuffer
>>>>>>> 7ded5d6e
from zarr.codecs.registry import get_codec_class
from zarr.common import JSON, ChunkCoords, concurrent_map, parse_named_configuration
from zarr.config import config
<<<<<<< HEAD
from zarr.indexing import is_total_slice
=======
from zarr.indexing import SelectorTuple, is_scalar, is_total_slice
from zarr.metadata import ArrayMetadata
>>>>>>> 7ded5d6e

if TYPE_CHECKING:
    from typing_extensions import Self

    from zarr.array_spec import ArraySpec

T = TypeVar("T")
U = TypeVar("U")


def _unzip2(iterable: Iterable[tuple[T, U]]) -> tuple[list[T], list[U]]:
    out0: list[T] = []
    out1: list[U] = []
    for item0, item1 in iterable:
        out0.append(item0)
        out1.append(item1)
    return (out0, out1)


def batched(iterable: Iterable[T], n: int) -> Iterable[tuple[T, ...]]:
    if n < 1:
        raise ValueError("n must be at least one")
    it = iter(iterable)
    while batch := tuple(islice(it, n)):
        yield batch


def resolve_batched(codec: Codec, chunk_specs: Iterable[ArraySpec]) -> Iterable[ArraySpec]:
    return [codec.resolve_metadata(chunk_spec) for chunk_spec in chunk_specs]


@dataclass(frozen=True)
class BatchedCodecPipeline(CodecPipeline):
    """Default codec pipeline.

    This batched codec pipeline divides the chunk batches into batches of a configurable
    batch size ("mini-batch"). Fetching, decoding, encoding and storing are performed in
    lock step for each mini-batch. Multiple mini-batches are processing concurrently.
    """

    array_array_codecs: tuple[ArrayArrayCodec, ...]
    array_bytes_codec: ArrayBytesCodec
    bytes_bytes_codecs: tuple[BytesBytesCodec, ...]
    batch_size: int

    @classmethod
    def from_dict(cls, data: Iterable[JSON | Codec], *, batch_size: int | None = None) -> Self:
        out: list[Codec] = []
        if not isinstance(data, Iterable):
            raise TypeError(f"Expected iterable, got {type(data)}")

        for c in data:
            if isinstance(
                c, ArrayArrayCodec | ArrayBytesCodec | BytesBytesCodec
            ):  # Can't use Codec here because of mypy limitation
                out.append(c)
            else:
                name_parsed, _ = parse_named_configuration(c, require_configuration=False)
                out.append(get_codec_class(name_parsed).from_dict(c))  # type: ignore[arg-type]
        return cls.from_list(out, batch_size=batch_size)

    def to_dict(self) -> JSON:
        return [c.to_dict() for c in self]

    def evolve_from_array_spec(self, array_spec: ArraySpec) -> Self:
        return type(self).from_list([c.evolve_from_array_spec(array_spec=array_spec) for c in self])

    @classmethod
    def from_list(cls, codecs: Iterable[Codec], *, batch_size: int | None = None) -> Self:
        array_array_codecs, array_bytes_codec, bytes_bytes_codecs = codecs_from_list(codecs)

        return cls(
            array_array_codecs=array_array_codecs,
            array_bytes_codec=array_bytes_codec,
            bytes_bytes_codecs=bytes_bytes_codecs,
            batch_size=batch_size or config.get("codec_pipeline.batch_size"),
        )

    @property
    def supports_partial_decode(self) -> bool:
        """Determines whether the codec pipeline supports partial decoding.

        Currently, only codec pipelines with a single ArrayBytesCodec that supports
        partial decoding can support partial decoding. This limitation is due to the fact
        that ArrayArrayCodecs can change the slice selection leading to non-contiguous
        slices and BytesBytesCodecs can change the chunk bytes in a way that slice
        selections cannot be attributed to byte ranges anymore which renders partial
        decoding infeasible.

        This limitation may softened in the future."""
        return (len(self.array_array_codecs) + len(self.bytes_bytes_codecs)) == 0 and isinstance(
            self.array_bytes_codec, ArrayBytesCodecPartialDecodeMixin
        )

    @property
    def supports_partial_encode(self) -> bool:
        """Determines whether the codec pipeline supports partial encoding.

        Currently, only codec pipelines with a single ArrayBytesCodec that supports
        partial encoding can support partial encoding. This limitation is due to the fact
        that ArrayArrayCodecs can change the slice selection leading to non-contiguous
        slices and BytesBytesCodecs can change the chunk bytes in a way that slice
        selections cannot be attributed to byte ranges anymore which renders partial
        encoding infeasible.

        This limitation may softened in the future."""
        return (len(self.array_array_codecs) + len(self.bytes_bytes_codecs)) == 0 and isinstance(
            self.array_bytes_codec, ArrayBytesCodecPartialEncodeMixin
        )

    def __iter__(self) -> Iterator[Codec]:
        yield from self.array_array_codecs
        yield self.array_bytes_codec
        yield from self.bytes_bytes_codecs

    def validate(self, *, shape: ChunkCoords, dtype: np.dtype[Any], chunk_grid: ChunkGrid) -> None:
        for codec in self:
            codec.validate(shape=shape, dtype=dtype, chunk_grid=chunk_grid)

    def compute_encoded_size(self, byte_length: int, array_spec: ArraySpec) -> int:
        for codec in self:
            byte_length = codec.compute_encoded_size(byte_length, array_spec)
            array_spec = codec.resolve_metadata(array_spec)
        return byte_length

    def _codecs_with_resolved_metadata_batched(
        self, chunk_specs: Iterable[ArraySpec]
    ) -> tuple[
        list[tuple[ArrayArrayCodec, list[ArraySpec]]],
        tuple[ArrayBytesCodec, list[ArraySpec]],
        list[tuple[BytesBytesCodec, list[ArraySpec]]],
    ]:
        aa_codecs_with_spec: list[tuple[ArrayArrayCodec, list[ArraySpec]]] = []
        chunk_specs = list(chunk_specs)
        for aa_codec in self.array_array_codecs:
            aa_codecs_with_spec.append((aa_codec, chunk_specs))
            chunk_specs = [aa_codec.resolve_metadata(chunk_spec) for chunk_spec in chunk_specs]

        ab_codec_with_spec = (self.array_bytes_codec, chunk_specs)
        chunk_specs = [
            self.array_bytes_codec.resolve_metadata(chunk_spec) for chunk_spec in chunk_specs
        ]

        bb_codecs_with_spec: list[tuple[BytesBytesCodec, list[ArraySpec]]] = []
        for bb_codec in self.bytes_bytes_codecs:
            bb_codecs_with_spec.append((bb_codec, chunk_specs))
            chunk_specs = [bb_codec.resolve_metadata(chunk_spec) for chunk_spec in chunk_specs]

        return (aa_codecs_with_spec, ab_codec_with_spec, bb_codecs_with_spec)

    async def decode_batch(
        self,
        chunk_bytes_and_specs: Iterable[tuple[Buffer | None, ArraySpec]],
    ) -> Iterable[NDBuffer | None]:
        chunk_bytes_batch: Iterable[Buffer | None]
        chunk_bytes_batch, chunk_specs = _unzip2(chunk_bytes_and_specs)

        (
            aa_codecs_with_spec,
            ab_codec_with_spec,
            bb_codecs_with_spec,
        ) = self._codecs_with_resolved_metadata_batched(chunk_specs)

        for bb_codec, chunk_spec_batch in bb_codecs_with_spec[::-1]:
            chunk_bytes_batch = await bb_codec.decode(
                zip(chunk_bytes_batch, chunk_spec_batch, strict=False)
            )

        ab_codec, chunk_spec_batch = ab_codec_with_spec
        chunk_array_batch = await ab_codec.decode(
            zip(chunk_bytes_batch, chunk_spec_batch, strict=False)
        )

        for aa_codec, chunk_spec_batch in aa_codecs_with_spec[::-1]:
            chunk_array_batch = await aa_codec.decode(
                zip(chunk_array_batch, chunk_spec_batch, strict=False)
            )

        return chunk_array_batch

    async def decode_partial_batch(
        self,
        batch_info: Iterable[tuple[ByteGetter, SelectorTuple, ArraySpec]],
    ) -> Iterable[NDBuffer | None]:
        assert self.supports_partial_decode
        assert isinstance(self.array_bytes_codec, ArrayBytesCodecPartialDecodeMixin)
        return await self.array_bytes_codec.decode_partial(batch_info)

    async def encode_batch(
        self,
        chunk_arrays_and_specs: Iterable[tuple[NDBuffer | None, ArraySpec]],
    ) -> Iterable[Buffer | None]:
        chunk_array_batch: Iterable[NDBuffer | None]
        chunk_specs: Iterable[ArraySpec]
        chunk_array_batch, chunk_specs = _unzip2(chunk_arrays_and_specs)

        for aa_codec in self.array_array_codecs:
            chunk_array_batch = await aa_codec.encode(
                zip(chunk_array_batch, chunk_specs, strict=False)
            )
            chunk_specs = resolve_batched(aa_codec, chunk_specs)

        chunk_bytes_batch = await self.array_bytes_codec.encode(
            zip(chunk_array_batch, chunk_specs, strict=False)
        )
        chunk_specs = resolve_batched(self.array_bytes_codec, chunk_specs)

        for bb_codec in self.bytes_bytes_codecs:
            chunk_bytes_batch = await bb_codec.encode(
                zip(chunk_bytes_batch, chunk_specs, strict=False)
            )
            chunk_specs = resolve_batched(bb_codec, chunk_specs)

        return chunk_bytes_batch

    async def encode_partial_batch(
        self,
        batch_info: Iterable[tuple[ByteSetter, NDBuffer, SelectorTuple, ArraySpec]],
    ) -> None:
        assert self.supports_partial_encode
        assert isinstance(self.array_bytes_codec, ArrayBytesCodecPartialEncodeMixin)
        await self.array_bytes_codec.encode_partial(batch_info)

    async def read_batch(
        self,
        batch_info: Iterable[tuple[ByteGetter, ArraySpec, SelectorTuple, SelectorTuple]],
        out: NDBuffer,
        drop_axes: tuple[int, ...] = (),
    ) -> None:
        if self.supports_partial_decode:
            chunk_array_batch = await self.decode_partial_batch(
                [
                    (byte_getter, chunk_selection, chunk_spec)
                    for byte_getter, chunk_spec, chunk_selection, _ in batch_info
                ]
            )
            for chunk_array, (_, chunk_spec, _, out_selection) in zip(
                chunk_array_batch, batch_info, strict=False
            ):
                if chunk_array is not None:
                    out[out_selection] = chunk_array
                else:
                    out[out_selection] = chunk_spec.fill_value
        else:
            chunk_bytes_batch = await concurrent_map(
                [
                    (byte_getter, array_spec.prototype)
                    for byte_getter, array_spec, _, _ in batch_info
                ],
                lambda byte_getter, prototype: byte_getter.get(prototype),
                config.get("async.concurrency"),
            )
            chunk_array_batch = await self.decode_batch(
                [
                    (chunk_bytes, chunk_spec)
                    for chunk_bytes, (_, chunk_spec, _, _) in zip(
                        chunk_bytes_batch, batch_info, strict=False
                    )
                ],
            )
            for chunk_array, (_, chunk_spec, chunk_selection, out_selection) in zip(
                chunk_array_batch, batch_info, strict=False
            ):
                if chunk_array is not None:
                    tmp = chunk_array[chunk_selection]
                    if drop_axes != ():
                        tmp = tmp.squeeze(axis=drop_axes)
                    out[out_selection] = tmp
                else:
                    out[out_selection] = chunk_spec.fill_value

    def _merge_chunk_array(
        self,
        existing_chunk_array: NDBuffer | None,
        value: NDBuffer,
        out_selection: SelectorTuple,
        chunk_spec: ArraySpec,
        chunk_selection: SelectorTuple,
        drop_axes: tuple[int, ...],
    ) -> NDBuffer:
        if is_total_slice(chunk_selection, chunk_spec.shape) and value.shape == chunk_spec.shape:
            return value
        if existing_chunk_array is None:
            chunk_array = chunk_spec.prototype.nd_buffer.create(
                shape=chunk_spec.shape,
                dtype=chunk_spec.dtype,
                order=chunk_spec.order,
                fill_value=chunk_spec.fill_value,
            )
        else:
            chunk_array = existing_chunk_array.copy()  # make a writable copy
        if chunk_selection == ():
            chunk_value = value
        elif is_scalar(value.as_ndarray_like(), chunk_spec.dtype):
            chunk_value = value
        else:
            chunk_value = value[out_selection]
            # handle missing singleton dimensions
            if drop_axes != ():
                item = tuple(
                    None  # equivalent to np.newaxis
                    if idx in drop_axes
                    else slice(None)
                    for idx in range(chunk_spec.ndim)
                )
                chunk_value = chunk_value[item]
        chunk_array[chunk_selection] = chunk_value
        return chunk_array

    async def write_batch(
        self,
        batch_info: Iterable[tuple[ByteSetter, ArraySpec, SelectorTuple, SelectorTuple]],
        value: NDBuffer,
        drop_axes: tuple[int, ...] = (),
    ) -> None:
        if self.supports_partial_encode:
            await self.encode_partial_batch(
                [
                    (byte_setter, value[out_selection], chunk_selection, chunk_spec)
                    for byte_setter, chunk_spec, chunk_selection, out_selection in batch_info
                ],
            )

        else:
            # Read existing bytes if not total slice
            async def _read_key(
                byte_setter: ByteSetter | None, prototype: BufferPrototype
            ) -> Buffer | None:
                if byte_setter is None:
                    return None
                return await byte_setter.get(prototype=prototype)

            chunk_bytes_batch: Iterable[Buffer | None]
            chunk_bytes_batch = await concurrent_map(
                [
                    (
                        None if is_total_slice(chunk_selection, chunk_spec.shape) else byte_setter,
                        chunk_spec.prototype,
                    )
                    for byte_setter, chunk_spec, chunk_selection, _ in batch_info
                ],
                _read_key,
                config.get("async.concurrency"),
            )
            chunk_array_batch = await self.decode_batch(
                [
                    (chunk_bytes, chunk_spec)
                    for chunk_bytes, (_, chunk_spec, _, _) in zip(
                        chunk_bytes_batch, batch_info, strict=False
                    )
                ],
            )

            chunk_array_batch = [
                self._merge_chunk_array(
                    chunk_array, value, out_selection, chunk_spec, chunk_selection, drop_axes
                )
                for chunk_array, (_, chunk_spec, chunk_selection, out_selection) in zip(
                    chunk_array_batch, batch_info, strict=False
                )
            ]

            chunk_array_batch = [
                None
                if chunk_array is None or chunk_array.all_equal(chunk_spec.fill_value)
                else chunk_array
                for chunk_array, (_, chunk_spec, _, _) in zip(
                    chunk_array_batch, batch_info, strict=False
                )
            ]

            chunk_bytes_batch = await self.encode_batch(
                [
                    (chunk_array, chunk_spec)
                    for chunk_array, (_, chunk_spec, _, _) in zip(
                        chunk_array_batch, batch_info, strict=False
                    )
                ],
            )

            async def _write_key(byte_setter: ByteSetter, chunk_bytes: Buffer | None) -> None:
                if chunk_bytes is None:
                    await byte_setter.delete()
                else:
                    await byte_setter.set(chunk_bytes)

            await concurrent_map(
                [
                    (byte_setter, chunk_bytes)
                    for chunk_bytes, (byte_setter, _, _, _) in zip(
                        chunk_bytes_batch, batch_info, strict=False
                    )
                ],
                _write_key,
                config.get("async.concurrency"),
            )

    async def decode(
        self,
        chunk_bytes_and_specs: Iterable[tuple[Buffer | None, ArraySpec]],
    ) -> Iterable[NDBuffer | None]:
        output: list[NDBuffer | None] = []
        for batch_info in batched(chunk_bytes_and_specs, self.batch_size):
            output.extend(await self.decode_batch(batch_info))
        return output

    async def encode(
        self,
        chunk_arrays_and_specs: Iterable[tuple[NDBuffer | None, ArraySpec]],
    ) -> Iterable[Buffer | None]:
        output: list[Buffer | None] = []
        for single_batch_info in batched(chunk_arrays_and_specs, self.batch_size):
            output.extend(await self.encode_batch(single_batch_info))
        return output

    async def read(
        self,
        batch_info: Iterable[tuple[ByteGetter, ArraySpec, SelectorTuple, SelectorTuple]],
        out: NDBuffer,
        drop_axes: tuple[int, ...] = (),
    ) -> None:
        await concurrent_map(
            [
                (single_batch_info, out, drop_axes)
                for single_batch_info in batched(batch_info, self.batch_size)
            ],
            self.read_batch,
            config.get("async.concurrency"),
        )

    async def write(
        self,
        batch_info: Iterable[tuple[ByteSetter, ArraySpec, SelectorTuple, SelectorTuple]],
        value: NDBuffer,
        drop_axes: tuple[int, ...] = (),
    ) -> None:
        await concurrent_map(
            [
                (single_batch_info, value, drop_axes)
                for single_batch_info in batched(batch_info, self.batch_size)
            ],
            self.write_batch,
            config.get("async.concurrency"),
        )


def codecs_from_list(
    codecs: Iterable[Codec],
) -> tuple[tuple[ArrayArrayCodec, ...], ArrayBytesCodec, tuple[BytesBytesCodec, ...]]:
    from zarr.codecs.sharding import ShardingCodec

    array_array: tuple[ArrayArrayCodec, ...] = ()
    array_bytes_maybe: ArrayBytesCodec | None = None
    bytes_bytes: tuple[BytesBytesCodec, ...] = ()

    if any(isinstance(codec, ShardingCodec) for codec in codecs) and len(tuple(codecs)) > 1:
        warn(
            "Combining a `sharding_indexed` codec disables partial reads and "
            "writes, which may lead to inefficient performance.",
            stacklevel=3,
        )

    for prev_codec, cur_codec in pairwise((None, *codecs)):
        if isinstance(cur_codec, ArrayArrayCodec):
            if isinstance(prev_codec, ArrayBytesCodec | BytesBytesCodec):
                msg = (
                    f"Invalid codec order. ArrayArrayCodec {cur_codec}"
                    "must be preceded by another ArrayArrayCodec. "
                    f"Got {type(prev_codec)} instead."
                )
                raise ValueError(msg)
            array_array += (cur_codec,)

        elif isinstance(cur_codec, ArrayBytesCodec):
            if isinstance(prev_codec, BytesBytesCodec):
                msg = (
                    f"Invalid codec order. ArrayBytes codec {cur_codec}"
                    f" must be preceded by an ArrayArrayCodec. Got {type(prev_codec)} instead."
                )
                raise ValueError(msg)

            if array_bytes_maybe is not None:
                msg = (
                    f"Got two instances of ArrayBytesCodec: {array_bytes_maybe} and {cur_codec}. "
                    "Only one array-to-bytes codec is allowed."
                )
                raise ValueError(msg)

            array_bytes_maybe = cur_codec

        elif isinstance(cur_codec, BytesBytesCodec):
            if isinstance(prev_codec, ArrayArrayCodec):
                msg = (
                    f"Invalid codec order. BytesBytesCodec {cur_codec}"
                    "must be preceded by either another BytesBytesCodec, or an ArrayBytesCodec. "
                    f"Got {type(prev_codec)} instead."
                )
            bytes_bytes += (cur_codec,)
        else:
            raise AssertionError

    if array_bytes_maybe is None:
        raise ValueError("Required ArrayBytesCodec was not found.")
    else:
        return array_array, array_bytes_maybe, bytes_bytes<|MERGE_RESOLUTION|>--- conflicted
+++ resolved
@@ -17,22 +17,13 @@
     Codec,
     CodecPipeline,
 )
-<<<<<<< HEAD
-from zarr.buffer import Buffer, NDBuffer
-from zarr.chunk_grids import ChunkGrid
-=======
 from zarr.abc.store import ByteGetter, ByteSetter
 from zarr.buffer import Buffer, BufferPrototype, NDBuffer
->>>>>>> 7ded5d6e
+from zarr.chunk_grids import ChunkGrid
 from zarr.codecs.registry import get_codec_class
 from zarr.common import JSON, ChunkCoords, concurrent_map, parse_named_configuration
 from zarr.config import config
-<<<<<<< HEAD
-from zarr.indexing import is_total_slice
-=======
 from zarr.indexing import SelectorTuple, is_scalar, is_total_slice
-from zarr.metadata import ArrayMetadata
->>>>>>> 7ded5d6e
 
 if TYPE_CHECKING:
     from typing_extensions import Self
