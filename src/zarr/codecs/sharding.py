--- conflicted
+++ resolved
@@ -299,12 +299,7 @@
         self,
         shard_bytes: Buffer,
         shard_spec: ArraySpec,
-<<<<<<< HEAD
-        runtime_configuration: RuntimeConfiguration,
     ) -> NDBuffer:
-=======
-    ) -> np.ndarray:
->>>>>>> 8da3df61
         # print("decode")
         shard_shape = shard_spec.shape
         chunk_shape = self.chunk_shape
@@ -352,12 +347,7 @@
         store_path: StorePath,
         selection: SliceSelection,
         shard_spec: ArraySpec,
-<<<<<<< HEAD
-        runtime_configuration: RuntimeConfiguration,
     ) -> Optional[NDBuffer]:
-=======
-    ) -> Optional[np.ndarray]:
->>>>>>> 8da3df61
         shard_shape = shard_spec.shape
         chunk_shape = self.chunk_shape
         chunks_per_shard = self._get_chunks_per_shard(shard_spec)
@@ -424,12 +414,7 @@
         chunk_selection: SliceSelection,
         out_selection: SliceSelection,
         shard_spec: ArraySpec,
-<<<<<<< HEAD
-        runtime_configuration: RuntimeConfiguration,
         out: NDBuffer,
-=======
-        out: np.ndarray,
->>>>>>> 8da3df61
     ) -> None:
         chunk_spec = self._get_chunk_spec(shard_spec)
         chunk_bytes = shard_dict.get(chunk_coords, None)
@@ -444,12 +429,7 @@
         self,
         shard_array: NDBuffer,
         shard_spec: ArraySpec,
-<<<<<<< HEAD
-        runtime_configuration: RuntimeConfiguration,
     ) -> Optional[Buffer]:
-=======
-    ) -> Optional[BytesLike]:
->>>>>>> 8da3df61
         shard_shape = shard_spec.shape
         chunk_shape = self.chunk_shape
         chunks_per_shard = self._get_chunks_per_shard(shard_spec)
@@ -613,20 +593,12 @@
         self, index_bytes: Buffer, chunks_per_shard: ChunkCoords
     ) -> _ShardIndex:
         return _ShardIndex(
-<<<<<<< HEAD
             (
                 await self.index_codecs.decode(
                     index_bytes,
                     self._get_index_chunk_spec(chunks_per_shard),
-                    make_runtime_configuration("C"),
                 )
             ).as_numpy_array()
-=======
-            await self.index_codecs.decode(
-                index_bytes,
-                self._get_index_chunk_spec(chunks_per_shard),
-            )
->>>>>>> 8da3df61
         )
 
     async def _encode_shard_index(self, index: _ShardIndex) -> Buffer:
