from __future__ import annotations

from collections.abc import Iterable, Mapping, MutableMapping
from dataclasses import dataclass, field, replace
from enum import Enum
from functools import lru_cache
from operator import itemgetter
from typing import TYPE_CHECKING, Any, NamedTuple

import numpy as np
import numpy.typing as npt

from zarr.abc.codec import (
    ArrayBytesCodec,
    ArrayBytesCodecPartialDecodeMixin,
    ArrayBytesCodecPartialEncodeMixin,
    Codec,
)
from zarr.abc.store import ByteGetter, ByteSetter
from zarr.array_spec import ArraySpec
from zarr.buffer import Buffer, BufferPrototype, NDBuffer, default_buffer_prototype
from zarr.chunk_grids import ChunkGrid, RegularChunkGrid
from zarr.codecs.bytes import BytesCodec
from zarr.codecs.crc32c_ import Crc32cCodec
from zarr.common import (
    ChunkCoords,
    ChunkCoordsLike,
    parse_enum,
    parse_named_configuration,
    parse_shapelike,
    product,
)
from zarr.indexing import BasicIndexer, SelectorTuple, c_order_iter, get_indexer, morton_order_iter
<<<<<<< HEAD
from zarr.metadata import ArrayMetadata, parse_codecs
from zarr.registry import get_ndbuffer_class, get_pipeline_class, register_codec
=======
from zarr.metadata import parse_codecs
>>>>>>> 11a959aa

if TYPE_CHECKING:
    from collections.abc import Awaitable, Callable, Iterator

    from typing_extensions import Self

    from zarr.common import JSON

MAX_UINT_64 = 2**64 - 1
ShardMapping = Mapping[ChunkCoords, Buffer]
ShardMutableMapping = MutableMapping[ChunkCoords, Buffer]


class ShardingCodecIndexLocation(Enum):
    start = "start"
    end = "end"


def parse_index_location(data: JSON) -> ShardingCodecIndexLocation:
    return parse_enum(data, ShardingCodecIndexLocation)


@dataclass(frozen=True)
class _ShardingByteGetter(ByteGetter):
    shard_dict: ShardMapping
    chunk_coords: ChunkCoords

    async def get(
        self, prototype: BufferPrototype, byte_range: tuple[int, int | None] | None = None
    ) -> Buffer | None:
        assert byte_range is None, "byte_range is not supported within shards"
        assert (
            prototype == default_buffer_prototype()
        ), f"prototype is not supported within shards currently. diff: {prototype} != {default_buffer_prototype()}"
        return self.shard_dict.get(self.chunk_coords)


@dataclass(frozen=True)
class _ShardingByteSetter(_ShardingByteGetter, ByteSetter):
    shard_dict: ShardMutableMapping

    async def set(self, value: Buffer, byte_range: tuple[int, int] | None = None) -> None:
        assert byte_range is None, "byte_range is not supported within shards"
        self.shard_dict[self.chunk_coords] = value

    async def delete(self) -> None:
        del self.shard_dict[self.chunk_coords]


class _ShardIndex(NamedTuple):
    # dtype uint64, shape (chunks_per_shard_0, chunks_per_shard_1, ..., 2)
    offsets_and_lengths: npt.NDArray[np.uint64]

    @property
    def chunks_per_shard(self) -> ChunkCoords:
        return self.offsets_and_lengths.shape[0:-1]

    def _localize_chunk(self, chunk_coords: ChunkCoords) -> ChunkCoords:
        return tuple(
            chunk_i % shard_i
            for chunk_i, shard_i in zip(chunk_coords, self.offsets_and_lengths.shape, strict=False)
        )

    def is_all_empty(self) -> bool:
        return bool(np.array_equiv(self.offsets_and_lengths, MAX_UINT_64))

    def get_full_chunk_map(self) -> npt.NDArray[np.bool_]:
        return np.not_equal(self.offsets_and_lengths[..., 0], MAX_UINT_64)

    def get_chunk_slice(self, chunk_coords: ChunkCoords) -> tuple[int, int] | None:
        localized_chunk = self._localize_chunk(chunk_coords)
        chunk_start, chunk_len = self.offsets_and_lengths[localized_chunk]
        if (chunk_start, chunk_len) == (MAX_UINT_64, MAX_UINT_64):
            return None
        else:
            return (int(chunk_start), int(chunk_start) + int(chunk_len))

    def set_chunk_slice(self, chunk_coords: ChunkCoords, chunk_slice: slice | None) -> None:
        localized_chunk = self._localize_chunk(chunk_coords)
        if chunk_slice is None:
            self.offsets_and_lengths[localized_chunk] = (MAX_UINT_64, MAX_UINT_64)
        else:
            self.offsets_and_lengths[localized_chunk] = (
                chunk_slice.start,
                chunk_slice.stop - chunk_slice.start,
            )

    def is_dense(self, chunk_byte_length: int) -> bool:
        sorted_offsets_and_lengths = sorted(
            [
                (offset, length)
                for offset, length in self.offsets_and_lengths
                if offset != MAX_UINT_64
            ],
            key=itemgetter(0),
        )

        # Are all non-empty offsets unique?
        if len(
            set(offset for offset, _ in sorted_offsets_and_lengths if offset != MAX_UINT_64)
        ) != len(sorted_offsets_and_lengths):
            return False

        return all(
            offset % chunk_byte_length == 0 and length == chunk_byte_length
            for offset, length in sorted_offsets_and_lengths
        )

    @classmethod
    def create_empty(cls, chunks_per_shard: ChunkCoords) -> _ShardIndex:
        offsets_and_lengths = np.zeros(chunks_per_shard + (2,), dtype="<u8", order="C")
        offsets_and_lengths.fill(MAX_UINT_64)
        return cls(offsets_and_lengths)


class _ShardReader(ShardMapping):
    buf: Buffer
    index: _ShardIndex

    @classmethod
    async def from_bytes(
        cls, buf: Buffer, codec: ShardingCodec, chunks_per_shard: ChunkCoords
    ) -> _ShardReader:
        shard_index_size = codec._shard_index_size(chunks_per_shard)
        obj = cls()
        obj.buf = buf
        if codec.index_location == ShardingCodecIndexLocation.start:
            shard_index_bytes = obj.buf[:shard_index_size]
        else:
            shard_index_bytes = obj.buf[-shard_index_size:]

        obj.index = await codec._decode_shard_index(shard_index_bytes, chunks_per_shard)
        return obj

    @classmethod
    def create_empty(
        cls, chunks_per_shard: ChunkCoords, buffer_prototype: BufferPrototype | None = None
    ) -> _ShardReader:
        if buffer_prototype is None:
            buffer_prototype = default_buffer_prototype()
        index = _ShardIndex.create_empty(chunks_per_shard)
        obj = cls()
        obj.buf = buffer_prototype.buffer.create_zero_length()
        obj.index = index
        return obj

    def __getitem__(self, chunk_coords: ChunkCoords) -> Buffer:
        chunk_byte_slice = self.index.get_chunk_slice(chunk_coords)
        if chunk_byte_slice:
            return self.buf[chunk_byte_slice[0] : chunk_byte_slice[1]]
        raise KeyError

    def __len__(self) -> int:
        return int(self.index.offsets_and_lengths.size / 2)

    def __iter__(self) -> Iterator[ChunkCoords]:
        return c_order_iter(self.index.offsets_and_lengths.shape[:-1])

    def is_empty(self) -> bool:
        return self.index.is_all_empty()


class _ShardBuilder(_ShardReader, ShardMutableMapping):
    buf: Buffer
    index: _ShardIndex

    @classmethod
    def merge_with_morton_order(
        cls,
        chunks_per_shard: ChunkCoords,
        tombstones: set[ChunkCoords],
        *shard_dicts: ShardMapping,
    ) -> _ShardBuilder:
        obj = cls.create_empty(chunks_per_shard)
        for chunk_coords in morton_order_iter(chunks_per_shard):
            if chunk_coords in tombstones:
                continue
            for shard_dict in shard_dicts:
                maybe_value = shard_dict.get(chunk_coords, None)
                if maybe_value is not None:
                    obj[chunk_coords] = maybe_value
                    break
        return obj

    @classmethod
    def create_empty(
        cls, chunks_per_shard: ChunkCoords, buffer_prototype: BufferPrototype | None = None
    ) -> _ShardBuilder:
        if buffer_prototype is None:
            buffer_prototype = default_buffer_prototype()
        obj = cls()
        obj.buf = buffer_prototype.buffer.create_zero_length()
        obj.index = _ShardIndex.create_empty(chunks_per_shard)
        return obj

    def __setitem__(self, chunk_coords: ChunkCoords, value: Buffer) -> None:
        chunk_start = len(self.buf)
        chunk_length = len(value)
        self.buf = self.buf + value
        self.index.set_chunk_slice(chunk_coords, slice(chunk_start, chunk_start + chunk_length))

    def __delitem__(self, chunk_coords: ChunkCoords) -> None:
        raise NotImplementedError

    async def finalize(
        self,
        index_location: ShardingCodecIndexLocation,
        index_encoder: Callable[[_ShardIndex], Awaitable[Buffer]],
    ) -> Buffer:
        index_bytes = await index_encoder(self.index)
        if index_location == ShardingCodecIndexLocation.start:
            self.index.offsets_and_lengths[..., 0] += len(index_bytes)
            index_bytes = await index_encoder(self.index)  # encode again with corrected offsets
            out_buf = index_bytes + self.buf
        else:
            out_buf = self.buf + index_bytes
        return out_buf


@dataclass(frozen=True)
class _MergingShardBuilder(ShardMutableMapping):
    old_dict: _ShardReader
    new_dict: _ShardBuilder
    tombstones: set[ChunkCoords] = field(default_factory=set)

    def __getitem__(self, chunk_coords: ChunkCoords) -> Buffer:
        chunk_bytes_maybe = self.new_dict.get(chunk_coords)
        if chunk_bytes_maybe is not None:
            return chunk_bytes_maybe
        return self.old_dict[chunk_coords]

    def __setitem__(self, chunk_coords: ChunkCoords, value: Buffer) -> None:
        self.new_dict[chunk_coords] = value

    def __delitem__(self, chunk_coords: ChunkCoords) -> None:
        self.tombstones.add(chunk_coords)

    def __len__(self) -> int:
        return self.old_dict.__len__()

    def __iter__(self) -> Iterator[ChunkCoords]:
        return self.old_dict.__iter__()

    def is_empty(self) -> bool:
        full_chunk_coords_map = self.old_dict.index.get_full_chunk_map()
        full_chunk_coords_map = np.logical_or(
            full_chunk_coords_map, self.new_dict.index.get_full_chunk_map()
        )
        for tombstone in self.tombstones:
            full_chunk_coords_map[tombstone] = False
        return bool(np.array_equiv(full_chunk_coords_map, False))

    async def finalize(
        self,
        index_location: ShardingCodecIndexLocation,
        index_encoder: Callable[[_ShardIndex], Awaitable[Buffer]],
    ) -> Buffer:
        shard_builder = _ShardBuilder.merge_with_morton_order(
            self.new_dict.index.chunks_per_shard,
            self.tombstones,
            self.new_dict,
            self.old_dict,
        )
        return await shard_builder.finalize(index_location, index_encoder)


@dataclass(frozen=True)
class ShardingCodec(
    ArrayBytesCodec, ArrayBytesCodecPartialDecodeMixin, ArrayBytesCodecPartialEncodeMixin
):
    chunk_shape: ChunkCoords
    codecs: tuple[Codec, ...]
    index_codecs: tuple[Codec, ...]
    index_location: ShardingCodecIndexLocation = ShardingCodecIndexLocation.end

    def __init__(
        self,
        *,
        chunk_shape: ChunkCoordsLike,
        codecs: Iterable[Codec | dict[str, JSON]] = (BytesCodec(),),
        index_codecs: Iterable[Codec | dict[str, JSON]] = (BytesCodec(), Crc32cCodec()),
        index_location: ShardingCodecIndexLocation = ShardingCodecIndexLocation.end,
    ) -> None:
        chunk_shape_parsed = parse_shapelike(chunk_shape)
<<<<<<< HEAD
        codecs_parsed = (
            parse_codecs(codecs)
            if codecs is not None
            else get_pipeline_class().from_list([BytesCodec()])
        )
        index_codecs_parsed = (
            parse_codecs(index_codecs)
            if index_codecs is not None
            else get_pipeline_class().from_list([BytesCodec(), Crc32cCodec()])
        )
        index_location_parsed = (
            parse_index_location(index_location)
            if index_location is not None
            else ShardingCodecIndexLocation.end
        )
=======
        codecs_parsed = parse_codecs(codecs)
        index_codecs_parsed = parse_codecs(index_codecs)
        index_location_parsed = parse_index_location(index_location)
>>>>>>> 11a959aa

        object.__setattr__(self, "chunk_shape", chunk_shape_parsed)
        object.__setattr__(self, "codecs", codecs_parsed)
        object.__setattr__(self, "index_codecs", index_codecs_parsed)
        object.__setattr__(self, "index_location", index_location_parsed)

        # Use instance-local lru_cache to avoid memory leaks
        object.__setattr__(self, "_get_chunk_spec", lru_cache()(self._get_chunk_spec))
        object.__setattr__(self, "_get_index_chunk_spec", lru_cache()(self._get_index_chunk_spec))
        object.__setattr__(self, "_get_chunks_per_shard", lru_cache()(self._get_chunks_per_shard))

    @classmethod
    def from_dict(cls, data: dict[str, JSON]) -> Self:
        _, configuration_parsed = parse_named_configuration(data, "sharding_indexed")
        return cls(**configuration_parsed)  # type: ignore[arg-type]

    @property
    def codec_pipeline(self) -> BatchedCodecPipeline:
        return BatchedCodecPipeline.from_list(self.codecs)

    def to_dict(self) -> dict[str, JSON]:
        return {
            "name": "sharding_indexed",
            "configuration": {
                "chunk_shape": list(self.chunk_shape),
                "codecs": [s.to_dict() for s in self.codecs],
                "index_codecs": [s.to_dict() for s in self.index_codecs],
                "index_location": self.index_location,
            },
        }

    def evolve_from_array_spec(self, array_spec: ArraySpec) -> Self:
        shard_spec = self._get_chunk_spec(array_spec)
        evolved_codecs = tuple(c.evolve_from_array_spec(array_spec=shard_spec) for c in self.codecs)
        if evolved_codecs != self.codecs:
            return replace(self, codecs=evolved_codecs)
        return self

    def validate(self, *, shape: ChunkCoords, dtype: np.dtype[Any], chunk_grid: ChunkGrid) -> None:
        if len(self.chunk_shape) != len(shape):
            raise ValueError(
                "The shard's `chunk_shape` and array's `shape` need to have the same number of dimensions."
            )
        if not isinstance(chunk_grid, RegularChunkGrid):
            raise ValueError("Sharding is only compatible with regular chunk grids.")
        if not all(
            s % c == 0
            for s, c in zip(
                chunk_grid.chunk_shape,
                self.chunk_shape,
                strict=False,
            )
        ):
            raise ValueError(
                "The array's `chunk_shape` needs to be divisible by the shard's inner `chunk_shape`."
            )

    async def _decode_single(
        self,
        shard_bytes: Buffer,
        shard_spec: ArraySpec,
    ) -> NDBuffer:
        shard_shape = shard_spec.shape
        chunk_shape = self.chunk_shape
        chunks_per_shard = self._get_chunks_per_shard(shard_spec)
        chunk_spec = self._get_chunk_spec(shard_spec)

        indexer = BasicIndexer(
            tuple(slice(0, s) for s in shard_shape),
            shape=shard_shape,
            chunk_grid=RegularChunkGrid(chunk_shape=chunk_shape),
        )

        # setup output array
        out = chunk_spec.prototype.nd_buffer.create(
            shape=shard_shape, dtype=shard_spec.dtype, order=shard_spec.order, fill_value=0
        )
        shard_dict = await _ShardReader.from_bytes(shard_bytes, self, chunks_per_shard)

        if shard_dict.index.is_all_empty():
            out.fill(shard_spec.fill_value)
            return out

        # decoding chunks and writing them into the output buffer
        await self.codec_pipeline.read(
            [
                (
                    _ShardingByteGetter(shard_dict, chunk_coords),
                    chunk_spec,
                    chunk_selection,
                    out_selection,
                )
                for chunk_coords, chunk_selection, out_selection in indexer
            ],
            out,
        )

        return out

    async def _decode_partial_single(
        self,
        byte_getter: ByteGetter,
        selection: SelectorTuple,
        shard_spec: ArraySpec,
    ) -> NDBuffer | None:
        shard_shape = shard_spec.shape
        chunk_shape = self.chunk_shape
        chunks_per_shard = self._get_chunks_per_shard(shard_spec)
        chunk_spec = self._get_chunk_spec(shard_spec)

        indexer = get_indexer(
            selection,
            shape=shard_shape,
            chunk_grid=RegularChunkGrid(chunk_shape=chunk_shape),
        )

        # setup output array
        out = shard_spec.prototype.nd_buffer.create(
            shape=indexer.shape, dtype=shard_spec.dtype, order=shard_spec.order, fill_value=0
        )

        indexed_chunks = list(indexer)
        all_chunk_coords = set(chunk_coords for chunk_coords, _, _ in indexed_chunks)

        # reading bytes of all requested chunks
        shard_dict: ShardMapping = {}
        if self._is_total_shard(all_chunk_coords, chunks_per_shard):
            # read entire shard
            shard_dict_maybe = await self._load_full_shard_maybe(
                byte_getter=byte_getter,
                prototype=chunk_spec.prototype,
                chunks_per_shard=chunks_per_shard,
            )
            if shard_dict_maybe is None:
                return None
            shard_dict = shard_dict_maybe
        else:
            # read some chunks within the shard
            shard_index = await self._load_shard_index_maybe(byte_getter, chunks_per_shard)
            if shard_index is None:
                return None
            shard_dict = {}
            for chunk_coords in all_chunk_coords:
                chunk_byte_slice = shard_index.get_chunk_slice(chunk_coords)
                if chunk_byte_slice:
                    chunk_bytes = await byte_getter.get(
                        prototype=chunk_spec.prototype, byte_range=chunk_byte_slice
                    )
                    if chunk_bytes:
                        shard_dict[chunk_coords] = chunk_bytes

        # decoding chunks and writing them into the output buffer
        await self.codec_pipeline.read(
            [
                (
                    _ShardingByteGetter(shard_dict, chunk_coords),
                    chunk_spec,
                    chunk_selection,
                    out_selection,
                )
                for chunk_coords, chunk_selection, out_selection in indexer
            ],
            out,
        )
        return out

    async def _encode_single(
        self,
        shard_array: NDBuffer,
        shard_spec: ArraySpec,
    ) -> Buffer | None:
        shard_shape = shard_spec.shape
        chunk_shape = self.chunk_shape
        chunks_per_shard = self._get_chunks_per_shard(shard_spec)
        chunk_spec = self._get_chunk_spec(shard_spec)

        indexer = list(
            BasicIndexer(
                tuple(slice(0, s) for s in shard_shape),
                shape=shard_shape,
                chunk_grid=RegularChunkGrid(chunk_shape=chunk_shape),
            )
        )

        shard_builder = _ShardBuilder.create_empty(chunks_per_shard)

        await self.codec_pipeline.write(
            [
                (
                    _ShardingByteSetter(shard_builder, chunk_coords),
                    chunk_spec,
                    chunk_selection,
                    out_selection,
                )
                for chunk_coords, chunk_selection, out_selection in indexer
            ],
            shard_array,
        )

        return await shard_builder.finalize(self.index_location, self._encode_shard_index)

    async def _encode_partial_single(
        self,
        byte_setter: ByteSetter,
        shard_array: NDBuffer,
        selection: SelectorTuple,
        shard_spec: ArraySpec,
    ) -> None:
        shard_shape = shard_spec.shape
        chunk_shape = self.chunk_shape
        chunks_per_shard = self._get_chunks_per_shard(shard_spec)
        chunk_spec = self._get_chunk_spec(shard_spec)

        shard_dict = _MergingShardBuilder(
            await self._load_full_shard_maybe(
                byte_getter=byte_setter,
                prototype=chunk_spec.prototype,
                chunks_per_shard=chunks_per_shard,
            )
            or _ShardReader.create_empty(chunks_per_shard),
            _ShardBuilder.create_empty(chunks_per_shard),
        )

        indexer = list(
            get_indexer(
                selection, shape=shard_shape, chunk_grid=RegularChunkGrid(chunk_shape=chunk_shape)
            )
        )

        await self.codec_pipeline.write(
            [
                (
                    _ShardingByteSetter(shard_dict, chunk_coords),
                    chunk_spec,
                    chunk_selection,
                    out_selection,
                )
                for chunk_coords, chunk_selection, out_selection in indexer
            ],
            shard_array,
        )

        if shard_dict.is_empty():
            await byte_setter.delete()
        else:
            await byte_setter.set(
                await shard_dict.finalize(
                    self.index_location,
                    self._encode_shard_index,
                )
            )

    def _is_total_shard(
        self, all_chunk_coords: set[ChunkCoords], chunks_per_shard: ChunkCoords
    ) -> bool:
        return len(all_chunk_coords) == product(chunks_per_shard) and all(
            chunk_coords in all_chunk_coords for chunk_coords in c_order_iter(chunks_per_shard)
        )

    async def _decode_shard_index(
        self, index_bytes: Buffer, chunks_per_shard: ChunkCoords
    ) -> _ShardIndex:
        index_array = next(
            iter(
                await BatchedCodecPipeline.from_list(self.index_codecs).decode(
                    [(index_bytes, self._get_index_chunk_spec(chunks_per_shard))],
                )
            )
        )
        assert index_array is not None
        return _ShardIndex(index_array.as_numpy_array())

    async def _encode_shard_index(self, index: _ShardIndex) -> Buffer:
        index_bytes = next(
            iter(
                await BatchedCodecPipeline.from_list(self.index_codecs).encode(
                    [
                        (
                            get_ndbuffer_class().from_numpy_array(index.offsets_and_lengths),
                            self._get_index_chunk_spec(index.chunks_per_shard),
                        )
                    ],
                )
            )
        )
        assert index_bytes is not None
        assert isinstance(index_bytes, Buffer)
        return index_bytes

    def _shard_index_size(self, chunks_per_shard: ChunkCoords) -> int:
        return BatchedCodecPipeline.from_list(self.index_codecs).compute_encoded_size(
            16 * product(chunks_per_shard), self._get_index_chunk_spec(chunks_per_shard)
        )

    def _get_index_chunk_spec(self, chunks_per_shard: ChunkCoords) -> ArraySpec:
        return ArraySpec(
            shape=chunks_per_shard + (2,),
            dtype=np.dtype("<u8"),
            fill_value=MAX_UINT_64,
            order="C",  # Note: this is hard-coded for simplicity -- it is not surfaced into user code
            prototype=default_buffer_prototype(),
        )

    def _get_chunk_spec(self, shard_spec: ArraySpec) -> ArraySpec:
        return ArraySpec(
            shape=self.chunk_shape,
            dtype=shard_spec.dtype,
            fill_value=shard_spec.fill_value,
            order=shard_spec.order,
            prototype=shard_spec.prototype,
        )

    def _get_chunks_per_shard(self, shard_spec: ArraySpec) -> ChunkCoords:
        return tuple(
            s // c
            for s, c in zip(
                shard_spec.shape,
                self.chunk_shape,
                strict=False,
            )
        )

    async def _load_shard_index_maybe(
        self, byte_getter: ByteGetter, chunks_per_shard: ChunkCoords
    ) -> _ShardIndex | None:
        shard_index_size = self._shard_index_size(chunks_per_shard)
        if self.index_location == ShardingCodecIndexLocation.start:
            index_bytes = await byte_getter.get(
                prototype=default_buffer_prototype(), byte_range=(0, shard_index_size)
            )
        else:
            index_bytes = await byte_getter.get(
                prototype=default_buffer_prototype(), byte_range=(-shard_index_size, None)
            )
        if index_bytes is not None:
            return await self._decode_shard_index(index_bytes, chunks_per_shard)
        return None

    async def _load_shard_index(
        self, byte_getter: ByteGetter, chunks_per_shard: ChunkCoords
    ) -> _ShardIndex:
        return (
            await self._load_shard_index_maybe(byte_getter, chunks_per_shard)
        ) or _ShardIndex.create_empty(chunks_per_shard)

    async def _load_full_shard_maybe(
        self, byte_getter: ByteGetter, prototype: BufferPrototype, chunks_per_shard: ChunkCoords
    ) -> _ShardReader | None:
        shard_bytes = await byte_getter.get(prototype=prototype)

        return (
            await _ShardReader.from_bytes(shard_bytes, self, chunks_per_shard)
            if shard_bytes
            else None
        )

    def compute_encoded_size(self, input_byte_length: int, shard_spec: ArraySpec) -> int:
        chunks_per_shard = self._get_chunks_per_shard(shard_spec)
        return input_byte_length + self._shard_index_size(chunks_per_shard)


register_codec("sharding_indexed", ShardingCodec)<|MERGE_RESOLUTION|>--- conflicted
+++ resolved
@@ -31,12 +31,8 @@
     product,
 )
 from zarr.indexing import BasicIndexer, SelectorTuple, c_order_iter, get_indexer, morton_order_iter
-<<<<<<< HEAD
-from zarr.metadata import ArrayMetadata, parse_codecs
-from zarr.registry import get_ndbuffer_class, get_pipeline_class, register_codec
-=======
 from zarr.metadata import parse_codecs
->>>>>>> 11a959aa
+from zarr.registry import get_ndbuffer_class, register_codec
 
 if TYPE_CHECKING:
     from collections.abc import Awaitable, Callable, Iterator
@@ -321,27 +317,9 @@
         index_location: ShardingCodecIndexLocation = ShardingCodecIndexLocation.end,
     ) -> None:
         chunk_shape_parsed = parse_shapelike(chunk_shape)
-<<<<<<< HEAD
-        codecs_parsed = (
-            parse_codecs(codecs)
-            if codecs is not None
-            else get_pipeline_class().from_list([BytesCodec()])
-        )
-        index_codecs_parsed = (
-            parse_codecs(index_codecs)
-            if index_codecs is not None
-            else get_pipeline_class().from_list([BytesCodec(), Crc32cCodec()])
-        )
-        index_location_parsed = (
-            parse_index_location(index_location)
-            if index_location is not None
-            else ShardingCodecIndexLocation.end
-        )
-=======
         codecs_parsed = parse_codecs(codecs)
         index_codecs_parsed = parse_codecs(index_codecs)
         index_location_parsed = parse_index_location(index_location)
->>>>>>> 11a959aa
 
         object.__setattr__(self, "chunk_shape", chunk_shape_parsed)
         object.__setattr__(self, "codecs", codecs_parsed)
