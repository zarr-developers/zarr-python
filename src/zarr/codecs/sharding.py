--- conflicted
+++ resolved
@@ -19,7 +19,6 @@
 from zarr.common import (
     ArraySpec,
     ChunkCoords,
-    BytesLike,
     ChunkCoordsLike,
     parse_enum,
     parse_named_configuration,
@@ -32,34 +31,17 @@
     c_order_iter,
     morton_order_iter,
 )
-<<<<<<< HEAD
 from zarr.metadata import ArrayMetadata, parse_codecs
-=======
-from zarr.metadata import (
-    ArrayMetadata,
-    parse_codecs,
-)
 from zarr.buffer import Buffer, NDBuffer
->>>>>>> ceee3641
 
 if TYPE_CHECKING:
     from typing import Awaitable, Callable, Dict, Iterator, Optional, Set
     from typing_extensions import Self
-
-<<<<<<< HEAD
     from zarr.common import JSON, SliceSelection
-=======
-    from zarr.store import StorePath
-    from zarr.common import (
-        JSON,
-        ChunkCoords,
-        SliceSelection,
-    )
->>>>>>> ceee3641
 
 MAX_UINT_64 = 2**64 - 1
-ShardMapping = Mapping[ChunkCoords, BytesLike]
-ShardMutableMapping = MutableMapping[ChunkCoords, BytesLike]
+ShardMapping = Mapping[ChunkCoords, Buffer]
+ShardMutableMapping = MutableMapping[ChunkCoords, Buffer]
 
 
 class ShardingCodecIndexLocation(Enum):
@@ -76,9 +58,7 @@
     shard_dict: ShardMapping
     chunk_coords: ChunkCoords
 
-    async def get(
-        self, byte_range: Optional[Tuple[int, Optional[int]]] = None
-    ) -> Optional[BytesLike]:
+    async def get(self, byte_range: Optional[Tuple[int, Optional[int]]] = None) -> Optional[Buffer]:
         assert byte_range is None, "byte_range is not supported within shards"
         return self.shard_dict.get(self.chunk_coords)
 
@@ -87,7 +67,7 @@
 class _ShardingByteSetter(_ShardingByteGetter, ByteSetter):
     shard_dict: ShardMutableMapping
 
-    async def set(self, value: BytesLike, byte_range: Optional[Tuple[int, int]] = None) -> None:
+    async def set(self, value: Buffer, byte_range: Optional[Tuple[int, int]] = None) -> None:
         assert byte_range is None, "byte_range is not supported within shards"
         self.shard_dict[self.chunk_coords] = value
 
@@ -161,25 +141,14 @@
         return cls(offsets_and_lengths)
 
 
-<<<<<<< HEAD
 class _ShardReader(ShardMapping):
-    buf: BytesLike
+    buf: Buffer
     index: _ShardIndex
-
-    @classmethod
-    async def from_bytes(
-        cls, buf: BytesLike, codec: ShardingCodec, chunks_per_shard: ChunkCoords
-    ) -> _ShardReader:
-=======
-class _ShardProxy(Mapping):
-    index: _ShardIndex
-    buf: Buffer
 
     @classmethod
     async def from_bytes(
         cls, buf: Buffer, codec: ShardingCodec, chunks_per_shard: ChunkCoords
-    ) -> _ShardProxy:
->>>>>>> ceee3641
+    ) -> _ShardReader:
         shard_index_size = codec._shard_index_size(chunks_per_shard)
         obj = cls()
         obj.buf = buf
@@ -199,11 +168,7 @@
         obj.index = index
         return obj
 
-<<<<<<< HEAD
-    def __getitem__(self, chunk_coords: ChunkCoords) -> BytesLike:
-=======
-    def __getitem__(self, chunk_coords: ChunkCoords) -> Optional[Buffer]:
->>>>>>> ceee3641
+    def __getitem__(self, chunk_coords: ChunkCoords) -> Buffer:
         chunk_byte_slice = self.index.get_chunk_slice(chunk_coords)
         if chunk_byte_slice:
             return self.buf[chunk_byte_slice[0] : chunk_byte_slice[1]]
@@ -219,13 +184,8 @@
         return self.index.is_all_empty()
 
 
-<<<<<<< HEAD
 class _ShardBuilder(_ShardReader, ShardMutableMapping):
-    buf: bytearray
-=======
-class _ShardBuilder(_ShardProxy):
     buf: Buffer
->>>>>>> ceee3641
     index: _ShardIndex
 
     @classmethod
@@ -233,11 +193,7 @@
         cls,
         chunks_per_shard: ChunkCoords,
         tombstones: Set[ChunkCoords],
-<<<<<<< HEAD
         *shard_dicts: ShardMapping,
-=======
-        *shard_dicts: Mapping[ChunkCoords, Buffer],
->>>>>>> ceee3641
     ) -> _ShardBuilder:
         obj = cls.create_empty(chunks_per_shard)
         for chunk_coords in morton_order_iter(chunks_per_shard):
@@ -257,11 +213,7 @@
         obj.index = _ShardIndex.create_empty(chunks_per_shard)
         return obj
 
-<<<<<<< HEAD
-    def __setitem__(self, chunk_coords: ChunkCoords, value: BytesLike) -> None:
-=======
-    def append(self, chunk_coords: ChunkCoords, value: Buffer) -> None:
->>>>>>> ceee3641
+    def __setitem__(self, chunk_coords: ChunkCoords, value: Buffer) -> None:
         chunk_start = len(self.buf)
         chunk_length = len(value)
         self.buf = self.buf + value
@@ -291,13 +243,13 @@
     new_dict: _ShardBuilder
     tombstones: Set[ChunkCoords] = field(default_factory=set)
 
-    def __getitem__(self, chunk_coords: ChunkCoords) -> BytesLike:
+    def __getitem__(self, chunk_coords: ChunkCoords) -> Buffer:
         chunk_bytes_maybe = self.new_dict.get(chunk_coords)
         if chunk_bytes_maybe is not None:
             return chunk_bytes_maybe
         return self.old_dict[chunk_coords]
 
-    def __setitem__(self, chunk_coords: ChunkCoords, value: BytesLike) -> None:
+    def __setitem__(self, chunk_coords: ChunkCoords, value: Buffer) -> None:
         self.new_dict[chunk_coords] = value
 
     def __delitem__(self, chunk_coords: ChunkCoords) -> None:
@@ -321,8 +273,8 @@
     async def finalize(
         self,
         index_location: ShardingCodecIndexLocation,
-        index_encoder: Callable[[_ShardIndex], Awaitable[BytesLike]],
-    ) -> BytesLike:
+        index_encoder: Callable[[_ShardIndex], Awaitable[Buffer]],
+    ) -> Buffer:
         shard_builder = _ShardBuilder.merge_with_morton_order(
             self.new_dict.index.chunks_per_shard,
             self.tombstones,
@@ -425,12 +377,7 @@
         self,
         shard_bytes: Buffer,
         shard_spec: ArraySpec,
-<<<<<<< HEAD
-    ) -> np.ndarray:
-=======
     ) -> NDBuffer:
-        # print("decode")
->>>>>>> ceee3641
         shard_shape = shard_spec.shape
         chunk_shape = self.chunk_shape
         chunks_per_shard = self._get_chunks_per_shard(shard_spec)
@@ -494,11 +441,7 @@
         all_chunk_coords = set(chunk_coords for chunk_coords, _, _ in indexed_chunks)
 
         # reading bytes of all requested chunks
-<<<<<<< HEAD
         shard_dict: ShardMapping = {}
-=======
-        shard_dict: Mapping[ChunkCoords, Buffer] = {}
->>>>>>> ceee3641
         if self._is_total_shard(all_chunk_coords, chunks_per_shard):
             # read entire shard
             shard_dict_maybe = await self._load_full_shard_maybe(byte_getter, chunks_per_shard)
@@ -533,29 +476,7 @@
         )
         return out
 
-<<<<<<< HEAD
     async def encode_single(
-=======
-    async def _read_chunk(
-        self,
-        shard_dict: Mapping[ChunkCoords, Optional[Buffer]],
-        chunk_coords: ChunkCoords,
-        chunk_selection: SliceSelection,
-        out_selection: SliceSelection,
-        shard_spec: ArraySpec,
-        out: NDBuffer,
-    ) -> None:
-        chunk_spec = self._get_chunk_spec(shard_spec)
-        chunk_bytes = shard_dict.get(chunk_coords, None)
-        if chunk_bytes is not None:
-            chunk_array = await self.codecs.decode(chunk_bytes, chunk_spec)
-            tmp = chunk_array[chunk_selection]
-            out[out_selection] = tmp
-        else:
-            out[out_selection] = chunk_spec.fill_value
-
-    async def encode(
->>>>>>> ceee3641
         self,
         shard_array: NDBuffer,
         shard_spec: ArraySpec,
@@ -573,39 +494,9 @@
             )
         )
 
-<<<<<<< HEAD
         shard_builder = _ShardBuilder.create_empty(chunks_per_shard)
 
         await self.codecs.write(
-=======
-        async def _write_chunk(
-            shard_array: NDBuffer,
-            chunk_coords: ChunkCoords,
-            chunk_selection: SliceSelection,
-            out_selection: SliceSelection,
-        ) -> Tuple[ChunkCoords, Optional[Buffer]]:
-            assert isinstance(shard_array, NDBuffer)
-            if is_total_slice(chunk_selection, chunk_shape):
-                chunk_array = shard_array[out_selection]
-            else:
-                # handling writing partial chunks
-                chunk_array = NDBuffer.create(
-                    shape=chunk_shape,
-                    dtype=shard_spec.dtype,
-                )
-                chunk_array.fill(shard_spec.fill_value)
-                chunk_array[chunk_selection] = shard_array[out_selection]
-            if not chunk_array.all_equal(shard_spec.fill_value):
-                chunk_spec = self._get_chunk_spec(shard_spec)
-                return (
-                    chunk_coords,
-                    await self.codecs.encode(chunk_array, chunk_spec),
-                )
-            return (chunk_coords, None)
-
-        # assembling and encoding chunks within the shard
-        encoded_chunks: List[Tuple[ChunkCoords, Optional[Buffer]]] = await concurrent_map(
->>>>>>> ceee3641
             [
                 (
                     _ShardingByteSetter(shard_builder, chunk_coords),
@@ -622,13 +513,8 @@
 
     async def encode_partial_single(
         self,
-<<<<<<< HEAD
         byte_setter: ByteSetter,
-        shard_array: np.ndarray,
-=======
-        store_path: StorePath,
         shard_array: NDBuffer,
->>>>>>> ceee3641
         selection: SliceSelection,
         shard_spec: ArraySpec,
     ) -> None:
@@ -651,44 +537,7 @@
             )
         )
 
-<<<<<<< HEAD
         await self.codecs.write(
-=======
-        async def _write_chunk(
-            chunk_coords: ChunkCoords,
-            chunk_selection: SliceSelection,
-            out_selection: SliceSelection,
-        ) -> Tuple[ChunkCoords, Optional[Buffer]]:
-            if is_total_slice(chunk_selection, self.chunk_shape):
-                chunk_array = shard_array[out_selection]
-            else:
-                # handling writing partial chunks
-                # read chunk first
-                chunk_bytes = old_shard_dict.get(chunk_coords, None)
-
-                # merge new value
-                if chunk_bytes is None:
-                    chunk_array = NDBuffer.create(
-                        shape=self.chunk_shape,
-                        dtype=shard_spec.dtype,
-                    )
-                    chunk_array.fill(shard_spec.fill_value)
-                else:
-                    chunk_array = (
-                        await self.codecs.decode(chunk_bytes, chunk_spec)
-                    ).copy()  # make a writable copy
-                chunk_array[chunk_selection] = shard_array[out_selection]
-
-            if not chunk_array.all_equal(shard_spec.fill_value):
-                return (
-                    chunk_coords,
-                    await self.codecs.encode(chunk_array, chunk_spec),
-                )
-            else:
-                return (chunk_coords, None)
-
-        encoded_chunks: List[Tuple[ChunkCoords, Optional[Buffer]]] = await concurrent_map(
->>>>>>> ceee3641
             [
                 (
                     _ShardingByteSetter(shard_dict, chunk_coords),
@@ -721,45 +570,28 @@
     async def _decode_shard_index(
         self, index_bytes: Buffer, chunks_per_shard: ChunkCoords
     ) -> _ShardIndex:
-<<<<<<< HEAD
         index_array = next(
             iter(
                 await self.index_codecs.decode(
                     [(index_bytes, self._get_index_chunk_spec(chunks_per_shard))],
                 )
             )
-=======
-        return _ShardIndex(
-            (
-                await self.index_codecs.decode(
-                    index_bytes,
-                    self._get_index_chunk_spec(chunks_per_shard),
-                )
-            ).as_numpy_array()
->>>>>>> ceee3641
         )
         assert index_array is not None
-        return _ShardIndex(index_array)
-
-<<<<<<< HEAD
-    async def _encode_shard_index(self, index: _ShardIndex) -> BytesLike:
+        return _ShardIndex(index_array.as_numpy_array())
+
+    async def _encode_shard_index(self, index: _ShardIndex) -> Buffer:
         index_bytes = next(
             iter(
                 await self.index_codecs.encode(
                     [
                         (
-                            index.offsets_and_lengths,
+                            NDBuffer.from_numpy_array(index.offsets_and_lengths),
                             self._get_index_chunk_spec(index.chunks_per_shard),
                         )
                     ],
                 )
             )
-=======
-    async def _encode_shard_index(self, index: _ShardIndex) -> Buffer:
-        index_bytes = await self.index_codecs.encode(
-            NDBuffer.from_numpy_array(index.offsets_and_lengths),
-            self._get_index_chunk_spec(index.chunks_per_shard),
->>>>>>> ceee3641
         )
         assert index_bytes is not None
         assert isinstance(index_bytes, Buffer)
