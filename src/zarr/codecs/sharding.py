from __future__ import annotations

from collections.abc import Iterable, Mapping, MutableMapping
from dataclasses import dataclass, field, replace
from enum import Enum
from functools import lru_cache
from operator import itemgetter
from typing import TYPE_CHECKING, Any, NamedTuple

import numpy as np
import numpy.typing as npt

from zarr.abc.codec import (
    ArrayBytesCodec,
    ArrayBytesCodecPartialDecodeMixin,
    ArrayBytesCodecPartialEncodeMixin,
    Codec,
)
<<<<<<< HEAD
from zarr.buffer import Buffer, NDBuffer
from zarr.chunk_grids import ChunkGrid, RegularChunkGrid
=======
from zarr.abc.store import ByteGetter, ByteSetter
from zarr.array_spec import ArraySpec
from zarr.buffer import Buffer, BufferPrototype, NDBuffer, default_buffer_prototype
from zarr.chunk_grids import RegularChunkGrid
>>>>>>> 7ded5d6e
from zarr.codecs.bytes import BytesCodec
from zarr.codecs.crc32c_ import Crc32cCodec
from zarr.codecs.pipeline import BatchedCodecPipeline
from zarr.codecs.registry import register_codec
from zarr.common import (
    ChunkCoords,
    ChunkCoordsLike,
    parse_enum,
    parse_named_configuration,
    parse_shapelike,
    product,
)
<<<<<<< HEAD
from zarr.indexing import (
    BasicIndexer,
    c_order_iter,
    morton_order_iter,
)
from zarr.metadata import parse_codecs
=======
from zarr.indexing import BasicIndexer, SelectorTuple, c_order_iter, get_indexer, morton_order_iter
from zarr.metadata import ArrayMetadata, parse_codecs
>>>>>>> 7ded5d6e

if TYPE_CHECKING:
    from collections.abc import Awaitable, Callable, Iterator

    from typing_extensions import Self

    from zarr.common import JSON

MAX_UINT_64 = 2**64 - 1
ShardMapping = Mapping[ChunkCoords, Buffer]
ShardMutableMapping = MutableMapping[ChunkCoords, Buffer]


class ShardingCodecIndexLocation(Enum):
    start = "start"
    end = "end"


def parse_index_location(data: JSON) -> ShardingCodecIndexLocation:
    return parse_enum(data, ShardingCodecIndexLocation)


@dataclass(frozen=True)
class _ShardingByteGetter(ByteGetter):
    shard_dict: ShardMapping
    chunk_coords: ChunkCoords

    async def get(
        self, prototype: BufferPrototype, byte_range: tuple[int, int | None] | None = None
    ) -> Buffer | None:
        assert byte_range is None, "byte_range is not supported within shards"
        assert (
            prototype is default_buffer_prototype
        ), "prototype is not supported within shards currently"
        return self.shard_dict.get(self.chunk_coords)


@dataclass(frozen=True)
class _ShardingByteSetter(_ShardingByteGetter, ByteSetter):
    shard_dict: ShardMutableMapping

    async def set(self, value: Buffer, byte_range: tuple[int, int] | None = None) -> None:
        assert byte_range is None, "byte_range is not supported within shards"
        self.shard_dict[self.chunk_coords] = value

    async def delete(self) -> None:
        del self.shard_dict[self.chunk_coords]


class _ShardIndex(NamedTuple):
    # dtype uint64, shape (chunks_per_shard_0, chunks_per_shard_1, ..., 2)
    offsets_and_lengths: npt.NDArray[np.uint64]

    @property
    def chunks_per_shard(self) -> ChunkCoords:
        return self.offsets_and_lengths.shape[0:-1]

    def _localize_chunk(self, chunk_coords: ChunkCoords) -> ChunkCoords:
        return tuple(
            chunk_i % shard_i
            for chunk_i, shard_i in zip(chunk_coords, self.offsets_and_lengths.shape, strict=False)
        )

    def is_all_empty(self) -> bool:
        return bool(np.array_equiv(self.offsets_and_lengths, MAX_UINT_64))

    def get_full_chunk_map(self) -> npt.NDArray[np.bool_]:
        return np.not_equal(self.offsets_and_lengths[..., 0], MAX_UINT_64)

    def get_chunk_slice(self, chunk_coords: ChunkCoords) -> tuple[int, int] | None:
        localized_chunk = self._localize_chunk(chunk_coords)
        chunk_start, chunk_len = self.offsets_and_lengths[localized_chunk]
        if (chunk_start, chunk_len) == (MAX_UINT_64, MAX_UINT_64):
            return None
        else:
            return (int(chunk_start), int(chunk_start) + int(chunk_len))

    def set_chunk_slice(self, chunk_coords: ChunkCoords, chunk_slice: slice | None) -> None:
        localized_chunk = self._localize_chunk(chunk_coords)
        if chunk_slice is None:
            self.offsets_and_lengths[localized_chunk] = (MAX_UINT_64, MAX_UINT_64)
        else:
            self.offsets_and_lengths[localized_chunk] = (
                chunk_slice.start,
                chunk_slice.stop - chunk_slice.start,
            )

    def is_dense(self, chunk_byte_length: int) -> bool:
        sorted_offsets_and_lengths = sorted(
            [
                (offset, length)
                for offset, length in self.offsets_and_lengths
                if offset != MAX_UINT_64
            ],
            key=itemgetter(0),
        )

        # Are all non-empty offsets unique?
        if len(
            set(offset for offset, _ in sorted_offsets_and_lengths if offset != MAX_UINT_64)
        ) != len(sorted_offsets_and_lengths):
            return False

        return all(
            offset % chunk_byte_length == 0 and length == chunk_byte_length
            for offset, length in sorted_offsets_and_lengths
        )

    @classmethod
    def create_empty(cls, chunks_per_shard: ChunkCoords) -> _ShardIndex:
        offsets_and_lengths = np.zeros(chunks_per_shard + (2,), dtype="<u8", order="C")
        offsets_and_lengths.fill(MAX_UINT_64)
        return cls(offsets_and_lengths)


class _ShardReader(ShardMapping):
    buf: Buffer
    index: _ShardIndex

    @classmethod
    async def from_bytes(
        cls, buf: Buffer, codec: ShardingCodec, chunks_per_shard: ChunkCoords
    ) -> _ShardReader:
        shard_index_size = codec._shard_index_size(chunks_per_shard)
        obj = cls()
        obj.buf = buf
        if codec.index_location == ShardingCodecIndexLocation.start:
            shard_index_bytes = obj.buf[:shard_index_size]
        else:
            shard_index_bytes = obj.buf[-shard_index_size:]

        obj.index = await codec._decode_shard_index(shard_index_bytes, chunks_per_shard)
        return obj

    @classmethod
    def create_empty(cls, chunks_per_shard: ChunkCoords) -> _ShardReader:
        index = _ShardIndex.create_empty(chunks_per_shard)
        obj = cls()
        obj.buf = Buffer.create_zero_length()
        obj.index = index
        return obj

    def __getitem__(self, chunk_coords: ChunkCoords) -> Buffer:
        chunk_byte_slice = self.index.get_chunk_slice(chunk_coords)
        if chunk_byte_slice:
            return self.buf[chunk_byte_slice[0] : chunk_byte_slice[1]]
        raise KeyError

    def __len__(self) -> int:
        return int(self.index.offsets_and_lengths.size / 2)

    def __iter__(self) -> Iterator[ChunkCoords]:
        return c_order_iter(self.index.offsets_and_lengths.shape[:-1])

    def is_empty(self) -> bool:
        return self.index.is_all_empty()


class _ShardBuilder(_ShardReader, ShardMutableMapping):
    buf: Buffer
    index: _ShardIndex

    @classmethod
    def merge_with_morton_order(
        cls,
        chunks_per_shard: ChunkCoords,
        tombstones: set[ChunkCoords],
        *shard_dicts: ShardMapping,
    ) -> _ShardBuilder:
        obj = cls.create_empty(chunks_per_shard)
        for chunk_coords in morton_order_iter(chunks_per_shard):
            if chunk_coords in tombstones:
                continue
            for shard_dict in shard_dicts:
                maybe_value = shard_dict.get(chunk_coords, None)
                if maybe_value is not None:
                    obj[chunk_coords] = maybe_value
                    break
        return obj

    @classmethod
    def create_empty(cls, chunks_per_shard: ChunkCoords) -> _ShardBuilder:
        obj = cls()
        obj.buf = Buffer.create_zero_length()
        obj.index = _ShardIndex.create_empty(chunks_per_shard)
        return obj

    def __setitem__(self, chunk_coords: ChunkCoords, value: Buffer) -> None:
        chunk_start = len(self.buf)
        chunk_length = len(value)
        self.buf = self.buf + value
        self.index.set_chunk_slice(chunk_coords, slice(chunk_start, chunk_start + chunk_length))

    def __delitem__(self, chunk_coords: ChunkCoords) -> None:
        raise NotImplementedError

    async def finalize(
        self,
        index_location: ShardingCodecIndexLocation,
        index_encoder: Callable[[_ShardIndex], Awaitable[Buffer]],
    ) -> Buffer:
        index_bytes = await index_encoder(self.index)
        if index_location == ShardingCodecIndexLocation.start:
            self.index.offsets_and_lengths[..., 0] += len(index_bytes)
            index_bytes = await index_encoder(self.index)  # encode again with corrected offsets
            out_buf = index_bytes + self.buf
        else:
            out_buf = self.buf + index_bytes
        return out_buf


@dataclass(frozen=True)
class _MergingShardBuilder(ShardMutableMapping):
    old_dict: _ShardReader
    new_dict: _ShardBuilder
    tombstones: set[ChunkCoords] = field(default_factory=set)

    def __getitem__(self, chunk_coords: ChunkCoords) -> Buffer:
        chunk_bytes_maybe = self.new_dict.get(chunk_coords)
        if chunk_bytes_maybe is not None:
            return chunk_bytes_maybe
        return self.old_dict[chunk_coords]

    def __setitem__(self, chunk_coords: ChunkCoords, value: Buffer) -> None:
        self.new_dict[chunk_coords] = value

    def __delitem__(self, chunk_coords: ChunkCoords) -> None:
        self.tombstones.add(chunk_coords)

    def __len__(self) -> int:
        return self.old_dict.__len__()

    def __iter__(self) -> Iterator[ChunkCoords]:
        return self.old_dict.__iter__()

    def is_empty(self) -> bool:
        full_chunk_coords_map = self.old_dict.index.get_full_chunk_map()
        full_chunk_coords_map = np.logical_or(
            full_chunk_coords_map, self.new_dict.index.get_full_chunk_map()
        )
        for tombstone in self.tombstones:
            full_chunk_coords_map[tombstone] = False
        return bool(np.array_equiv(full_chunk_coords_map, False))

    async def finalize(
        self,
        index_location: ShardingCodecIndexLocation,
        index_encoder: Callable[[_ShardIndex], Awaitable[Buffer]],
    ) -> Buffer:
        shard_builder = _ShardBuilder.merge_with_morton_order(
            self.new_dict.index.chunks_per_shard,
            self.tombstones,
            self.new_dict,
            self.old_dict,
        )
        return await shard_builder.finalize(index_location, index_encoder)


@dataclass(frozen=True)
class ShardingCodec(
    ArrayBytesCodec, ArrayBytesCodecPartialDecodeMixin, ArrayBytesCodecPartialEncodeMixin
):
    chunk_shape: ChunkCoords
    codecs: tuple[Codec, ...]
    index_codecs: tuple[Codec, ...]
    index_location: ShardingCodecIndexLocation = ShardingCodecIndexLocation.end

    def __init__(
        self,
        *,
        chunk_shape: ChunkCoordsLike,
        codecs: Iterable[Codec | dict[str, JSON]] = (BytesCodec(),),
        index_codecs: Iterable[Codec | dict[str, JSON]] = (BytesCodec(), Crc32cCodec()),
        index_location: ShardingCodecIndexLocation = ShardingCodecIndexLocation.end,
    ) -> None:
        chunk_shape_parsed = parse_shapelike(chunk_shape)
        codecs_parsed = parse_codecs(codecs)
        index_codecs_parsed = parse_codecs(index_codecs)
        index_location_parsed = parse_index_location(index_location)

        object.__setattr__(self, "chunk_shape", chunk_shape_parsed)
        object.__setattr__(self, "codecs", codecs_parsed)
        object.__setattr__(self, "index_codecs", index_codecs_parsed)
        object.__setattr__(self, "index_location", index_location_parsed)

        # Use instance-local lru_cache to avoid memory leaks
        object.__setattr__(self, "_get_chunk_spec", lru_cache()(self._get_chunk_spec))
        object.__setattr__(self, "_get_index_chunk_spec", lru_cache()(self._get_index_chunk_spec))
        object.__setattr__(self, "_get_chunks_per_shard", lru_cache()(self._get_chunks_per_shard))

    @classmethod
    def from_dict(cls, data: dict[str, JSON]) -> Self:
        _, configuration_parsed = parse_named_configuration(data, "sharding_indexed")
        return cls(**configuration_parsed)  # type: ignore[arg-type]

    def to_dict(self) -> dict[str, JSON]:
        return {
            "name": "sharding_indexed",
            "configuration": {
                "chunk_shape": list(self.chunk_shape),
                "codecs": [s.to_dict() for s in self.codecs],
                "index_codecs": [s.to_dict() for s in self.index_codecs],
                "index_location": self.index_location,
            },
        }

    def evolve_from_array_spec(self, array_spec: ArraySpec) -> Self:
        shard_spec = self._get_chunk_spec(array_spec)
        evolved_codecs = tuple(c.evolve_from_array_spec(array_spec=shard_spec) for c in self.codecs)
        if evolved_codecs != self.codecs:
            return replace(self, codecs=evolved_codecs)
        return self

    def validate(self, *, shape: ChunkCoords, dtype: np.dtype[Any], chunk_grid: ChunkGrid) -> None:
        if len(self.chunk_shape) != len(shape):
            raise ValueError(
                "The shard's `chunk_shape` and array's `shape` need to have the same number of dimensions."
            )
        if not isinstance(chunk_grid, RegularChunkGrid):
            raise ValueError("Sharding is only compatible with regular chunk grids.")
        if not all(
            s % c == 0
            for s, c in zip(
                chunk_grid.chunk_shape,
                self.chunk_shape,
                strict=False,
            )
        ):
            raise ValueError(
                "The array's `chunk_shape` needs to be divisible by the shard's inner `chunk_shape`."
            )

    async def _decode_single(
        self,
        shard_bytes: Buffer,
        shard_spec: ArraySpec,
    ) -> NDBuffer:
        shard_shape = shard_spec.shape
        chunk_shape = self.chunk_shape
        chunks_per_shard = self._get_chunks_per_shard(shard_spec)
        chunk_spec = self._get_chunk_spec(shard_spec)

        indexer = BasicIndexer(
            tuple(slice(0, s) for s in shard_shape),
            shape=shard_shape,
            chunk_grid=RegularChunkGrid(chunk_shape=chunk_shape),
        )

        # setup output array
        out = chunk_spec.prototype.nd_buffer.create(
            shape=shard_shape, dtype=shard_spec.dtype, order=shard_spec.order, fill_value=0
        )
        shard_dict = await _ShardReader.from_bytes(shard_bytes, self, chunks_per_shard)

        if shard_dict.index.is_all_empty():
            out.fill(shard_spec.fill_value)
            return out

        # decoding chunks and writing them into the output buffer
        await BatchedCodecPipeline.from_list(self.codecs).read(
            [
                (
                    _ShardingByteGetter(shard_dict, chunk_coords),
                    chunk_spec,
                    chunk_selection,
                    out_selection,
                )
                for chunk_coords, chunk_selection, out_selection in indexer
            ],
            out,
        )

        return out

    async def _decode_partial_single(
        self,
        byte_getter: ByteGetter,
        selection: SelectorTuple,
        shard_spec: ArraySpec,
    ) -> NDBuffer | None:
        shard_shape = shard_spec.shape
        chunk_shape = self.chunk_shape
        chunks_per_shard = self._get_chunks_per_shard(shard_spec)
        chunk_spec = self._get_chunk_spec(shard_spec)

        indexer = get_indexer(
            selection,
            shape=shard_shape,
            chunk_grid=RegularChunkGrid(chunk_shape=chunk_shape),
        )

        # setup output array
        out = shard_spec.prototype.nd_buffer.create(
            shape=indexer.shape, dtype=shard_spec.dtype, order=shard_spec.order, fill_value=0
        )

        indexed_chunks = list(indexer)
        all_chunk_coords = set(chunk_coords for chunk_coords, _, _ in indexed_chunks)

        # reading bytes of all requested chunks
        shard_dict: ShardMapping = {}
        if self._is_total_shard(all_chunk_coords, chunks_per_shard):
            # read entire shard
            shard_dict_maybe = await self._load_full_shard_maybe(
                byte_getter=byte_getter,
                prototype=chunk_spec.prototype,
                chunks_per_shard=chunks_per_shard,
            )
            if shard_dict_maybe is None:
                return None
            shard_dict = shard_dict_maybe
        else:
            # read some chunks within the shard
            shard_index = await self._load_shard_index_maybe(byte_getter, chunks_per_shard)
            if shard_index is None:
                return None
            shard_dict = {}
            for chunk_coords in all_chunk_coords:
                chunk_byte_slice = shard_index.get_chunk_slice(chunk_coords)
                if chunk_byte_slice:
                    chunk_bytes = await byte_getter.get(
                        prototype=chunk_spec.prototype, byte_range=chunk_byte_slice
                    )
                    if chunk_bytes:
                        shard_dict[chunk_coords] = chunk_bytes

        # decoding chunks and writing them into the output buffer
        await BatchedCodecPipeline.from_list(self.codecs).read(
            [
                (
                    _ShardingByteGetter(shard_dict, chunk_coords),
                    chunk_spec,
                    chunk_selection,
                    out_selection,
                )
                for chunk_coords, chunk_selection, out_selection in indexer
            ],
            out,
        )
        return out

    async def _encode_single(
        self,
        shard_array: NDBuffer,
        shard_spec: ArraySpec,
    ) -> Buffer | None:
        shard_shape = shard_spec.shape
        chunk_shape = self.chunk_shape
        chunks_per_shard = self._get_chunks_per_shard(shard_spec)
        chunk_spec = self._get_chunk_spec(shard_spec)

        indexer = list(
            BasicIndexer(
                tuple(slice(0, s) for s in shard_shape),
                shape=shard_shape,
                chunk_grid=RegularChunkGrid(chunk_shape=chunk_shape),
            )
        )

        shard_builder = _ShardBuilder.create_empty(chunks_per_shard)

        await BatchedCodecPipeline.from_list(self.codecs).write(
            [
                (
                    _ShardingByteSetter(shard_builder, chunk_coords),
                    chunk_spec,
                    chunk_selection,
                    out_selection,
                )
                for chunk_coords, chunk_selection, out_selection in indexer
            ],
            shard_array,
        )

        return await shard_builder.finalize(self.index_location, self._encode_shard_index)

    async def _encode_partial_single(
        self,
        byte_setter: ByteSetter,
        shard_array: NDBuffer,
        selection: SelectorTuple,
        shard_spec: ArraySpec,
    ) -> None:
        shard_shape = shard_spec.shape
        chunk_shape = self.chunk_shape
        chunks_per_shard = self._get_chunks_per_shard(shard_spec)
        chunk_spec = self._get_chunk_spec(shard_spec)

        shard_dict = _MergingShardBuilder(
            await self._load_full_shard_maybe(
                byte_getter=byte_setter,
                prototype=chunk_spec.prototype,
                chunks_per_shard=chunks_per_shard,
            )
            or _ShardReader.create_empty(chunks_per_shard),
            _ShardBuilder.create_empty(chunks_per_shard),
        )

        indexer = list(
            get_indexer(
                selection, shape=shard_shape, chunk_grid=RegularChunkGrid(chunk_shape=chunk_shape)
            )
        )

        await BatchedCodecPipeline.from_list(self.codecs).write(
            [
                (
                    _ShardingByteSetter(shard_dict, chunk_coords),
                    chunk_spec,
                    chunk_selection,
                    out_selection,
                )
                for chunk_coords, chunk_selection, out_selection in indexer
            ],
            shard_array,
        )

        if shard_dict.is_empty():
            await byte_setter.delete()
        else:
            await byte_setter.set(
                await shard_dict.finalize(
                    self.index_location,
                    self._encode_shard_index,
                )
            )

    def _is_total_shard(
        self, all_chunk_coords: set[ChunkCoords], chunks_per_shard: ChunkCoords
    ) -> bool:
        return len(all_chunk_coords) == product(chunks_per_shard) and all(
            chunk_coords in all_chunk_coords for chunk_coords in c_order_iter(chunks_per_shard)
        )

    async def _decode_shard_index(
        self, index_bytes: Buffer, chunks_per_shard: ChunkCoords
    ) -> _ShardIndex:
        index_array = next(
            iter(
                await BatchedCodecPipeline.from_list(self.index_codecs).decode(
                    [(index_bytes, self._get_index_chunk_spec(chunks_per_shard))],
                )
            )
        )
        assert index_array is not None
        return _ShardIndex(index_array.as_numpy_array())

    async def _encode_shard_index(self, index: _ShardIndex) -> Buffer:
        index_bytes = next(
            iter(
                await BatchedCodecPipeline.from_list(self.index_codecs).encode(
                    [
                        (
                            NDBuffer.from_numpy_array(index.offsets_and_lengths),
                            self._get_index_chunk_spec(index.chunks_per_shard),
                        )
                    ],
                )
            )
        )
        assert index_bytes is not None
        assert isinstance(index_bytes, Buffer)
        return index_bytes

    def _shard_index_size(self, chunks_per_shard: ChunkCoords) -> int:
        return BatchedCodecPipeline.from_list(self.index_codecs).compute_encoded_size(
            16 * product(chunks_per_shard), self._get_index_chunk_spec(chunks_per_shard)
        )

    def _get_index_chunk_spec(self, chunks_per_shard: ChunkCoords) -> ArraySpec:
        return ArraySpec(
            shape=chunks_per_shard + (2,),
            dtype=np.dtype("<u8"),
            fill_value=MAX_UINT_64,
            order="C",  # Note: this is hard-coded for simplicity -- it is not surfaced into user code
            prototype=default_buffer_prototype,
        )

    def _get_chunk_spec(self, shard_spec: ArraySpec) -> ArraySpec:
        return ArraySpec(
            shape=self.chunk_shape,
            dtype=shard_spec.dtype,
            fill_value=shard_spec.fill_value,
            order=shard_spec.order,
            prototype=shard_spec.prototype,
        )

    def _get_chunks_per_shard(self, shard_spec: ArraySpec) -> ChunkCoords:
        return tuple(
            s // c
            for s, c in zip(
                shard_spec.shape,
                self.chunk_shape,
                strict=False,
            )
        )

    async def _load_shard_index_maybe(
        self, byte_getter: ByteGetter, chunks_per_shard: ChunkCoords
    ) -> _ShardIndex | None:
        shard_index_size = self._shard_index_size(chunks_per_shard)
        if self.index_location == ShardingCodecIndexLocation.start:
            index_bytes = await byte_getter.get(
                prototype=default_buffer_prototype, byte_range=(0, shard_index_size)
            )
        else:
            index_bytes = await byte_getter.get(
                prototype=default_buffer_prototype, byte_range=(-shard_index_size, None)
            )
        if index_bytes is not None:
            return await self._decode_shard_index(index_bytes, chunks_per_shard)
        return None

    async def _load_shard_index(
        self, byte_getter: ByteGetter, chunks_per_shard: ChunkCoords
    ) -> _ShardIndex:
        return (
            await self._load_shard_index_maybe(byte_getter, chunks_per_shard)
        ) or _ShardIndex.create_empty(chunks_per_shard)

    async def _load_full_shard_maybe(
        self, byte_getter: ByteGetter, prototype: BufferPrototype, chunks_per_shard: ChunkCoords
    ) -> _ShardReader | None:
        shard_bytes = await byte_getter.get(prototype=prototype)

        return (
            await _ShardReader.from_bytes(shard_bytes, self, chunks_per_shard)
            if shard_bytes
            else None
        )

    def compute_encoded_size(self, input_byte_length: int, shard_spec: ArraySpec) -> int:
        chunks_per_shard = self._get_chunks_per_shard(shard_spec)
        return input_byte_length + self._shard_index_size(chunks_per_shard)


register_codec("sharding_indexed", ShardingCodec)<|MERGE_RESOLUTION|>--- conflicted
+++ resolved
@@ -16,15 +16,10 @@
     ArrayBytesCodecPartialEncodeMixin,
     Codec,
 )
-<<<<<<< HEAD
-from zarr.buffer import Buffer, NDBuffer
-from zarr.chunk_grids import ChunkGrid, RegularChunkGrid
-=======
 from zarr.abc.store import ByteGetter, ByteSetter
 from zarr.array_spec import ArraySpec
 from zarr.buffer import Buffer, BufferPrototype, NDBuffer, default_buffer_prototype
-from zarr.chunk_grids import RegularChunkGrid
->>>>>>> 7ded5d6e
+from zarr.chunk_grids import ChunkGrid, RegularChunkGrid
 from zarr.codecs.bytes import BytesCodec
 from zarr.codecs.crc32c_ import Crc32cCodec
 from zarr.codecs.pipeline import BatchedCodecPipeline
@@ -37,17 +32,8 @@
     parse_shapelike,
     product,
 )
-<<<<<<< HEAD
-from zarr.indexing import (
-    BasicIndexer,
-    c_order_iter,
-    morton_order_iter,
-)
+from zarr.indexing import BasicIndexer, SelectorTuple, c_order_iter, get_indexer, morton_order_iter
 from zarr.metadata import parse_codecs
-=======
-from zarr.indexing import BasicIndexer, SelectorTuple, c_order_iter, get_indexer, morton_order_iter
-from zarr.metadata import ArrayMetadata, parse_codecs
->>>>>>> 7ded5d6e
 
 if TYPE_CHECKING:
     from collections.abc import Awaitable, Callable, Iterator
