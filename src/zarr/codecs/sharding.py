--- conflicted
+++ resolved
@@ -1,12 +1,7 @@
 from __future__ import annotations
 
-<<<<<<< HEAD
 from collections.abc import Iterable, Mapping, MutableMapping, Sequence
-from dataclasses import dataclass, field, replace
-=======
-from collections.abc import Iterable, Mapping, MutableMapping
 from dataclasses import dataclass, replace
->>>>>>> 94d543cc
 from enum import Enum
 from functools import lru_cache
 from operator import itemgetter
