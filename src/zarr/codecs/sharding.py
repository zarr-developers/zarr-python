--- conflicted
+++ resolved
@@ -17,13 +17,9 @@
     Codec,
     CodecPipeline,
 )
-<<<<<<< HEAD
+from zarr.abc.store import ByteGetter, ByteSetter
 from zarr.array_spec import ArraySpec
 from zarr.buffer import Buffer, NDBuffer, Prototype, default_prototype
-=======
-from zarr.abc.store import ByteGetter, ByteSetter
-from zarr.buffer import Buffer, NDBuffer
->>>>>>> 85999445
 from zarr.chunk_grids import RegularChunkGrid
 from zarr.codecs.bytes import BytesCodec
 from zarr.codecs.crc32c_ import Crc32cCodec
