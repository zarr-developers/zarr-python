from __future__ import annotations
from dataclasses import dataclass, replace
from enum import Enum
import sys

from typing import TYPE_CHECKING, Dict, Optional, Union

import numpy as np

from zarr.abc.codec import ArrayBytesCodec
from zarr.buffer import Buffer, NDBuffer, as_buffer
from zarr.codecs.registry import register_codec
from zarr.common import parse_enum, parse_named_configuration

if TYPE_CHECKING:
<<<<<<< HEAD
    from zarr.common import JSON, ArraySpec
    from zarr.config import RuntimeConfiguration
=======
    from zarr.common import JSON, ArraySpec, BytesLike
>>>>>>> 8da3df61
    from typing_extensions import Self


class Endian(Enum):
    big = "big"
    little = "little"


default_system_endian = Endian(sys.byteorder)


@dataclass(frozen=True)
class BytesCodec(ArrayBytesCodec):
    is_fixed_size = True

    endian: Optional[Endian]

    def __init__(self, *, endian: Union[Endian, str, None] = default_system_endian) -> None:
        endian_parsed = None if endian is None else parse_enum(endian, Endian)

        object.__setattr__(self, "endian", endian_parsed)

    @classmethod
    def from_dict(cls, data: Dict[str, JSON]) -> Self:
        _, configuration_parsed = parse_named_configuration(
            data, "bytes", require_configuration=False
        )
        configuration_parsed = configuration_parsed or {}
        return cls(**configuration_parsed)  # type: ignore[arg-type]

    def to_dict(self) -> Dict[str, JSON]:
        if self.endian is None:
            return {"name": "bytes"}
        else:
            return {"name": "bytes", "configuration": {"endian": self.endian}}

    def evolve(self, array_spec: ArraySpec) -> Self:
        if array_spec.dtype.itemsize == 0:
            if self.endian is not None:
                return replace(self, endian=None)
        elif self.endian is None:
            raise ValueError(
                "The `endian` configuration needs to be specified for multi-byte data types."
            )
        return self

    async def decode(
        self,
        chunk_bytes: Buffer,
        chunk_spec: ArraySpec,
<<<<<<< HEAD
        _runtime_configuration: RuntimeConfiguration,
    ) -> NDBuffer:
        assert isinstance(chunk_bytes, Buffer)
=======
    ) -> np.ndarray:
>>>>>>> 8da3df61
        if chunk_spec.dtype.itemsize > 0:
            if self.endian == Endian.little:
                prefix = "<"
            else:
                prefix = ">"
            dtype = np.dtype(f"{prefix}{chunk_spec.dtype.str[1:]}")
        else:
            dtype = np.dtype(f"|{chunk_spec.dtype.str[1:]}")
        chunk_array = NDBuffer(chunk_bytes.as_numpy_array(dtype))

        # ensure correct chunk shape
        if chunk_array.shape != chunk_spec.shape:
            chunk_array = chunk_array.reshape(
                chunk_spec.shape,
            )
        return chunk_array

    async def encode(
        self,
        chunk_array: NDBuffer,
        _chunk_spec: ArraySpec,
<<<<<<< HEAD
        _runtime_configuration: RuntimeConfiguration,
    ) -> Optional[Buffer]:
        assert isinstance(chunk_array, NDBuffer)
=======
    ) -> Optional[BytesLike]:
>>>>>>> 8da3df61
        if chunk_array.dtype.itemsize > 1:
            if self.endian is not None and self.endian != chunk_array.byteorder:
                new_dtype = chunk_array.dtype.newbyteorder(self.endian.name)
                chunk_array = chunk_array.astype(new_dtype)
        return as_buffer(chunk_array)

    def compute_encoded_size(self, input_byte_length: int, _chunk_spec: ArraySpec) -> int:
        return input_byte_length


register_codec("bytes", BytesCodec)

# compatibility with earlier versions of ZEP1
register_codec("endian", BytesCodec)<|MERGE_RESOLUTION|>--- conflicted
+++ resolved
@@ -13,12 +13,7 @@
 from zarr.common import parse_enum, parse_named_configuration
 
 if TYPE_CHECKING:
-<<<<<<< HEAD
     from zarr.common import JSON, ArraySpec
-    from zarr.config import RuntimeConfiguration
-=======
-    from zarr.common import JSON, ArraySpec, BytesLike
->>>>>>> 8da3df61
     from typing_extensions import Self
 
 
@@ -69,13 +64,8 @@
         self,
         chunk_bytes: Buffer,
         chunk_spec: ArraySpec,
-<<<<<<< HEAD
-        _runtime_configuration: RuntimeConfiguration,
     ) -> NDBuffer:
         assert isinstance(chunk_bytes, Buffer)
-=======
-    ) -> np.ndarray:
->>>>>>> 8da3df61
         if chunk_spec.dtype.itemsize > 0:
             if self.endian == Endian.little:
                 prefix = "<"
@@ -97,13 +87,8 @@
         self,
         chunk_array: NDBuffer,
         _chunk_spec: ArraySpec,
-<<<<<<< HEAD
-        _runtime_configuration: RuntimeConfiguration,
     ) -> Optional[Buffer]:
         assert isinstance(chunk_array, NDBuffer)
-=======
-    ) -> Optional[BytesLike]:
->>>>>>> 8da3df61
         if chunk_array.dtype.itemsize > 1:
             if self.endian is not None and self.endian != chunk_array.byteorder:
                 new_dtype = chunk_array.dtype.newbyteorder(self.endian.name)
