--- conflicted
+++ resolved
@@ -16,12 +16,7 @@
 if TYPE_CHECKING:
     from typing import Dict, Optional
     from typing_extensions import Self
-<<<<<<< HEAD
     from zarr.common import JSON, ArraySpec
-    from zarr.config import RuntimeConfiguration
-=======
-    from zarr.common import JSON, ArraySpec, BytesLike
->>>>>>> 8da3df61
 
 
 class BloscShuffle(Enum):
@@ -167,29 +162,16 @@
         self,
         chunk_bytes: Buffer,
         _chunk_spec: ArraySpec,
-<<<<<<< HEAD
-        _runtime_configuration: RuntimeConfiguration,
     ) -> Buffer:
         return await to_thread(as_bytes_wrapper, self._blosc_codec.decode, chunk_bytes)
-=======
-    ) -> BytesLike:
-        return await to_thread(self._blosc_codec.decode, chunk_bytes)
->>>>>>> 8da3df61
 
     async def encode(
         self,
         chunk_bytes: Buffer,
         chunk_spec: ArraySpec,
-<<<<<<< HEAD
-        _runtime_configuration: RuntimeConfiguration,
     ) -> Optional[Buffer]:
         chunk_array = chunk_bytes.as_numpy_array(chunk_spec.dtype)
         return await to_thread(lambda: as_buffer(self._blosc_codec.encode(chunk_array)))
-=======
-    ) -> Optional[BytesLike]:
-        chunk_array = np.frombuffer(chunk_bytes, dtype=chunk_spec.dtype)
-        return await to_thread(self._blosc_codec.encode, chunk_array)
->>>>>>> 8da3df61
 
     def compute_encoded_size(self, _input_byte_length: int, _chunk_spec: ArraySpec) -> int:
         raise NotImplementedError
