--- conflicted
+++ resolved
@@ -6,12 +6,8 @@
 import numpy as np
 from crc32c import crc32c
 
-<<<<<<< HEAD
 from zarr.abc.codec import BytesBytesCodec
-=======
->>>>>>> 69ad5e7c
 from zarr.buffer import Buffer
-from zarr.codecs.mixins import BytesBytesCodecBatchMixin
 from zarr.codecs.registry import register_codec
 from zarr.common import parse_named_configuration
 
