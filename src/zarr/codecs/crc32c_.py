--- conflicted
+++ resolved
@@ -7,12 +7,8 @@
 
 from crc32c import crc32c
 
-<<<<<<< HEAD
 from zarr.codecs.mixins import BytesBytesCodecBatchMixin
-=======
-from zarr.abc.codec import BytesBytesCodec
 from zarr.buffer import Buffer
->>>>>>> ceee3641
 from zarr.codecs.registry import register_codec
 from zarr.common import parse_named_configuration
 
