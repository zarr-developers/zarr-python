from __future__ import annotations
from dataclasses import dataclass

from typing import TYPE_CHECKING

import numpy as np

from crc32c import crc32c

from zarr.abc.codec import BytesBytesCodec
from zarr.buffer import Buffer, as_buffer
from zarr.codecs.registry import register_codec
from zarr.common import parse_named_configuration

if TYPE_CHECKING:
    from typing import Dict, Optional
    from typing_extensions import Self
<<<<<<< HEAD
    from zarr.common import JSON, ArraySpec
    from zarr.config import RuntimeConfiguration
=======
    from zarr.common import JSON, BytesLike, ArraySpec
>>>>>>> 8da3df61


@dataclass(frozen=True)
class Crc32cCodec(BytesBytesCodec):
    is_fixed_size = True

    @classmethod
    def from_dict(cls, data: Dict[str, JSON]) -> Self:
        parse_named_configuration(data, "crc32c", require_configuration=False)
        return cls()

    def to_dict(self) -> Dict[str, JSON]:
        return {"name": "crc32c"}

    async def decode(
        self,
        chunk_bytes: Buffer,
        _chunk_spec: ArraySpec,
<<<<<<< HEAD
        _runtime_configuration: RuntimeConfiguration,
    ) -> Buffer:
        data = chunk_bytes.memoryview()
        crc32_bytes = data[-4:]
        inner_bytes = data[:-4]
=======
    ) -> BytesLike:
        crc32_bytes = chunk_bytes[-4:]
        inner_bytes = chunk_bytes[:-4]
>>>>>>> 8da3df61

        computed_checksum = np.uint32(crc32c(inner_bytes)).tobytes()
        stored_checksum = bytes(crc32_bytes)
        if computed_checksum != stored_checksum:
            raise ValueError(
                "Stored and computed checksum do not match. "
                + f"Stored: {stored_checksum!r}. Computed: {computed_checksum!r}."
            )
        return as_buffer(inner_bytes)

    async def encode(
        self,
        chunk_bytes: Buffer,
        _chunk_spec: ArraySpec,
<<<<<<< HEAD
        _runtime_configuration: RuntimeConfiguration,
    ) -> Optional[Buffer]:
        checksum = crc32c(chunk_bytes.memoryview())
        return as_buffer(chunk_bytes.to_bytes() + np.uint32(checksum).tobytes())
=======
    ) -> Optional[BytesLike]:
        return chunk_bytes + np.uint32(crc32c(chunk_bytes)).tobytes()
>>>>>>> 8da3df61

    def compute_encoded_size(self, input_byte_length: int, _chunk_spec: ArraySpec) -> int:
        return input_byte_length + 4


register_codec("crc32c", Crc32cCodec)<|MERGE_RESOLUTION|>--- conflicted
+++ resolved
@@ -15,12 +15,7 @@
 if TYPE_CHECKING:
     from typing import Dict, Optional
     from typing_extensions import Self
-<<<<<<< HEAD
     from zarr.common import JSON, ArraySpec
-    from zarr.config import RuntimeConfiguration
-=======
-    from zarr.common import JSON, BytesLike, ArraySpec
->>>>>>> 8da3df61
 
 
 @dataclass(frozen=True)
@@ -39,17 +34,10 @@
         self,
         chunk_bytes: Buffer,
         _chunk_spec: ArraySpec,
-<<<<<<< HEAD
-        _runtime_configuration: RuntimeConfiguration,
     ) -> Buffer:
         data = chunk_bytes.memoryview()
         crc32_bytes = data[-4:]
         inner_bytes = data[:-4]
-=======
-    ) -> BytesLike:
-        crc32_bytes = chunk_bytes[-4:]
-        inner_bytes = chunk_bytes[:-4]
->>>>>>> 8da3df61
 
         computed_checksum = np.uint32(crc32c(inner_bytes)).tobytes()
         stored_checksum = bytes(crc32_bytes)
@@ -64,15 +52,9 @@
         self,
         chunk_bytes: Buffer,
         _chunk_spec: ArraySpec,
-<<<<<<< HEAD
-        _runtime_configuration: RuntimeConfiguration,
     ) -> Optional[Buffer]:
         checksum = crc32c(chunk_bytes.memoryview())
         return as_buffer(chunk_bytes.to_bytes() + np.uint32(checksum).tobytes())
-=======
-    ) -> Optional[BytesLike]:
-        return chunk_bytes + np.uint32(crc32c(chunk_bytes)).tobytes()
->>>>>>> 8da3df61
 
     def compute_encoded_size(self, input_byte_length: int, _chunk_spec: ArraySpec) -> int:
         return input_byte_length + 4
