--- conflicted
+++ resolved
@@ -366,17 +366,9 @@
     _codec: Numcodec
     codec_config: Mapping[str, Any]
 
-<<<<<<< HEAD
     def __init__(self, **codec_config: Any) -> None:
         object.__setattr__(self, "_codec", get_numcodec({"id": self._codec_id, **codec_config}))  # type: ignore[typeddict-item]
         object.__setattr__(self, "codec_config", self._codec.get_config())
-=======
-            cls_name = f"{CODEC_PREFIX}{namespace}.{cls.__name__}"
-            cls.codec_name = f"{CODEC_PREFIX}{namespace}"
-            cls.__doc__ = f"""
-            See [{cls_name}][] for more details and parameters.
-            """
->>>>>>> 24385abc
 
     def to_dict(self) -> dict[str, JSON]:
         return cast(dict[str, JSON], self.to_json(zarr_format=3))
