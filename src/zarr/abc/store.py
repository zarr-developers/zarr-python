--- conflicted
+++ resolved
@@ -306,13 +306,8 @@
     @abstractmethod
     def list_prefix(self, prefix: str) -> AsyncGenerator[str]:
         """
-<<<<<<< HEAD
-        Retrieve all keys in the store that begin with a given prefix. Keys are returned as
-        absolute paths (i.e. including the prefix).
-=======
         Retrieve all keys in the store that begin with a given prefix. Keys are returned relative
         to the root of the store.
->>>>>>> 498cb788
 
         Parameters
         ----------
