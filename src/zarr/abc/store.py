from __future__ import annotations

from abc import ABC, abstractmethod
from asyncio import gather
from dataclasses import dataclass
from itertools import starmap
from typing import TYPE_CHECKING, Protocol, runtime_checkable

from zarr.core.buffer.core import default_buffer_prototype
from zarr.core.common import concurrent_map
from zarr.core.config import config

if TYPE_CHECKING:
    from collections.abc import AsyncGenerator, AsyncIterator, Iterable
    from types import TracebackType
    from typing import Any, Self, TypeAlias

    from zarr.core.buffer import Buffer, BufferPrototype
    from zarr.core.common import BytesLike

__all__ = ["ByteGetter", "ByteSetter", "Store", "set_or_delete"]


@dataclass
class ExplicitRange:
    """Request a specific byte range"""

    start: int
    """The start of the byte range request (inclusive)."""
    end: int
    """The end of the byte range request (exclusive)."""


@dataclass
class OffsetRange:
    """Request all bytes starting from a given byte offset"""

    offset: int
    """The byte offset for the offset range request."""


@dataclass
class SuffixRange:
    """Request up to the last `n` bytes"""

    suffix: int
    """The number of bytes from the suffix to request."""


<<<<<<< HEAD
ByteRangeRequest: TypeAlias = tuple[int, int] | OffsetRange | SuffixRange
=======
ByteRangeRequest: TypeAlias = ExplicitRange | OffsetRange | SuffixRange
>>>>>>> 46070f42


class Store(ABC):
    """
    Abstract base class for Zarr stores.
    """

    _read_only: bool
    _is_open: bool

    def __init__(self, *, read_only: bool = False) -> None:
        self._is_open = False
        self._read_only = read_only

    @classmethod
    async def open(cls, *args: Any, **kwargs: Any) -> Self:
        """
        Create and open the store.

        Parameters
        ----------
        *args : Any
            Positional arguments to pass to the store constructor.
        **kwargs : Any
            Keyword arguments to pass to the store constructor.

        Returns
        -------
        Store
            The opened store instance.
        """
        store = cls(*args, **kwargs)
        await store._open()
        return store

    def __enter__(self) -> Self:
        """Enter a context manager that will close the store upon exiting."""
        return self

    def __exit__(
        self,
        exc_type: type[BaseException] | None,
        exc_value: BaseException | None,
        traceback: TracebackType | None,
    ) -> None:
        """Close the store."""
        self.close()

    async def _open(self) -> None:
        """
        Open the store.

        Raises
        ------
        ValueError
            If the store is already open.
        """
        if self._is_open:
            raise ValueError("store is already open")
        self._is_open = True

    async def _ensure_open(self) -> None:
        """Open the store if it is not already open."""
        if not self._is_open:
            await self._open()

    async def is_empty(self, prefix: str) -> bool:
        """
        Check if the directory is empty.

        Parameters
        ----------
        prefix : str
            Prefix of keys to check.

        Returns
        -------
        bool
            True if the store is empty, False otherwise.
        """
        if not self.supports_listing:
            raise NotImplementedError
        if prefix != "" and not prefix.endswith("/"):
            prefix += "/"
        async for _ in self.list_prefix(prefix):
            return False
        return True

    async def clear(self) -> None:
        """
        Clear the store.

        Remove all keys and values from the store.
        """
        if not self.supports_deletes:
            raise NotImplementedError
        if not self.supports_listing:
            raise NotImplementedError
        self._check_writable()
        await self.delete_dir("")

    @property
    def read_only(self) -> bool:
        """Is the store read-only?"""
        return self._read_only

    def _check_writable(self) -> None:
        """Raise an exception if the store is not writable."""
        if self.read_only:
            raise ValueError("store was opened in read-only mode and does not support writing")

    @abstractmethod
    def __eq__(self, value: object) -> bool:
        """Equality comparison."""
        ...

    @abstractmethod
    async def get(
        self,
        key: str,
        prototype: BufferPrototype,
        byte_range: ByteRangeRequest | None = None,
    ) -> Buffer | None:
        """Retrieve the value associated with a given key.

        Parameters
        ----------
        key : str
        byte_range : ByteRangeRequest, optional

            The semantics of this argument are:

            - tuple (int, int): Request a specific range of bytes (start, end). The end offset is exclusive. If the given range is zero-length or starts after the end of the object, an error will be returned. Additionally, if the range ends after the end of the object, the entire remainder of the object will be returned. Otherwise, the exact requested range will be returned.
            - {"offset": int}: Request all bytes starting from a given byte offset. This is equivalent to bytes={int}- as an HTTP header.
            - {"suffix": int}: Request the last int bytes. Note that here, int is the size of the request, not the byte offset. This is equivalent to bytes=-{int} as an HTTP header.

        Returns
        -------
        Buffer
        """
        ...

    @abstractmethod
    async def get_partial_values(
        self,
        prototype: BufferPrototype,
        key_ranges: Iterable[tuple[str, ByteRangeRequest | None]],
    ) -> list[Buffer | None]:
        """Retrieve possibly partial values from given key_ranges.

        Parameters
        ----------
        key_ranges : Iterable[tuple[str, tuple[int | None, int | None]]]
            Ordered set of key, range pairs, a key may occur multiple times with different ranges

        Returns
        -------
        list of values, in the order of the key_ranges, may contain null/none for missing keys
        """
        ...

    @abstractmethod
    async def exists(self, key: str) -> bool:
        """Check if a key exists in the store.

        Parameters
        ----------
        key : str

        Returns
        -------
        bool
        """
        ...

    @property
    @abstractmethod
    def supports_writes(self) -> bool:
        """Does the store support writes?"""
        ...

    @abstractmethod
    async def set(self, key: str, value: Buffer) -> None:
        """Store a (key, value) pair.

        Parameters
        ----------
        key : str
        value : Buffer
        """
        ...

    async def set_if_not_exists(self, key: str, value: Buffer) -> None:
        """
        Store a key to ``value`` if the key is not already present.

        Parameters
        ----------
        key : str
        value : Buffer
        """
        # Note for implementers: the default implementation provided here
        # is not safe for concurrent writers. There's a race condition between
        # the `exists` check and the `set` where another writer could set some
        # value at `key` or delete `key`.
        if not await self.exists(key):
            await self.set(key, value)

    async def _set_many(self, values: Iterable[tuple[str, Buffer]]) -> None:
        """
        Insert multiple (key, value) pairs into storage.
        """
        await gather(*starmap(self.set, values))

    @property
    @abstractmethod
    def supports_deletes(self) -> bool:
        """Does the store support deletes?"""
        ...

    @abstractmethod
    async def delete(self, key: str) -> None:
        """Remove a key from the store

        Parameters
        ----------
        key : str
        """
        ...

    @property
    @abstractmethod
    def supports_partial_writes(self) -> bool:
        """Does the store support partial writes?"""
        ...

    @abstractmethod
    async def set_partial_values(
        self, key_start_values: Iterable[tuple[str, int, BytesLike]]
    ) -> None:
        """Store values at a given key, starting at byte range_start.

        Parameters
        ----------
        key_start_values : list[tuple[str, int, BytesLike]]
            set of key, range_start, values triples, a key may occur multiple times with different
            range_starts, range_starts (considering the length of the respective values) must not
            specify overlapping ranges for the same key
        """
        ...

    @property
    @abstractmethod
    def supports_listing(self) -> bool:
        """Does the store support listing?"""
        ...

    @abstractmethod
    def list(self) -> AsyncIterator[str]:
        """Retrieve all keys in the store.

        Returns
        -------
        AsyncIterator[str]
        """
        # This method should be async, like overridden methods in child classes.
        # However, that's not straightforward:
        # https://stackoverflow.com/questions/68905848

    @abstractmethod
    def list_prefix(self, prefix: str) -> AsyncIterator[str]:
        """
        Retrieve all keys in the store that begin with a given prefix. Keys are returned relative
        to the root of the store.

        Parameters
        ----------
        prefix : str

        Returns
        -------
        AsyncIterator[str]
        """
        # This method should be async, like overridden methods in child classes.
        # However, that's not straightforward:
        # https://stackoverflow.com/questions/68905848

    @abstractmethod
    def list_dir(self, prefix: str) -> AsyncIterator[str]:
        """
        Retrieve all keys and prefixes with a given prefix and which do not contain the character
        “/” after the given prefix.

        Parameters
        ----------
        prefix : str

        Returns
        -------
        AsyncIterator[str]
        """
        # This method should be async, like overridden methods in child classes.
        # However, that's not straightforward:
        # https://stackoverflow.com/questions/68905848

    async def delete_dir(self, prefix: str) -> None:
        """
        Remove all keys and prefixes in the store that begin with a given prefix.
        """
        if not self.supports_deletes:
            raise NotImplementedError
        if not self.supports_listing:
            raise NotImplementedError
        self._check_writable()
        if prefix != "" and not prefix.endswith("/"):
            prefix += "/"
        async for key in self.list_prefix(prefix):
            await self.delete(key)

    def close(self) -> None:
        """Close the store."""
        self._is_open = False

    async def _get_many(
        self, requests: Iterable[tuple[str, BufferPrototype, ByteRangeRequest | None]]
    ) -> AsyncGenerator[tuple[str, Buffer | None], None]:
        """
        Retrieve a collection of objects from storage. In general this method does not guarantee
        that objects will be retrieved in the order in which they were requested, so this method
        yields tuple[str, Buffer | None] instead of just Buffer | None
        """
        for req in requests:
            yield (req[0], await self.get(*req))

    async def getsize(self, key: str) -> int:
        """
        Return the size, in bytes, of a value in a Store.

        Parameters
        ----------
        key : str

        Returns
        -------
        nbytes : int
            The size of the value (in bytes).

        Raises
        ------
        FileNotFoundError
            When the given key does not exist in the store.
        """
        # Note to implementers: this default implementation is very inefficient since
        # it requires reading the entire object. Many systems will have ways to get the
        # size of an object without reading it.
        value = await self.get(key, prototype=default_buffer_prototype())
        if value is None:
            raise FileNotFoundError(key)
        return len(value)

    async def getsize_prefix(self, prefix: str) -> int:
        """
        Return the size, in bytes, of all values under a prefix.

        Parameters
        ----------
        prefix : str
            The prefix of the directory to measure.

        Returns
        -------
        nbytes : int
            The sum of the sizes of the values in the directory (in bytes).

        See Also
        --------
        zarr.Array.nbytes_stored
        Store.getsize

        Notes
        -----
        ``getsize_prefix`` is just provided as a potentially faster alternative to
        listing all the keys under a prefix calling :meth:`Store.getsize` on each.

        In general, ``prefix`` should be the path of an Array or Group in the Store.
        Implementations may differ on the behavior when some other ``prefix``
        is provided.
        """
        # TODO: Overlap listing keys with getsize calls.
        # Currently, we load the list of keys into memory and only then move
        # on to getting sizes. Ideally we would overlap those two, which should
        # improve tail latency and might reduce memory pressure (since not all keys
        # would be in memory at once).
        keys = [(x,) async for x in self.list_prefix(prefix)]
        limit = config.get("async.concurrency")
        sizes = await concurrent_map(keys, self.getsize, limit=limit)
        return sum(sizes)


@runtime_checkable
class ByteGetter(Protocol):
    async def get(
        self, prototype: BufferPrototype, byte_range: ByteRangeRequest | None = None
    ) -> Buffer | None: ...


@runtime_checkable
class ByteSetter(Protocol):
    async def get(
        self, prototype: BufferPrototype, byte_range: ByteRangeRequest | None = None
    ) -> Buffer | None: ...

    async def set(self, value: Buffer, byte_range: ByteRangeRequest | None = None) -> None: ...

    async def delete(self) -> None: ...

    async def set_if_not_exists(self, default: Buffer) -> None: ...


async def set_or_delete(byte_setter: ByteSetter, value: Buffer | None) -> None:
    """Set or delete a value in a byte setter

    Parameters
    ----------
    byte_setter : ByteSetter
    value : Buffer | None

    Notes
    -----
    If value is None, the key will be deleted.
    """
    if value is None:
        await byte_setter.delete()
    else:
        await byte_setter.set(value)<|MERGE_RESOLUTION|>--- conflicted
+++ resolved
@@ -47,11 +47,7 @@
     """The number of bytes from the suffix to request."""
 
 
-<<<<<<< HEAD
-ByteRangeRequest: TypeAlias = tuple[int, int] | OffsetRange | SuffixRange
-=======
 ByteRangeRequest: TypeAlias = ExplicitRange | OffsetRange | SuffixRange
->>>>>>> 46070f42
 
 
 class Store(ABC):
