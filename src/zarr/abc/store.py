--- conflicted
+++ resolved
@@ -2,17 +2,12 @@
 
 from abc import ABC, abstractmethod
 from asyncio import gather
-<<<<<<< HEAD
-from collections.abc import AsyncGenerator
-from typing import TYPE_CHECKING, NamedTuple, Protocol, runtime_checkable
+from collections.abc import AsyncGenerator, Iterable
+from typing import TYPE_CHECKING, Any, NamedTuple, Protocol, runtime_checkable
 
 if TYPE_CHECKING:
     from collections.abc import Iterable
     from typing import Any, TypeAlias
-=======
-from collections.abc import AsyncGenerator, Iterable
-from typing import Any, NamedTuple, Protocol, runtime_checkable
->>>>>>> 06e3215f
 
     from typing_extensions import Self
 
@@ -266,13 +261,6 @@
         """Close the store."""
         self._is_open = False
 
-    async def _set_many(self, values: Iterable[tuple[str, Buffer]]) -> None:
-        """
-        Insert a collection of objects into storage.
-        """
-        await gather(*(self.set(key, value) for key, value in values))
-        return None
-
     async def _get_many(
         self, requests: Iterable[tuple[str, BufferPrototype, ByteRangeRequest]]
     ) -> AsyncGenerator[Buffer | None, None]:
