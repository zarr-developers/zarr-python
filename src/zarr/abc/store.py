--- conflicted
+++ resolved
@@ -1,13 +1,8 @@
 from abc import abstractmethod, ABC
 from collections.abc import AsyncGenerator
-<<<<<<< HEAD
 from typing import List, Protocol, Tuple, Optional, runtime_checkable
 
 from zarr.common import BytesLike
-=======
-
-from typing import List, Tuple, Optional
->>>>>>> 2397d3f5
 
 
 class Store(ABC):
