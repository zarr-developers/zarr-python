--- conflicted
+++ resolved
@@ -2,17 +2,13 @@
 
 from abc import ABC, abstractmethod
 from asyncio import gather
-<<<<<<< HEAD
+from collections.abc import AsyncGenerator, Iterable
 from typing import TYPE_CHECKING, Any, NamedTuple, Protocol, runtime_checkable
 
 if TYPE_CHECKING:
     from collections.abc import AsyncGenerator, Iterable
+    from types import TracebackType
     from typing import Any, TypeAlias
-=======
-from collections.abc import AsyncGenerator, Iterable
-from types import TracebackType
-from typing import Any, NamedTuple, Protocol, runtime_checkable
->>>>>>> 19ed733f
 
     from typing_extensions import Self
 
