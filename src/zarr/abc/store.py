--- conflicted
+++ resolved
@@ -27,11 +27,7 @@
     @abstractmethod
     async def get_partial_values(
         self, key_ranges: List[Tuple[str, Tuple[int, int]]]
-<<<<<<< HEAD
-    ) -> List[Buffer]:
-=======
-    ) -> List[Optional[bytes]]:
->>>>>>> 3499acb6
+    ) -> List[Optional[Buffer]]:
         """Retrieve possibly partial values from given key_ranges.
 
         Parameters
