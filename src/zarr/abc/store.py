from abc import ABC, abstractmethod
from collections.abc import AsyncGenerator
from typing import Protocol, runtime_checkable

from zarr.buffer import Buffer, Prototype
from zarr.common import BytesLike


class Store(ABC):
    @abstractmethod
    async def get(
<<<<<<< HEAD
        self,
        key: str,
        prototype: Prototype,
        byte_range: tuple[int, int | None] | None = None,
=======
        self, key: str, byte_range: tuple[int | None, int | None] | None = None
>>>>>>> fc7fa4f3
    ) -> Buffer | None:
        """Retrieve the value associated with a given key.

        Parameters
        ----------
        key : str
        byte_range : tuple[int, Optional[int]], optional

        Returns
        -------
        Buffer
        """
        ...

    @abstractmethod
    async def get_partial_values(
<<<<<<< HEAD
        self, prototype: Prototype, key_ranges: list[tuple[str, tuple[int, int]]]
=======
        self, key_ranges: list[tuple[str, tuple[int | None, int | None]]]
>>>>>>> fc7fa4f3
    ) -> list[Buffer | None]:
        """Retrieve possibly partial values from given key_ranges.

        Parameters
        ----------
        key_ranges : list[tuple[str, tuple[int, int]]]
            Ordered set of key, range pairs, a key may occur multiple times with different ranges

        Returns
        -------
        list of values, in the order of the key_ranges, may contain null/none for missing keys
        """
        ...

    @abstractmethod
    async def exists(self, key: str) -> bool:
        """Check if a key exists in the store.

        Parameters
        ----------
        key : str

        Returns
        -------
        bool
        """
        ...

    @property
    @abstractmethod
    def supports_writes(self) -> bool:
        """Does the store support writes?"""
        ...

    @abstractmethod
    async def set(self, key: str, value: Buffer) -> None:
        """Store a (key, value) pair.

        Parameters
        ----------
        key : str
        value : Buffer
        """
        ...

    @abstractmethod
    async def delete(self, key: str) -> None:
        """Remove a key from the store

        Parameters
        ----------
        key : str
        """
        ...

    @property
    @abstractmethod
    def supports_partial_writes(self) -> bool:
        """Does the store support partial writes?"""
        ...

    @abstractmethod
    async def set_partial_values(self, key_start_values: list[tuple[str, int, BytesLike]]) -> None:
        """Store values at a given key, starting at byte range_start.

        Parameters
        ----------
        key_start_values : list[tuple[str, int, BytesLike]]
            set of key, range_start, values triples, a key may occur multiple times with different
            range_starts, range_starts (considering the length of the respective values) must not
            specify overlapping ranges for the same key
        """
        ...

    @property
    @abstractmethod
    def supports_listing(self) -> bool:
        """Does the store support listing?"""
        ...

    @abstractmethod
    def list(self) -> AsyncGenerator[str, None]:
        """Retrieve all keys in the store.

        Returns
        -------
        AsyncGenerator[str, None]
        """
        ...

    @abstractmethod
    def list_prefix(self, prefix: str) -> AsyncGenerator[str, None]:
        """Retrieve all keys in the store with a given prefix.

        Parameters
        ----------
        prefix : str

        Returns
        -------
        AsyncGenerator[str, None]
        """
        ...

    @abstractmethod
    def list_dir(self, prefix: str) -> AsyncGenerator[str, None]:
        """
        Retrieve all keys and prefixes with a given prefix and which do not contain the character
        “/” after the given prefix.

        Parameters
        ----------
        prefix : str

        Returns
        -------
        AsyncGenerator[str, None]
        """
        ...


@runtime_checkable
class ByteGetter(Protocol):
    async def get(
        self, prototype: Prototype, byte_range: tuple[int, int | None] | None = None
    ) -> Buffer | None: ...


@runtime_checkable
class ByteSetter(Protocol):
    async def get(
        self, prototype: Prototype, byte_range: tuple[int, int | None] | None = None
    ) -> Buffer | None: ...

    async def set(self, value: Buffer, byte_range: tuple[int, int] | None = None) -> None: ...

    async def delete(self) -> None: ...


async def set_or_delete(byte_setter: ByteSetter, value: Buffer | None) -> None:
    if value is None:
        await byte_setter.delete()
    else:
        await byte_setter.set(value)<|MERGE_RESOLUTION|>--- conflicted
+++ resolved
@@ -9,14 +9,10 @@
 class Store(ABC):
     @abstractmethod
     async def get(
-<<<<<<< HEAD
         self,
         key: str,
         prototype: Prototype,
-        byte_range: tuple[int, int | None] | None = None,
-=======
-        self, key: str, byte_range: tuple[int | None, int | None] | None = None
->>>>>>> fc7fa4f3
+        byte_range: tuple[int | None, int | None] | None = None,
     ) -> Buffer | None:
         """Retrieve the value associated with a given key.
 
@@ -33,11 +29,7 @@
 
     @abstractmethod
     async def get_partial_values(
-<<<<<<< HEAD
-        self, prototype: Prototype, key_ranges: list[tuple[str, tuple[int, int]]]
-=======
-        self, key_ranges: list[tuple[str, tuple[int | None, int | None]]]
->>>>>>> fc7fa4f3
+        self, prototype: Prototype, key_ranges: list[tuple[str, tuple[int | None, int | None]]]
     ) -> list[Buffer | None]:
         """Retrieve possibly partial values from given key_ranges.
 
