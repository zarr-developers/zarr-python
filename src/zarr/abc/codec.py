--- conflicted
+++ resolved
@@ -11,12 +11,7 @@
 if TYPE_CHECKING:
     from typing_extensions import Self
     from zarr.common import ArraySpec, BytesLike, SliceSelection
-<<<<<<< HEAD
-    from zarr.metadata import ArrayV3Metadata
-    from zarr.config import RuntimeConfiguration
-=======
     from zarr.metadata import ArrayMetadata
->>>>>>> 797b50b8
 
 
 class Codec(Metadata):
@@ -32,7 +27,7 @@
     def evolve(self, array_spec: ArraySpec) -> Self:
         return self
 
-    def validate(self, array_metadata: ArrayV3Metadata) -> None:
+    def validate(self, array_metadata: ArrayMetadata) -> None:
         pass
 
 
