--- conflicted
+++ resolved
@@ -4,29 +4,18 @@
 from typing import TYPE_CHECKING, Generic, Iterable, TypeVar
 
 from zarr.abc.metadata import Metadata
-<<<<<<< HEAD
 from zarr.abc.store import ByteGetter, ByteSetter
-from zarr.common import BytesLike
-=======
-
 from zarr.buffer import Buffer, NDBuffer
-from zarr.common import ArraySpec
-from zarr.store import StorePath
->>>>>>> ceee3641
 
 
 if TYPE_CHECKING:
     from typing_extensions import Self
-<<<<<<< HEAD
     from zarr.common import ArraySpec, SliceSelection
-=======
-    from zarr.common import SliceSelection
->>>>>>> ceee3641
     from zarr.metadata import ArrayMetadata
 
 
-CodecInput = TypeVar("CodecInput", bound=np.ndarray | BytesLike)
-CodecOutput = TypeVar("CodecOutput", bound=np.ndarray | BytesLike)
+CodecInput = TypeVar("CodecInput", bound=NDBuffer | Buffer)
+CodecOutput = TypeVar("CodecOutput", bound=NDBuffer | Buffer)
 
 
 class _Codec(Generic[CodecInput, CodecOutput], Metadata):
@@ -96,7 +85,6 @@
     @abstractmethod
     async def decode(
         self,
-<<<<<<< HEAD
         chunks_and_specs: Iterable[tuple[CodecOutput | None, ArraySpec]],
     ) -> Iterable[CodecInput | None]:
         """Decodes a batch of chunks.
@@ -112,34 +100,20 @@
         Iterable[CodecInput | None]
         """
         ...
-=======
-        chunk_array: NDBuffer,
-        chunk_spec: ArraySpec,
-    ) -> NDBuffer:
-        pass
->>>>>>> ceee3641
 
     @abstractmethod
     async def encode(
         self,
-<<<<<<< HEAD
         chunks_and_specs: Iterable[tuple[CodecInput | None, ArraySpec]],
     ) -> Iterable[CodecOutput | None]:
         """Encodes a batch of chunks.
         Chunks can be None in which case they are ignored by the codec.
-=======
-        chunk_array: NDBuffer,
-        chunk_spec: ArraySpec,
-    ) -> Optional[NDBuffer]:
-        pass
->>>>>>> ceee3641
 
         Parameters
         ----------
         chunks_and_specs : Iterable[tuple[CodecInput | None, ArraySpec]]
             Ordered set of to-be-encoded chunks with their accompanying chunk spec.
 
-<<<<<<< HEAD
         Returns
         -------
         Iterable[CodecOutput | None]
@@ -147,43 +121,25 @@
         ...
 
 
-class ArrayArrayCodec(_Codec[np.ndarray, np.ndarray]):
+class ArrayArrayCodec(_Codec[NDBuffer, NDBuffer]):
     """Base class for array-to-array codecs."""
 
     ...
 
 
-class ArrayBytesCodec(_Codec[np.ndarray, BytesLike]):
+class ArrayBytesCodec(_Codec[NDBuffer, Buffer]):
     """Base class for array-to-bytes codecs."""
 
     ...
 
 
-class BytesBytesCodec(_Codec[BytesLike, BytesLike]):
+class BytesBytesCodec(_Codec[Buffer, Buffer]):
     """Base class for bytes-to-bytes codecs."""
 
     ...
 
 
 Codec = ArrayArrayCodec | ArrayBytesCodec | BytesBytesCodec
-=======
-class ArrayBytesCodec(Codec):
-    @abstractmethod
-    async def decode(
-        self,
-        chunk_array: Buffer,
-        chunk_spec: ArraySpec,
-    ) -> NDBuffer:
-        pass
-
-    @abstractmethod
-    async def encode(
-        self,
-        chunk_array: NDBuffer,
-        chunk_spec: ArraySpec,
-    ) -> Optional[Buffer]:
-        pass
->>>>>>> ceee3641
 
 
 class ArrayBytesCodecPartialDecodeMixin:
@@ -192,9 +148,8 @@
     @abstractmethod
     async def decode_partial(
         self,
-<<<<<<< HEAD
         batch_info: Iterable[tuple[ByteGetter, SliceSelection, ArraySpec]],
-    ) -> Iterable[np.ndarray | None]:
+    ) -> Iterable[NDBuffer | None]:
         """Partially decodes a batch of chunks.
         This method determines parts of a chunk from the slice selection,
         fetches these parts from the store (via ByteGetter) and decodes them.
@@ -209,16 +164,9 @@
 
         Returns
         -------
-        Iterable[np.ndarray | None]
-        """
-        ...
-=======
-        store_path: StorePath,
-        selection: SliceSelection,
-        chunk_spec: ArraySpec,
-    ) -> Optional[NDBuffer]:
-        pass
->>>>>>> ceee3641
+        Iterable[NDBuffer | None]
+        """
+        ...
 
 
 class ArrayBytesCodecPartialEncodeMixin:
@@ -227,14 +175,7 @@
     @abstractmethod
     async def encode_partial(
         self,
-<<<<<<< HEAD
-        batch_info: Iterable[tuple[ByteSetter, np.ndarray, SliceSelection, ArraySpec]],
-=======
-        store_path: StorePath,
-        chunk_array: NDBuffer,
-        selection: SliceSelection,
-        chunk_spec: ArraySpec,
->>>>>>> ceee3641
+        batch_info: Iterable[tuple[ByteSetter, NDBuffer, SliceSelection, ArraySpec]],
     ) -> None:
         """Partially encodes a batch of chunks.
         This method determines parts of a chunk from the slice selection, encodes them and
@@ -244,7 +185,7 @@
 
         Parameters
         ----------
-        batch_info : Iterable[tuple[ByteSetter, np.ndarray, SliceSelection, ArraySpec]]
+        batch_info : Iterable[tuple[ByteSetter, NDBuffer, SliceSelection, ArraySpec]]
             Ordered set of information about slices of to-be-encoded chunks.
             The slice selection determines which parts of the chunk will be encoded.
             The ByteSetter is used to write the necessary bytes and fetch bytes for existing chunk data.
@@ -328,46 +269,38 @@
     @abstractmethod
     async def decode(
         self,
-<<<<<<< HEAD
-        chunk_bytes_and_specs: Iterable[tuple[BytesLike | None, ArraySpec]],
-    ) -> Iterable[np.ndarray | None]:
+        chunk_bytes_and_specs: Iterable[tuple[Buffer | None, ArraySpec]],
+    ) -> Iterable[NDBuffer | None]:
         """Decodes a batch of chunks.
         Chunks can be None in which case they are ignored by the codec.
 
         Parameters
         ----------
-        chunks_and_specs : Iterable[tuple[BytesLike | None, ArraySpec]]
+        chunks_and_specs : Iterable[tuple[Buffer | None, ArraySpec]]
             Ordered set of encoded chunks with their accompanying chunk spec.
 
         Returns
         -------
-        Iterable[np.ndarray | None]
-        """
-        ...
-=======
-        chunk_array: Buffer,
-        chunk_spec: ArraySpec,
-    ) -> Buffer:
-        pass
->>>>>>> ceee3641
+        Iterable[NDBuffer | None]
+        """
+        ...
 
     @abstractmethod
     async def encode(
         self,
-<<<<<<< HEAD
-        chunk_arrays_and_specs: Iterable[tuple[np.ndarray | None, ArraySpec]],
-    ) -> Iterable[BytesLike | None]:
+        chunk_arrays_and_specs: Iterable[tuple[NDBuffer | None, ArraySpec]],
+    ) -> Iterable[Buffer | None]:
         """Encodes a batch of chunks.
         Chunks can be None in which case they are ignored by the codec.
 
         Parameters
         ----------
-        chunks_and_specs : Iterable[tuple[np.ndarray | None, ArraySpec]]
+        chunks_and_specs : Iterable[tuple[NDBuffer | None, ArraySpec]]
             Ordered set of to-be-encoded chunks with their accompanying chunk spec.
 
         Returns
         -------
-        Iterable[BytesLike | None]
+        Iterable[Buffer | None]
         """
         ...
 
@@ -375,7 +308,7 @@
     async def read(
         self,
         batch_info: Iterable[tuple[ByteGetter, ArraySpec, SliceSelection, SliceSelection]],
-        out: np.ndarray,
+        out: NDBuffer,
     ) -> None:
         """Reads chunk data from the store, decodes it and writes it into an output array.
         Partial decoding may be utilized if the codecs and stores support it.
@@ -388,7 +321,7 @@
             The second slice selection determines where in the output array the chunk data will be written.
             The ByteGetter is used to fetch the necessary bytes.
             The chunk spec contains information about the construction of an array from the bytes.
-        out : np.ndarray
+        out : NDBuffer
         """
         ...
 
@@ -396,7 +329,7 @@
     async def write(
         self,
         batch_info: Iterable[tuple[ByteSetter, ArraySpec, SliceSelection, SliceSelection]],
-        value: np.ndarray,
+        value: NDBuffer,
     ) -> None:
         """Encodes chunk data and writes it to the store.
         Merges with existing chunk data by reading first, if necessary.
@@ -410,12 +343,6 @@
             The second slice selection determines where in the value array the chunk data is located.
             The ByteSetter is used to fetch and write the necessary bytes.
             The chunk spec contains information about the chunk.
-        value : np.ndarray
-        """
-        ...
-=======
-        chunk_array: Buffer,
-        chunk_spec: ArraySpec,
-    ) -> Optional[Buffer]:
-        pass
->>>>>>> ceee3641
+        value : NDBuffer
+        """
+        ...