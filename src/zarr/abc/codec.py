--- conflicted
+++ resolved
@@ -9,14 +9,9 @@
 from zarr.abc.metadata import Metadata
 from zarr.abc.store import ByteGetter, ByteSetter
 from zarr.buffer import Buffer, NDBuffer
-<<<<<<< HEAD
-from zarr.common import concurrent_map
-from zarr.config import Config
-=======
 from zarr.chunk_grids import ChunkGrid
 from zarr.common import ChunkCoords, concurrent_map
-from zarr.config import config
->>>>>>> 11a959aa
+from zarr.config import Config, config
 
 if TYPE_CHECKING:
     from typing_extensions import Self
@@ -30,8 +25,6 @@
 
 
 def get_config() -> Config:
-    from zarr.config import config
-
     return config
 
 
