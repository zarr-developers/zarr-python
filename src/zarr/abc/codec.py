--- conflicted
+++ resolved
@@ -8,19 +8,14 @@
 from zarr.abc.store import ByteGetter, ByteSetter
 from zarr.array_spec import ArraySpec
 from zarr.buffer import Buffer, NDBuffer
-from zarr.common import SliceSelection, concurrent_map
+from zarr.common import concurrent_map
 from zarr.config import config
+from zarr.indexing import SelectorTuple
 
 if TYPE_CHECKING:
     from typing_extensions import Self
 
-<<<<<<< HEAD
-=======
-    from zarr.common import ArraySpec
-    from zarr.indexing import SelectorTuple
->>>>>>> 85999445
     from zarr.metadata import ArrayMetadata
-
 
 CodecInput = TypeVar("CodecInput", bound=NDBuffer | Buffer)
 CodecOutput = TypeVar("CodecOutput", bound=NDBuffer | Buffer)
