--- conflicted
+++ resolved
@@ -39,12 +39,7 @@
         self,
         chunk_array: NDBuffer,
         chunk_spec: ArraySpec,
-<<<<<<< HEAD
-        runtime_configuration: RuntimeConfiguration,
     ) -> NDBuffer:
-=======
-    ) -> np.ndarray:
->>>>>>> 8da3df61
         pass
 
     @abstractmethod
@@ -52,12 +47,7 @@
         self,
         chunk_array: NDBuffer,
         chunk_spec: ArraySpec,
-<<<<<<< HEAD
-        runtime_configuration: RuntimeConfiguration,
     ) -> Optional[NDBuffer]:
-=======
-    ) -> Optional[np.ndarray]:
->>>>>>> 8da3df61
         pass
 
 
@@ -67,12 +57,7 @@
         self,
         chunk_array: Buffer,
         chunk_spec: ArraySpec,
-<<<<<<< HEAD
-        runtime_configuration: RuntimeConfiguration,
     ) -> NDBuffer:
-=======
-    ) -> np.ndarray:
->>>>>>> 8da3df61
         pass
 
     @abstractmethod
@@ -80,12 +65,7 @@
         self,
         chunk_array: NDBuffer,
         chunk_spec: ArraySpec,
-<<<<<<< HEAD
-        runtime_configuration: RuntimeConfiguration,
     ) -> Optional[Buffer]:
-=======
-    ) -> Optional[BytesLike]:
->>>>>>> 8da3df61
         pass
 
 
@@ -96,12 +76,7 @@
         store_path: StorePath,
         selection: SliceSelection,
         chunk_spec: ArraySpec,
-<<<<<<< HEAD
-        runtime_configuration: RuntimeConfiguration,
     ) -> Optional[NDBuffer]:
-=======
-    ) -> Optional[np.ndarray]:
->>>>>>> 8da3df61
         pass
 
 
@@ -123,12 +98,7 @@
         self,
         chunk_array: Buffer,
         chunk_spec: ArraySpec,
-<<<<<<< HEAD
-        runtime_configuration: RuntimeConfiguration,
     ) -> Buffer:
-=======
-    ) -> BytesLike:
->>>>>>> 8da3df61
         pass
 
     @abstractmethod
@@ -136,10 +106,5 @@
         self,
         chunk_array: Buffer,
         chunk_spec: ArraySpec,
-<<<<<<< HEAD
-        runtime_configuration: RuntimeConfiguration,
     ) -> Optional[Buffer]:
-=======
-    ) -> Optional[BytesLike]:
->>>>>>> 8da3df61
         pass