--- conflicted
+++ resolved
@@ -48,29 +48,15 @@
     @abstractmethod
     async def decode(
         self,
-<<<<<<< HEAD
         chunk_arrays_and_specs: Iterable[tuple[np.ndarray | None, ArraySpec]],
-        runtime_configuration: RuntimeConfiguration,
     ) -> Iterable[np.ndarray | None]:
-=======
-        chunk_array: np.ndarray,
-        chunk_spec: ArraySpec,
-    ) -> np.ndarray:
->>>>>>> 0bb2be22
         pass
 
     @abstractmethod
     async def encode(
         self,
-<<<<<<< HEAD
         chunk_arrays_and_specs: Iterable[tuple[np.ndarray | None, ArraySpec]],
-        runtime_configuration: RuntimeConfiguration,
     ) -> Iterable[np.ndarray | None]:
-=======
-        chunk_array: np.ndarray,
-        chunk_spec: ArraySpec,
-    ) -> Optional[np.ndarray]:
->>>>>>> 0bb2be22
         pass
 
 
@@ -78,29 +64,15 @@
     @abstractmethod
     async def decode(
         self,
-<<<<<<< HEAD
         chunk_bytes_and_specs: Iterable[tuple[BytesLike | None, ArraySpec]],
-        runtime_configuration: RuntimeConfiguration,
     ) -> Iterable[np.ndarray | None]:
-=======
-        chunk_array: BytesLike,
-        chunk_spec: ArraySpec,
-    ) -> np.ndarray:
->>>>>>> 0bb2be22
         pass
 
     @abstractmethod
     async def encode(
         self,
-<<<<<<< HEAD
         chunk_arrays_and_specs: Iterable[tuple[np.ndarray | None, ArraySpec]],
-        runtime_configuration: RuntimeConfiguration,
     ) -> Iterable[BytesLike | None]:
-=======
-        chunk_array: np.ndarray,
-        chunk_spec: ArraySpec,
-    ) -> Optional[BytesLike]:
->>>>>>> 0bb2be22
         pass
 
 
@@ -108,16 +80,8 @@
     @abstractmethod
     async def decode_partial(
         self,
-<<<<<<< HEAD
         batch_info: Iterable[tuple[ByteGetter, SliceSelection, ArraySpec]],
-        runtime_configuration: RuntimeConfiguration,
     ) -> Iterable[np.ndarray | None]:
-=======
-        store_path: StorePath,
-        selection: SliceSelection,
-        chunk_spec: ArraySpec,
-    ) -> Optional[np.ndarray]:
->>>>>>> 0bb2be22
         pass
 
 
@@ -125,15 +89,7 @@
     @abstractmethod
     async def encode_partial(
         self,
-<<<<<<< HEAD
         batch_info: Iterable[tuple[ByteSetter, np.ndarray, SliceSelection, ArraySpec]],
-        runtime_configuration: RuntimeConfiguration,
-=======
-        store_path: StorePath,
-        chunk_array: np.ndarray,
-        selection: SliceSelection,
-        chunk_spec: ArraySpec,
->>>>>>> 0bb2be22
     ) -> None:
         pass
 
@@ -142,27 +98,13 @@
     @abstractmethod
     async def decode(
         self,
-<<<<<<< HEAD
         chunk_bytes_and_specs: Iterable[tuple[BytesLike | None, ArraySpec]],
-        runtime_configuration: RuntimeConfiguration,
     ) -> Iterable[BytesLike | None]:
-=======
-        chunk_array: BytesLike,
-        chunk_spec: ArraySpec,
-    ) -> BytesLike:
->>>>>>> 0bb2be22
         pass
 
     @abstractmethod
     async def encode(
         self,
-<<<<<<< HEAD
         chunk_bytes_and_specs: Iterable[tuple[BytesLike | None, ArraySpec]],
-        runtime_configuration: RuntimeConfiguration,
     ) -> Iterable[BytesLike | None]:
-=======
-        chunk_array: BytesLike,
-        chunk_spec: ArraySpec,
-    ) -> Optional[BytesLike]:
->>>>>>> 0bb2be22
         pass