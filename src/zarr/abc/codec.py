--- conflicted
+++ resolved
@@ -16,13 +16,8 @@
 if TYPE_CHECKING:
     from typing_extensions import Self
 
-<<<<<<< HEAD
-    from zarr.common import ArraySpec, SliceSelection
-=======
     from zarr.array_spec import ArraySpec
     from zarr.indexing import SelectorTuple
-    from zarr.metadata import ArrayMetadata
->>>>>>> 7ded5d6e
 
 CodecInput = TypeVar("CodecInput", bound=NDBuffer | Buffer)
 CodecOutput = TypeVar("CodecOutput", bound=NDBuffer | Buffer)
