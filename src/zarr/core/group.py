from __future__ import annotations

import asyncio
import itertools
import json
import logging
import warnings
from collections import defaultdict
from dataclasses import asdict, dataclass, field, fields, replace
from typing import TYPE_CHECKING, Literal, TypeVar, assert_never, cast, overload

import numpy as np
import numpy.typing as npt
from typing_extensions import deprecated

import zarr.api.asynchronous as async_api
from zarr._compat import _deprecate_positional_args
from zarr.abc.metadata import Metadata
from zarr.abc.store import Store, set_or_delete
from zarr.core._info import GroupInfo
from zarr.core.array import Array, AsyncArray, _build_parents
from zarr.core.attributes import Attributes
from zarr.core.buffer import default_buffer_prototype
from zarr.core.common import (
    JSON,
    ZARR_JSON,
    ZARRAY_JSON,
    ZATTRS_JSON,
    ZGROUP_JSON,
    ZMETADATA_V2_JSON,
    ChunkCoords,
    NodeType,
    ShapeLike,
    ZarrFormat,
    parse_shapelike,
)
from zarr.core.config import config
from zarr.core.metadata import ArrayV2Metadata, ArrayV3Metadata
from zarr.core.metadata.v3 import V3JsonEncoder
from zarr.core.sync import SyncMixin, sync
from zarr.errors import MetadataValidationError
from zarr.storage import StoreLike, make_store_path
from zarr.storage.common import StorePath, ensure_no_existing_node

if TYPE_CHECKING:
    from collections.abc import AsyncGenerator, Generator, Iterable, Iterator
    from typing import Any

    from zarr.abc.codec import Codec
    from zarr.core.buffer import Buffer, BufferPrototype
    from zarr.core.chunk_key_encodings import ChunkKeyEncoding

logger = logging.getLogger("zarr.group")

DefaultT = TypeVar("DefaultT")


def parse_zarr_format(data: Any) -> ZarrFormat:
    """Parse the zarr_format field from metadata."""
    if data in (2, 3):
        return cast(Literal[2, 3], data)
    msg = f"Invalid zarr_format. Expected one of 2 or 3. Got {data}."
    raise ValueError(msg)


def parse_node_type(data: Any) -> NodeType:
    """Parse the node_type field from metadata."""
    if data in ("array", "group"):
        return cast(Literal["array", "group"], data)
    raise MetadataValidationError("node_type", "array or group", data)


# todo: convert None to empty dict
def parse_attributes(data: Any) -> dict[str, Any]:
    """Parse the attributes field from metadata."""
    if data is None:
        return {}
    elif isinstance(data, dict) and all(isinstance(k, str) for k in data):
        return data
    msg = f"Expected dict with string keys. Got {type(data)} instead."
    raise TypeError(msg)


@overload
def _parse_async_node(node: AsyncArray[ArrayV2Metadata] | AsyncArray[ArrayV3Metadata]) -> Array: ...


@overload
def _parse_async_node(node: AsyncGroup) -> Group: ...


def _parse_async_node(
    node: AsyncArray[ArrayV2Metadata] | AsyncArray[ArrayV3Metadata] | AsyncGroup,
) -> Array | Group:
    """Wrap an AsyncArray in an Array, or an AsyncGroup in a Group."""
    if isinstance(node, AsyncArray):
        return Array(node)
    elif isinstance(node, AsyncGroup):
        return Group(node)
    else:
        raise TypeError(f"Unknown node type, got {type(node)}")


@dataclass(frozen=True)
class ConsolidatedMetadata:
    """
    Consolidated Metadata for this Group.

    This stores the metadata of child nodes below this group. Any child groups
    will have their consolidated metadata set appropriately.
    """

    metadata: dict[str, ArrayV2Metadata | ArrayV3Metadata | GroupMetadata]
    kind: Literal["inline"] = "inline"
    must_understand: Literal[False] = False

    def to_dict(self) -> dict[str, JSON]:
        return {
            "kind": self.kind,
            "must_understand": self.must_understand,
            "metadata": {k: v.to_dict() for k, v in self.flattened_metadata.items()},
        }

    @classmethod
    def from_dict(cls, data: dict[str, JSON]) -> ConsolidatedMetadata:
        data = dict(data)

        kind = data.get("kind")
        if kind != "inline":
            raise ValueError(f"Consolidated metadata kind='{kind}' is not supported.")

        raw_metadata = data.get("metadata")
        if not isinstance(raw_metadata, dict):
            raise TypeError(f"Unexpected type for 'metadata': {type(raw_metadata)}")

        metadata: dict[str, ArrayV2Metadata | ArrayV3Metadata | GroupMetadata] = {}
        if raw_metadata:
            for k, v in raw_metadata.items():
                if not isinstance(v, dict):
                    raise TypeError(
                        f"Invalid value for metadata items. key='{k}', type='{type(v).__name__}'"
                    )

                # zarr_format is present in v2 and v3.
                zarr_format = parse_zarr_format(v["zarr_format"])

                if zarr_format == 3:
                    node_type = parse_node_type(v.get("node_type", None))
                    if node_type == "group":
                        metadata[k] = GroupMetadata.from_dict(v)
                    elif node_type == "array":
                        metadata[k] = ArrayV3Metadata.from_dict(v)
                    else:
                        assert_never(node_type)
                elif zarr_format == 2:
                    if "shape" in v:
                        metadata[k] = ArrayV2Metadata.from_dict(v)
                    else:
                        metadata[k] = GroupMetadata.from_dict(v)
                else:
                    assert_never(zarr_format)

            cls._flat_to_nested(metadata)

        return cls(metadata=metadata)

    @staticmethod
    def _flat_to_nested(
        metadata: dict[str, ArrayV2Metadata | ArrayV3Metadata | GroupMetadata],
    ) -> None:
        """
        Convert a flat metadata representation to a nested one.

        Notes
        -----
        Flat metadata is used when persisting the consolidated metadata. The keys
        include the full path, not just the node name. The key prefixes can be
        used to determine which nodes are children of which other nodes.

        Nested metadata is used in-memory. The outermost level will only have the
        *immediate* children of the Group. All nested child groups will be stored
        under the consolidated metadata of their immediate parent.
        """
        # We have a flat mapping from {k: v} where the keys include the *full*
        # path segment:
        #  {
        #    "/a/b": { group_metadata },
        #    "/a/b/array-0": { array_metadata },
        #    "/a/b/array-1": { array_metadata },
        #  }
        #
        # We want to reorganize the metadata such that each Group contains the
        # array metadata of its immediate children.
        # In the example, the group at `/a/b` will have consolidated metadata
        # for its children `array-0` and `array-1`.
        #
        # metadata = dict(metadata)

        keys = sorted(metadata, key=lambda k: k.count("/"))
        grouped = {
            k: list(v) for k, v in itertools.groupby(keys, key=lambda k: k.rsplit("/", 1)[0])
        }

        # we go top down and directly manipulate metadata.
        for key, children_keys in grouped.items():
            # key is a key like "a", "a/b", "a/b/c"
            # The basic idea is to find the immediate parent (so "", "a", or "a/b")
            # and update that node's consolidated metadata to include the metadata
            # in children_keys
            *prefixes, name = key.split("/")
            parent = metadata

            while prefixes:
                # e.g. a/b/c has a parent "a/b". Walk through to get
                # metadata["a"]["b"]
                part = prefixes.pop(0)
                # we can assume that parent[part] here is a group
                # otherwise we wouldn't have a node with this `part` prefix.
                # We can also assume that the parent node will have consolidated metadata,
                # because we're walking top to bottom.
                parent = parent[part].consolidated_metadata.metadata  # type: ignore[union-attr]

            node = parent[name]
            children_keys = list(children_keys)

            if isinstance(node, ArrayV2Metadata | ArrayV3Metadata):
                # These are already present, either thanks to being an array in the
                # root, or by being collected as a child in the else clause
                continue
            children_keys = list(children_keys)
            # We pop from metadata, since we're *moving* this under group
            children = {
                child_key.split("/")[-1]: metadata.pop(child_key)
                for child_key in children_keys
                if child_key != key
            }
            parent[name] = replace(
                node, consolidated_metadata=ConsolidatedMetadata(metadata=children)
            )

    @property
    def flattened_metadata(self) -> dict[str, ArrayV2Metadata | ArrayV3Metadata | GroupMetadata]:
        """
        Return the flattened representation of Consolidated Metadata.

        The returned dictionary will have a key for each child node in the hierarchy
        under this group. Under the default (nested) representation available through
        ``self.metadata``, the dictionary only contains keys for immediate children.

        The keys of the dictionary will include the full path to a child node from
        the current group, where segments are joined by ``/``.

        Examples
        --------
        >>> cm = ConsolidatedMetadata(
        ...     metadata={
        ...         "group-0": GroupMetadata(
        ...             consolidated_metadata=ConsolidatedMetadata(
        ...                 {
        ...                     "group-0-0": GroupMetadata(),
        ...                 }
        ...             )
        ...         ),
        ...         "group-1": GroupMetadata(),
        ...     }
        ... )
        {'group-0': GroupMetadata(attributes={}, zarr_format=3, consolidated_metadata=None, node_type='group'),
         'group-0/group-0-0': GroupMetadata(attributes={}, zarr_format=3, consolidated_metadata=None, node_type='group'),
         'group-1': GroupMetadata(attributes={}, zarr_format=3, consolidated_metadata=None, node_type='group')}
        """
        metadata = {}

        def flatten(
            key: str, group: GroupMetadata | ArrayV2Metadata | ArrayV3Metadata
        ) -> dict[str, ArrayV2Metadata | ArrayV3Metadata | GroupMetadata]:
            children: dict[str, ArrayV2Metadata | ArrayV3Metadata | GroupMetadata] = {}
            if isinstance(group, ArrayV2Metadata | ArrayV3Metadata):
                children[key] = group
            else:
                if group.consolidated_metadata and group.consolidated_metadata.metadata is not None:
                    children[key] = replace(
                        group, consolidated_metadata=ConsolidatedMetadata(metadata={})
                    )
                    for name, val in group.consolidated_metadata.metadata.items():
                        full_key = f"{key}/{name}"
                        if isinstance(val, GroupMetadata):
                            children.update(flatten(full_key, val))
                        else:
                            children[full_key] = val
                else:
                    children[key] = replace(group, consolidated_metadata=None)
            return children

        for k, v in self.metadata.items():
            metadata.update(flatten(k, v))

        return metadata


@dataclass(frozen=True)
class GroupMetadata(Metadata):
    """
    Metadata for a Group.
    """

    attributes: dict[str, Any] = field(default_factory=dict)
    zarr_format: ZarrFormat = 3
    consolidated_metadata: ConsolidatedMetadata | None = None
    node_type: Literal["group"] = field(default="group", init=False)

    def to_buffer_dict(self, prototype: BufferPrototype) -> dict[str, Buffer]:
        json_indent = config.get("json_indent")
        if self.zarr_format == 3:
            return {
                ZARR_JSON: prototype.buffer.from_bytes(
                    json.dumps(self.to_dict(), cls=V3JsonEncoder).encode()
                )
            }
        else:
            items = {
                ZGROUP_JSON: prototype.buffer.from_bytes(
                    json.dumps({"zarr_format": self.zarr_format}, indent=json_indent).encode()
                ),
                ZATTRS_JSON: prototype.buffer.from_bytes(
                    json.dumps(self.attributes, indent=json_indent).encode()
                ),
            }
            if self.consolidated_metadata:
                d = {
                    ZGROUP_JSON: {"zarr_format": self.zarr_format},
                    ZATTRS_JSON: self.attributes,
                }
                consolidated_metadata = self.consolidated_metadata.to_dict()["metadata"]
                assert isinstance(consolidated_metadata, dict)
                for k, v in consolidated_metadata.items():
                    attrs = v.pop("attributes", None)
                    d[f"{k}/{ZATTRS_JSON}"] = attrs
                    if "shape" in v:
                        # it's an array
                        d[f"{k}/{ZARRAY_JSON}"] = v
                    else:
                        d[f"{k}/{ZGROUP_JSON}"] = {
                            "zarr_format": self.zarr_format,
                            "consolidated_metadata": {
                                "metadata": {},
                                "must_understand": False,
                                "kind": "inline",
                            },
                        }

                items[ZMETADATA_V2_JSON] = prototype.buffer.from_bytes(
                    json.dumps(
                        {"metadata": d, "zarr_consolidated_format": 1},
                        cls=V3JsonEncoder,
                    ).encode()
                )

            return items

    def __init__(
        self,
        attributes: dict[str, Any] | None = None,
        zarr_format: ZarrFormat = 3,
        consolidated_metadata: ConsolidatedMetadata | None = None,
    ) -> None:
        attributes_parsed = parse_attributes(attributes)
        zarr_format_parsed = parse_zarr_format(zarr_format)

        object.__setattr__(self, "attributes", attributes_parsed)
        object.__setattr__(self, "zarr_format", zarr_format_parsed)
        object.__setattr__(self, "consolidated_metadata", consolidated_metadata)

    @classmethod
    def from_dict(cls, data: dict[str, Any]) -> GroupMetadata:
        data = dict(data)
        assert data.pop("node_type", None) in ("group", None)
        consolidated_metadata = data.pop("consolidated_metadata", None)
        if consolidated_metadata:
            data["consolidated_metadata"] = ConsolidatedMetadata.from_dict(consolidated_metadata)

        zarr_format = data.get("zarr_format")
        if zarr_format == 2 or zarr_format is None:
            # zarr v2 allowed arbitrary keys here.
            # We don't want the GroupMetadata constructor to fail just because someone put an
            # extra key in the metadata.
            expected = {x.name for x in fields(cls)}
            data = {k: v for k, v in data.items() if k in expected}

        return cls(**data)

    def to_dict(self) -> dict[str, Any]:
        result = asdict(replace(self, consolidated_metadata=None))
        if self.consolidated_metadata:
            result["consolidated_metadata"] = self.consolidated_metadata.to_dict()
        return result


@dataclass(frozen=True)
class AsyncGroup:
    """
    Asynchronous Group object.
    """

    metadata: GroupMetadata
    store_path: StorePath

    @classmethod
    async def from_store(
        cls,
        store: StoreLike,
        *,
        attributes: dict[str, Any] | None = None,
        exists_ok: bool = False,
        zarr_format: ZarrFormat = 3,
    ) -> AsyncGroup:
        store_path = await make_store_path(store)

        if exists_ok:
            if store_path.store.supports_deletes:
                await store_path.delete_dir()
            else:
                await ensure_no_existing_node(store_path, zarr_format=zarr_format)
        else:
            await ensure_no_existing_node(store_path, zarr_format=zarr_format)
        attributes = attributes or {}
        group = cls(
            metadata=GroupMetadata(attributes=attributes, zarr_format=zarr_format),
            store_path=store_path,
        )
        await group._save_metadata(ensure_parents=True)
        return group

    @classmethod
    async def open(
        cls,
        store: StoreLike,
        zarr_format: Literal[2, 3, None] = 3,
        use_consolidated: bool | str | None = None,
    ) -> AsyncGroup:
        """Open a new AsyncGroup

        Parameters
        ----------
        store : StoreLike
        zarr_format : {2, 3}, optional
        use_consolidated : bool or str, default None
            Whether to use consolidated metadata.

            By default, consolidated metadata is used if it's present in the
            store (in the ``zarr.json`` for Zarr v3 and in the ``.zmetadata`` file
            for Zarr v2).

            To explicitly require consolidated metadata, set ``use_consolidated=True``,
            which will raise an exception if consolidated metadata is not found.

            To explicitly *not* use consolidated metadata, set ``use_consolidated=False``,
            which will fall back to using the regular, non consolidated metadata.

            Zarr v2 allowed configuring the key storing the consolidated metadata
            (``.zmetadata`` by default). Specify the custom key as ``use_consolidated``
            to load consolidated metadata from a non-default key.
        """
        store_path = await make_store_path(store)

        consolidated_key = ZMETADATA_V2_JSON

        if (zarr_format == 2 or zarr_format is None) and isinstance(use_consolidated, str):
            consolidated_key = use_consolidated

        if zarr_format == 2:
            paths = [store_path / ZGROUP_JSON, store_path / ZATTRS_JSON]
            if use_consolidated or use_consolidated is None:
                paths.append(store_path / consolidated_key)

            zgroup_bytes, zattrs_bytes, *rest = await asyncio.gather(
                *[path.get() for path in paths]
            )
            if zgroup_bytes is None:
                raise FileNotFoundError(store_path)

            if use_consolidated or use_consolidated is None:
                maybe_consolidated_metadata_bytes = rest[0]

            else:
                maybe_consolidated_metadata_bytes = None

        elif zarr_format == 3:
            zarr_json_bytes = await (store_path / ZARR_JSON).get()
            if zarr_json_bytes is None:
                raise FileNotFoundError(store_path)
        elif zarr_format is None:
            (
                zarr_json_bytes,
                zgroup_bytes,
                zattrs_bytes,
                maybe_consolidated_metadata_bytes,
            ) = await asyncio.gather(
                (store_path / ZARR_JSON).get(),
                (store_path / ZGROUP_JSON).get(),
                (store_path / ZATTRS_JSON).get(),
                (store_path / str(consolidated_key)).get(),
            )
            if zarr_json_bytes is not None and zgroup_bytes is not None:
                # TODO: revisit this exception type
                # alternatively, we could warn and favor v3
                raise ValueError("Both zarr.json and .zgroup objects exist")
            if zarr_json_bytes is None and zgroup_bytes is None:
                raise FileNotFoundError(
                    f"could not find zarr.json or .zgroup objects in {store_path}"
                )
            # set zarr_format based on which keys were found
            if zarr_json_bytes is not None:
                zarr_format = 3
            else:
                zarr_format = 2
        else:
            raise MetadataValidationError("zarr_format", "2, 3, or None", zarr_format)

        if zarr_format == 2:
            # this is checked above, asserting here for mypy
            assert zgroup_bytes is not None

            if use_consolidated and maybe_consolidated_metadata_bytes is None:
                # the user requested consolidated metadata, but it was missing
                raise ValueError(consolidated_key)

            elif use_consolidated is False:
                # the user explicitly opted out of consolidated_metadata.
                # Discard anything we might have read.
                maybe_consolidated_metadata_bytes = None

            return cls._from_bytes_v2(
                store_path, zgroup_bytes, zattrs_bytes, maybe_consolidated_metadata_bytes
            )
        else:
            # V3 groups are comprised of a zarr.json object
            assert zarr_json_bytes is not None
            if not isinstance(use_consolidated, bool | None):
                raise TypeError("use_consolidated must be a bool or None for Zarr V3.")

            return cls._from_bytes_v3(
                store_path,
                zarr_json_bytes,
                use_consolidated=use_consolidated,
            )

    @classmethod
    def _from_bytes_v2(
        cls,
        store_path: StorePath,
        zgroup_bytes: Buffer,
        zattrs_bytes: Buffer | None,
        consolidated_metadata_bytes: Buffer | None,
    ) -> AsyncGroup:
        # V2 groups are comprised of a .zgroup and .zattrs objects
        zgroup = json.loads(zgroup_bytes.to_bytes())
        zattrs = json.loads(zattrs_bytes.to_bytes()) if zattrs_bytes is not None else {}
        group_metadata = {**zgroup, "attributes": zattrs}

        if consolidated_metadata_bytes is not None:
            v2_consolidated_metadata = json.loads(consolidated_metadata_bytes.to_bytes())
            v2_consolidated_metadata = v2_consolidated_metadata["metadata"]
            # We already read zattrs and zgroup. Should we ignore these?
            v2_consolidated_metadata.pop(".zattrs")
            v2_consolidated_metadata.pop(".zgroup")

            consolidated_metadata: defaultdict[str, dict[str, Any]] = defaultdict(dict)

            # keys like air/.zarray, air/.zattrs
            for k, v in v2_consolidated_metadata.items():
                path, kind = k.rsplit("/.", 1)

                if kind == "zarray":
                    consolidated_metadata[path].update(v)
                elif kind == "zattrs":
                    consolidated_metadata[path]["attributes"] = v
                elif kind == "zgroup":
                    consolidated_metadata[path].update(v)
                else:
                    raise ValueError(f"Invalid file type '{kind}' at path '{path}")
            group_metadata["consolidated_metadata"] = {
                "metadata": dict(consolidated_metadata),
                "kind": "inline",
                "must_understand": False,
            }

        return cls.from_dict(store_path, group_metadata)

    @classmethod
    def _from_bytes_v3(
        cls,
        store_path: StorePath,
        zarr_json_bytes: Buffer,
        use_consolidated: bool | None,
    ) -> AsyncGroup:
        group_metadata = json.loads(zarr_json_bytes.to_bytes())
        if use_consolidated and group_metadata.get("consolidated_metadata") is None:
            msg = f"Consolidated metadata requested with 'use_consolidated=True' but not found in '{store_path.path}'."
            raise ValueError(msg)

        elif use_consolidated is False:
            # Drop consolidated metadata if it's there.
            group_metadata.pop("consolidated_metadata", None)

        return cls.from_dict(store_path, group_metadata)

    @classmethod
    def from_dict(
        cls,
        store_path: StorePath,
        data: dict[str, Any],
    ) -> AsyncGroup:
        return cls(
            metadata=GroupMetadata.from_dict(data),
            store_path=store_path,
        )

    async def setitem(self, key: str, value: Any) -> None:
        """
        Fastpath for creating a new array
        New arrays will be created with default array settings for the array type.

        Parameters
        ----------
        key : str
            Array name
        value : array-like
            Array data
        """
        path = self.store_path / key
        await async_api.save_array(
            store=path, arr=value, zarr_format=self.metadata.zarr_format, exists_ok=True
        )

    async def getitem(
        self,
        key: str,
    ) -> AsyncArray[ArrayV2Metadata] | AsyncArray[ArrayV3Metadata] | AsyncGroup:
        """
        Get a subarray or subgroup from the group.

        Parameters
        ----------
        key : str
            Array or group name

        Returns
        -------
        AsyncArray or AsyncGroup
        """
        store_path = self.store_path / key
        logger.debug("key=%s, store_path=%s", key, store_path)

        # Consolidated metadata lets us avoid some I/O operations so try that first.
        if self.metadata.consolidated_metadata is not None:
            return self._getitem_consolidated(store_path, key, prefix=self.name)

        # Note:
        # in zarr-python v2, we first check if `key` references an Array, else if `key` references
        # a group,using standalone `contains_array` and `contains_group` functions. These functions
        # are reusable, but for v3 they would perform redundant I/O operations.
        # Not clear how much of that strategy we want to keep here.
        elif self.metadata.zarr_format == 3:
            zarr_json_bytes = await (store_path / ZARR_JSON).get()
            if zarr_json_bytes is None:
                raise KeyError(key)
            else:
                zarr_json = json.loads(zarr_json_bytes.to_bytes())
            if zarr_json["node_type"] == "group":
                return type(self).from_dict(store_path, zarr_json)
            elif zarr_json["node_type"] == "array":
                return AsyncArray.from_dict(store_path, zarr_json)
            else:
                raise ValueError(f"unexpected node_type: {zarr_json['node_type']}")
        elif self.metadata.zarr_format == 2:
            # Q: how do we like optimistically fetching .zgroup, .zarray, and .zattrs?
            # This guarantees that we will always make at least one extra request to the store
            zgroup_bytes, zarray_bytes, zattrs_bytes = await asyncio.gather(
                (store_path / ZGROUP_JSON).get(),
                (store_path / ZARRAY_JSON).get(),
                (store_path / ZATTRS_JSON).get(),
            )

            if zgroup_bytes is None and zarray_bytes is None:
                raise KeyError(key)

            # unpack the zarray, if this is None then we must be opening a group
            zarray = json.loads(zarray_bytes.to_bytes()) if zarray_bytes else None
            # unpack the zattrs, this can be None if no attrs were written
            zattrs = json.loads(zattrs_bytes.to_bytes()) if zattrs_bytes is not None else {}

            if zarray is not None:
                # TODO: update this once the V2 array support is part of the primary array class
                zarr_json = {**zarray, "attributes": zattrs}
                return AsyncArray.from_dict(store_path, zarr_json)
            else:
                zgroup = (
                    json.loads(zgroup_bytes.to_bytes())
                    if zgroup_bytes is not None
                    else {"zarr_format": self.metadata.zarr_format}
                )
                zarr_json = {**zgroup, "attributes": zattrs}
                return type(self).from_dict(store_path, zarr_json)
        else:
            raise ValueError(f"unexpected zarr_format: {self.metadata.zarr_format}")

    def _getitem_consolidated(
        self, store_path: StorePath, key: str, prefix: str
    ) -> AsyncArray[ArrayV2Metadata] | AsyncArray[ArrayV3Metadata] | AsyncGroup:
        # getitem, in the special case where we have consolidated metadata.
        # Note that this is a regular def (non async) function.
        # This shouldn't do any additional I/O.

        # the caller needs to verify this!
        assert self.metadata.consolidated_metadata is not None

        # we support nested getitems like group/subgroup/array
        indexers = key.split("/")
        indexers.reverse()
        metadata: ArrayV2Metadata | ArrayV3Metadata | GroupMetadata = self.metadata

        while indexers:
            indexer = indexers.pop()
            if isinstance(metadata, ArrayV2Metadata | ArrayV3Metadata):
                # we've indexed into an array with group["array/subarray"]. Invalid.
                raise KeyError(key)
            if metadata.consolidated_metadata is None:
                # we've indexed into a group without consolidated metadata.
                # This isn't normal; typically, consolidated metadata
                # will include explicit markers for when there are no child
                # nodes as metadata={}.
                # We have some freedom in exactly how we interpret this case.
                # For now, we treat None as the same as {}, i.e. we don't
                # have any children.
                raise KeyError(key)
            try:
                metadata = metadata.consolidated_metadata.metadata[indexer]
            except KeyError as e:
                # The Group Metadata has consolidated metadata, but the key
                # isn't present. We trust this to mean that the key isn't in
                # the hierarchy, and *don't* fall back to checking the store.
                msg = f"'{key}' not found in consolidated metadata."
                raise KeyError(msg) from e

        # update store_path to ensure that AsyncArray/Group.name is correct
        if prefix != "/":
            key = "/".join([prefix.lstrip("/"), key])
        store_path = StorePath(store=store_path.store, path=key)

        if isinstance(metadata, GroupMetadata):
            return AsyncGroup(metadata=metadata, store_path=store_path)
        else:
            return AsyncArray(metadata=metadata, store_path=store_path)

    async def delitem(self, key: str) -> None:
        """Delete a group member.

        Parameters
        ----------
        key : str
            Array or group name
        """
        store_path = self.store_path / key

        await store_path.delete_dir()
        if self.metadata.consolidated_metadata:
            self.metadata.consolidated_metadata.metadata.pop(key, None)
            await self._save_metadata()

    async def get(
        self, key: str, default: DefaultT | None = None
    ) -> AsyncArray[Any] | AsyncGroup | DefaultT | None:
        """Obtain a group member, returning default if not found.

        Parameters
        ----------
        key : str
            Group member name.
        default : object
            Default value to return if key is not found (default: None).

        Returns
        -------
        object
            Group member (AsyncArray or AsyncGroup) or default if not found.
        """
        try:
            return await self.getitem(key)
        except KeyError:
            return default

    async def _save_metadata(self, ensure_parents: bool = False) -> None:
        to_save = self.metadata.to_buffer_dict(default_buffer_prototype())
        awaitables = [set_or_delete(self.store_path / key, value) for key, value in to_save.items()]

        if ensure_parents:
            parents = _build_parents(self)
            for parent in parents:
                awaitables.extend(
                    [
                        (parent.store_path / key).set_if_not_exists(value)
                        for key, value in parent.metadata.to_buffer_dict(
                            default_buffer_prototype()
                        ).items()
                    ]
                )
        await asyncio.gather(*awaitables)

    @property
    def path(self) -> str:
        """Storage path."""
        return self.store_path.path

    @property
    def name(self) -> str:
        """Group name following h5py convention."""
        if self.path:
            # follow h5py convention: add leading slash
            name = self.path
            if name[0] != "/":
                name = "/" + name
            return name
        return "/"

    @property
    def basename(self) -> str:
        """Final component of name."""
        return self.name.split("/")[-1]

    @property
    def attrs(self) -> dict[str, Any]:
        return self.metadata.attributes

    @property
    def info(self) -> Any:
        """
        Return a visual representation of the statically known information about a group.

        Note that this doesn't include dynamic information, like the number of child
        Groups or Arrays.

        Returns
        -------
        GroupInfo

        See Also
        --------
        AsyncGroup.info_complete
            All information about a group, including dynamic information
        """

        if self.metadata.consolidated_metadata:
            members = list(self.metadata.consolidated_metadata.flattened_metadata.values())
        else:
            members = None
        return self._info(members=members)

    async def info_complete(self) -> Any:
        """
        Return all the information for a group.

        This includes dynamic information like the number
        of child Groups or Arrays. If this group doesn't contain consolidated
        metadata then this will need to read from the backing Store.

        Returns
        -------
        GroupInfo

        See Also
        --------
        AsyncGroup.info
        """
        members = [x[1].metadata async for x in self.members(max_depth=None)]
        return self._info(members=members)

    def _info(
        self, members: list[ArrayV2Metadata | ArrayV3Metadata | GroupMetadata] | None = None
    ) -> Any:
        kwargs = {}
        if members is not None:
            kwargs["_count_members"] = len(members)
            count_arrays = 0
            count_groups = 0
            for member in members:
                if isinstance(member, GroupMetadata):
                    count_groups += 1
                else:
                    count_arrays += 1
            kwargs["_count_arrays"] = count_arrays
            kwargs["_count_groups"] = count_groups

        return GroupInfo(
            _name=self.store_path.path,
            _read_only=self.read_only,
            _store_type=type(self.store_path.store).__name__,
            _zarr_format=self.metadata.zarr_format,
            # maybe do a typeddict
            **kwargs,  # type: ignore[arg-type]
        )

    @property
    def store(self) -> Store:
        return self.store_path.store

    @property
    def read_only(self) -> bool:
        # Backwards compatibility for 2.x
        return self.store_path.read_only

    @property
    def synchronizer(self) -> None:
        # Backwards compatibility for 2.x
        # Not implemented in 3.x yet.
        return None

    async def create_group(
        self,
        name: str,
        *,
        exists_ok: bool = False,
        attributes: dict[str, Any] | None = None,
    ) -> AsyncGroup:
        """Create a sub-group.

        Parameters
        ----------
        name : str
            Group name.
        exists_ok : bool, optional
            If True, do not raise an error if the group already exists.
        attributes : dict, optional
            Group attributes.

        Returns
        -------
        g : AsyncGroup
        """
        attributes = attributes or {}
        return await type(self).from_store(
            self.store_path / name,
            attributes=attributes,
            exists_ok=exists_ok,
            zarr_format=self.metadata.zarr_format,
        )

    async def require_group(self, name: str, overwrite: bool = False) -> AsyncGroup:
        """Obtain a sub-group, creating one if it doesn't exist.

        Parameters
        ----------
        name : str
            Group name.
        overwrite : bool, optional
            Overwrite any existing group with given `name` if present.

        Returns
        -------
        g : AsyncGroup
        """
        if overwrite:
            # TODO: check that exists_ok=True errors if an array exists where the group is being created
            grp = await self.create_group(name, exists_ok=True)
        else:
            try:
                item: (
                    AsyncGroup | AsyncArray[ArrayV2Metadata] | AsyncArray[ArrayV3Metadata]
                ) = await self.getitem(name)
                if not isinstance(item, AsyncGroup):
                    raise TypeError(
                        f"Incompatible object ({item.__class__.__name__}) already exists"
                    )
                assert isinstance(item, AsyncGroup)  # make mypy happy
                grp = item
            except KeyError:
                grp = await self.create_group(name)
        return grp

    async def require_groups(self, *names: str) -> tuple[AsyncGroup, ...]:
        """Convenience method to require multiple groups in a single call.

        Parameters
        ----------
        *names : str
            Group names.

        Returns
        -------
        Tuple[AsyncGroup, ...]
        """
        if not names:
            return ()
        return tuple(await asyncio.gather(*(self.require_group(name) for name in names)))

    async def create_array(
        self,
        name: str,
        *,
        shape: ShapeLike,
        dtype: npt.DTypeLike = "float64",
        fill_value: Any | None = None,
        attributes: dict[str, JSON] | None = None,
        # v3 only
        chunk_shape: ChunkCoords | None = None,
        chunk_key_encoding: (
            ChunkKeyEncoding
            | tuple[Literal["default"], Literal[".", "/"]]
            | tuple[Literal["v2"], Literal[".", "/"]]
            | None
        ) = None,
        codecs: Iterable[Codec | dict[str, JSON]] | None = None,
        dimension_names: Iterable[str] | None = None,
        # v2 only
        chunks: ShapeLike | None = None,
        dimension_separator: Literal[".", "/"] | None = None,
        order: Literal["C", "F"] | None = None,
        filters: list[dict[str, JSON]] | None = None,
        compressor: dict[str, JSON] | None = None,
        # runtime
        exists_ok: bool = False,
        data: npt.ArrayLike | None = None,
    ) -> AsyncArray[ArrayV2Metadata] | AsyncArray[ArrayV3Metadata]:
        """
        Create a Zarr array within this AsyncGroup.
        This method lightly wraps AsyncArray.create.

        Parameters
        ----------
        name : str
            The name of the array.
        shape : tuple[int, ...]
            The shape of the array.
        dtype : np.DtypeLike = float64
            The data type of the array.
        chunk_shape : tuple[int, ...] | None = None
            The shape of the chunks of the array. V3 only.
        chunk_key_encoding : ChunkKeyEncoding | tuple[Literal["default"], Literal[".", "/"]] | tuple[Literal["v2"], Literal[".", "/"]] | None = None
            A specification of how the chunk keys are represented in storage.
        codecs : Iterable[Codec | dict[str, JSON]] | None = None
            An iterable of Codec or dict serializations thereof. The elements of
            this collection specify the transformation from array values to stored bytes.
        dimension_names : Iterable[str] | None = None
            The names of the dimensions of the array. V3 only.
        chunks : ChunkCoords | None = None
            The shape of the chunks of the array. V2 only.
        dimension_separator : Literal[".", "/"] | None = None
            The delimiter used for the chunk keys.
        order : Literal["C", "F"] | None = None
            The memory order of the array.
        filters : list[dict[str, JSON]] | None = None
            Filters for the array.
        compressor : dict[str, JSON] | None = None
            The compressor for the array.
        exists_ok : bool = False
            If True, a pre-existing array or group at the path of this array will
            be overwritten. If False, the presence of a pre-existing array or group is
            an error.

        Returns
        -------
        AsyncArray

        """
        return await AsyncArray.create(
            self.store_path / name,
            shape=shape,
            dtype=dtype,
            chunk_shape=chunk_shape,
            fill_value=fill_value,
            chunk_key_encoding=chunk_key_encoding,
            codecs=codecs,
            dimension_names=dimension_names,
            attributes=attributes,
            chunks=chunks,
            dimension_separator=dimension_separator,
            order=order,
            filters=filters,
            compressor=compressor,
            exists_ok=exists_ok,
            zarr_format=self.metadata.zarr_format,
            data=data,
        )

    @deprecated("Use AsyncGroup.create_array instead.")
    async def create_dataset(
        self, name: str, *, shape: ShapeLike, **kwargs: Any
    ) -> AsyncArray[ArrayV2Metadata] | AsyncArray[ArrayV3Metadata]:
        """Create an array.

        Arrays are known as "datasets" in HDF5 terminology. For compatibility
        with h5py, Zarr groups also implement the :func:`zarr.AsyncGroup.require_dataset` method.

        Parameters
        ----------
        name : str
            Array name.
        **kwargs : dict
            Additional arguments passed to :func:`zarr.AsyncGroup.create_array`.

        Returns
        -------
        a : AsyncArray

        .. deprecated:: 3.0.0
            The h5py compatibility methods will be removed in 3.1.0. Use `AsyncGroup.create_array` instead.
        """
        return await self.create_array(name, shape=shape, **kwargs)

    @deprecated("Use AsyncGroup.require_array instead.")
    async def require_dataset(
        self,
        name: str,
        *,
        shape: ChunkCoords,
        dtype: npt.DTypeLike = None,
        exact: bool = False,
        **kwargs: Any,
    ) -> AsyncArray[ArrayV2Metadata] | AsyncArray[ArrayV3Metadata]:
        """Obtain an array, creating if it doesn't exist.

        Arrays are known as "datasets" in HDF5 terminology. For compatibility
        with h5py, Zarr groups also implement the :func:`zarr.AsyncGroup.create_dataset` method.

        Other `kwargs` are as per :func:`zarr.AsyncGroup.create_dataset`.

        Parameters
        ----------
        name : str
            Array name.
        shape : int or tuple of ints
            Array shape.
        dtype : str or dtype, optional
            NumPy dtype.
        exact : bool, optional
            If True, require `dtype` to match exactly. If false, require
            `dtype` can be cast from array dtype.

        Returns
        -------
        a : AsyncArray

        .. deprecated:: 3.0.0
            The h5py compatibility methods will be removed in 3.1.0. Use `AsyncGroup.require_dataset` instead.
        """
        return await self.require_array(name, shape=shape, dtype=dtype, exact=exact, **kwargs)

    async def require_array(
        self,
        name: str,
        *,
        shape: ShapeLike,
        dtype: npt.DTypeLike = None,
        exact: bool = False,
        **kwargs: Any,
    ) -> AsyncArray[ArrayV2Metadata] | AsyncArray[ArrayV3Metadata]:
        """Obtain an array, creating if it doesn't exist.

        Other `kwargs` are as per :func:`zarr.AsyncGroup.create_dataset`.

        Parameters
        ----------
        name : str
            Array name.
        shape : int or tuple of ints
            Array shape.
        dtype : str or dtype, optional
            NumPy dtype.
        exact : bool, optional
            If True, require `dtype` to match exactly. If false, require
            `dtype` can be cast from array dtype.

        Returns
        -------
        a : AsyncArray
        """
        try:
            ds = await self.getitem(name)
            if not isinstance(ds, AsyncArray):
                raise TypeError(f"Incompatible object ({ds.__class__.__name__}) already exists")

            shape = parse_shapelike(shape)
            if shape != ds.shape:
                raise TypeError(f"Incompatible shape ({ds.shape} vs {shape})")

            dtype = np.dtype(dtype)
            if exact:
                if ds.dtype != dtype:
                    raise TypeError(f"Incompatible dtype ({ds.dtype} vs {dtype})")
            else:
                if not np.can_cast(ds.dtype, dtype):
                    raise TypeError(f"Incompatible dtype ({ds.dtype} vs {dtype})")
        except KeyError:
            ds = await self.create_array(name, shape=shape, dtype=dtype, **kwargs)

        return ds

    async def update_attributes(self, new_attributes: dict[str, Any]) -> AsyncGroup:
        """Update group attributes.

        Parameters
        ----------
        new_attributes : dict
            New attributes to set on the group.

        Returns
        -------
        self : AsyncGroup
        """
        # metadata.attributes is "frozen" so we simply clear and update the dict
        self.metadata.attributes.clear()
        self.metadata.attributes.update(new_attributes)

        # Write new metadata
        await self._save_metadata()

        return self

    def __repr__(self) -> str:
        return f"<AsyncGroup {self.store_path}>"

    async def nmembers(
        self,
        max_depth: int | None = 0,
    ) -> int:
        """Count the number of members in this group.

        Parameters
        ----------
        max_depth : int, default 0
            The maximum number of levels of the hierarchy to include. By
            default, (``max_depth=0``) only immediate children are included. Set
            ``max_depth=None`` to include all nodes, and some positive integer
            to consider children within that many levels of the root Group.

        Returns
        -------
        count : int
        """
        # check if we can use consolidated metadata, which requires that we have non-None
        # consolidated metadata at all points in the hierarchy.
        if self.metadata.consolidated_metadata is not None:
            return len(self.metadata.consolidated_metadata.flattened_metadata)
        # TODO: consider using aioitertools.builtins.sum for this
        # return await aioitertools.builtins.sum((1 async for _ in self.members()), start=0)
        n = 0
        async for _ in self.members(max_depth=max_depth):
            n += 1
        return n

    async def members(
        self,
        max_depth: int | None = 0,
    ) -> AsyncGenerator[
        tuple[str, AsyncArray[ArrayV2Metadata] | AsyncArray[ArrayV3Metadata] | AsyncGroup],
        None,
    ]:
        """
        Returns an AsyncGenerator over the arrays and groups contained in this group.
        This method requires that `store_path.store` supports directory listing.

        The results are not guaranteed to be ordered.

        Parameters
        ----------
        max_depth : int, default 0
            The maximum number of levels of the hierarchy to include. By
            default, (``max_depth=0``) only immediate children are included. Set
            ``max_depth=None`` to include all nodes, and some positive integer
            to consider children within that many levels of the root Group.

        Returns
        -------
        path:
            A string giving the path to the target, relative to the Group ``self``.
        value: AsyncArray or AsyncGroup
            The AsyncArray or AsyncGroup that is a child of ``self``.
        """
        if max_depth is not None and max_depth < 0:
            raise ValueError(f"max_depth must be None or >= 0. Got '{max_depth}' instead")
        async for item in self._members(max_depth=max_depth, current_depth=0):
            yield item

    async def _members(
        self, max_depth: int | None, current_depth: int
    ) -> AsyncGenerator[
        tuple[str, AsyncArray[ArrayV2Metadata] | AsyncArray[ArrayV3Metadata] | AsyncGroup],
        None,
    ]:
        if self.metadata.consolidated_metadata is not None:
            # we should be able to do members without any additional I/O
            members = self._members_consolidated(max_depth, current_depth)
            for member in members:
                yield member
            return

        if not self.store_path.store.supports_listing:
            msg = (
                f"The store associated with this group ({type(self.store_path.store)}) "
                "does not support listing, "
                "specifically via the `list_dir` method. "
                "This function requires a store that supports listing."
            )

            raise ValueError(msg)
        # would be nice to make these special keys accessible programmatically,
        # and scoped to specific zarr versions
        # especially true for `.zmetadata` which is configurable
        _skip_keys = ("zarr.json", ".zgroup", ".zattrs", ".zmetadata")

        # hmm lots of I/O and logic interleaved here.
        # We *could* have an async gen over self.metadata.consolidated_metadata.metadata.keys()
        # and plug in here. `getitem` will skip I/O.
        # Kinda a shame to have all the asyncio task overhead though, when it isn't needed.

        async for key in self.store_path.store.list_dir(self.store_path.path):
            if key in _skip_keys:
                continue
            try:
                obj = await self.getitem(key)
                yield (key, obj)

                if (
                    ((max_depth is None) or (current_depth < max_depth))
                    and hasattr(obj.metadata, "node_type")
                    and obj.metadata.node_type == "group"
                ):
                    # the assert is just for mypy to know that `obj.metadata.node_type`
                    # implies an AsyncGroup, not an AsyncArray
                    assert isinstance(obj, AsyncGroup)
                    async for child_key, val in obj._members(
                        max_depth=max_depth, current_depth=current_depth + 1
                    ):
                        yield f"{key}/{child_key}", val
            except KeyError:
                # keyerror is raised when `key` names an object (in the object storage sense),
                # as opposed to a prefix, in the store under the prefix associated with this group
                # in which case `key` cannot be the name of a sub-array or sub-group.
                warnings.warn(
                    f"Object at {key} is not recognized as a component of a Zarr hierarchy.",
                    UserWarning,
                    stacklevel=1,
                )

    def _members_consolidated(
        self, max_depth: int | None, current_depth: int, prefix: str = ""
    ) -> Generator[
        tuple[str, AsyncArray[ArrayV2Metadata] | AsyncArray[ArrayV3Metadata] | AsyncGroup],
        None,
    ]:
        consolidated_metadata = self.metadata.consolidated_metadata

        # we kind of just want the top-level keys.
        if consolidated_metadata is not None:
            for key in consolidated_metadata.metadata:
                obj = self._getitem_consolidated(
                    self.store_path, key, prefix=self.name
                )  # Metadata -> Group/Array
                key = f"{prefix}/{key}".lstrip("/")
                yield key, obj

                if ((max_depth is None) or (current_depth < max_depth)) and isinstance(
                    obj, AsyncGroup
                ):
                    yield from obj._members_consolidated(max_depth, current_depth + 1, prefix=key)

    async def keys(self) -> AsyncGenerator[str, None]:
        """Iterate over member names."""
        async for key, _ in self.members():
            yield key

    async def contains(self, member: str) -> bool:
        """Check if a member exists in the group.

        Parameters
        ----------
        member : str
            Member name.

        Returns
        -------
        bool
        """
        # TODO: this can be made more efficient.
        try:
            await self.getitem(member)
        except KeyError:
            return False
        else:
            return True

    async def groups(self) -> AsyncGenerator[tuple[str, AsyncGroup], None]:
        """Iterate over subgroups."""
        async for name, value in self.members():
            if isinstance(value, AsyncGroup):
                yield name, value

    async def group_keys(self) -> AsyncGenerator[str, None]:
        """Iterate over group names."""
        async for key, _ in self.groups():
            yield key

    async def group_values(self) -> AsyncGenerator[AsyncGroup, None]:
        """Iterate over group values."""
        async for _, group in self.groups():
            yield group

    async def arrays(
        self,
    ) -> AsyncGenerator[
        tuple[str, AsyncArray[ArrayV2Metadata] | AsyncArray[ArrayV3Metadata]], None
    ]:
        """Iterate over arrays."""
        async for key, value in self.members():
            if isinstance(value, AsyncArray):
                yield key, value

    async def array_keys(self) -> AsyncGenerator[str, None]:
        """Iterate over array names."""
        async for key, _ in self.arrays():
            yield key

    async def array_values(
        self,
    ) -> AsyncGenerator[AsyncArray[ArrayV2Metadata] | AsyncArray[ArrayV3Metadata], None]:
        """Iterate over array values."""
        async for _, array in self.arrays():
            yield array

    async def tree(self, expand: bool | None = None, level: int | None = None) -> Any:
        """
        Return a tree-like representation of a hierarchy.

        This requires the optional ``rich`` dependency.

        Parameters
        ----------
        expand : bool, optional
            This keyword is not yet supported. A NotImplementedError is raised if
            it's used.
        level : int, optional
            The maximum depth below this Group to display in the tree.

        Returns
        -------
        TreeRepr
            A pretty-printable object displaying the hierarchy.
        """
        from zarr.core._tree import group_tree_async

        if expand is not None:
            raise NotImplementedError("'expanded' is not yet implemented.")
        return await group_tree_async(self, max_depth=level)

    async def empty(
        self, *, name: str, shape: ChunkCoords, **kwargs: Any
    ) -> AsyncArray[ArrayV2Metadata] | AsyncArray[ArrayV3Metadata]:
        """Create an empty array in this Group.

        Parameters
        ----------
        name : str
            Name of the array.
        shape : int or tuple of int
            Shape of the empty array.
        **kwargs
            Keyword arguments passed to :func:`zarr.api.asynchronous.create`.

        Notes
        -----
        The contents of an empty Zarr array are not defined. On attempting to
        retrieve data from an empty Zarr array, any values may be returned,
        and these are not guaranteed to be stable from one access to the next.
        """

        return await async_api.empty(shape=shape, store=self.store_path, path=name, **kwargs)

    async def zeros(
        self, *, name: str, shape: ChunkCoords, **kwargs: Any
    ) -> AsyncArray[ArrayV2Metadata] | AsyncArray[ArrayV3Metadata]:
        """Create an array, with zero being used as the default value for uninitialized portions of the array.

        Parameters
        ----------
        name : str
            Name of the array.
        shape : int or tuple of int
            Shape of the empty array.
        **kwargs
            Keyword arguments passed to :func:`zarr.api.asynchronous.create`.

        Returns
        -------
        AsyncArray
            The new array.
        """
        return await async_api.zeros(shape=shape, store=self.store_path, path=name, **kwargs)

    async def ones(
        self, *, name: str, shape: ChunkCoords, **kwargs: Any
    ) -> AsyncArray[ArrayV2Metadata] | AsyncArray[ArrayV3Metadata]:
        """Create an array, with one being used as the default value for uninitialized portions of the array.

        Parameters
        ----------
        name : str
            Name of the array.
        shape : int or tuple of int
            Shape of the empty array.
        **kwargs
            Keyword arguments passed to :func:`zarr.api.asynchronous.create`.

        Returns
        -------
        AsyncArray
            The new array.
        """
        return await async_api.ones(shape=shape, store=self.store_path, path=name, **kwargs)

    async def full(
        self, *, name: str, shape: ChunkCoords, fill_value: Any | None, **kwargs: Any
    ) -> AsyncArray[ArrayV2Metadata] | AsyncArray[ArrayV3Metadata]:
        """Create an array, with "fill_value" being used as the default value for uninitialized portions of the array.

        Parameters
        ----------
        name : str
            Name of the array.
        shape : int or tuple of int
            Shape of the empty array.
        fill_value : scalar
            Value to fill the array with.
        **kwargs
            Keyword arguments passed to :func:`zarr.api.asynchronous.create`.

        Returns
        -------
        AsyncArray
            The new array.
        """
        return await async_api.full(
            shape=shape,
            fill_value=fill_value,
            store=self.store_path,
            path=name,
            **kwargs,
        )

    async def empty_like(
        self, *, name: str, data: async_api.ArrayLike, **kwargs: Any
    ) -> AsyncArray[ArrayV2Metadata] | AsyncArray[ArrayV3Metadata]:
        """Create an empty sub-array like `data`.

        Parameters
        ----------
        name : str
            Name of the array.
        data : array-like
            The array to create an empty array like.
        **kwargs
            Keyword arguments passed to :func:`zarr.api.asynchronous.create`.

        Returns
        -------
        AsyncArray
            The new array.
        """
        return await async_api.empty_like(a=data, store=self.store_path, path=name, **kwargs)

    async def zeros_like(
        self, *, name: str, data: async_api.ArrayLike, **kwargs: Any
    ) -> AsyncArray[ArrayV2Metadata] | AsyncArray[ArrayV3Metadata]:
        """Create a sub-array of zeros like `data`.

        Parameters
        ----------
        name : str
            Name of the array.
        data : array-like
            The array to create the new array like.
        **kwargs
            Keyword arguments passed to :func:`zarr.api.asynchronous.create`.

        Returns
        -------
        AsyncArray
            The new array.
        """
        return await async_api.zeros_like(a=data, store=self.store_path, path=name, **kwargs)

    async def ones_like(
        self, *, name: str, data: async_api.ArrayLike, **kwargs: Any
    ) -> AsyncArray[ArrayV2Metadata] | AsyncArray[ArrayV3Metadata]:
        """Create a sub-array of ones like `data`.

        Parameters
        ----------
        name : str
            Name of the array.
        data : array-like
            The array to create the new array like.
        **kwargs
            Keyword arguments passed to :func:`zarr.api.asynchronous.create`.

        Returns
        -------
        AsyncArray
            The new array.
        """
        return await async_api.ones_like(a=data, store=self.store_path, path=name, **kwargs)

    async def full_like(
        self, *, name: str, data: async_api.ArrayLike, **kwargs: Any
    ) -> AsyncArray[ArrayV2Metadata] | AsyncArray[ArrayV3Metadata]:
        """Create a sub-array like `data` filled with the `fill_value` of `data` .

        Parameters
        ----------
        name : str
            Name of the array.
        data : array-like
            The array to create the new array like.
        **kwargs
            Keyword arguments passed to :func:`zarr.api.asynchronous.create`.

        Returns
        -------
        AsyncArray
            The new array.
        """
        return await async_api.full_like(a=data, store=self.store_path, path=name, **kwargs)

    async def move(self, source: str, dest: str) -> None:
        """Move a sub-group or sub-array from one path to another.

        Notes
        -----
        Not implemented
        """
        raise NotImplementedError


@dataclass(frozen=True)
class Group(SyncMixin):
    _async_group: AsyncGroup

    @classmethod
    def from_store(
        cls,
        store: StoreLike,
        *,
        attributes: dict[str, Any] | None = None,
        zarr_format: ZarrFormat = 3,
        exists_ok: bool = False,
    ) -> Group:
        """Instantiate a group from an initialized store.

        Parameters
        ----------
        store : StoreLike
            StoreLike containing the Group.
        attributes : dict, optional
            A dictionary of JSON-serializable values with user-defined attributes.
        zarr_format : {2, 3}, optional
            Zarr storage format version.
        exists_ok : bool, optional
            If True, do not raise an error if the group already exists.

        Returns
        -------
        Group
            Group instantiated from the store.

        Raises
        ------
        ContainsArrayError, ContainsGroupError, ContainsArrayAndGroupError
        """
        attributes = attributes or {}
        obj = sync(
            AsyncGroup.from_store(
                store,
                attributes=attributes,
                exists_ok=exists_ok,
                zarr_format=zarr_format,
            ),
        )

        return cls(obj)

    @classmethod
    def open(
        cls,
        store: StoreLike,
        zarr_format: Literal[2, 3, None] = 3,
    ) -> Group:
        """Open a group from an initialized store.

        Parameters
        ----------
        store : StoreLike
            Store containing the Group.
        zarr_format : {2, 3, None}, optional
            Zarr storage format version.

        Returns
        -------
        Group
            Group instantiated from the store.
        """
        obj = sync(AsyncGroup.open(store, zarr_format=zarr_format))
        return cls(obj)

    def __getitem__(self, path: str) -> Array | Group:
        """Obtain a group member.

        Parameters
        ----------
        path : str
            Group member name.

        Returns
        -------
        Array | Group
            Group member (Array or Group) at the specified key

        Examples
        --------
        >>> import zarr
        >>> group = Group.from_store(zarr.storage.MemoryStore()
        >>> group.create_array(name="subarray", shape=(10,), chunk_shape=(10,))
        >>> group.create_group(name="subgroup").create_array(name="subarray", shape=(10,), chunk_shape=(10,))
        >>> group["subarray"]
        <Array memory://132270269438272/subarray shape=(10,) dtype=float64>
        >>> group["subgroup"]
        <Group memory://132270269438272/subgroup>
        >>> group["subgroup"]["subarray"]
        <Array memory://132270269438272/subgroup/subarray shape=(10,) dtype=float64>

        """
        obj = self._sync(self._async_group.getitem(path))
        if isinstance(obj, AsyncArray):
            return Array(obj)
        else:
            return Group(obj)

    def get(self, path: str, default: DefaultT | None = None) -> Array | Group | DefaultT | None:
        """Obtain a group member, returning default if not found.

        Parameters
        ----------
        path : str
            Group member name.
        default : object
            Default value to return if key is not found (default: None).

        Returns
        -------
        object
            Group member (Array or Group) or default if not found.

        Examples
        --------
        >>> import zarr
        >>> group = Group.from_store(zarr.storage.MemoryStore()
        >>> group.create_array(name="subarray", shape=(10,), chunk_shape=(10,))
        >>> group.create_group(name="subgroup")
        >>> group.get("subarray")
        <Array memory://132270269438272/subarray shape=(10,) dtype=float64>
        >>> group.get("subgroup")
        <Group memory://132270269438272/subgroup>
        >>> group.get("nonexistent", None)

        """
        try:
            return self[path]
        except KeyError:
            return default

    def __delitem__(self, key: str) -> None:
        """Delete a group member.

        Parameters
        ----------
        key : str
            Group member name.

        Examples
        --------
        >>> import zarr
        >>> group = Group.from_store(zarr.storage.MemoryStore()
        >>> group.create_array(name="subarray", shape=(10,), chunk_shape=(10,))
        >>> del group["subarray"]
        >>> "subarray" in group
        False
        """
        self._sync(self._async_group.delitem(key))

    def __iter__(self) -> Iterator[str]:
        """Return an iterator over group member names.
        Examples
        --------
        >>> import zarr
        >>> g1 = zarr.group()
        >>> g2 = g1.create_group('foo')
        >>> g3 = g1.create_group('bar')
        >>> d1 = g1.create_array('baz', shape=(10,), chunk_shape=(10,))
        >>> d2 = g1.create_array('quux', shape=(10,), chunk_shape=(10,))
        >>> for name in g1:
        ...     print(name)
        baz
        bar
        foo
        quux
        """
        yield from self.keys()

    def __len__(self) -> int:
        """Number of members."""
        return self.nmembers()

    def __setitem__(self, key: str, value: Any) -> None:
        """Fastpath for creating a new array.

        New arrays will be created using default settings for the array type.
        If you need to create an array with custom settings, use the `create_array` method.

        Parameters
        ----------
        key : str
            Array name.
        value : Any
            Array data.

        Examples
        --------
        >>> import zarr
        >>> group = zarr.group()
        >>> group["foo"] = zarr.zeros((10,))
        >>> group["foo"]
        <Array memory://132270269438272/foo shape=(10,) dtype=float64>
        """
        self._sync(self._async_group.setitem(key, value))

    def __repr__(self) -> str:
        return f"<Group {self.store_path}>"

<<<<<<< HEAD
=======
    async def update_attributes_async(self, new_attributes: dict[str, Any]) -> Group:
        """Update the attributes of this group.

        Example
        -------
        >>> import zarr
        >>> group = zarr.group()
        >>> await group.update_attributes_async({"foo": "bar"})
        >>> group.attrs.asdict()
        {'foo': 'bar'}
        """
        new_metadata = replace(self.metadata, attributes=new_attributes)

        # Write new metadata
        to_save = new_metadata.to_buffer_dict(default_buffer_prototype())
        awaitables = [set_or_delete(self.store_path / key, value) for key, value in to_save.items()]
        await asyncio.gather(*awaitables)

        async_group = replace(self._async_group, metadata=new_metadata)
        return replace(self, _async_group=async_group)

>>>>>>> 76904eac
    @property
    def store_path(self) -> StorePath:
        """Path-like interface for the Store."""
        return self._async_group.store_path

    @property
    def metadata(self) -> GroupMetadata:
        """Group metadata."""
        return self._async_group.metadata

    @property
    def path(self) -> str:
        """Storage path."""
        return self._async_group.path

    @property
    def name(self) -> str:
        """Group name following h5py convention."""
        return self._async_group.name

    @property
    def basename(self) -> str:
        """Final component of name."""
        return self._async_group.basename

    @property
    def attrs(self) -> Attributes:
        """Attributes of this Group"""
        return Attributes(self)

    @property
    def info(self) -> Any:
        """
        Return the statically known information for a group.

        Returns
        -------
        GroupInfo

        See Also
        --------
        Group.info_complete
            All information about a group, including dynamic information
            like the children members.
        """
        return self._async_group.info

    def info_complete(self) -> Any:
        """
        Return information for a group.

        If this group doesn't contain consolidated metadata then
        this will need to read from the backing Store.

        Returns
        -------
        GroupInfo

        See Also
        --------
        Group.info
        """
        return self._sync(self._async_group.info_complete())

    @property
    def store(self) -> Store:
        # Backwards compatibility for 2.x
        return self._async_group.store

    @property
    def read_only(self) -> bool:
        # Backwards compatibility for 2.x
        return self._async_group.read_only

    @property
    def synchronizer(self) -> None:
        # Backwards compatibility for 2.x
        # Not implemented in 3.x yet.
        return self._async_group.synchronizer

    def update_attributes(self, new_attributes: dict[str, Any]) -> Group:
        """Update the attributes of this group.
        Example
        -------
        >>> import zarr
        >>> group = zarr.group()
        >>> group.update_attributes({"foo": "bar"})
        >>> group.attrs.asdict()
        {'foo': 'bar'}
        """
        self._sync(self._async_group.update_attributes(new_attributes))
        return self

    def nmembers(self, max_depth: int | None = 0) -> int:
        """Count the number of members in this group.

        Parameters
        ----------
        max_depth : int, default 0
            The maximum number of levels of the hierarchy to include. By
            default, (``max_depth=0``) only immediate children are included. Set
            ``max_depth=None`` to include all nodes, and some positive integer
            to consider children within that many levels of the root Group.

        Returns
        -------
        count : int
        """

        return self._sync(self._async_group.nmembers(max_depth=max_depth))

    def members(self, max_depth: int | None = 0) -> tuple[tuple[str, Array | Group], ...]:
        """
        Return the sub-arrays and sub-groups of this group as a tuple of (name, array | group)
        pairs
        """
        _members = self._sync_iter(self._async_group.members(max_depth=max_depth))

        return tuple((kv[0], _parse_async_node(kv[1])) for kv in _members)

    def keys(self) -> Generator[str, None]:
        """Return an iterator over group member names.

        Examples
        --------
        >>> import zarr
        >>> g1 = zarr.group()
        >>> g2 = g1.create_group('foo')
        >>> g3 = g1.create_group('bar')
        >>> d1 = g1.create_array('baz', shape=(10,), chunk_shape=(10,))
        >>> d2 = g1.create_array('quux', shape=(10,), chunk_shape=(10,))
        >>> for name in g1.keys():
        ...     print(name)
        baz
        bar
        foo
        quux
        """
        yield from self._sync_iter(self._async_group.keys())

    def __contains__(self, member: str) -> bool:
        """Test for group membership.

        Examples
        --------
        >>> import zarr
        >>> g1 = zarr.group()
        >>> g2 = g1.create_group('foo')
        >>> d1 = g1.create_array('bar', shape=(10,), chunk_shape=(10,))
        >>> 'foo' in g1
        True
        >>> 'bar' in g1
        True
        >>> 'baz' in g1
        False

        """
        return self._sync(self._async_group.contains(member))

    def groups(self) -> Generator[tuple[str, Group], None]:
        """Return the sub-groups of this group as a generator of (name, group) pairs.

        Example
        -------
        >>> import zarr
        >>> group = zarr.group()
        >>> group.create_group("subgroup")
        >>> for name, subgroup in group.groups():
        ...     print(name, subgroup)
        subgroup <Group memory://132270269438272/subgroup>
        """
        for name, async_group in self._sync_iter(self._async_group.groups()):
            yield name, Group(async_group)

    def group_keys(self) -> Generator[str, None]:
        """Return an iterator over group member names.

        Examples
        --------
        >>> import zarr
        >>> group = zarr.group()
        >>> group.create_group("subgroup")
        >>> for name in group.group_keys():
        ...     print(name)
        subgroup
        """
        for name, _ in self.groups():
            yield name

    def group_values(self) -> Generator[Group, None]:
        """Return an iterator over group members.

        Examples
        --------
        >>> import zarr
        >>> group = zarr.group()
        >>> group.create_group("subgroup")
        >>> for subgroup in group.group_values():
        ...     print(subgroup)
        <Group memory://132270269438272/subgroup>
        """
        for _, group in self.groups():
            yield group

    def arrays(self) -> Generator[tuple[str, Array], None]:
        """Return the sub-arrays of this group as a generator of (name, array) pairs

        Examples
        --------
        >>> import zarr
        >>> group = zarr.group()
        >>> group.create_array("subarray", shape=(10,), chunk_shape=(10,))
        >>> for name, subarray in group.arrays():
        ...     print(name, subarray)
        subarray <Array memory://140198565357056/subarray shape=(10,) dtype=float64>
        """
        for name, async_array in self._sync_iter(self._async_group.arrays()):
            yield name, Array(async_array)

    def array_keys(self) -> Generator[str, None]:
        """Return an iterator over group member names.

        Examples
        --------
        >>> import zarr
        >>> group = zarr.group()
        >>> group.create_array("subarray", shape=(10,), chunk_shape=(10,))
        >>> for name in group.array_keys():
        ...     print(name)
        subarray
        """

        for name, _ in self.arrays():
            yield name

    def array_values(self) -> Generator[Array, None]:
        """Return an iterator over group members.

        Examples
        --------
        >>> import zarr
        >>> group = zarr.group()
        >>> group.create_array("subarray", shape=(10,), chunk_shape=(10,))
        >>> for subarray in group.array_values():
        ...     print(subarray)
        <Array memory://140198565357056/subarray shape=(10,) dtype=float64>
        """
        for _, array in self.arrays():
            yield array

    def tree(self, expand: bool | None = None, level: int | None = None) -> Any:
        """
        Return a tree-like representation of a hierarchy.

        This requires the optional ``rich`` dependency.

        Parameters
        ----------
        expand : bool, optional
            This keyword is not yet supported. A NotImplementedError is raised if
            it's used.
        level : int, optional
            The maximum depth below this Group to display in the tree.

        Returns
        -------
        TreeRepr
            A pretty-printable object displaying the hierarchy.
        """
        return self._sync(self._async_group.tree(expand=expand, level=level))

    def create_group(self, name: str, **kwargs: Any) -> Group:
        """Create a sub-group.

        Parameters
        ----------
        name : str
            Name of the new subgroup.

        Returns
        -------
        Group

        Examples
        --------
        >>> import zarr
        >>> group = zarr.group()
        >>> subgroup = group.create_group("subgroup")
        >>> subgroup
        <Group memory://132270269438272/subgroup>
        """
        return Group(self._sync(self._async_group.create_group(name, **kwargs)))

    def require_group(self, name: str, **kwargs: Any) -> Group:
        """Obtain a sub-group, creating one if it doesn't exist.

        Parameters
        ----------
        name : str
            Group name.

        Returns
        -------
        g : Group
        """
        return Group(self._sync(self._async_group.require_group(name, **kwargs)))

    def require_groups(self, *names: str) -> tuple[Group, ...]:
        """Convenience method to require multiple groups in a single call.

        Parameters
        ----------
        *names : str
            Group names.

        Returns
        -------
        groups : tuple of Groups
        """
        return tuple(map(Group, self._sync(self._async_group.require_groups(*names))))

    def create(self, *args: Any, **kwargs: Any) -> Array:
        # Backwards compatibility for 2.x
        return self.create_array(*args, **kwargs)

    @_deprecate_positional_args
    def create_array(
        self,
        name: str,
        *,
        shape: ShapeLike,
        dtype: npt.DTypeLike = "float64",
        fill_value: Any | None = None,
        attributes: dict[str, JSON] | None = None,
        # v3 only
        chunk_shape: ChunkCoords | None = None,
        chunk_key_encoding: (
            ChunkKeyEncoding
            | tuple[Literal["default"], Literal[".", "/"]]
            | tuple[Literal["v2"], Literal[".", "/"]]
            | None
        ) = None,
        codecs: Iterable[Codec | dict[str, JSON]] | None = None,
        dimension_names: Iterable[str] | None = None,
        # v2 only
        chunks: ShapeLike | None = None,
        dimension_separator: Literal[".", "/"] | None = None,
        order: Literal["C", "F"] | None = None,
        filters: list[dict[str, JSON]] | None = None,
        compressor: dict[str, JSON] | None = None,
        # runtime
        exists_ok: bool = False,
        data: npt.ArrayLike | None = None,
    ) -> Array:
        """Create a zarr array within this AsyncGroup.

        This method lightly wraps AsyncArray.create.

        Parameters
        ----------
        name : str
            The name of the array.
        shape : tuple[int, ...]
            The shape of the array.
        dtype : np.DtypeLike = float64
            The data type of the array.
        chunk_shape : tuple[int, ...] | None = None
            The shape of the chunks of the array. V3 only.
        chunk_key_encoding : ChunkKeyEncoding | tuple[Literal["default"], Literal[".", "/"]] | tuple[Literal["v2"], Literal[".", "/"]] | None = None
            A specification of how the chunk keys are represented in storage.
        codecs : Iterable[Codec | dict[str, JSON]] | None = None
            An iterable of Codec or dict serializations thereof. The elements of this collection
            specify the transformation from array values to stored bytes.
        dimension_names : Iterable[str] | None = None
            The names of the dimensions of the array. V3 only.
        chunks : ChunkCoords | None = None
            The shape of the chunks of the array. V2 only.
        dimension_separator : Literal[".", "/"] | None = None
            The delimiter used for the chunk keys.
        order : Literal["C", "F"] | None = None
            The memory order of the array.
        filters : list[dict[str, JSON]] | None = None
            Filters for the array.
        compressor : dict[str, JSON] | None = None
            The compressor for the array.
        exists_ok : bool = False
            If True, a pre-existing array or group at the path of this array will
            be overwritten. If False, the presence of a pre-existing array or group is
            an error.
        data : npt.ArrayLike | None = None
            Array data to initialize the array with.

        Returns
        -------
        Array

        """
        return Array(
            self._sync(
                self._async_group.create_array(
                    name=name,
                    shape=shape,
                    dtype=dtype,
                    fill_value=fill_value,
                    attributes=attributes,
                    chunk_shape=chunk_shape,
                    chunk_key_encoding=chunk_key_encoding,
                    codecs=codecs,
                    dimension_names=dimension_names,
                    chunks=chunks,
                    dimension_separator=dimension_separator,
                    order=order,
                    filters=filters,
                    compressor=compressor,
                    exists_ok=exists_ok,
                    data=data,
                )
            )
        )

    @deprecated("Use Group.create_array instead.")
    def create_dataset(self, name: str, **kwargs: Any) -> Array:
        """Create an array.

        Arrays are known as "datasets" in HDF5 terminology. For compatibility
        with h5py, Zarr groups also implement the :func:`zarr.Group.require_dataset` method.

        Parameters
        ----------
        name : str
            Array name.
        **kwargs : dict
            Additional arguments passed to :func:`zarr.Group.create_array`

        Returns
        -------
        a : Array

        .. deprecated:: 3.0.0
            The h5py compatibility methods will be removed in 3.1.0. Use `Group.create_array` instead.
        """
        return Array(self._sync(self._async_group.create_dataset(name, **kwargs)))

    @deprecated("Use Group.require_array instead.")
    def require_dataset(self, name: str, *, shape: ShapeLike, **kwargs: Any) -> Array:
        """Obtain an array, creating if it doesn't exist.

        Arrays are known as "datasets" in HDF5 terminology. For compatibility
        with h5py, Zarr groups also implement the :func:`zarr.Group.create_dataset` method.

        Other `kwargs` are as per :func:`zarr.Group.create_dataset`.

        Parameters
        ----------
        name : str
            Array name.
        **kwargs :
            See :func:`zarr.Group.create_dataset`.

        Returns
        -------
        a : Array

        .. deprecated:: 3.0.0
            The h5py compatibility methods will be removed in 3.1.0. Use `Group.require_array` instead.
        """
        return Array(self._sync(self._async_group.require_array(name, shape=shape, **kwargs)))

    def require_array(self, name: str, *, shape: ShapeLike, **kwargs: Any) -> Array:
        """Obtain an array, creating if it doesn't exist.

        Other `kwargs` are as per :func:`zarr.Group.create_array`.

        Parameters
        ----------
        name : str
            Array name.
        **kwargs :
            See :func:`zarr.Group.create_array`.

        Returns
        -------
        a : Array
        """
        return Array(self._sync(self._async_group.require_array(name, shape=shape, **kwargs)))

    @_deprecate_positional_args
    def empty(self, *, name: str, shape: ChunkCoords, **kwargs: Any) -> Array:
        """Create an empty array in this Group.

        Parameters
        ----------
        name : str
            Name of the array.
        shape : int or tuple of int
            Shape of the empty array.
        **kwargs
            Keyword arguments passed to :func:`zarr.api.asynchronous.create`.

        Notes
        -----
        The contents of an empty Zarr array are not defined. On attempting to
        retrieve data from an empty Zarr array, any values may be returned,
        and these are not guaranteed to be stable from one access to the next.
        """
        return Array(self._sync(self._async_group.empty(name=name, shape=shape, **kwargs)))

    @_deprecate_positional_args
    def zeros(self, *, name: str, shape: ChunkCoords, **kwargs: Any) -> Array:
        """Create an array, with zero being used as the default value for uninitialized portions of the array.

        Parameters
        ----------
        name : str
            Name of the array.
        shape : int or tuple of int
            Shape of the empty array.
        **kwargs
            Keyword arguments passed to :func:`zarr.api.asynchronous.create`.

        Returns
        -------
        Array
            The new array.
        """
        return Array(self._sync(self._async_group.zeros(name=name, shape=shape, **kwargs)))

    @_deprecate_positional_args
    def ones(self, *, name: str, shape: ChunkCoords, **kwargs: Any) -> Array:
        """Create an array, with one being used as the default value for uninitialized portions of the array.

        Parameters
        ----------
        name : str
            Name of the array.
        shape : int or tuple of int
            Shape of the empty array.
        **kwargs
            Keyword arguments passed to :func:`zarr.api.asynchronous.create`.

        Returns
        -------
        Array
            The new array.
        """
        return Array(self._sync(self._async_group.ones(name=name, shape=shape, **kwargs)))

    @_deprecate_positional_args
    def full(
        self, *, name: str, shape: ChunkCoords, fill_value: Any | None, **kwargs: Any
    ) -> Array:
        """Create an array, with "fill_value" being used as the default value for uninitialized portions of the array.

        Parameters
        ----------
        name : str
            Name of the array.
        shape : int or tuple of int
            Shape of the empty array.
        fill_value : scalar
            Value to fill the array with.
        **kwargs
            Keyword arguments passed to :func:`zarr.api.asynchronous.create`.

        Returns
        -------
        Array
            The new array.
        """
        return Array(
            self._sync(
                self._async_group.full(name=name, shape=shape, fill_value=fill_value, **kwargs)
            )
        )

    @_deprecate_positional_args
    def empty_like(self, *, name: str, data: async_api.ArrayLike, **kwargs: Any) -> Array:
        """Create an empty sub-array like `data`.

        Parameters
        ----------
        name : str
            Name of the array.
        data : array-like
            The array to create an empty array like.
        **kwargs
            Keyword arguments passed to :func:`zarr.api.asynchronous.create`.

        Returns
        -------
        Array
            The new array.
        """
        return Array(self._sync(self._async_group.empty_like(name=name, data=data, **kwargs)))

    @_deprecate_positional_args
    def zeros_like(self, *, name: str, data: async_api.ArrayLike, **kwargs: Any) -> Array:
        """Create a sub-array of zeros like `data`.

        Parameters
        ----------
        name : str
            Name of the array.
        data : array-like
            The array to create the new array like.
        **kwargs
            Keyword arguments passed to :func:`zarr.api.asynchronous.create`.

        Returns
        -------
        Array
            The new array.
        """

        return Array(self._sync(self._async_group.zeros_like(name=name, data=data, **kwargs)))

    @_deprecate_positional_args
    def ones_like(self, *, name: str, data: async_api.ArrayLike, **kwargs: Any) -> Array:
        """Create a sub-array of ones like `data`.

        Parameters
        ----------
        name : str
            Name of the array.
        data : array-like
            The array to create the new array like.
        **kwargs
            Keyword arguments passed to :func:`zarr.api.asynchronous.create`.

        Returns
        -------
        Array
            The new array.
        """
        return Array(self._sync(self._async_group.ones_like(name=name, data=data, **kwargs)))

    @_deprecate_positional_args
    def full_like(self, *, name: str, data: async_api.ArrayLike, **kwargs: Any) -> Array:
        """Create a sub-array like `data` filled with the `fill_value` of `data` .

        Parameters
        ----------
        name : str
            Name of the array.
        data : array-like
            The array to create the new array like.
        **kwargs
            Keyword arguments passed to :func:`zarr.api.asynchronous.create`.

        Returns
        -------
        Array
            The new array.
        """
        return Array(self._sync(self._async_group.full_like(name=name, data=data, **kwargs)))

    def move(self, source: str, dest: str) -> None:
        """Move a sub-group or sub-array from one path to another.

        Notes
        -----
        Not implemented
        """
        return self._sync(self._async_group.move(source, dest))

    @deprecated("Use Group.create_array instead.")
    @_deprecate_positional_args
    def array(
        self,
        name: str,
        *,
        shape: ChunkCoords,
        dtype: npt.DTypeLike = "float64",
        fill_value: Any | None = None,
        attributes: dict[str, JSON] | None = None,
        # v3 only
        chunk_shape: ChunkCoords | None = None,
        chunk_key_encoding: (
            ChunkKeyEncoding
            | tuple[Literal["default"], Literal[".", "/"]]
            | tuple[Literal["v2"], Literal[".", "/"]]
            | None
        ) = None,
        codecs: Iterable[Codec | dict[str, JSON]] | None = None,
        dimension_names: Iterable[str] | None = None,
        # v2 only
        chunks: ChunkCoords | None = None,
        dimension_separator: Literal[".", "/"] | None = None,
        order: Literal["C", "F"] | None = None,
        filters: list[dict[str, JSON]] | None = None,
        compressor: dict[str, JSON] | None = None,
        # runtime
        exists_ok: bool = False,
        data: npt.ArrayLike | None = None,
    ) -> Array:
        """Create a zarr array within this AsyncGroup.

        This method lightly wraps `AsyncArray.create`.

        Parameters
        ----------
        name : str
            The name of the array.
        shape : tuple[int, ...]
            The shape of the array.
        dtype : np.DtypeLike = float64
            The data type of the array.
        chunk_shape : tuple[int, ...] | None = None
            The shape of the chunks of the array. V3 only.
        chunk_key_encoding : ChunkKeyEncoding | tuple[Literal["default"], Literal[".", "/"]] | tuple[Literal["v2"], Literal[".", "/"]] | None = None
            A specification of how the chunk keys are represented in storage.
        codecs : Iterable[Codec | dict[str, JSON]] | None = None
            An iterable of Codec or dict serializations thereof. The elements of
            this collection specify the transformation from array values to stored bytes.
        dimension_names : Iterable[str] | None = None
            The names of the dimensions of the array. V3 only.
        chunks : ChunkCoords | None = None
            The shape of the chunks of the array. V2 only.
        dimension_separator : Literal[".", "/"] | None = None
            The delimiter used for the chunk keys.
        order : Literal["C", "F"] | None = None
            The memory order of the array.
        filters : list[dict[str, JSON]] | None = None
            Filters for the array.
        compressor : dict[str, JSON] | None = None
            The compressor for the array.
        exists_ok : bool = False
            If True, a pre-existing array or group at the path of this array will
            be overwritten. If False, the presence of a pre-existing array or group is
            an error.
        data : npt.ArrayLike | None = None
            Array data to initialize the array with.

        Returns
        -------

        Array

        """
        return Array(
            self._sync(
                self._async_group.create_array(
                    name=name,
                    shape=shape,
                    dtype=dtype,
                    fill_value=fill_value,
                    attributes=attributes,
                    chunk_shape=chunk_shape,
                    chunk_key_encoding=chunk_key_encoding,
                    codecs=codecs,
                    dimension_names=dimension_names,
                    chunks=chunks,
                    dimension_separator=dimension_separator,
                    order=order,
                    filters=filters,
                    compressor=compressor,
                    exists_ok=exists_ok,
                    data=data,
                )
            )
        )<|MERGE_RESOLUTION|>--- conflicted
+++ resolved
@@ -1843,30 +1843,6 @@
     def __repr__(self) -> str:
         return f"<Group {self.store_path}>"
 
-<<<<<<< HEAD
-=======
-    async def update_attributes_async(self, new_attributes: dict[str, Any]) -> Group:
-        """Update the attributes of this group.
-
-        Example
-        -------
-        >>> import zarr
-        >>> group = zarr.group()
-        >>> await group.update_attributes_async({"foo": "bar"})
-        >>> group.attrs.asdict()
-        {'foo': 'bar'}
-        """
-        new_metadata = replace(self.metadata, attributes=new_attributes)
-
-        # Write new metadata
-        to_save = new_metadata.to_buffer_dict(default_buffer_prototype())
-        awaitables = [set_or_delete(self.store_path / key, value) for key, value in to_save.items()]
-        await asyncio.gather(*awaitables)
-
-        async_group = replace(self._async_group, metadata=new_metadata)
-        return replace(self, _async_group=async_group)
-
->>>>>>> 76904eac
     @property
     def store_path(self) -> StorePath:
         """Path-like interface for the Store."""
