--- conflicted
+++ resolved
@@ -332,13 +332,8 @@
         attributes: dict[str, Any] | None = None,
     ) -> AsyncGroup:
         attributes = attributes or {}
-<<<<<<< HEAD
         return await type(self).from_store(
-            self.store_path / path,
-=======
-        return await type(self).create(
             self.store_path / name,
->>>>>>> 60b4f579
             attributes=attributes,
             exists_ok=exists_ok,
             zarr_format=self.metadata.zarr_format,
