--- conflicted
+++ resolved
@@ -35,7 +35,6 @@
 )
 from zarr.core.config import config
 from zarr.core.metadata import ArrayV2Metadata, ArrayV3Metadata
-from zarr.core.metadata.common import ArrayMetadata
 from zarr.core.metadata.v3 import V3JsonEncoder
 from zarr.core.sync import SyncMixin, sync
 from zarr.errors import MetadataValidationError
@@ -49,8 +48,6 @@
     from zarr.abc.codec import Codec
     from zarr.core.buffer import Buffer, BufferPrototype
     from zarr.core.chunk_key_encodings import ChunkKeyEncoding
-    from zarr.core.metadata.v2 import ArrayV2Metadata
-    from zarr.core.metadata.v3 import ArrayV3Metadata
 
 logger = logging.getLogger("zarr.group")
 
@@ -141,7 +138,7 @@
     will have their consolidated metadata set appropriately.
     """
 
-    metadata: dict[str, ArrayMetadata | GroupMetadata]
+    metadata: dict[str, ArrayV2Metadata | ArrayV3Metadata | GroupMetadata]
     kind: Literal["inline"] = "inline"
     must_understand: Literal[False] = False
 
@@ -164,7 +161,7 @@
         if not isinstance(raw_metadata, dict):
             raise TypeError(f"Unexpected type for 'metadata': {type(raw_metadata)}")
 
-        metadata: dict[str, ArrayMetadata | GroupMetadata] = {}
+        metadata: dict[str, ArrayV2Metadata | ArrayV3Metadata | GroupMetadata] = {}
         if raw_metadata:
             for k, v in raw_metadata.items():
                 if not isinstance(v, dict):
@@ -197,7 +194,7 @@
 
     @staticmethod
     def _flat_to_nested(
-        metadata: dict[str, ArrayMetadata | GroupMetadata],
+        metadata: dict[str, ArrayV2Metadata | ArrayV3Metadata | GroupMetadata],
     ) -> None:
         """
         Convert a flat metadata representation to a nested one.
@@ -254,7 +251,7 @@
             node = parent[name]
             children_keys = list(children_keys)
 
-            if isinstance(node, ArrayMetadata):
+            if isinstance(node, ArrayV2Metadata | ArrayV3Metadata):
                 # These are already present, either thanks to being an array in the
                 # root, or by being collected as a child in the else clause
                 continue
@@ -270,7 +267,7 @@
             )
 
     @property
-    def flattened_metadata(self) -> dict[str, ArrayMetadata | GroupMetadata]:
+    def flattened_metadata(self) -> dict[str, ArrayV2Metadata | ArrayV3Metadata | GroupMetadata]:
         """
         Return the flattened representation of Consolidated Metadata.
 
@@ -302,10 +299,10 @@
         metadata = {}
 
         def flatten(
-            key: str, group: GroupMetadata | ArrayMetadata
-        ) -> dict[str, ArrayMetadata | GroupMetadata]:
-            children: dict[str, ArrayMetadata | GroupMetadata] = {}
-            if isinstance(group, ArrayMetadata):
+            key: str, group: GroupMetadata | ArrayV2Metadata | ArrayV3Metadata
+        ) -> dict[str, ArrayV2Metadata | ArrayV3Metadata | GroupMetadata]:
+            children: dict[str, ArrayV2Metadata | ArrayV3Metadata | GroupMetadata] = {}
+            if isinstance(group, ArrayV2Metadata | ArrayV3Metadata):
                 children[key] = group
             else:
                 if group.consolidated_metadata and group.consolidated_metadata.metadata is not None:
@@ -692,7 +689,7 @@
 
     def _getitem_consolidated(
         self, store_path: StorePath, key: str, prefix: str
-    ) -> AsyncArray | AsyncGroup:
+    ) -> AsyncArray[ArrayV2Metadata] | AsyncArray[ArrayV3Metadata] | AsyncGroup:
         # getitem, in the special case where we have consolidated metadata.
         # Note that this is a regular def (non async) function.
         # This shouldn't do any additional I/O.
@@ -1152,8 +1149,9 @@
 
     async def _members(
         self, max_depth: int | None, current_depth: int
-<<<<<<< HEAD
-    ) -> AsyncGenerator[tuple[str, AsyncArray | AsyncGroup], None]:
+    ) -> AsyncGenerator[
+        tuple[str, AsyncArray[ArrayV2Metadata] | AsyncArray[ArrayV3Metadata] | AsyncGroup], None
+    ]:
         if self.metadata.consolidated_metadata is not None:
             # we should be able to do members without any additional I/O
             members = self._members_consolidated(max_depth, current_depth)
@@ -1162,11 +1160,6 @@
                 yield member
             return
 
-=======
-    ) -> AsyncGenerator[
-        tuple[str, AsyncArray[ArrayV2Metadata] | AsyncArray[ArrayV3Metadata] | AsyncGroup], None
-    ]:
->>>>>>> 6b11bb8b
         if not self.store_path.store.supports_listing:
             msg = (
                 f"The store associated with this group ({type(self.store_path.store)}) "
@@ -1215,7 +1208,9 @@
 
     def _members_consolidated(
         self, max_depth: int | None, current_depth: int, prefix: str = ""
-    ) -> Generator[tuple[str, AsyncArray | AsyncGroup], None]:
+    ) -> Generator[
+        tuple[str, AsyncArray[ArrayV2Metadata] | AsyncArray[ArrayV3Metadata] | AsyncGroup], None
+    ]:
         consolidated_metadata = self.metadata.consolidated_metadata
 
         # we kind of just want the top-level keys.
