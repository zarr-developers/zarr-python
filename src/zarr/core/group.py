--- conflicted
+++ resolved
@@ -1152,7 +1152,6 @@
                     key,
                 )
 
-<<<<<<< HEAD
     def _members_consolidated(
         self, max_depth: int | None, current_depth: int, prefix: str = ""
     ) -> Generator[tuple[str, AsyncArray | AsyncGroup], None]:
@@ -1171,11 +1170,10 @@
                     obj, AsyncGroup
                 ):
                     yield from obj._members_consolidated(max_depth, current_depth + 1, prefix=key)
-=======
+
     async def keys(self) -> AsyncGenerator[str, None]:
         async for key, _ in self.members():
             yield key
->>>>>>> f3a2e0ad
 
     async def contains(self, member: str) -> bool:
         # TODO: this can be made more efficient.
