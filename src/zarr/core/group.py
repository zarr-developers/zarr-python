--- conflicted
+++ resolved
@@ -279,8 +279,16 @@
         # a group,using standalone `contains_array` and `contains_group` functions. These functions
         # are reusable, but for v3 they would perform redundant I/O operations.
         # Not clear how much of that strategy we want to keep here.
-
-        if self.metadata.zarr_format == 3:
+        if self.metadata.consolidated_metadata is not None:
+            metadata = self.metadata.consolidated_metadata.metadata[key]
+
+            if metadata.node_type == "group":
+                return AsyncGroup(metadata=metadata, store_path=store_path)
+            else:
+                # TODO: order?
+                return AsyncArray(metadata=metadata, store_path=store_path)
+
+        elif self.metadata.zarr_format == 3:
             zarr_json_bytes = await (store_path / ZARR_JSON).get()
             if zarr_json_bytes is None:
                 raise KeyError(key)
@@ -325,6 +333,7 @@
             raise ValueError(f"unexpected zarr_format: {self.metadata.zarr_format}")
 
     async def delitem(self, key: str) -> None:
+        # TODO: sync consolidated_metadata
         store_path = self.store_path / key
         if self.metadata.zarr_format == 3:
             await (store_path / ZARR_JSON).delete()
@@ -488,54 +497,37 @@
     def __repr__(self) -> str:
         return f"<AsyncGroup {self.store_path}>"
 
-<<<<<<< HEAD
-    async def nmembers(self, recursive: bool = False) -> int:
-=======
     async def nmembers(
         self,
         max_depth: int | None = 0,
     ) -> int:
->>>>>>> 60b4f579
         """
         Count the number of members in this group.
 
         Parameters
         ----------
-<<<<<<< HEAD
-        recursive : bool, default False
-            Whether to recursively count arrays and groups in child groups of
-            this Group. By default, just immediate child array and group members
-            are counted.
-=======
         max_depth : int, default 0
             The maximum number of levels of the hierarchy to include. By
             default, (``max_depth=0``) only immediate children are included. Set
             ``max_depth=None`` to include all nodes, and some positive integer
             to consider children within that many levels of the root Group.
->>>>>>> 60b4f579
 
         Returns
         -------
         count : int
         """
+        if self.metadata.consolidated_metadata is not None:
+            return len(self.metadata.consolidated_metadata.metadata)
         # TODO: consider using aioitertools.builtins.sum for this
         # return await aioitertools.builtins.sum((1 async for _ in self.members()), start=0)
         n = 0
-<<<<<<< HEAD
-        async for _ in self.members(recursive=recursive):
-=======
         async for _ in self.members(max_depth=max_depth):
->>>>>>> 60b4f579
             n += 1
         return n
 
     async def members(
-<<<<<<< HEAD
-        self, recursive: bool = False
-=======
         self,
         max_depth: int | None = 0,
->>>>>>> 60b4f579
     ) -> AsyncGenerator[tuple[str, AsyncArray | AsyncGroup], None]:
         """
         Returns an AsyncGenerator over the arrays and groups contained in this group.
@@ -545,19 +537,12 @@
 
         Parameters
         ----------
-<<<<<<< HEAD
-        recursive : bool, default False
-            Whether to recursively include arrays and groups in child groups of
-            this Group. By default, just immediate child array and group members
-            are included.
-=======
         max_depth : int, default 0
             The maximum number of levels of the hierarchy to include. By
             default, (``max_depth=0``) only immediate children are included. Set
             ``max_depth=None`` to include all nodes, and some positive integer
             to consider children within that many levels of the root Group.
 
->>>>>>> 60b4f579
         """
         if max_depth is not None and max_depth < 0:
             raise ValueError(f"max_depth must be None or >= 0. Got '{max_depth}' instead")
@@ -567,6 +552,7 @@
     async def _members(
         self, max_depth: int | None, current_depth: int
     ) -> AsyncGenerator[tuple[str, AsyncArray | AsyncGroup], None]:
+        # todo!
         if not self.store_path.store.supports_listing:
             msg = (
                 f"The store associated with this group ({type(self.store_path.store)}) "
@@ -588,24 +574,16 @@
                 yield (key, obj)
 
                 if (
-<<<<<<< HEAD
-                    recursive
-=======
                     ((max_depth is None) or (current_depth < max_depth))
->>>>>>> 60b4f579
                     and hasattr(obj.metadata, "node_type")
                     and obj.metadata.node_type == "group"
                 ):
                     # the assert is just for mypy to know that `obj.metadata.node_type`
                     # implies an AsyncGroup, not an AsyncArray
                     assert isinstance(obj, AsyncGroup)
-<<<<<<< HEAD
-                    async for child_key, val in obj.members(recursive=recursive):
-=======
                     async for child_key, val in obj._members(
                         max_depth=max_depth, current_depth=current_depth + 1
                     ):
->>>>>>> 60b4f579
                         yield "/".join([key, child_key]), val
             except KeyError:
                 # keyerror is raised when `key` names an object (in the object storage sense),
@@ -779,26 +757,15 @@
         self._sync(self._async_group.update_attributes(new_attributes))
         return self
 
-<<<<<<< HEAD
-    def nmembers(self, recursive: bool = False) -> int:
-        return self._sync(self._async_group.nmembers(recursive=recursive))
-
-    def members(self, recursive: bool = False) -> tuple[tuple[str, Array | Group], ...]:
-=======
     def nmembers(self, max_depth: int | None = 0) -> int:
         return self._sync(self._async_group.nmembers(max_depth=max_depth))
 
     def members(self, max_depth: int | None = 0) -> tuple[tuple[str, Array | Group], ...]:
->>>>>>> 60b4f579
         """
         Return the sub-arrays and sub-groups of this group as a tuple of (name, array | group)
         pairs
         """
-<<<<<<< HEAD
-        _members = self._sync_iter(self._async_group.members(recursive=recursive))
-=======
         _members = self._sync_iter(self._async_group.members(max_depth=max_depth))
->>>>>>> 60b4f579
 
         result = tuple(map(lambda kv: (kv[0], _parse_async_node(kv[1])), _members))
         return result
