from __future__ import annotations

import asyncio
import itertools
import json
import logging
import warnings
from collections import defaultdict
from dataclasses import asdict, dataclass, field, fields, replace
from typing import TYPE_CHECKING, Literal, TypeVar, assert_never, cast, overload

import numpy as np
import numpy.typing as npt
from typing_extensions import deprecated

import zarr.api.asynchronous as async_api
from zarr.abc.metadata import Metadata
from zarr.abc.store import Store, set_or_delete
from zarr.core.array import Array, AsyncArray, _build_parents
from zarr.core.attributes import Attributes
from zarr.core.buffer import default_buffer_prototype
from zarr.core.common import (
    JSON,
    ZARR_JSON,
    ZARRAY_JSON,
    ZATTRS_JSON,
    ZGROUP_JSON,
    ZMETADATA_V2_JSON,
    ChunkCoords,
    NodeType,
    ShapeLike,
    ZarrFormat,
    parse_shapelike,
)
from zarr.core.config import config
from zarr.core.metadata import ArrayV2Metadata, ArrayV3Metadata
from zarr.core.metadata.v3 import V3JsonEncoder
from zarr.core.sync import SyncMixin, sync
from zarr.errors import MetadataValidationError
from zarr.storage import StoreLike, make_store_path
from zarr.storage.common import StorePath, ensure_no_existing_node

if TYPE_CHECKING:
    from collections.abc import AsyncGenerator, Generator, Iterable, Iterator
    from typing import Any

    from zarr.abc.codec import Codec
    from zarr.core.buffer import Buffer, BufferPrototype
    from zarr.core.chunk_key_encodings import ChunkKeyEncoding

logger = logging.getLogger("zarr.group")

DefaultT = TypeVar("DefaultT")


def parse_zarr_format(data: Any) -> ZarrFormat:
    if data in (2, 3):
        return cast(Literal[2, 3], data)
    msg = f"Invalid zarr_format. Expected one of 2 or 3. Got {data}."
    raise ValueError(msg)


def parse_node_type(data: Any) -> NodeType:
    if data in ("array", "group"):
        return cast(Literal["array", "group"], data)
    raise MetadataValidationError("node_type", "array or group", data)


# todo: convert None to empty dict
def parse_attributes(data: Any) -> dict[str, Any]:
    if data is None:
        return {}
    elif isinstance(data, dict) and all(isinstance(k, str) for k in data):
        return data
    msg = f"Expected dict with string keys. Got {type(data)} instead."
    raise TypeError(msg)


@overload
def _parse_async_node(node: AsyncArray[ArrayV2Metadata] | AsyncArray[ArrayV3Metadata]) -> Array: ...


@overload
def _parse_async_node(node: AsyncGroup) -> Group: ...


def _parse_async_node(
    node: AsyncArray[ArrayV2Metadata] | AsyncArray[ArrayV3Metadata] | AsyncGroup,
) -> Array | Group:
    """
    Wrap an AsyncArray in an Array, or an AsyncGroup in a Group.
    """
    if isinstance(node, AsyncArray):
        return Array(node)
    elif isinstance(node, AsyncGroup):
        return Group(node)
    else:
        raise TypeError(f"Unknown node type, got {type(node)}")


class _MixedConsolidatedMetadataException(Exception):
    """
    A custom, *internal* exception for when we encounter mixed consolidated metadata.

    Typically, Consolidated Metadata will explicitly indicate that there are no
    additional children under a group with ``ConsolidatedMetadata(metadata={})``,
    as opposed to ``metadata=None``. This is the behavior of ``consolidated_metadata``.
    We rely on that "fact" to do I/O-free getitem: when a group's consolidated metadata
    doesn't contain a child we can raise a ``KeyError`` without consulting the backing
    store.

    Users can potentially get themselves in situations where there's "mixed" consolidated
    metadata. For now, we'll raise this error, catch it internally, and silently fall back
    to the store (which will either succeed or raise its own KeyError, slowly). We might
    want to expose this in the future, in which case rename it add it to zarr.errors.
    """


@dataclass(frozen=True)
class ConsolidatedMetadata:
    """
    Consolidated Metadata for this Group.

    This stores the metadata of child nodes below this group. Any child groups
    will have their consolidated metadata set appropriately.
    """

    metadata: dict[str, ArrayV2Metadata | ArrayV3Metadata | GroupMetadata]
    kind: Literal["inline"] = "inline"
    must_understand: Literal[False] = False

    def to_dict(self) -> dict[str, JSON]:
        return {
            "kind": self.kind,
            "must_understand": self.must_understand,
            "metadata": {k: v.to_dict() for k, v in self.flattened_metadata.items()},
        }

    @classmethod
    def from_dict(cls, data: dict[str, JSON]) -> ConsolidatedMetadata:
        data = dict(data)

        kind = data.get("kind")
        if kind != "inline":
            raise ValueError(f"Consolidated metadata kind='{kind}' is not supported.")

        raw_metadata = data.get("metadata")
        if not isinstance(raw_metadata, dict):
            raise TypeError(f"Unexpected type for 'metadata': {type(raw_metadata)}")

        metadata: dict[str, ArrayV2Metadata | ArrayV3Metadata | GroupMetadata] = {}
        if raw_metadata:
            for k, v in raw_metadata.items():
                if not isinstance(v, dict):
                    raise TypeError(
                        f"Invalid value for metadata items. key='{k}', type='{type(v).__name__}'"
                    )

                # zarr_format is present in v2 and v3.
                zarr_format = parse_zarr_format(v["zarr_format"])

                if zarr_format == 3:
                    node_type = parse_node_type(v.get("node_type", None))
                    if node_type == "group":
                        metadata[k] = GroupMetadata.from_dict(v)
                    elif node_type == "array":
                        metadata[k] = ArrayV3Metadata.from_dict(v)
                    else:
                        assert_never(node_type)
                elif zarr_format == 2:
                    if "shape" in v:
                        metadata[k] = ArrayV2Metadata.from_dict(v)
                    else:
                        metadata[k] = GroupMetadata.from_dict(v)
                else:
                    assert_never(zarr_format)

            cls._flat_to_nested(metadata)

        return cls(metadata=metadata)

    @staticmethod
    def _flat_to_nested(
        metadata: dict[str, ArrayV2Metadata | ArrayV3Metadata | GroupMetadata],
    ) -> None:
        """
        Convert a flat metadata representation to a nested one.

        Notes
        -----
        Flat metadata is used when persisting the consolidated metadata. The keys
        include the full path, not just the node name. The key prefixes can be
        used to determine which nodes are children of which other nodes.

        Nested metadata is used in-memory. The outermost level will only have the
        *immediate* children of the Group. All nested child groups will be stored
        under the consolidated metadata of their immediate parent.
        """
        # We have a flat mapping from {k: v} where the keys include the *full*
        # path segment:
        #  {
        #    "/a/b": { group_metadata },
        #    "/a/b/array-0": { array_metadata },
        #    "/a/b/array-1": { array_metadata },
        #  }
        #
        # We want to reorganize the metadata such that each Group contains the
        # array metadata of its immediate children.
        # In the example, the group at `/a/b` will have consolidated metadata
        # for its children `array-0` and `array-1`.
        #
        # metadata = dict(metadata)

        keys = sorted(metadata, key=lambda k: k.count("/"))
        grouped = {
            k: list(v) for k, v in itertools.groupby(keys, key=lambda k: k.rsplit("/", 1)[0])
        }

        # we go top down and directly manipulate metadata.
        for key, children_keys in grouped.items():
            # key is a key like "a", "a/b", "a/b/c"
            # The basic idea is to find the immediate parent (so "", "a", or "a/b")
            # and update that node's consolidated metadata to include the metadata
            # in children_keys
            *prefixes, name = key.split("/")
            parent = metadata

            while prefixes:
                # e.g. a/b/c has a parent "a/b". Walk through to get
                # metadata["a"]["b"]
                part = prefixes.pop(0)
                # we can assume that parent[part] here is a group
                # otherwise we wouldn't have a node with this `part` prefix.
                # We can also assume that the parent node will have consolidated metadata,
                # because we're walking top to bottom.
                parent = parent[part].consolidated_metadata.metadata  # type: ignore[union-attr]

            node = parent[name]
            children_keys = list(children_keys)

            if isinstance(node, ArrayV2Metadata | ArrayV3Metadata):
                # These are already present, either thanks to being an array in the
                # root, or by being collected as a child in the else clause
                continue
            children_keys = list(children_keys)
            # We pop from metadata, since we're *moving* this under group
            children = {
                child_key.split("/")[-1]: metadata.pop(child_key)
                for child_key in children_keys
                if child_key != key
            }
            parent[name] = replace(
                node, consolidated_metadata=ConsolidatedMetadata(metadata=children)
            )

    @property
    def flattened_metadata(self) -> dict[str, ArrayV2Metadata | ArrayV3Metadata | GroupMetadata]:
        """
        Return the flattened representation of Consolidated Metadata.

        The returned dictionary will have a key for each child node in the hierarchy
        under this group. Under the default (nested) representation available through
        ``self.metadata``, the dictionary only contains keys for immediate children.

        The keys of the dictionary will include the full path to a child node from
        the current group, where segments are joined by ``/``.

        Examples
        --------
        >>> cm = ConsolidatedMetadata(
        ...     metadata={
        ...         "group-0": GroupMetadata(
        ...             consolidated_metadata=ConsolidatedMetadata(
        ...                 {
        ...                     "group-0-0": GroupMetadata(),
        ...                 }
        ...             )
        ...         ),
        ...         "group-1": GroupMetadata(),
        ...     }
        ... )
        {'group-0': GroupMetadata(attributes={}, zarr_format=3, consolidated_metadata=None, node_type='group'),
         'group-0/group-0-0': GroupMetadata(attributes={}, zarr_format=3, consolidated_metadata=None, node_type='group'),
         'group-1': GroupMetadata(attributes={}, zarr_format=3, consolidated_metadata=None, node_type='group')}
        """
        metadata = {}

        def flatten(
            key: str, group: GroupMetadata | ArrayV2Metadata | ArrayV3Metadata
        ) -> dict[str, ArrayV2Metadata | ArrayV3Metadata | GroupMetadata]:
            children: dict[str, ArrayV2Metadata | ArrayV3Metadata | GroupMetadata] = {}
            if isinstance(group, ArrayV2Metadata | ArrayV3Metadata):
                children[key] = group
            else:
                if group.consolidated_metadata and group.consolidated_metadata.metadata is not None:
                    children[key] = replace(
                        group, consolidated_metadata=ConsolidatedMetadata(metadata={})
                    )
                    for name, val in group.consolidated_metadata.metadata.items():
                        full_key = f"{key}/{name}"
                        if isinstance(val, GroupMetadata):
                            children.update(flatten(full_key, val))
                        else:
                            children[full_key] = val
                else:
                    children[key] = replace(group, consolidated_metadata=None)
            return children

        for k, v in self.metadata.items():
            metadata.update(flatten(k, v))

        return metadata


@dataclass(frozen=True)
class GroupMetadata(Metadata):
    attributes: dict[str, Any] = field(default_factory=dict)
    zarr_format: ZarrFormat = 3
    consolidated_metadata: ConsolidatedMetadata | None = None
    node_type: Literal["group"] = field(default="group", init=False)

    def to_buffer_dict(self, prototype: BufferPrototype) -> dict[str, Buffer]:
        json_indent = config.get("json_indent")
        if self.zarr_format == 3:
            return {
                ZARR_JSON: prototype.buffer.from_bytes(
                    json.dumps(self.to_dict(), cls=V3JsonEncoder).encode()
                )
            }
        else:
            items = {
                ZGROUP_JSON: prototype.buffer.from_bytes(
                    json.dumps({"zarr_format": self.zarr_format}, indent=json_indent).encode()
                ),
                ZATTRS_JSON: prototype.buffer.from_bytes(
                    json.dumps(self.attributes, indent=json_indent).encode()
                ),
            }
            if self.consolidated_metadata:
                d = {
                    ZGROUP_JSON: {"zarr_format": self.zarr_format},
                    ZATTRS_JSON: self.attributes,
                }
                consolidated_metadata = self.consolidated_metadata.to_dict()["metadata"]
                assert isinstance(consolidated_metadata, dict)
                for k, v in consolidated_metadata.items():
                    attrs = v.pop("attributes", None)
                    d[f"{k}/{ZATTRS_JSON}"] = attrs
                    if "shape" in v:
                        # it's an array
                        d[f"{k}/{ZARRAY_JSON}"] = v
                    else:
                        d[f"{k}/{ZGROUP_JSON}"] = {
                            "zarr_format": self.zarr_format,
                            "consolidated_metadata": {
                                "metadata": {},
                                "must_understand": False,
                                "kind": "inline",
                            },
                        }

                items[ZMETADATA_V2_JSON] = prototype.buffer.from_bytes(
                    json.dumps(
                        {"metadata": d, "zarr_consolidated_format": 1},
                        cls=V3JsonEncoder,
                    ).encode()
                )

            return items

    def __init__(
        self,
        attributes: dict[str, Any] | None = None,
        zarr_format: ZarrFormat = 3,
        consolidated_metadata: ConsolidatedMetadata | None = None,
    ) -> None:
        attributes_parsed = parse_attributes(attributes)
        zarr_format_parsed = parse_zarr_format(zarr_format)

        object.__setattr__(self, "attributes", attributes_parsed)
        object.__setattr__(self, "zarr_format", zarr_format_parsed)
        object.__setattr__(self, "consolidated_metadata", consolidated_metadata)

    @classmethod
    def from_dict(cls, data: dict[str, Any]) -> GroupMetadata:
        data = dict(data)
        assert data.pop("node_type", None) in ("group", None)
        consolidated_metadata = data.pop("consolidated_metadata", None)
        if consolidated_metadata:
            data["consolidated_metadata"] = ConsolidatedMetadata.from_dict(consolidated_metadata)

        zarr_format = data.get("zarr_format")
        if zarr_format == 2 or zarr_format is None:
            # zarr v2 allowed arbitrary keys here.
            # We don't want the GroupMetadata constructor to fail just because someone put an
            # extra key in the metadata.
            expected = {x.name for x in fields(cls)}
            data = {k: v for k, v in data.items() if k in expected}

        return cls(**data)

    def to_dict(self) -> dict[str, Any]:
        result = asdict(replace(self, consolidated_metadata=None))
        if self.consolidated_metadata:
            result["consolidated_metadata"] = self.consolidated_metadata.to_dict()
        return result


@dataclass(frozen=True)
class AsyncGroup:
    metadata: GroupMetadata
    store_path: StorePath

    @classmethod
    async def from_store(
        cls,
        store: StoreLike,
        *,
        attributes: dict[str, Any] | None = None,
        exists_ok: bool = False,
        zarr_format: ZarrFormat = 3,
    ) -> AsyncGroup:
        store_path = await make_store_path(store)
        if not exists_ok:
            await ensure_no_existing_node(store_path, zarr_format=zarr_format)
        attributes = attributes or {}
        group = cls(
            metadata=GroupMetadata(attributes=attributes, zarr_format=zarr_format),
            store_path=store_path,
        )
        await group._save_metadata(ensure_parents=True)
        return group

    @classmethod
    async def open(
        cls,
        store: StoreLike,
        zarr_format: Literal[2, 3, None] = 3,
        use_consolidated: bool | str | None = None,
    ) -> AsyncGroup:
        """
        Open a new AsyncGroup

        Parameters
        ----------
        store: StoreLike
        zarr_format: {2, 3}, optional
        use_consolidated: bool or str, default None
            Whether to use consolidated metadata.

            By default, consolidated metadata is used if it's present in the
            store (in the ``zarr.json`` for Zarr v3 and in the ``.zmetadata`` file
            for Zarr v2).

            To explicitly require consolidated metadata, set ``use_consolidated=True``,
            which will raise an exception if consolidated metadata is not found.

            To explicitly *not* use consolidated metadata, set ``use_consolidated=False``,
            which will fall back to using the regular, non consolidated metadata.

            Zarr v2 allowed configuring the key storing the consolidated metadata
            (``.zmetadata`` by default). Specify the custom key as ``use_consolidated``
            to load consolidated metadata from a non-default key.
        """
        store_path = await make_store_path(store)

        consolidated_key = ZMETADATA_V2_JSON

        if (zarr_format == 2 or zarr_format is None) and isinstance(use_consolidated, str):
            consolidated_key = use_consolidated

        if zarr_format == 2:
            paths = [store_path / ZGROUP_JSON, store_path / ZATTRS_JSON]
            if use_consolidated or use_consolidated is None:
                paths.append(store_path / consolidated_key)

            zgroup_bytes, zattrs_bytes, *rest = await asyncio.gather(
                *[path.get() for path in paths]
            )
            if zgroup_bytes is None:
                raise FileNotFoundError(store_path)

            if use_consolidated or use_consolidated is None:
                maybe_consolidated_metadata_bytes = rest[0]

            else:
                maybe_consolidated_metadata_bytes = None

        elif zarr_format == 3:
            zarr_json_bytes = await (store_path / ZARR_JSON).get()
            if zarr_json_bytes is None:
                raise FileNotFoundError(store_path)
        elif zarr_format is None:
            (
                zarr_json_bytes,
                zgroup_bytes,
                zattrs_bytes,
                maybe_consolidated_metadata_bytes,
            ) = await asyncio.gather(
                (store_path / ZARR_JSON).get(),
                (store_path / ZGROUP_JSON).get(),
                (store_path / ZATTRS_JSON).get(),
                (store_path / str(consolidated_key)).get(),
            )
            if zarr_json_bytes is not None and zgroup_bytes is not None:
                # TODO: revisit this exception type
                # alternatively, we could warn and favor v3
                raise ValueError("Both zarr.json and .zgroup objects exist")
            if zarr_json_bytes is None and zgroup_bytes is None:
                raise FileNotFoundError(
                    f"could not find zarr.json or .zgroup objects in {store_path}"
                )
            # set zarr_format based on which keys were found
            if zarr_json_bytes is not None:
                zarr_format = 3
            else:
                zarr_format = 2
        else:
            raise MetadataValidationError("zarr_format", "2, 3, or None", zarr_format)

        if zarr_format == 2:
            # this is checked above, asserting here for mypy
            assert zgroup_bytes is not None

            if use_consolidated and maybe_consolidated_metadata_bytes is None:
                # the user requested consolidated metadata, but it was missing
                raise ValueError(consolidated_key)

            elif use_consolidated is False:
                # the user explicitly opted out of consolidated_metadata.
                # Discard anything we might have read.
                maybe_consolidated_metadata_bytes = None

            return cls._from_bytes_v2(
                store_path, zgroup_bytes, zattrs_bytes, maybe_consolidated_metadata_bytes
            )
        else:
            # V3 groups are comprised of a zarr.json object
            assert zarr_json_bytes is not None
            if not isinstance(use_consolidated, bool | None):
                raise TypeError("use_consolidated must be a bool or None for Zarr V3.")

            return cls._from_bytes_v3(
                store_path,
                zarr_json_bytes,
                use_consolidated=use_consolidated,
            )

    @classmethod
    def _from_bytes_v2(
        cls,
        store_path: StorePath,
        zgroup_bytes: Buffer,
        zattrs_bytes: Buffer | None,
        consolidated_metadata_bytes: Buffer | None,
    ) -> AsyncGroup:
        # V2 groups are comprised of a .zgroup and .zattrs objects
        zgroup = json.loads(zgroup_bytes.to_bytes())
        zattrs = json.loads(zattrs_bytes.to_bytes()) if zattrs_bytes is not None else {}
        group_metadata = {**zgroup, "attributes": zattrs}

        if consolidated_metadata_bytes is not None:
            v2_consolidated_metadata = json.loads(consolidated_metadata_bytes.to_bytes())
            v2_consolidated_metadata = v2_consolidated_metadata["metadata"]
            # We already read zattrs and zgroup. Should we ignore these?
            v2_consolidated_metadata.pop(".zattrs")
            v2_consolidated_metadata.pop(".zgroup")

            consolidated_metadata: defaultdict[str, dict[str, Any]] = defaultdict(dict)

            # keys like air/.zarray, air/.zattrs
            for k, v in v2_consolidated_metadata.items():
                path, kind = k.rsplit("/.", 1)

                if kind == "zarray":
                    consolidated_metadata[path].update(v)
                elif kind == "zattrs":
                    consolidated_metadata[path]["attributes"] = v
                elif kind == "zgroup":
                    consolidated_metadata[path].update(v)
                else:
                    raise ValueError(f"Invalid file type '{kind}' at path '{path}")
            group_metadata["consolidated_metadata"] = {
                "metadata": dict(consolidated_metadata),
                "kind": "inline",
                "must_understand": False,
            }

        return cls.from_dict(store_path, group_metadata)

    @classmethod
    def _from_bytes_v3(
        cls,
        store_path: StorePath,
        zarr_json_bytes: Buffer,
        use_consolidated: bool | None,
    ) -> AsyncGroup:
        group_metadata = json.loads(zarr_json_bytes.to_bytes())
        if use_consolidated and group_metadata.get("consolidated_metadata") is None:
            msg = f"Consolidated metadata requested with 'use_consolidated=True' but not found in '{store_path.path}'."
            raise ValueError(msg)

        elif use_consolidated is False:
            # Drop consolidated metadata if it's there.
            group_metadata.pop("consolidated_metadata", None)

        return cls.from_dict(store_path, group_metadata)

    @classmethod
    def from_dict(
        cls,
        store_path: StorePath,
        data: dict[str, Any],
    ) -> AsyncGroup:
        return cls(
            metadata=GroupMetadata.from_dict(data),
            store_path=store_path,
        )

    async def getitem(
        self,
        key: str,
    ) -> AsyncArray[ArrayV2Metadata] | AsyncArray[ArrayV3Metadata] | AsyncGroup:
        store_path = self.store_path / key
        logger.debug("key=%s, store_path=%s", key, store_path)

        # Consolidated metadata lets us avoid some I/O operations so try that first.
        if self.metadata.consolidated_metadata is not None:
            try:
                return self._getitem_consolidated(store_path, key, prefix=self.name)
            except _MixedConsolidatedMetadataException:
                logger.info(
                    "Mixed consolidated and unconsolidated metadata. key=%s, store_path=%s",
                    key,
                    store_path,
                )
                # now fall back to the non-consolidated variant

        # Note:
        # in zarr-python v2, we first check if `key` references an Array, else if `key` references
        # a group,using standalone `contains_array` and `contains_group` functions. These functions
        # are reusable, but for v3 they would perform redundant I/O operations.
        # Not clear how much of that strategy we want to keep here.
        if self.metadata.zarr_format == 3:
            zarr_json_bytes = await (store_path / ZARR_JSON).get()
            if zarr_json_bytes is None:
                raise KeyError(key)
            else:
                zarr_json = json.loads(zarr_json_bytes.to_bytes())
            if zarr_json["node_type"] == "group":
                return type(self).from_dict(store_path, zarr_json)
            elif zarr_json["node_type"] == "array":
                return AsyncArray.from_dict(store_path, zarr_json)
            else:
                raise ValueError(f"unexpected node_type: {zarr_json['node_type']}")
        elif self.metadata.zarr_format == 2:
            # Q: how do we like optimistically fetching .zgroup, .zarray, and .zattrs?
            # This guarantees that we will always make at least one extra request to the store
            zgroup_bytes, zarray_bytes, zattrs_bytes = await asyncio.gather(
                (store_path / ZGROUP_JSON).get(),
                (store_path / ZARRAY_JSON).get(),
                (store_path / ZATTRS_JSON).get(),
            )

            if zgroup_bytes is None and zarray_bytes is None:
                raise KeyError(key)

            # unpack the zarray, if this is None then we must be opening a group
            zarray = json.loads(zarray_bytes.to_bytes()) if zarray_bytes else None
            # unpack the zattrs, this can be None if no attrs were written
            zattrs = json.loads(zattrs_bytes.to_bytes()) if zattrs_bytes is not None else {}

            if zarray is not None:
                # TODO: update this once the V2 array support is part of the primary array class
                zarr_json = {**zarray, "attributes": zattrs}
                return AsyncArray.from_dict(store_path, zarr_json)
            else:
                zgroup = (
                    json.loads(zgroup_bytes.to_bytes())
                    if zgroup_bytes is not None
                    else {"zarr_format": self.metadata.zarr_format}
                )
                zarr_json = {**zgroup, "attributes": zattrs}
                return type(self).from_dict(store_path, zarr_json)
        else:
            raise ValueError(f"unexpected zarr_format: {self.metadata.zarr_format}")

    def _getitem_consolidated(
        self, store_path: StorePath, key: str, prefix: str
    ) -> AsyncArray[ArrayV2Metadata] | AsyncArray[ArrayV3Metadata] | AsyncGroup:
        # getitem, in the special case where we have consolidated metadata.
        # Note that this is a regular def (non async) function.
        # This shouldn't do any additional I/O.
        # All callers *must* catch _MixedConsolidatedMetadataException to ensure
        # that we correctly handle the case where we need to fall back to doing
        # additional I/O.

        # the caller needs to verify this!
        assert self.metadata.consolidated_metadata is not None

        # we support nested getitems like group/subgroup/array
        indexers = key.split("/")
        indexers.reverse()
        metadata: ArrayV2Metadata | ArrayV3Metadata | GroupMetadata = self.metadata

        while indexers:
            indexer = indexers.pop()
            if isinstance(metadata, ArrayV2Metadata | ArrayV3Metadata):
                # we've indexed into an array with group["array/subarray"]. Invalid.
                raise KeyError(key)
            try:
                if metadata.consolidated_metadata is None:
                    # we've indexed into a group without consolidated metadata.
                    # Note that the `None` case is different from `metadata={}`
                    # where we explicitly know we have no children. In the None
                    # case we have to fall back to non-consolidated metadata.
                    raise _MixedConsolidatedMetadataException(key)
<<<<<<< HEAD
=======
                assert metadata.consolidated_metadata is not None
>>>>>>> b08917c7

                metadata = metadata.consolidated_metadata.metadata[indexer]
            except KeyError as e:
                # The Group Metadata has consolidated metadata, but the key
                # isn't present. We trust this to mean that the key isn't in
                # the hierarchy, and *don't* fall back to checking the store.
                msg = f"'{key}' not found in consolidated metadata."
                raise KeyError(msg) from e

        # update store_path to ensure that AsyncArray/Group.name is correct
        if prefix != "/":
            key = "/".join([prefix.lstrip("/"), key])
        store_path = StorePath(store=store_path.store, path=key)

        if isinstance(metadata, GroupMetadata):
            return AsyncGroup(metadata=metadata, store_path=store_path)
        else:
            return AsyncArray(metadata=metadata, store_path=store_path)

    async def delitem(self, key: str) -> None:
        store_path = self.store_path / key
        if self.metadata.zarr_format == 3:
            await (store_path / ZARR_JSON).delete()

        elif self.metadata.zarr_format == 2:
            await asyncio.gather(
                (store_path / ZGROUP_JSON).delete(),  # TODO: missing_ok=False
                (store_path / ZARRAY_JSON).delete(),  # TODO: missing_ok=False
                (store_path / ZATTRS_JSON).delete(),  # TODO: missing_ok=True
            )

        else:
            raise ValueError(f"unexpected zarr_format: {self.metadata.zarr_format}")

        if self.metadata.consolidated_metadata:
            self.metadata.consolidated_metadata.metadata.pop(key, None)
            await self._save_metadata()

    async def get(
        self, key: str, default: DefaultT | None = None
    ) -> AsyncArray[Any] | AsyncGroup | DefaultT | None:
        """Obtain a group member, returning default if not found.

        Parameters
        ----------
        key : str
            Group member name.
        default : object
            Default value to return if key is not found (default: None).

        Returns
        -------
        object
            Group member (AsyncArray or AsyncGroup) or default if not found.
        """
        try:
            return await self.getitem(key)
        except KeyError:
            return default

    async def _save_metadata(self, ensure_parents: bool = False) -> None:
        to_save = self.metadata.to_buffer_dict(default_buffer_prototype())
        awaitables = [set_or_delete(self.store_path / key, value) for key, value in to_save.items()]

        if ensure_parents:
            parents = _build_parents(self)
            for parent in parents:
                awaitables.extend(
                    [
                        (parent.store_path / key).set_if_not_exists(value)
                        for key, value in parent.metadata.to_buffer_dict(
                            default_buffer_prototype()
                        ).items()
                    ]
                )

        await asyncio.gather(*awaitables)

    @property
    def path(self) -> str:
        """Storage path."""
        return self.store_path.path

    @property
    def name(self) -> str:
        """Group name following h5py convention."""
        if self.path:
            # follow h5py convention: add leading slash
            name = self.path
            if name[0] != "/":
                name = "/" + name
            return name
        return "/"

    @property
    def basename(self) -> str:
        """Final component of name."""
        return self.name.split("/")[-1]

    @property
    def attrs(self) -> dict[str, Any]:
        return self.metadata.attributes

    @property
    def info(self) -> None:
        raise NotImplementedError

    @property
    def store(self) -> Store:
        return self.store_path.store

    @property
    def read_only(self) -> bool:
        # Backwards compatibility for 2.x
        return self.store_path.store.mode.readonly

    @property
    def synchronizer(self) -> None:
        # Backwards compatibility for 2.x
        # Not implemented in 3.x yet.
        return None

    async def create_group(
        self,
        name: str,
        *,
        exists_ok: bool = False,
        attributes: dict[str, Any] | None = None,
    ) -> AsyncGroup:
        attributes = attributes or {}
        return await type(self).from_store(
            self.store_path / name,
            attributes=attributes,
            exists_ok=exists_ok,
            zarr_format=self.metadata.zarr_format,
        )

    async def require_group(self, name: str, overwrite: bool = False) -> AsyncGroup:
        """Obtain a sub-group, creating one if it doesn't exist.

        Parameters
        ----------
        name : str
            Group name.
        overwrite : bool, optional
            Overwrite any existing group with given `name` if present.

        Returns
        -------
        g : AsyncGroup
        """
        if overwrite:
            # TODO: check that exists_ok=True errors if an array exists where the group is being created
            grp = await self.create_group(name, exists_ok=True)
        else:
            try:
                item: (
                    AsyncGroup | AsyncArray[ArrayV2Metadata] | AsyncArray[ArrayV3Metadata]
                ) = await self.getitem(name)
                if not isinstance(item, AsyncGroup):
                    raise TypeError(
                        f"Incompatible object ({item.__class__.__name__}) already exists"
                    )
                assert isinstance(item, AsyncGroup)  # make mypy happy
                grp = item
            except KeyError:
                grp = await self.create_group(name)
        return grp

    async def require_groups(self, *names: str) -> tuple[AsyncGroup, ...]:
        """Convenience method to require multiple groups in a single call."""
        if not names:
            return ()
        return tuple(await asyncio.gather(*(self.require_group(name) for name in names)))

    async def create_array(
        self,
        name: str,
        *,
        shape: ShapeLike,
        dtype: npt.DTypeLike = "float64",
        fill_value: Any | None = None,
        attributes: dict[str, JSON] | None = None,
        # v3 only
        chunk_shape: ChunkCoords | None = None,
        chunk_key_encoding: (
            ChunkKeyEncoding
            | tuple[Literal["default"], Literal[".", "/"]]
            | tuple[Literal["v2"], Literal[".", "/"]]
            | None
        ) = None,
        codecs: Iterable[Codec | dict[str, JSON]] | None = None,
        dimension_names: Iterable[str] | None = None,
        # v2 only
        chunks: ShapeLike | None = None,
        dimension_separator: Literal[".", "/"] | None = None,
        order: Literal["C", "F"] | None = None,
        filters: list[dict[str, JSON]] | None = None,
        compressor: dict[str, JSON] | None = None,
        # runtime
        exists_ok: bool = False,
        data: npt.ArrayLike | None = None,
    ) -> AsyncArray[ArrayV2Metadata] | AsyncArray[ArrayV3Metadata]:
        """
        Create a Zarr array within this AsyncGroup.
        This method lightly wraps AsyncArray.create.

        Parameters
        ----------
        name: str
            The name of the array.
        shape: tuple[int, ...]
            The shape of the array.
        dtype: np.DtypeLike = float64
            The data type of the array.
        chunk_shape: tuple[int, ...] | None = None
            The shape of the chunks of the array. V3 only.
        chunk_key_encoding: ChunkKeyEncoding | tuple[Literal["default"], Literal[".", "/"]] | tuple[Literal["v2"], Literal[".", "/"]] | None = None
            A specification of how the chunk keys are represented in storage.
        codecs: Iterable[Codec | dict[str, JSON]] | None = None
            An iterable of Codec or dict serializations thereof. The elements of
            this collection specify the transformation from array values to stored bytes.
        dimension_names: Iterable[str] | None = None
            The names of the dimensions of the array. V3 only.
        chunks: ChunkCoords | None = None
            The shape of the chunks of the array. V2 only.
        dimension_separator: Literal[".", "/"] | None = None
            The delimiter used for the chunk keys.
        order: Literal["C", "F"] | None = None
            The memory order of the array.
        filters: list[dict[str, JSON]] | None = None
            Filters for the array.
        compressor: dict[str, JSON] | None = None
            The compressor for the array.
        exists_ok: bool = False
            If True, a pre-existing array or group at the path of this array will
            be overwritten. If False, the presence of a pre-existing array or group is
            an error.

        Returns
        -------
        AsyncArray

        """
        return await AsyncArray.create(
            self.store_path / name,
            shape=shape,
            dtype=dtype,
            chunk_shape=chunk_shape,
            fill_value=fill_value,
            chunk_key_encoding=chunk_key_encoding,
            codecs=codecs,
            dimension_names=dimension_names,
            attributes=attributes,
            chunks=chunks,
            dimension_separator=dimension_separator,
            order=order,
            filters=filters,
            compressor=compressor,
            exists_ok=exists_ok,
            zarr_format=self.metadata.zarr_format,
            data=data,
        )

    @deprecated("Use AsyncGroup.create_array instead.")
    async def create_dataset(
        self,
        name: str,
        *,
        shape: ShapeLike,
        **kwargs: Any,
    ) -> AsyncArray[ArrayV2Metadata] | AsyncArray[ArrayV3Metadata]:
        """Create an array.

        Arrays are known as "datasets" in HDF5 terminology. For compatibility
        with h5py, Zarr groups also implement the :func:`zarr.AsyncGroup.require_dataset` method.

        Parameters
        ----------
        name : str
            Array name.
        shape : int or tuple of ints
            Array shape.
        kwargs : dict
            Additional arguments passed to :func:`zarr.AsyncGroup.create_array`.

        Returns
        -------
        a : AsyncArray

        .. deprecated:: 3.0.0
            The h5py compatibility methods will be removed in 3.1.0. Use `AsyncGroup.create_array` instead.
        """
        return await self.create_array(name, shape=shape, **kwargs)

    @deprecated("Use AsyncGroup.require_array instead.")
    async def require_dataset(
        self,
        name: str,
        *,
        shape: ChunkCoords,
        dtype: npt.DTypeLike = None,
        exact: bool = False,
        **kwargs: Any,
    ) -> AsyncArray[ArrayV2Metadata] | AsyncArray[ArrayV3Metadata]:
        """Obtain an array, creating if it doesn't exist.

        Arrays are known as "datasets" in HDF5 terminology. For compatibility
        with h5py, Zarr groups also implement the :func:`zarr.AsyncGroup.create_dataset` method.

        Other `kwargs` are as per :func:`zarr.AsyncGroup.create_dataset`.

        Parameters
        ----------
        name : str
            Array name.
        shape : int or tuple of ints
            Array shape.
        dtype : str or dtype, optional
            NumPy dtype.
        exact : bool, optional
            If True, require `dtype` to match exactly. If false, require
            `dtype` can be cast from array dtype.

        Returns
        -------
        a : AsyncArray

        .. deprecated:: 3.0.0
            The h5py compatibility methods will be removed in 3.1.0. Use `AsyncGroup.require_dataset` instead.
        """
        return await self.require_array(name, shape=shape, dtype=dtype, exact=exact, **kwargs)

    async def require_array(
        self,
        name: str,
        *,
        shape: ShapeLike,
        dtype: npt.DTypeLike = None,
        exact: bool = False,
        **kwargs: Any,
    ) -> AsyncArray[ArrayV2Metadata] | AsyncArray[ArrayV3Metadata]:
        """Obtain an array, creating if it doesn't exist.

        Other `kwargs` are as per :func:`zarr.AsyncGroup.create_dataset`.

        Parameters
        ----------
        name : str
            Array name.
        shape : int or tuple of ints
            Array shape.
        dtype : str or dtype, optional
            NumPy dtype.
        exact : bool, optional
            If True, require `dtype` to match exactly. If false, require
            `dtype` can be cast from array dtype.

        Returns
        -------
        a : AsyncArray
        """
        try:
            ds = await self.getitem(name)
            if not isinstance(ds, AsyncArray):
                raise TypeError(f"Incompatible object ({ds.__class__.__name__}) already exists")

            shape = parse_shapelike(shape)
            if shape != ds.shape:
                raise TypeError(f"Incompatible shape ({ds.shape} vs {shape})")

            dtype = np.dtype(dtype)
            if exact:
                if ds.dtype != dtype:
                    raise TypeError(f"Incompatible dtype ({ds.dtype} vs {dtype})")
            else:
                if not np.can_cast(ds.dtype, dtype):
                    raise TypeError(f"Incompatible dtype ({ds.dtype} vs {dtype})")
        except KeyError:
            ds = await self.create_array(name, shape=shape, dtype=dtype, **kwargs)

        return ds

    async def update_attributes(self, new_attributes: dict[str, Any]) -> AsyncGroup:
        # metadata.attributes is "frozen" so we simply clear and update the dict
        self.metadata.attributes.clear()
        self.metadata.attributes.update(new_attributes)

        # Write new metadata
        await self._save_metadata()

        return self

    def __repr__(self) -> str:
        return f"<AsyncGroup {self.store_path}>"

    async def nmembers(
        self,
        max_depth: int | None = 0,
    ) -> int:
        """
        Count the number of members in this group.

        Parameters
        ----------
        max_depth : int, default 0
            The maximum number of levels of the hierarchy to include. By
            default, (``max_depth=0``) only immediate children are included. Set
            ``max_depth=None`` to include all nodes, and some positive integer
            to consider children within that many levels of the root Group.

        Returns
        -------
        count : int
        """
        # check if we can use consolidated metadata, which requires that we have non-None
        # consolidated metadata at all points in the hierarchy.
        use_consolidated_metadata = self.metadata.consolidated_metadata is not None and all(
            x.consolidated_metadata is not None
            for x in self.metadata.consolidated_metadata.flattened_metadata.values()
            if isinstance(x, GroupMetadata)
        )

        if use_consolidated_metadata:
            assert self.metadata.consolidated_metadata is not None  # helping mypy
            return len(self.metadata.consolidated_metadata.flattened_metadata)
        # TODO: consider using aioitertools.builtins.sum for this
        # return await aioitertools.builtins.sum((1 async for _ in self.members()), start=0)
        n = 0
        async for _ in self.members(max_depth=max_depth):
            n += 1
        return n

    async def members(
        self,
        max_depth: int | None = 0,
    ) -> AsyncGenerator[
        tuple[str, AsyncArray[ArrayV2Metadata] | AsyncArray[ArrayV3Metadata] | AsyncGroup],
        None,
    ]:
        """
        Returns an AsyncGenerator over the arrays and groups contained in this group.
        This method requires that `store_path.store` supports directory listing.

        The results are not guaranteed to be ordered.

        Parameters
        ----------
        max_depth : int, default 0
            The maximum number of levels of the hierarchy to include. By
            default, (``max_depth=0``) only immediate children are included. Set
            ``max_depth=None`` to include all nodes, and some positive integer
            to consider children within that many levels of the root Group.

        Returns
        -------
        path:
            A string giving the path to the target, relative to the Group ``self``.
        value: AsyncArray or AsyncGroup
            The AsyncArray or AsyncGroup that is a child of ``self``.
        """
        if max_depth is not None and max_depth < 0:
            raise ValueError(f"max_depth must be None or >= 0. Got '{max_depth}' instead")
        async for item in self._members(max_depth=max_depth, current_depth=0):
            yield item

    async def _members(
        self, max_depth: int | None, current_depth: int
    ) -> AsyncGenerator[
        tuple[str, AsyncArray[ArrayV2Metadata] | AsyncArray[ArrayV3Metadata] | AsyncGroup],
        None,
    ]:
        if self.metadata.consolidated_metadata is not None:
            # we should be able to do members without any additional I/O
            members = self._members_consolidated(max_depth, current_depth)

            try:
                # we already have this in memory, so fine to build this list
                # and catch the exception if needed.
                members_ = list(members)
            except _MixedConsolidatedMetadataException:
                pass
            else:
                for member in members_:
                    yield member
                return

        if not self.store_path.store.supports_listing:
            msg = (
                f"The store associated with this group ({type(self.store_path.store)}) "
                "does not support listing, "
                "specifically via the `list_dir` method. "
                "This function requires a store that supports listing."
            )

            raise ValueError(msg)
        # would be nice to make these special keys accessible programmatically,
        # and scoped to specific zarr versions
        # especially true for `.zmetadata` which is configurable
        _skip_keys = ("zarr.json", ".zgroup", ".zattrs", ".zmetadata")

        # hmm lots of I/O and logic interleaved here.
        # We *could* have an async gen over self.metadata.consolidated_metadata.metadata.keys()
        # and plug in here. `getitem` will skip I/O.
        # Kinda a shame to have all the asyncio task overhead though, when it isn't needed.

        async for key in self.store_path.store.list_dir(self.store_path.path):
            if key in _skip_keys:
                continue
            try:
                obj = await self.getitem(key)
                yield (key, obj)

                if (
                    ((max_depth is None) or (current_depth < max_depth))
                    and hasattr(obj.metadata, "node_type")
                    and obj.metadata.node_type == "group"
                ):
                    # the assert is just for mypy to know that `obj.metadata.node_type`
                    # implies an AsyncGroup, not an AsyncArray
                    assert isinstance(obj, AsyncGroup)
                    async for child_key, val in obj._members(
                        max_depth=max_depth, current_depth=current_depth + 1
                    ):
                        yield f"{key}/{child_key}", val
            except KeyError:
                # keyerror is raised when `key` names an object (in the object storage sense),
                # as opposed to a prefix, in the store under the prefix associated with this group
                # in which case `key` cannot be the name of a sub-array or sub-group.
                warnings.warn(
                    f"Object at {key} is not recognized as a component of a Zarr hierarchy.",
                    UserWarning,
                    stacklevel=1,
                )

    def _members_consolidated(
        self, max_depth: int | None, current_depth: int, prefix: str = ""
    ) -> Generator[
        tuple[str, AsyncArray[ArrayV2Metadata] | AsyncArray[ArrayV3Metadata] | AsyncGroup],
        None,
    ]:
        consolidated_metadata = self.metadata.consolidated_metadata

        if consolidated_metadata is None:
            raise _MixedConsolidatedMetadataException(prefix)
        # we kind of just want the top-level keys.
        if consolidated_metadata is not None:
            for key in consolidated_metadata.metadata.keys():
                try:
                    obj = self._getitem_consolidated(
                        self.store_path, key, prefix=self.name
                    )  # Metadata -> Group/Array
                    key = f"{prefix}/{key}".lstrip("/")
                except _MixedConsolidatedMetadataException:
                    logger.info(
                        "Mixed consolidated and unconsolidated metadata. key=%s, depth=%d, prefix=%s",
                        key,
                        current_depth,
                        prefix,
                    )
                    # This isn't an async def function so we need to re-raise up one more level.
                    raise
                yield key, obj

                if ((max_depth is None) or (current_depth < max_depth)) and isinstance(
                    obj, AsyncGroup
                ):
                    yield from obj._members_consolidated(max_depth, current_depth + 1, prefix=key)

    async def keys(self) -> AsyncGenerator[str, None]:
        async for key, _ in self.members():
            yield key

    async def contains(self, member: str) -> bool:
        # TODO: this can be made more efficient.
        try:
            await self.getitem(member)
        except KeyError:
            return False
        else:
            return True

    async def groups(self) -> AsyncGenerator[tuple[str, AsyncGroup], None]:
        async for name, value in self.members():
            if isinstance(value, AsyncGroup):
                yield name, value

    async def group_keys(self) -> AsyncGenerator[str, None]:
        async for key, _ in self.groups():
            yield key

    async def group_values(self) -> AsyncGenerator[AsyncGroup, None]:
        async for _, group in self.groups():
            yield group

    async def arrays(
        self,
    ) -> AsyncGenerator[
        tuple[str, AsyncArray[ArrayV2Metadata] | AsyncArray[ArrayV3Metadata]], None
    ]:
        async for key, value in self.members():
            if isinstance(value, AsyncArray):
                yield key, value

    async def array_keys(self) -> AsyncGenerator[str, None]:
        async for key, _ in self.arrays():
            yield key

    async def array_values(
        self,
    ) -> AsyncGenerator[AsyncArray[ArrayV2Metadata] | AsyncArray[ArrayV3Metadata], None]:
        async for _, array in self.arrays():
            yield array

    async def tree(self, expand: bool = False, level: int | None = None) -> Any:
        raise NotImplementedError

    async def empty(
        self, *, name: str, shape: ChunkCoords, **kwargs: Any
    ) -> AsyncArray[ArrayV2Metadata] | AsyncArray[ArrayV3Metadata]:
        return await async_api.empty(shape=shape, store=self.store_path, path=name, **kwargs)

    async def zeros(
        self, *, name: str, shape: ChunkCoords, **kwargs: Any
    ) -> AsyncArray[ArrayV2Metadata] | AsyncArray[ArrayV3Metadata]:
        return await async_api.zeros(shape=shape, store=self.store_path, path=name, **kwargs)

    async def ones(
        self, *, name: str, shape: ChunkCoords, **kwargs: Any
    ) -> AsyncArray[ArrayV2Metadata] | AsyncArray[ArrayV3Metadata]:
        return await async_api.ones(shape=shape, store=self.store_path, path=name, **kwargs)

    async def full(
        self, *, name: str, shape: ChunkCoords, fill_value: Any | None, **kwargs: Any
    ) -> AsyncArray[ArrayV2Metadata] | AsyncArray[ArrayV3Metadata]:
        return await async_api.full(
            shape=shape,
            fill_value=fill_value,
            store=self.store_path,
            path=name,
            **kwargs,
        )

    async def empty_like(
        self, *, name: str, data: async_api.ArrayLike, **kwargs: Any
    ) -> AsyncArray[ArrayV2Metadata] | AsyncArray[ArrayV3Metadata]:
        return await async_api.empty_like(a=data, store=self.store_path, path=name, **kwargs)

    async def zeros_like(
        self, *, name: str, data: async_api.ArrayLike, **kwargs: Any
    ) -> AsyncArray[ArrayV2Metadata] | AsyncArray[ArrayV3Metadata]:
        return await async_api.zeros_like(a=data, store=self.store_path, path=name, **kwargs)

    async def ones_like(
        self, *, name: str, data: async_api.ArrayLike, **kwargs: Any
    ) -> AsyncArray[ArrayV2Metadata] | AsyncArray[ArrayV3Metadata]:
        return await async_api.ones_like(a=data, store=self.store_path, path=name, **kwargs)

    async def full_like(
        self, *, name: str, data: async_api.ArrayLike, **kwargs: Any
    ) -> AsyncArray[ArrayV2Metadata] | AsyncArray[ArrayV3Metadata]:
        return await async_api.full_like(a=data, store=self.store_path, path=name, **kwargs)

    async def move(self, source: str, dest: str) -> None:
        raise NotImplementedError


@dataclass(frozen=True)
class Group(SyncMixin):
    _async_group: AsyncGroup

    @classmethod
    def from_store(
        cls,
        store: StoreLike,
        *,
        attributes: dict[str, Any] | None = None,
        zarr_format: ZarrFormat = 3,
        exists_ok: bool = False,
    ) -> Group:
        attributes = attributes or {}
        obj = sync(
            AsyncGroup.from_store(
                store,
                attributes=attributes,
                exists_ok=exists_ok,
                zarr_format=zarr_format,
            ),
        )

        return cls(obj)

    @classmethod
    def open(
        cls,
        store: StoreLike,
        zarr_format: Literal[2, 3, None] = 3,
    ) -> Group:
        obj = sync(AsyncGroup.open(store, zarr_format=zarr_format))
        return cls(obj)

    def __getitem__(self, path: str) -> Array | Group:
        obj = self._sync(self._async_group.getitem(path))
        if isinstance(obj, AsyncArray):
            return Array(obj)
        else:
            return Group(obj)

    def get(self, path: str, default: DefaultT | None = None) -> Array | Group | DefaultT | None:
        """Obtain a group member, returning default if not found.

        Parameters
        ----------
        key : str
            Group member name.
        default : object
            Default value to return if key is not found (default: None).

        Returns
        -------
        object
            Group member (Array or Group) or default if not found.
        """
        try:
            return self[path]
        except KeyError:
            return default

    def __delitem__(self, key: str) -> None:
        self._sync(self._async_group.delitem(key))

    def __iter__(self) -> Iterator[str]:
        yield from self.keys()

    def __len__(self) -> int:
        return self.nmembers()

    def __setitem__(self, key: str, value: Any) -> None:
        """__setitem__ is not supported in v3"""
        raise NotImplementedError

    def __repr__(self) -> str:
        return f"<Group {self.store_path}>"

    async def update_attributes_async(self, new_attributes: dict[str, Any]) -> Group:
        new_metadata = replace(self.metadata, attributes=new_attributes)

        # Write new metadata
        to_save = new_metadata.to_buffer_dict(default_buffer_prototype())
        awaitables = [set_or_delete(self.store_path / key, value) for key, value in to_save.items()]
        await asyncio.gather(*awaitables)

        async_group = replace(self._async_group, metadata=new_metadata)
        return replace(self, _async_group=async_group)

    @property
    def store_path(self) -> StorePath:
        return self._async_group.store_path

    @property
    def metadata(self) -> GroupMetadata:
        return self._async_group.metadata

    @property
    def path(self) -> str:
        """Storage path."""
        return self._async_group.path

    @property
    def name(self) -> str:
        """Group name following h5py convention."""
        return self._async_group.name

    @property
    def basename(self) -> str:
        """Final component of name."""
        return self._async_group.basename

    @property
    def attrs(self) -> Attributes:
        return Attributes(self)

    @property
    def info(self) -> None:
        raise NotImplementedError

    @property
    def store(self) -> Store:
        # Backwards compatibility for 2.x
        return self._async_group.store

    @property
    def read_only(self) -> bool:
        # Backwards compatibility for 2.x
        return self._async_group.read_only

    @property
    def synchronizer(self) -> None:
        # Backwards compatibility for 2.x
        # Not implemented in 3.x yet.
        return self._async_group.synchronizer

    def update_attributes(self, new_attributes: dict[str, Any]) -> Group:
        self._sync(self._async_group.update_attributes(new_attributes))
        return self

    def nmembers(self, max_depth: int | None = 0) -> int:
        return self._sync(self._async_group.nmembers(max_depth=max_depth))

    def members(self, max_depth: int | None = 0) -> tuple[tuple[str, Array | Group], ...]:
        """
        Return the sub-arrays and sub-groups of this group as a tuple of (name, array | group)
        pairs
        """
        _members = self._sync_iter(self._async_group.members(max_depth=max_depth))

        return tuple((kv[0], _parse_async_node(kv[1])) for kv in _members)

    def keys(self) -> Generator[str, None]:
        yield from self._sync_iter(self._async_group.keys())

    def __contains__(self, member: str) -> bool:
        return self._sync(self._async_group.contains(member))

    def groups(self) -> Generator[tuple[str, Group], None]:
        for name, async_group in self._sync_iter(self._async_group.groups()):
            yield name, Group(async_group)

    def group_keys(self) -> Generator[str, None]:
        for name, _ in self.groups():
            yield name

    def group_values(self) -> Generator[Group, None]:
        for _, group in self.groups():
            yield group

    def arrays(self) -> Generator[tuple[str, Array], None]:
        for name, async_array in self._sync_iter(self._async_group.arrays()):
            yield name, Array(async_array)

    def array_keys(self) -> Generator[str, None]:
        for name, _ in self.arrays():
            yield name

    def array_values(self) -> Generator[Array, None]:
        for _, array in self.arrays():
            yield array

    def tree(self, expand: bool = False, level: int | None = None) -> Any:
        return self._sync(self._async_group.tree(expand=expand, level=level))

    def create_group(self, name: str, **kwargs: Any) -> Group:
        return Group(self._sync(self._async_group.create_group(name, **kwargs)))

    def require_group(self, name: str, **kwargs: Any) -> Group:
        """Obtain a sub-group, creating one if it doesn't exist.

        Parameters
        ----------
        name : str
            Group name.
        overwrite : bool, optional
            Overwrite any existing group with given `name` if present.

        Returns
        -------
        g : Group
        """
        return Group(self._sync(self._async_group.require_group(name, **kwargs)))

    def require_groups(self, *names: str) -> tuple[Group, ...]:
        """Convenience method to require multiple groups in a single call."""
        return tuple(map(Group, self._sync(self._async_group.require_groups(*names))))

    def create(self, *args: Any, **kwargs: Any) -> Array:
        # Backwards compatibility for 2.x
        return self.create_array(*args, **kwargs)

    def create_array(
        self,
        name: str,
        *,
        shape: ShapeLike,
        dtype: npt.DTypeLike = "float64",
        fill_value: Any | None = None,
        attributes: dict[str, JSON] | None = None,
        # v3 only
        chunk_shape: ChunkCoords | None = None,
        chunk_key_encoding: (
            ChunkKeyEncoding
            | tuple[Literal["default"], Literal[".", "/"]]
            | tuple[Literal["v2"], Literal[".", "/"]]
            | None
        ) = None,
        codecs: Iterable[Codec | dict[str, JSON]] | None = None,
        dimension_names: Iterable[str] | None = None,
        # v2 only
        chunks: ShapeLike | None = None,
        dimension_separator: Literal[".", "/"] | None = None,
        order: Literal["C", "F"] | None = None,
        filters: list[dict[str, JSON]] | None = None,
        compressor: dict[str, JSON] | None = None,
        # runtime
        exists_ok: bool = False,
        data: npt.ArrayLike | None = None,
    ) -> Array:
        """
        Create a zarr array within this AsyncGroup.
        This method lightly wraps AsyncArray.create.

        Parameters
        ----------
        name: str
            The name of the array.
        shape: tuple[int, ...]
            The shape of the array.
        dtype: np.DtypeLike = float64
            The data type of the array.
        chunk_shape: tuple[int, ...] | None = None
            The shape of the chunks of the array. V3 only.
        chunk_key_encoding: ChunkKeyEncoding | tuple[Literal["default"], Literal[".", "/"]] | tuple[Literal["v2"], Literal[".", "/"]] | None = None
            A specification of how the chunk keys are represented in storage.
        codecs: Iterable[Codec | dict[str, JSON]] | None = None
            An iterable of Codec or dict serializations thereof. The elements of this collection
            specify the transformation from array values to stored bytes.
        dimension_names: Iterable[str] | None = None
            The names of the dimensions of the array. V3 only.
        chunks: ChunkCoords | None = None
            The shape of the chunks of the array. V2 only.
        dimension_separator: Literal[".", "/"] | None = None
            The delimiter used for the chunk keys.
        order: Literal["C", "F"] | None = None
            The memory order of the array.
        filters: list[dict[str, JSON]] | None = None
            Filters for the array.
        compressor: dict[str, JSON] | None = None
            The compressor for the array.
        exists_ok: bool = False
            If True, a pre-existing array or group at the path of this array will
            be overwritten. If False, the presence of a pre-existing array or group is
            an error.
        data: npt.ArrayLike | None = None
            Array data to initialize the array with.

        Returns
        -------
        Array

        """
        return Array(
            self._sync(
                self._async_group.create_array(
                    name=name,
                    shape=shape,
                    dtype=dtype,
                    fill_value=fill_value,
                    attributes=attributes,
                    chunk_shape=chunk_shape,
                    chunk_key_encoding=chunk_key_encoding,
                    codecs=codecs,
                    dimension_names=dimension_names,
                    chunks=chunks,
                    dimension_separator=dimension_separator,
                    order=order,
                    filters=filters,
                    compressor=compressor,
                    exists_ok=exists_ok,
                    data=data,
                )
            )
        )

    @deprecated("Use Group.create_array instead.")
    def create_dataset(self, name: str, **kwargs: Any) -> Array:
        """Create an array.

        Arrays are known as "datasets" in HDF5 terminology. For compatibility
        with h5py, Zarr groups also implement the :func:`zarr.Group.require_dataset` method.

        Parameters
        ----------
        name : str
            Array name.
        kwargs : dict
            Additional arguments passed to :func:`zarr.Group.create_array`

        Returns
        -------
        a : Array

        .. deprecated:: 3.0.0
            The h5py compatibility methods will be removed in 3.1.0. Use `Group.create_array` instead.
        """
        return Array(self._sync(self._async_group.create_dataset(name, **kwargs)))

    @deprecated("Use Group.require_array instead.")
    def require_dataset(
        self,
        name: str,
        *,
        shape: ShapeLike,
        **kwargs: Any,
    ) -> Array:
        """Obtain an array, creating if it doesn't exist.

        Arrays are known as "datasets" in HDF5 terminology. For compatibility
        with h5py, Zarr groups also implement the :func:`zarr.Group.create_dataset` method.

        Other `kwargs` are as per :func:`zarr.Group.create_dataset`.

        Parameters
        ----------
        name : str
            Array name.
        shape : int or tuple of ints
            Array shape.
        dtype : str or dtype, optional
            NumPy dtype.
        exact : bool, optional
            If True, require `dtype` to match exactly. If false, require
            `dtype` can be cast from array dtype.

        Returns
        -------
        a : Array

        .. deprecated:: 3.0.0
            The h5py compatibility methods will be removed in 3.1.0. Use `Group.require_array` instead.
        """
        return Array(self._sync(self._async_group.require_array(name, shape=shape, **kwargs)))

    def require_array(
        self,
        name: str,
        *,
        shape: ShapeLike,
        **kwargs: Any,
    ) -> Array:
        """Obtain an array, creating if it doesn't exist.


        Other `kwargs` are as per :func:`zarr.Group.create_array`.

        Parameters
        ----------
        name : str
            Array name.
        shape : int or tuple of ints
            Array shape.
        dtype : str or dtype, optional
            NumPy dtype.
        exact : bool, optional
            If True, require `dtype` to match exactly. If false, require
            `dtype` can be cast from array dtype.

        Returns
        -------
        a : Array
        """
        return Array(self._sync(self._async_group.require_array(name, shape=shape, **kwargs)))

    def empty(self, *, name: str, shape: ChunkCoords, **kwargs: Any) -> Array:
        return Array(self._sync(self._async_group.empty(name=name, shape=shape, **kwargs)))

    def zeros(self, *, name: str, shape: ChunkCoords, **kwargs: Any) -> Array:
        return Array(self._sync(self._async_group.zeros(name=name, shape=shape, **kwargs)))

    def ones(self, *, name: str, shape: ChunkCoords, **kwargs: Any) -> Array:
        return Array(self._sync(self._async_group.ones(name=name, shape=shape, **kwargs)))

    def full(
        self, *, name: str, shape: ChunkCoords, fill_value: Any | None, **kwargs: Any
    ) -> Array:
        return Array(
            self._sync(
                self._async_group.full(name=name, shape=shape, fill_value=fill_value, **kwargs)
            )
        )

    def empty_like(self, *, name: str, data: async_api.ArrayLike, **kwargs: Any) -> Array:
        return Array(self._sync(self._async_group.empty_like(name=name, data=data, **kwargs)))

    def zeros_like(self, *, name: str, data: async_api.ArrayLike, **kwargs: Any) -> Array:
        return Array(self._sync(self._async_group.zeros_like(name=name, data=data, **kwargs)))

    def ones_like(self, *, name: str, data: async_api.ArrayLike, **kwargs: Any) -> Array:
        return Array(self._sync(self._async_group.ones_like(name=name, data=data, **kwargs)))

    def full_like(self, *, name: str, data: async_api.ArrayLike, **kwargs: Any) -> Array:
        return Array(self._sync(self._async_group.full_like(name=name, data=data, **kwargs)))

    def move(self, source: str, dest: str) -> None:
        return self._sync(self._async_group.move(source, dest))

    @deprecated("Use Group.create_array instead.")
    def array(
        self,
        name: str,
        *,
        shape: ChunkCoords,
        dtype: npt.DTypeLike = "float64",
        fill_value: Any | None = None,
        attributes: dict[str, JSON] | None = None,
        # v3 only
        chunk_shape: ChunkCoords | None = None,
        chunk_key_encoding: (
            ChunkKeyEncoding
            | tuple[Literal["default"], Literal[".", "/"]]
            | tuple[Literal["v2"], Literal[".", "/"]]
            | None
        ) = None,
        codecs: Iterable[Codec | dict[str, JSON]] | None = None,
        dimension_names: Iterable[str] | None = None,
        # v2 only
        chunks: ChunkCoords | None = None,
        dimension_separator: Literal[".", "/"] | None = None,
        order: Literal["C", "F"] | None = None,
        filters: list[dict[str, JSON]] | None = None,
        compressor: dict[str, JSON] | None = None,
        # runtime
        exists_ok: bool = False,
        data: npt.ArrayLike | None = None,
    ) -> Array:
        """
        Create a zarr array within this AsyncGroup.
        This method lightly wraps `AsyncArray.create`.

        Parameters
        ----------
        name: str
            The name of the array.
        shape: tuple[int, ...]
            The shape of the array.
        dtype: np.DtypeLike = float64
            The data type of the array.
        chunk_shape: tuple[int, ...] | None = None
            The shape of the chunks of the array. V3 only.
        chunk_key_encoding: ChunkKeyEncoding | tuple[Literal["default"], Literal[".", "/"]] | tuple[Literal["v2"], Literal[".", "/"]] | None = None
            A specification of how the chunk keys are represented in storage.
        codecs: Iterable[Codec | dict[str, JSON]] | None = None
            An iterable of Codec or dict serializations thereof. The elements of
            this collection specify the transformation from array values to stored bytes.
        dimension_names: Iterable[str] | None = None
            The names of the dimensions of the array. V3 only.
        chunks: ChunkCoords | None = None
            The shape of the chunks of the array. V2 only.
        dimension_separator: Literal[".", "/"] | None = None
            The delimiter used for the chunk keys.
        order: Literal["C", "F"] | None = None
            The memory order of the array.
        filters: list[dict[str, JSON]] | None = None
            Filters for the array.
        compressor: dict[str, JSON] | None = None
            The compressor for the array.
        exists_ok: bool = False
            If True, a pre-existing array or group at the path of this array will
            be overwritten. If False, the presence of a pre-existing array or group is
            an error.
        data: npt.ArrayLike | None = None
            Array data to initialize the array with.

        Returns
        -------

        Array

        """
        return Array(
            self._sync(
                self._async_group.create_array(
                    name=name,
                    shape=shape,
                    dtype=dtype,
                    fill_value=fill_value,
                    attributes=attributes,
                    chunk_shape=chunk_shape,
                    chunk_key_encoding=chunk_key_encoding,
                    codecs=codecs,
                    dimension_names=dimension_names,
                    chunks=chunks,
                    dimension_separator=dimension_separator,
                    order=order,
                    filters=filters,
                    compressor=compressor,
                    exists_ok=exists_ok,
                    data=data,
                )
            )
        )<|MERGE_RESOLUTION|>--- conflicted
+++ resolved
@@ -715,10 +715,6 @@
                     # where we explicitly know we have no children. In the None
                     # case we have to fall back to non-consolidated metadata.
                     raise _MixedConsolidatedMetadataException(key)
-<<<<<<< HEAD
-=======
-                assert metadata.consolidated_metadata is not None
->>>>>>> b08917c7
 
                 metadata = metadata.consolidated_metadata.metadata[indexer]
             except KeyError as e:
