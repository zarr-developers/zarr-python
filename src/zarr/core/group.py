--- conflicted
+++ resolved
@@ -244,17 +244,16 @@
                 # These are already present, either thanks to being an array in the
                 # root, or by being collected as a child in the else clause
                 continue
-            else:
-                children_keys = list(children_keys)
-                # We pop from metadata, since we're *moving* this under group
-                children = {
-                    child_key.split("/")[-1]: metadata.pop(child_key)
-                    for child_key in children_keys
-                    if child_key != key
-                }
-                parent[name] = replace(
-                    node, consolidated_metadata=ConsolidatedMetadata(metadata=children)
-                )
+            children_keys = list(children_keys)
+            # We pop from metadata, since we're *moving* this under group
+            children = {
+                child_key.split("/")[-1]: metadata.pop(child_key)
+                for child_key in children_keys
+                if child_key != key
+            }
+            parent[name] = replace(
+                node, consolidated_metadata=ConsolidatedMetadata(metadata=children)
+            )
 
     @property
     def flattened_metadata(self) -> dict[str, ArrayMetadata | GroupMetadata]:
@@ -300,7 +299,7 @@
                         group, consolidated_metadata=ConsolidatedMetadata(metadata={})
                     )
                     for name, val in group.consolidated_metadata.metadata.items():
-                        full_key = "/".join([key, name])
+                        full_key = f"{key}/{name}"
                         if isinstance(val, GroupMetadata):
                             children.update(flatten(full_key, val))
                         else:
@@ -706,15 +705,11 @@
         else:
             raise ValueError(f"unexpected zarr_format: {self.metadata.zarr_format}")
 
-<<<<<<< HEAD
         if self.metadata.consolidated_metadata:
             self.metadata.consolidated_metadata.metadata.pop(key, None)
-            await self._save_metadata(drop_consolidated_metadata=True)
-
-    async def _save_metadata(self, drop_consolidated_metadata: bool = False) -> None:
-=======
+            await self._save_metadata()
+
     async def _save_metadata(self, ensure_parents: bool = False) -> None:
->>>>>>> 73b884bd
         to_save = self.metadata.to_buffer_dict(default_buffer_prototype())
         awaitables = [set_or_delete(self.store_path / key, value) for key, value in to_save.items()]
 
@@ -1166,7 +1161,7 @@
                 obj = self._getitem_consolidated(
                     self.store_path, key, prefix=self.name
                 )  # Metadata -> Group/Array
-                key = "/".join([prefix, key]).lstrip("/")
+                key = f"{prefix}/{key}".lstrip("/")
                 yield key, obj
 
                 if ((max_depth is None) or (current_depth < max_depth)) and isinstance(
