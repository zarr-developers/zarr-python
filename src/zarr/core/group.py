from __future__ import annotations

import asyncio
import itertools
import json
import logging
import unicodedata
import warnings
from collections import defaultdict
from dataclasses import asdict, dataclass, field, fields, replace
from itertools import accumulate
from typing import TYPE_CHECKING, Literal, TypeVar, assert_never, cast, overload

import numpy as np
import numpy.typing as npt
from typing_extensions import deprecated

import zarr.api.asynchronous as async_api
from zarr.abc.metadata import Metadata
from zarr.abc.store import Store, set_or_delete
from zarr.core._info import GroupInfo
from zarr.core.array import (
    DEFAULT_FILL_VALUE,
    Array,
    AsyncArray,
    CompressorLike,
    CompressorsLike,
    FiltersLike,
    SerializerLike,
    ShardsLike,
    _parse_deprecated_compressor,
    create_array,
)
from zarr.core.attributes import Attributes
from zarr.core.buffer import default_buffer_prototype
from zarr.core.common import (
    JSON,
    ZARR_JSON,
    ZARRAY_JSON,
    ZATTRS_JSON,
    ZGROUP_JSON,
    ZMETADATA_V2_JSON,
    DimensionNames,
    NodeType,
    ShapeLike,
    ZarrFormat,
    parse_shapelike,
)
from zarr.core.config import config
from zarr.core.metadata import ArrayV2Metadata, ArrayV3Metadata
from zarr.core.metadata.io import save_metadata
from zarr.core.sync import SyncMixin, sync
from zarr.errors import (
    ContainsArrayError,
    ContainsGroupError,
    GroupNotFoundError,
    MetadataValidationError,
    ZarrDeprecationWarning,
    ZarrUserWarning,
)
from zarr.storage import StoreLike, StorePath
from zarr.storage._common import ensure_no_existing_node, make_store_path
from zarr.storage._utils import _join_paths, _normalize_path_keys, normalize_path

if TYPE_CHECKING:
    from collections.abc import (
        AsyncGenerator,
        AsyncIterator,
        Coroutine,
        Generator,
        Iterable,
        Iterator,
        Mapping,
    )
    from typing import Any

    from zarr.core.array_spec import ArrayConfigLike
    from zarr.core.buffer import Buffer, BufferPrototype
    from zarr.core.chunk_key_encodings import ChunkKeyEncodingLike
    from zarr.core.common import MemoryOrder
    from zarr.core.dtype import ZDTypeLike

logger = logging.getLogger("zarr.group")

DefaultT = TypeVar("DefaultT")


def parse_zarr_format(data: Any) -> ZarrFormat:
    """Parse the zarr_format field from metadata."""
    if data in (2, 3):
        return cast("ZarrFormat", data)
    msg = f"Invalid zarr_format. Expected one of 2 or 3. Got {data}."
    raise ValueError(msg)


def parse_node_type(data: Any) -> NodeType:
    """Parse the node_type field from metadata."""
    if data in ("array", "group"):
        return cast("Literal['array', 'group']", data)
    msg = f"Invalid value for 'node_type'. Expected 'array' or 'group'. Got '{data}'."
    raise MetadataValidationError(msg)


# todo: convert None to empty dict
def parse_attributes(data: Any) -> dict[str, Any]:
    """Parse the attributes field from metadata."""
    if data is None:
        return {}
    elif isinstance(data, dict) and all(isinstance(k, str) for k in data):
        return data
    msg = f"Expected dict with string keys. Got {type(data)} instead."
    raise TypeError(msg)


@overload
def _parse_async_node(node: AsyncArray[ArrayV2Metadata] | AsyncArray[ArrayV3Metadata]) -> Array: ...


@overload
def _parse_async_node(node: AsyncGroup) -> Group: ...


def _parse_async_node(
    node: AsyncArray[ArrayV2Metadata] | AsyncArray[ArrayV3Metadata] | AsyncGroup,
) -> Array | Group:
    """Wrap an AsyncArray in an Array, or an AsyncGroup in a Group."""
    if isinstance(node, AsyncArray):
        return Array(node)
    elif isinstance(node, AsyncGroup):
        return Group(node)
    else:
        raise TypeError(f"Unknown node type, got {type(node)}")


@dataclass(frozen=True)
class ConsolidatedMetadata:
    """
    Consolidated Metadata for this Group.

    This stores the metadata of child nodes below this group. Any child groups
    will have their consolidated metadata set appropriately.
    """

    metadata: dict[str, ArrayV2Metadata | ArrayV3Metadata | GroupMetadata]
    kind: Literal["inline"] = "inline"
    must_understand: Literal[False] = False

    def to_dict(self) -> dict[str, JSON]:
        return {
            "kind": self.kind,
            "must_understand": self.must_understand,
            "metadata": {
                k: v.to_dict()
                for k, v in sorted(
                    self.flattened_metadata.items(),
                    key=lambda item: (
                        item[0].count("/"),
                        unicodedata.normalize("NFKC", item[0]).casefold(),
                    ),
                )
            },
        }

    @classmethod
    def from_dict(cls, data: dict[str, JSON]) -> ConsolidatedMetadata:
        data = dict(data)

        kind = data.get("kind")
        if kind != "inline":
            raise ValueError(f"Consolidated metadata kind='{kind}' is not supported.")

        raw_metadata = data.get("metadata")
        if not isinstance(raw_metadata, dict):
            raise TypeError(f"Unexpected type for 'metadata': {type(raw_metadata)}")

        metadata: dict[str, ArrayV2Metadata | ArrayV3Metadata | GroupMetadata] = {}
        if raw_metadata:
            for k, v in raw_metadata.items():
                if not isinstance(v, dict):
                    raise TypeError(
                        f"Invalid value for metadata items. key='{k}', type='{type(v).__name__}'"
                    )

                # zarr_format is present in v2 and v3.
                zarr_format = parse_zarr_format(v["zarr_format"])

                if zarr_format == 3:
                    node_type = parse_node_type(v.get("node_type", None))
                    if node_type == "group":
                        metadata[k] = GroupMetadata.from_dict(v)
                    elif node_type == "array":
                        metadata[k] = ArrayV3Metadata.from_dict(v)
                    else:
                        assert_never(node_type)
                elif zarr_format == 2:
                    if "shape" in v:
                        metadata[k] = ArrayV2Metadata.from_dict(v)
                    else:
                        metadata[k] = GroupMetadata.from_dict(v)
                else:
                    assert_never(zarr_format)

            cls._flat_to_nested(metadata)

        return cls(metadata=metadata)

    @staticmethod
    def _flat_to_nested(
        metadata: dict[str, ArrayV2Metadata | ArrayV3Metadata | GroupMetadata],
    ) -> None:
        """
        Convert a flat metadata representation to a nested one.

        Notes
        -----
        Flat metadata is used when persisting the consolidated metadata. The keys
        include the full path, not just the node name. The key prefixes can be
        used to determine which nodes are children of which other nodes.

        Nested metadata is used in-memory. The outermost level will only have the
        *immediate* children of the Group. All nested child groups will be stored
        under the consolidated metadata of their immediate parent.
        """
        # We have a flat mapping from {k: v} where the keys include the *full*
        # path segment:
        #  {
        #    "/a/b": { group_metadata },
        #    "/a/b/array-0": { array_metadata },
        #    "/a/b/array-1": { array_metadata },
        #  }
        #
        # We want to reorganize the metadata such that each Group contains the
        # array metadata of its immediate children.
        # In the example, the group at `/a/b` will have consolidated metadata
        # for its children `array-0` and `array-1`.
        #
        # metadata = dict(metadata)

        keys = sorted(metadata, key=lambda k: k.count("/"))
        grouped = {
            k: list(v) for k, v in itertools.groupby(keys, key=lambda k: k.rsplit("/", 1)[0])
        }

        # we go top down and directly manipulate metadata.
        for key, children_keys in grouped.items():
            # key is a key like "a", "a/b", "a/b/c"
            # The basic idea is to find the immediate parent (so "", "a", or "a/b")
            # and update that node's consolidated metadata to include the metadata
            # in children_keys
            *prefixes, name = key.split("/")
            parent = metadata

            while prefixes:
                # e.g. a/b/c has a parent "a/b". Walk through to get
                # metadata["a"]["b"]
                part = prefixes.pop(0)
                # we can assume that parent[part] here is a group
                # otherwise we wouldn't have a node with this `part` prefix.
                # We can also assume that the parent node will have consolidated metadata,
                # because we're walking top to bottom.
                parent = parent[part].consolidated_metadata.metadata  # type: ignore[union-attr]

            node = parent[name]
            children_keys = list(children_keys)

            if isinstance(node, ArrayV2Metadata | ArrayV3Metadata):
                # These are already present, either thanks to being an array in the
                # root, or by being collected as a child in the else clause
                continue
            children_keys = list(children_keys)
            # We pop from metadata, since we're *moving* this under group
            children = {
                child_key.split("/")[-1]: metadata.pop(child_key)
                for child_key in children_keys
                if child_key != key
            }
            parent[name] = replace(
                node, consolidated_metadata=ConsolidatedMetadata(metadata=children)
            )

    @property
    def flattened_metadata(self) -> dict[str, ArrayV2Metadata | ArrayV3Metadata | GroupMetadata]:
        """
        Return the flattened representation of Consolidated Metadata.

        The returned dictionary will have a key for each child node in the hierarchy
        under this group. Under the default (nested) representation available through
        ``self.metadata``, the dictionary only contains keys for immediate children.

        The keys of the dictionary will include the full path to a child node from
        the current group, where segments are joined by ``/``.

        Examples
        --------
        >>> cm = ConsolidatedMetadata(
        ...     metadata={
        ...         "group-0": GroupMetadata(
        ...             consolidated_metadata=ConsolidatedMetadata(
        ...                 {
        ...                     "group-0-0": GroupMetadata(),
        ...                 }
        ...             )
        ...         ),
        ...         "group-1": GroupMetadata(),
        ...     }
        ... )
        {'group-0': GroupMetadata(attributes={}, zarr_format=3, consolidated_metadata=None, node_type='group'),
         'group-0/group-0-0': GroupMetadata(attributes={}, zarr_format=3, consolidated_metadata=None, node_type='group'),
         'group-1': GroupMetadata(attributes={}, zarr_format=3, consolidated_metadata=None, node_type='group')}
        """
        metadata = {}

        def flatten(
            key: str, group: GroupMetadata | ArrayV2Metadata | ArrayV3Metadata
        ) -> dict[str, ArrayV2Metadata | ArrayV3Metadata | GroupMetadata]:
            children: dict[str, ArrayV2Metadata | ArrayV3Metadata | GroupMetadata] = {}
            if isinstance(group, ArrayV2Metadata | ArrayV3Metadata):
                children[key] = group
            else:
                if group.consolidated_metadata and group.consolidated_metadata.metadata is not None:
                    children[key] = replace(
                        group, consolidated_metadata=ConsolidatedMetadata(metadata={})
                    )
                    for name, val in group.consolidated_metadata.metadata.items():
                        full_key = f"{key}/{name}"
                        if isinstance(val, GroupMetadata):
                            children.update(flatten(full_key, val))
                        else:
                            children[full_key] = val
                else:
                    children[key] = replace(group, consolidated_metadata=None)
            return children

        for k, v in self.metadata.items():
            metadata.update(flatten(k, v))

        return metadata


@dataclass(frozen=True)
class GroupMetadata(Metadata):
    """
    Metadata for a Group.
    """

    attributes: dict[str, Any] = field(default_factory=dict)
    zarr_format: ZarrFormat = 3
    consolidated_metadata: ConsolidatedMetadata | None = None
    node_type: Literal["group"] = field(default="group", init=False)

    def to_buffer_dict(self, prototype: BufferPrototype) -> dict[str, Buffer]:
        json_indent = config.get("json_indent")
        if self.zarr_format == 3:
            return {
                ZARR_JSON: prototype.buffer.from_bytes(
                    json.dumps(self.to_dict(), indent=json_indent, allow_nan=True).encode()
                )
            }
        else:
            items = {
                ZGROUP_JSON: prototype.buffer.from_bytes(
                    json.dumps({"zarr_format": self.zarr_format}, indent=json_indent).encode()
                ),
                ZATTRS_JSON: prototype.buffer.from_bytes(
                    json.dumps(self.attributes, indent=json_indent, allow_nan=True).encode()
                ),
            }
            if self.consolidated_metadata:
                d = {
                    ZGROUP_JSON: {"zarr_format": self.zarr_format},
                    ZATTRS_JSON: self.attributes,
                }
                consolidated_metadata = self.consolidated_metadata.to_dict()["metadata"]
                assert isinstance(consolidated_metadata, dict)
                for k, v in consolidated_metadata.items():
                    attrs = v.pop("attributes", {})
                    d[f"{k}/{ZATTRS_JSON}"] = attrs
                    if "shape" in v:
                        # it's an array
                        d[f"{k}/{ZARRAY_JSON}"] = v
                    else:
                        d[f"{k}/{ZGROUP_JSON}"] = {
                            "zarr_format": self.zarr_format,
                            "consolidated_metadata": {
                                "metadata": {},
                                "must_understand": False,
                                "kind": "inline",
                            },
                        }

                items[ZMETADATA_V2_JSON] = prototype.buffer.from_bytes(
                    json.dumps(
                        {"metadata": d, "zarr_consolidated_format": 1}, allow_nan=True
                    ).encode()
                )

            return items

    def __init__(
        self,
        attributes: dict[str, Any] | None = None,
        zarr_format: ZarrFormat = 3,
        consolidated_metadata: ConsolidatedMetadata | None = None,
    ) -> None:
        attributes_parsed = parse_attributes(attributes)
        zarr_format_parsed = parse_zarr_format(zarr_format)

        object.__setattr__(self, "attributes", attributes_parsed)
        object.__setattr__(self, "zarr_format", zarr_format_parsed)
        object.__setattr__(self, "consolidated_metadata", consolidated_metadata)

    @classmethod
    def from_dict(cls, data: dict[str, Any]) -> GroupMetadata:
        data = dict(data)
        assert data.pop("node_type", None) in ("group", None)
        consolidated_metadata = data.pop("consolidated_metadata", None)
        if consolidated_metadata:
            data["consolidated_metadata"] = ConsolidatedMetadata.from_dict(consolidated_metadata)

        zarr_format = data.get("zarr_format")
        if zarr_format == 2 or zarr_format is None:
            # zarr v2 allowed arbitrary keys here.
            # We don't want the GroupMetadata constructor to fail just because someone put an
            # extra key in the metadata.
            expected = {x.name for x in fields(cls)}
            data = {k: v for k, v in data.items() if k in expected}

        return cls(**data)

    def to_dict(self) -> dict[str, Any]:
        result = asdict(replace(self, consolidated_metadata=None))
        if self.consolidated_metadata:
            result["consolidated_metadata"] = self.consolidated_metadata.to_dict()
        return result


@dataclass(frozen=True)
class ImplicitGroupMarker(GroupMetadata):
    """
    Marker for an implicit group. Instances of this class are only used in the context of group
    creation as a placeholder to represent groups that should only be created if they do not
    already exist in storage
    """


@dataclass(frozen=True)
class AsyncGroup:
    """
    Asynchronous Group object.
    """

    metadata: GroupMetadata
    store_path: StorePath

    # TODO: make this correct and work
    # TODO: ensure that this can be bound properly to subclass of AsyncGroup

    @classmethod
    async def from_store(
        cls,
        store: StoreLike,
        *,
        attributes: dict[str, Any] | None = None,
        overwrite: bool = False,
        zarr_format: ZarrFormat = 3,
    ) -> AsyncGroup:
        store_path = await make_store_path(store)

        if overwrite:
            if store_path.store.supports_deletes:
                await store_path.delete_dir()
            else:
                await ensure_no_existing_node(store_path, zarr_format=zarr_format)
        else:
            await ensure_no_existing_node(store_path, zarr_format=zarr_format)
        attributes = attributes or {}
        group = cls(
            metadata=GroupMetadata(attributes=attributes, zarr_format=zarr_format),
            store_path=store_path,
        )
        await group._save_metadata(ensure_parents=True)
        return group

    @classmethod
    async def open(
        cls,
        store: StoreLike,
        zarr_format: ZarrFormat | None = 3,
        use_consolidated: bool | str | None = None,
    ) -> AsyncGroup:
        """Open a new AsyncGroup

        Parameters
        ----------
        store : StoreLike
        zarr_format : {2, 3}, optional
        use_consolidated : bool or str, default None
            Whether to use consolidated metadata.

            By default, consolidated metadata is used if it's present in the
            store (in the ``zarr.json`` for Zarr format 3 and in the ``.zmetadata`` file
            for Zarr format 2) and the Store supports it.

            To explicitly require consolidated metadata, set ``use_consolidated=True``.
            In this case, if the Store doesn't support consolidation or consolidated metadata is
            not found, a ``ValueError`` exception is raised.

            To explicitly *not* use consolidated metadata, set ``use_consolidated=False``,
            which will fall back to using the regular, non consolidated metadata.

            Zarr format 2 allowed configuring the key storing the consolidated metadata
            (``.zmetadata`` by default). Specify the custom key as ``use_consolidated``
            to load consolidated metadata from a non-default key.
        """
        store_path = await make_store_path(store)
        if not store_path.store.supports_consolidated_metadata:
            # Fail if consolidated metadata was requested but the Store doesn't support it
            if use_consolidated:
                store_name = type(store_path.store).__name__
                raise ValueError(
                    f"The Zarr store in use ({store_name}) doesn't support consolidated metadata."
                )

            # if use_consolidated was None (optional), the Store dictates it doesn't want consolidation
            use_consolidated = False

        consolidated_key = ZMETADATA_V2_JSON

        if (zarr_format == 2 or zarr_format is None) and isinstance(use_consolidated, str):
            consolidated_key = use_consolidated

        if zarr_format == 2:
            paths = [store_path / ZGROUP_JSON, store_path / ZATTRS_JSON]
            if use_consolidated or use_consolidated is None:
                paths.append(store_path / consolidated_key)

            zgroup_bytes, zattrs_bytes, *rest = await asyncio.gather(
                *[path.get() for path in paths]
            )
            if zgroup_bytes is None:
                raise FileNotFoundError(store_path)

            if use_consolidated or use_consolidated is None:
                maybe_consolidated_metadata_bytes = rest[0]

            else:
                maybe_consolidated_metadata_bytes = None

        elif zarr_format == 3:
            zarr_json_bytes = await (store_path / ZARR_JSON).get()
            if zarr_json_bytes is None:
                raise FileNotFoundError(store_path)
        elif zarr_format is None:
            (
                zarr_json_bytes,
                zgroup_bytes,
                zattrs_bytes,
                maybe_consolidated_metadata_bytes,
            ) = await asyncio.gather(
                (store_path / ZARR_JSON).get(),
                (store_path / ZGROUP_JSON).get(),
                (store_path / ZATTRS_JSON).get(),
                (store_path / str(consolidated_key)).get(),
            )
            if zarr_json_bytes is not None and zgroup_bytes is not None:
                # warn and favor v3
                msg = f"Both zarr.json (Zarr format 3) and .zgroup (Zarr format 2) metadata objects exist at {store_path}. Zarr format 3 will be used."
                warnings.warn(msg, category=ZarrUserWarning, stacklevel=1)
            if zarr_json_bytes is None and zgroup_bytes is None:
                raise FileNotFoundError(
                    f"could not find zarr.json or .zgroup objects in {store_path}"
                )
            # set zarr_format based on which keys were found
            if zarr_json_bytes is not None:
                zarr_format = 3
            else:
                zarr_format = 2
        else:
            msg = f"Invalid value for 'zarr_format'. Expected 2, 3, or None. Got '{zarr_format}'."  # type: ignore[unreachable]
            raise MetadataValidationError(msg)

        if zarr_format == 2:
            # this is checked above, asserting here for mypy
            assert zgroup_bytes is not None

            if use_consolidated and maybe_consolidated_metadata_bytes is None:
                # the user requested consolidated metadata, but it was missing
                raise ValueError(consolidated_key)

            elif use_consolidated is False:
                # the user explicitly opted out of consolidated_metadata.
                # Discard anything we might have read.
                maybe_consolidated_metadata_bytes = None

            return cls._from_bytes_v2(
                store_path, zgroup_bytes, zattrs_bytes, maybe_consolidated_metadata_bytes
            )
        else:
            # V3 groups are comprised of a zarr.json object
            assert zarr_json_bytes is not None
            if not isinstance(use_consolidated, bool | None):
                raise TypeError("use_consolidated must be a bool or None for Zarr format 3.")

            return cls._from_bytes_v3(
                store_path,
                zarr_json_bytes,
                use_consolidated=use_consolidated,
            )

    @classmethod
    def _from_bytes_v2(
        cls,
        store_path: StorePath,
        zgroup_bytes: Buffer,
        zattrs_bytes: Buffer | None,
        consolidated_metadata_bytes: Buffer | None,
    ) -> AsyncGroup:
        # V2 groups are comprised of a .zgroup and .zattrs objects
        zgroup = json.loads(zgroup_bytes.to_bytes())
        zattrs = json.loads(zattrs_bytes.to_bytes()) if zattrs_bytes is not None else {}
        group_metadata = {**zgroup, "attributes": zattrs}

        if consolidated_metadata_bytes is not None:
            v2_consolidated_metadata = json.loads(consolidated_metadata_bytes.to_bytes())
            v2_consolidated_metadata = v2_consolidated_metadata["metadata"]
            # We already read zattrs and zgroup. Should we ignore these?
            v2_consolidated_metadata.pop(".zattrs", None)
            v2_consolidated_metadata.pop(".zgroup", None)

            consolidated_metadata: defaultdict[str, dict[str, Any]] = defaultdict(dict)

            # keys like air/.zarray, air/.zattrs
            for k, v in v2_consolidated_metadata.items():
                path, kind = k.rsplit("/.", 1)

                if kind == "zarray":
                    consolidated_metadata[path].update(v)
                elif kind == "zattrs":
                    consolidated_metadata[path]["attributes"] = v
                elif kind == "zgroup":
                    consolidated_metadata[path].update(v)
                else:
                    raise ValueError(f"Invalid file type '{kind}' at path '{path}")

            group_metadata["consolidated_metadata"] = {
                "metadata": dict(consolidated_metadata),
                "kind": "inline",
                "must_understand": False,
            }

        return cls.from_dict(store_path, group_metadata)

    @classmethod
    def _from_bytes_v3(
        cls,
        store_path: StorePath,
        zarr_json_bytes: Buffer,
        use_consolidated: bool | None,
    ) -> AsyncGroup:
        group_metadata = json.loads(zarr_json_bytes.to_bytes())
        if use_consolidated and group_metadata.get("consolidated_metadata") is None:
            msg = f"Consolidated metadata requested with 'use_consolidated=True' but not found in '{store_path.path}'."
            raise ValueError(msg)

        elif use_consolidated is False:
            # Drop consolidated metadata if it's there.
            group_metadata.pop("consolidated_metadata", None)

        return cls.from_dict(store_path, group_metadata)

    @classmethod
    def from_dict(
        cls,
        store_path: StorePath,
        data: dict[str, Any],
    ) -> AsyncGroup:
        node_type = data.pop("node_type", None)
        if node_type == "array":
            msg = f"An array already exists in store {store_path.store} at path {store_path.path}."
            raise ContainsArrayError(msg)
        elif node_type not in ("group", None):
            msg = f"Node type in metadata ({node_type}) is not 'group'"
            raise GroupNotFoundError(msg)
        return cls(
            metadata=GroupMetadata.from_dict(data),
            store_path=store_path,
        )

    async def setitem(self, key: str, value: Any) -> None:
        """
        Fastpath for creating a new array
        New arrays will be created with default array settings for the array type.

        Parameters
        ----------
        key : str
            Array name
        value : array-like
            Array data
        """
        path = self.store_path / key
        await async_api.save_array(
            store=path, arr=value, zarr_format=self.metadata.zarr_format, overwrite=True
        )

    async def getitem(
        self,
        key: str,
    ) -> AsyncArray[ArrayV2Metadata] | AsyncArray[ArrayV3Metadata] | AsyncGroup:
        """
        Get a subarray or subgroup from the group.

        Parameters
        ----------
        key : str
            Array or group name

        Returns
        -------
        AsyncArray or AsyncGroup
        """
        store_path = self.store_path / key
        logger.debug("key=%s, store_path=%s", key, store_path)

        # Consolidated metadata lets us avoid some I/O operations so try that first.
        if self.metadata.consolidated_metadata is not None:
            return self._getitem_consolidated(store_path, key, prefix=self.name)
        try:
            return await get_node(
                store=store_path.store, path=store_path.path, zarr_format=self.metadata.zarr_format
            )
        except FileNotFoundError as e:
            raise KeyError(key) from e

    def _getitem_consolidated(
        self, store_path: StorePath, key: str, prefix: str
    ) -> AsyncArray[ArrayV2Metadata] | AsyncArray[ArrayV3Metadata] | AsyncGroup:
        # getitem, in the special case where we have consolidated metadata.
        # Note that this is a regular def (non async) function.
        # This shouldn't do any additional I/O.

        # the caller needs to verify this!
        assert self.metadata.consolidated_metadata is not None

        # we support nested getitems like group/subgroup/array
        indexers = normalize_path(key).split("/")
        indexers.reverse()
        metadata: ArrayV2Metadata | ArrayV3Metadata | GroupMetadata = self.metadata

        while indexers:
            indexer = indexers.pop()
            if isinstance(metadata, ArrayV2Metadata | ArrayV3Metadata):
                # we've indexed into an array with group["array/subarray"]. Invalid.
                raise KeyError(key)
            if metadata.consolidated_metadata is None:
                # we've indexed into a group without consolidated metadata.
                # This isn't normal; typically, consolidated metadata
                # will include explicit markers for when there are no child
                # nodes as metadata={}.
                # We have some freedom in exactly how we interpret this case.
                # For now, we treat None as the same as {}, i.e. we don't
                # have any children.
                raise KeyError(key)
            try:
                metadata = metadata.consolidated_metadata.metadata[indexer]
            except KeyError as e:
                # The Group Metadata has consolidated metadata, but the key
                # isn't present. We trust this to mean that the key isn't in
                # the hierarchy, and *don't* fall back to checking the store.
                msg = f"'{key}' not found in consolidated metadata."
                raise KeyError(msg) from e

        # update store_path to ensure that AsyncArray/Group.name is correct
        if prefix != "/":
            key = "/".join([prefix.lstrip("/"), key])
        store_path = StorePath(store=store_path.store, path=key)

        if isinstance(metadata, GroupMetadata):
            return AsyncGroup(metadata=metadata, store_path=store_path)
        else:
            return AsyncArray(metadata=metadata, store_path=store_path)

    async def delitem(self, key: str) -> None:
        """Delete a group member.

        Parameters
        ----------
        key : str
            Array or group name
        """
        store_path = self.store_path / key

        await store_path.delete_dir()
        if self.metadata.consolidated_metadata:
            self.metadata.consolidated_metadata.metadata.pop(key, None)
            await self._save_metadata()

    async def get(
        self, key: str, default: DefaultT | None = None
    ) -> AsyncArray[Any] | AsyncGroup | DefaultT | None:
        """Obtain a group member, returning default if not found.

        Parameters
        ----------
        key : str
            Group member name.
        default : object
            Default value to return if key is not found (default: None).

        Returns
        -------
        object
            Group member (AsyncArray or AsyncGroup) or default if not found.
        """
        try:
            return await self.getitem(key)
        except KeyError:
            return default

    async def _save_metadata(self, ensure_parents: bool = False) -> None:
        await save_metadata(self.store_path, self.metadata, ensure_parents=ensure_parents)

    @property
    def path(self) -> str:
        """Storage path."""
        return self.store_path.path

    @property
    def name(self) -> str:
        """Group name following h5py convention."""
        if self.path:
            # follow h5py convention: add leading slash
            name = self.path
            if name[0] != "/":
                name = "/" + name
            return name
        return "/"

    @property
    def basename(self) -> str:
        """Final component of name."""
        return self.name.split("/")[-1]

    @property
    def attrs(self) -> dict[str, Any]:
        return self.metadata.attributes

    @property
    def info(self) -> Any:
        """
        Return a visual representation of the statically known information about a group.

        Note that this doesn't include dynamic information, like the number of child
        Groups or Arrays.

        Returns
        -------
        GroupInfo

        Related
        -------
        [zarr.AsyncGroup.info_complete][]
            All information about a group, including dynamic information
        """

        if self.metadata.consolidated_metadata:
            members = list(self.metadata.consolidated_metadata.flattened_metadata.values())
        else:
            members = None
        return self._info(members=members)

    async def info_complete(self) -> Any:
        """
        Return all the information for a group.

        This includes dynamic information like the number
        of child Groups or Arrays. If this group doesn't contain consolidated
        metadata then this will need to read from the backing Store.

        Returns
        -------
        GroupInfo

        Related
        -------
        [zarr.AsyncGroup.info][]
        """
        members = [x[1].metadata async for x in self.members(max_depth=None)]
        return self._info(members=members)

    def _info(
        self, members: list[ArrayV2Metadata | ArrayV3Metadata | GroupMetadata] | None = None
    ) -> Any:
        kwargs = {}
        if members is not None:
            kwargs["_count_members"] = len(members)
            count_arrays = 0
            count_groups = 0
            for member in members:
                if isinstance(member, GroupMetadata):
                    count_groups += 1
                else:
                    count_arrays += 1
            kwargs["_count_arrays"] = count_arrays
            kwargs["_count_groups"] = count_groups

        return GroupInfo(
            _name=self.store_path.path,
            _read_only=self.read_only,
            _store_type=type(self.store_path.store).__name__,
            _zarr_format=self.metadata.zarr_format,
            # maybe do a typeddict
            **kwargs,  # type: ignore[arg-type]
        )

    @property
    def store(self) -> Store:
        return self.store_path.store

    @property
    def read_only(self) -> bool:
        # Backwards compatibility for 2.x
        return self.store_path.read_only

    @property
    def synchronizer(self) -> None:
        # Backwards compatibility for 2.x
        # Not implemented in 3.x yet.
        return None

    async def create_group(
        self,
        name: str,
        *,
        overwrite: bool = False,
        attributes: dict[str, Any] | None = None,
    ) -> AsyncGroup:
        """Create a sub-group.

        Parameters
        ----------
        name : str
            Group name.
        overwrite : bool, optional
            If True, do not raise an error if the group already exists.
        attributes : dict, optional
            Group attributes.

        Returns
        -------
        g : AsyncGroup
        """
        attributes = attributes or {}
        return await type(self).from_store(
            self.store_path / name,
            attributes=attributes,
            overwrite=overwrite,
            zarr_format=self.metadata.zarr_format,
        )

    async def require_group(self, name: str, overwrite: bool = False) -> AsyncGroup:
        """Obtain a sub-group, creating one if it doesn't exist.

        Parameters
        ----------
        name : str
            Group name.
        overwrite : bool, optional
            Overwrite any existing group with given `name` if present.

        Returns
        -------
        g : AsyncGroup
        """
        if overwrite:
            # TODO: check that overwrite=True errors if an array exists where the group is being created
            grp = await self.create_group(name, overwrite=True)
        else:
            try:
                item: (
                    AsyncGroup | AsyncArray[ArrayV2Metadata] | AsyncArray[ArrayV3Metadata]
                ) = await self.getitem(name)
                if not isinstance(item, AsyncGroup):
                    raise TypeError(
                        f"Incompatible object ({item.__class__.__name__}) already exists"
                    )
                assert isinstance(item, AsyncGroup)  # make mypy happy
                grp = item
            except KeyError:
                grp = await self.create_group(name)
        return grp

    async def require_groups(self, *names: str) -> tuple[AsyncGroup, ...]:
        """Convenience method to require multiple groups in a single call.

        Parameters
        ----------
        *names : str
            Group names.

        Returns
        -------
        Tuple[AsyncGroup, ...]
        """
        if not names:
            return ()
        return tuple(await asyncio.gather(*(self.require_group(name) for name in names)))

    async def create_array(
        self,
        name: str,
        *,
        shape: ShapeLike | None = None,
        dtype: ZDTypeLike | None = None,
        data: np.ndarray[Any, np.dtype[Any]] | None = None,
        chunks: tuple[int, ...] | Literal["auto"] = "auto",
        shards: ShardsLike | None = None,
        filters: FiltersLike = "auto",
        compressors: CompressorsLike = "auto",
        compressor: CompressorLike = "auto",
        serializer: SerializerLike = "auto",
        fill_value: Any | None = DEFAULT_FILL_VALUE,
        order: MemoryOrder | None = None,
        attributes: dict[str, JSON] | None = None,
        chunk_key_encoding: ChunkKeyEncodingLike | None = None,
        dimension_names: DimensionNames = None,
        storage_options: dict[str, Any] | None = None,
        overwrite: bool = False,
        config: ArrayConfigLike | None = None,
        write_data: bool = True,
    ) -> AsyncArray[ArrayV2Metadata] | AsyncArray[ArrayV3Metadata]:
        """Create an array within this group.

        This method lightly wraps [zarr.core.array.create_array][].

        Parameters
        ----------
        name : str
            The name of the array relative to the group. If ``path`` is ``None``, the array will be located
            at the root of the store.
        shape : tuple[int, ...]
            Shape of the array.
        dtype : npt.DTypeLike
            Data type of the array.
        chunks : tuple[int, ...], optional
            Chunk shape of the array.
            If not specified, default are guessed based on the shape and dtype.
        shards : tuple[int, ...], optional
            Shard shape of the array. The default value of ``None`` results in no sharding at all.
        filters : Iterable[Codec] | Literal["auto"], optional
            Iterable of filters to apply to each chunk of the array, in order, before serializing that
            chunk to bytes.

            For Zarr format 3, a "filter" is a codec that takes an array and returns an array,
<<<<<<< HEAD
            and these values must be instances of ``ArrayArrayCodec``, or dict representations
            of ``ArrayArrayCodec``.
            If no ``filters`` are provided, a default set of filters will be used.
            These defaults can be changed by modifying the value of ``array.v3_default_filters``
            in [`zarr.config`][zarr.config].
            Use ``None`` to omit default filters.

            For Zarr format 2, a "filter" can be any numcodecs codec; you should ensure that the
            the order if your filters is consistent with the behavior of each filter.
            If no ``filters`` are provided, a default set of filters will be used.
            These defaults can be changed by modifying the value of ``array.v2_default_filters``
            in [`zarr.config`][zarr.config].
            Use ``None`` to omit default filters.
=======
            and these values must be instances of :class:`zarr.abc.codec.ArrayArrayCodec`, or a
            dict representations of :class:`zarr.abc.codec.ArrayArrayCodec`.

            For Zarr format 2, a "filter" can be any numcodecs codec; you should ensure that the
            the order if your filters is consistent with the behavior of each filter.

            The default value of ``"auto"`` instructs Zarr to use a default used based on the data
            type of the array and the Zarr format specified. For all data types in Zarr V3, and most
            data types in Zarr V2, the default filters are empty. The only cases where default filters
            are not empty is when the Zarr format is 2, and the data type is a variable-length data type like
            :class:`zarr.dtype.VariableLengthUTF8` or :class:`zarr.dtype.VariableLengthUTF8`. In these cases,
            the default filters contains a single element which is a codec specific to that particular data type.

            To create an array with no filters, provide an empty iterable or the value ``None``.
>>>>>>> b5e0793a
        compressors : Iterable[Codec], optional
            List of compressors to apply to the array. Compressors are applied in order, and after any
            filters are applied (if any are specified) and the data is serialized into bytes.

            For Zarr format 3, a "compressor" is a codec that takes a bytestream, and
            returns another bytestream. Multiple compressors my be provided for Zarr format 3.
            If no ``compressors`` are provided, a default set of compressors will be used.
            These defaults can be changed by modifying the value of ``array.v3_default_compressors``
            in [`zarr.config`][zarr.config].
            Use ``None`` to omit default compressors.

            For Zarr format 2, a "compressor" can be any numcodecs codec. Only a single compressor may
            be provided for Zarr format 2.
            If no ``compressor`` is provided, a default compressor will be used.
            in [`zarr.config`][zarr.config].
            Use ``None`` to omit the default compressor.
        compressor : Codec, optional
            Deprecated in favor of ``compressors``.
        serializer : dict[str, JSON] | ArrayBytesCodec, optional
            Array-to-bytes codec to use for encoding the array data.
            Zarr format 3 only. Zarr format 2 arrays use implicit array-to-bytes conversion.
            If no ``serializer`` is provided, a default serializer will be used.
            These defaults can be changed by modifying the value of ``array.v3_default_serializer``
            in [`zarr.config`][zarr.config].
        fill_value : Any, optional
            Fill value for the array.
        order : {"C", "F"}, optional
            The memory of the array (default is "C").
            For Zarr format 2, this parameter sets the memory order of the array.
            For Zarr format 3, this parameter is deprecated, because memory order
            is a runtime parameter for Zarr format 3 arrays. The recommended way to specify the memory
            order for Zarr format 3 arrays is via the ``config`` parameter, e.g. ``{'config': 'C'}``.
            If no ``order`` is provided, a default order will be used.
            This default can be changed by modifying the value of ``array.order`` in [`zarr.config`][zarr.config].
        attributes : dict, optional
            Attributes for the array.
        chunk_key_encoding : ChunkKeyEncoding, optional
            A specification of how the chunk keys are represented in storage.
            For Zarr format 3, the default is ``{"name": "default", "separator": "/"}}``.
            For Zarr format 2, the default is ``{"name": "v2", "separator": "."}}``.
        dimension_names : Iterable[str], optional
            The names of the dimensions (default is None).
            Zarr format 3 only. Zarr format 2 arrays should not use this parameter.
        storage_options : dict, optional
            If using an fsspec URL to create the store, these will be passed to the backend implementation.
            Ignored otherwise.
        overwrite : bool, default False
            Whether to overwrite an array with the same name in the store, if one exists.
        config : ArrayConfig or ArrayConfigLike, optional
            Runtime configuration for the array.
        write_data : bool
            If a pre-existing array-like object was provided to this function via the ``data`` parameter
            then ``write_data`` determines whether the values in that array-like object should be
            written to the Zarr array created by this function. If ``write_data`` is ``False``, then the
            array will be left empty.

        Returns
        -------
        AsyncArray

        """
        compressors = _parse_deprecated_compressor(
            compressor, compressors, zarr_format=self.metadata.zarr_format
        )
        return await create_array(
            store=self.store_path,
            name=name,
            shape=shape,
            dtype=dtype,
            data=data,
            chunks=chunks,
            shards=shards,
            filters=filters,
            compressors=compressors,
            serializer=serializer,
            fill_value=fill_value,
            order=order,
            zarr_format=self.metadata.zarr_format,
            attributes=attributes,
            chunk_key_encoding=chunk_key_encoding,
            dimension_names=dimension_names,
            storage_options=storage_options,
            overwrite=overwrite,
            config=config,
            write_data=write_data,
        )

    @deprecated("Use AsyncGroup.create_array instead.", category=ZarrDeprecationWarning)
    async def create_dataset(
        self, name: str, *, shape: ShapeLike, **kwargs: Any
    ) -> AsyncArray[ArrayV2Metadata] | AsyncArray[ArrayV3Metadata]:
        """Create an array.

        !!! warning "Deprecated"
            `AsyncGroup.create_dataset()` is deprecated since v3.0.0 and will be removed in v3.1.0.
            Use `AsyncGroup.create_array` instead.

        Arrays are known as "datasets" in HDF5 terminology. For compatibility
        with h5py, Zarr groups also implement the [zarr.AsyncGroup.require_dataset][] method.

        Parameters
        ----------
        name : str
            Array name.
        **kwargs : dict
            Additional arguments passed to [zarr.AsyncGroup.create_array][].

        Returns
        -------
        a : AsyncArray
        """
        data = kwargs.pop("data", None)
        # create_dataset in zarr 2.x requires shape but not dtype if data is
        # provided. Allow this configuration by inferring dtype from data if
        # necessary and passing it to create_array
        if "dtype" not in kwargs and data is not None:
            kwargs["dtype"] = data.dtype
        array = await self.create_array(name, shape=shape, **kwargs)
        if data is not None:
            await array.setitem(slice(None), data)
        return array

    @deprecated("Use AsyncGroup.require_array instead.", category=ZarrDeprecationWarning)
    async def require_dataset(
        self,
        name: str,
        *,
        shape: tuple[int, ...],
        dtype: npt.DTypeLike = None,
        exact: bool = False,
        **kwargs: Any,
    ) -> AsyncArray[ArrayV2Metadata] | AsyncArray[ArrayV3Metadata]:
        """Obtain an array, creating if it doesn't exist.

        !!! warning "Deprecated"
            `AsyncGroup.require_dataset()` is deprecated since v3.0.0 and will be removed in v3.1.0.
            Use `AsyncGroup.require_dataset` instead.

        Arrays are known as "datasets" in HDF5 terminology. For compatibility
        with h5py, Zarr groups also implement the [zarr.AsyncGroup.create_dataset][] method.

        Other `kwargs` are as per [zarr.AsyncGroup.create_dataset][].

        Parameters
        ----------
        name : str
            Array name.
        shape : int or tuple of ints
            Array shape.
        dtype : str or dtype, optional
            NumPy dtype.
        exact : bool, optional
            If True, require `dtype` to match exactly. If false, require
            `dtype` can be cast from array dtype.

        Returns
        -------
        a : AsyncArray
        """
        return await self.require_array(name, shape=shape, dtype=dtype, exact=exact, **kwargs)

    async def require_array(
        self,
        name: str,
        *,
        shape: ShapeLike,
        dtype: npt.DTypeLike = None,
        exact: bool = False,
        **kwargs: Any,
    ) -> AsyncArray[ArrayV2Metadata] | AsyncArray[ArrayV3Metadata]:
        """Obtain an array, creating if it doesn't exist.

        Other `kwargs` are as per [zarr.AsyncGroup.create_dataset][].

        Parameters
        ----------
        name : str
            Array name.
        shape : int or tuple of ints
            Array shape.
        dtype : str or dtype, optional
            NumPy dtype.
        exact : bool, optional
            If True, require `dtype` to match exactly. If false, require
            `dtype` can be cast from array dtype.

        Returns
        -------
        a : AsyncArray
        """
        try:
            ds = await self.getitem(name)
            if not isinstance(ds, AsyncArray):
                raise TypeError(f"Incompatible object ({ds.__class__.__name__}) already exists")

            shape = parse_shapelike(shape)
            if shape != ds.shape:
                raise TypeError(f"Incompatible shape ({ds.shape} vs {shape})")

            dtype = np.dtype(dtype)
            if exact:
                if ds.dtype != dtype:
                    raise TypeError(f"Incompatible dtype ({ds.dtype} vs {dtype})")
            else:
                if not np.can_cast(ds.dtype, dtype):
                    raise TypeError(f"Incompatible dtype ({ds.dtype} vs {dtype})")
        except KeyError:
            ds = await self.create_array(name, shape=shape, dtype=dtype, **kwargs)

        return ds

    async def update_attributes(self, new_attributes: dict[str, Any]) -> AsyncGroup:
        """Update group attributes.

        Parameters
        ----------
        new_attributes : dict
            New attributes to set on the group.

        Returns
        -------
        self : AsyncGroup
        """
        self.metadata.attributes.update(new_attributes)

        # Write new metadata
        await self._save_metadata()

        return self

    def __repr__(self) -> str:
        return f"<AsyncGroup {self.store_path}>"

    async def nmembers(
        self,
        max_depth: int | None = 0,
    ) -> int:
        """Count the number of members in this group.

        Parameters
        ----------
        max_depth : int, default 0
            The maximum number of levels of the hierarchy to include. By
            default, (``max_depth=0``) only immediate children are included. Set
            ``max_depth=None`` to include all nodes, and some positive integer
            to consider children within that many levels of the root Group.

        Returns
        -------
        count : int
        """
        # check if we can use consolidated metadata, which requires that we have non-None
        # consolidated metadata at all points in the hierarchy.
        if self.metadata.consolidated_metadata is not None:
            if max_depth is not None and max_depth < 0:
                raise ValueError(f"max_depth must be None or >= 0. Got '{max_depth}' instead")
            if max_depth is None:
                return len(self.metadata.consolidated_metadata.flattened_metadata)
            else:
                return len(
                    [
                        x
                        for x in self.metadata.consolidated_metadata.flattened_metadata
                        if x.count("/") <= max_depth
                    ]
                )
        # TODO: consider using aioitertools.builtins.sum for this
        # return await aioitertools.builtins.sum((1 async for _ in self.members()), start=0)
        n = 0
        async for _ in self.members(max_depth=max_depth):
            n += 1
        return n

    async def members(
        self,
        max_depth: int | None = 0,
        *,
        use_consolidated_for_children: bool = True,
    ) -> AsyncGenerator[
        tuple[str, AsyncArray[ArrayV2Metadata] | AsyncArray[ArrayV3Metadata] | AsyncGroup],
        None,
    ]:
        """
        Returns an AsyncGenerator over the arrays and groups contained in this group.
        This method requires that `store_path.store` supports directory listing.

        The results are not guaranteed to be ordered.

        Parameters
        ----------
        max_depth : int, default 0
            The maximum number of levels of the hierarchy to include. By
            default, (``max_depth=0``) only immediate children are included. Set
            ``max_depth=None`` to include all nodes, and some positive integer
            to consider children within that many levels of the root Group.
        use_consolidated_for_children : bool, default True
            Whether to use the consolidated metadata of child groups loaded
            from the store. Note that this only affects groups loaded from the
            store. If the current Group already has consolidated metadata, it
            will always be used.

        Returns
        -------
        path:
            A string giving the path to the target, relative to the Group ``self``.
        value: AsyncArray or AsyncGroup
            The AsyncArray or AsyncGroup that is a child of ``self``.
        """
        if max_depth is not None and max_depth < 0:
            raise ValueError(f"max_depth must be None or >= 0. Got '{max_depth}' instead")
        async for item in self._members(
            max_depth=max_depth, use_consolidated_for_children=use_consolidated_for_children
        ):
            yield item

    def _members_consolidated(
        self, max_depth: int | None, prefix: str = ""
    ) -> Generator[
        tuple[str, AsyncArray[ArrayV2Metadata] | AsyncArray[ArrayV3Metadata] | AsyncGroup],
        None,
    ]:
        consolidated_metadata = self.metadata.consolidated_metadata

        do_recursion = max_depth is None or max_depth > 0

        # we kind of just want the top-level keys.
        if consolidated_metadata is not None:
            for key in consolidated_metadata.metadata:
                obj = self._getitem_consolidated(
                    self.store_path, key, prefix=self.name
                )  # Metadata -> Group/Array
                key = f"{prefix}/{key}".lstrip("/")
                yield key, obj

                if do_recursion and isinstance(obj, AsyncGroup):
                    if max_depth is None:
                        new_depth = None
                    else:
                        new_depth = max_depth - 1
                    yield from obj._members_consolidated(new_depth, prefix=key)

    async def _members(
        self, max_depth: int | None, *, use_consolidated_for_children: bool = True
    ) -> AsyncGenerator[
        tuple[str, AsyncArray[ArrayV3Metadata] | AsyncArray[ArrayV2Metadata] | AsyncGroup], None
    ]:
        skip_keys: tuple[str, ...]
        if self.metadata.zarr_format == 2:
            skip_keys = (".zattrs", ".zgroup", ".zarray", ".zmetadata")
        elif self.metadata.zarr_format == 3:
            skip_keys = ("zarr.json",)
        else:
            raise ValueError(f"Unknown Zarr format: {self.metadata.zarr_format}")

        if self.metadata.consolidated_metadata is not None:
            members = self._members_consolidated(max_depth=max_depth)
            for member in members:
                yield member
            return

        if not self.store_path.store.supports_listing:
            msg = (
                f"The store associated with this group ({type(self.store_path.store)}) "
                "does not support listing, "
                "specifically via the `list_dir` method. "
                "This function requires a store that supports listing."
            )

            raise ValueError(msg)
        # enforce a concurrency limit by passing a semaphore to all the recursive functions
        semaphore = asyncio.Semaphore(config.get("async.concurrency"))
        async for member in _iter_members_deep(
            self,
            max_depth=max_depth,
            skip_keys=skip_keys,
            semaphore=semaphore,
            use_consolidated_for_children=use_consolidated_for_children,
        ):
            yield member

    async def create_hierarchy(
        self,
        nodes: dict[str, ArrayV2Metadata | ArrayV3Metadata | GroupMetadata],
        *,
        overwrite: bool = False,
    ) -> AsyncIterator[
        tuple[str, AsyncGroup | AsyncArray[ArrayV2Metadata] | AsyncArray[ArrayV3Metadata]]
    ]:
        """
        Create a hierarchy of arrays or groups rooted at this group.

        This function will parse its input to ensure that the hierarchy is complete. Any implicit groups
        will be inserted as needed. For example, an input like
        ```{'a/b': GroupMetadata}``` will be parsed to
        ```{'': GroupMetadata, 'a': GroupMetadata, 'b': Groupmetadata}```.

        Explicitly specifying a root group, e.g. with ``nodes = {'': GroupMetadata()}`` is an error
        because this group instance is the root group.

        After input parsing, this function then creates all the nodes in the hierarchy concurrently.

        Arrays and Groups are yielded in the order they are created. This order is not stable and
        should not be relied on.

        Parameters
        ----------
        nodes : dict[str, GroupMetadata | ArrayV3Metadata | ArrayV2Metadata]
            A dictionary defining the hierarchy. The keys are the paths of the nodes in the hierarchy,
            relative to the path of the group. The values are instances of ``GroupMetadata`` or ``ArrayMetadata``. Note that
            all values must have the same ``zarr_format`` as the parent group -- it is an error to mix zarr versions in the
            same hierarchy.

            Leading "/" characters from keys will be removed.
        overwrite : bool
            Whether to overwrite existing nodes. Defaults to ``False``, in which case an error is
            raised instead of overwriting an existing array or group.

            This function will not erase an existing group unless that group is explicitly named in
            ``nodes``. If ``nodes`` defines implicit groups, e.g. ``{`'a/b/c': GroupMetadata}``, and a
            group already exists at path ``a``, then this function will leave the group at ``a`` as-is.

        Yields
        ------
            tuple[str, AsyncArray | AsyncGroup].
        """
        # check that all the nodes have the same zarr_format as Self
        prefix = self.path
        nodes_parsed = {}
        for key, value in nodes.items():
            if value.zarr_format != self.metadata.zarr_format:
                msg = (
                    "The zarr_format of the nodes must be the same as the parent group. "
                    f"The node at {key} has zarr_format {value.zarr_format}, but the parent group"
                    f" has zarr_format {self.metadata.zarr_format}."
                )
                raise ValueError(msg)
            if normalize_path(key) == "":
                msg = (
                    "The input defines a root node, but a root node already exists, namely this Group instance."
                    "It is an error to use this method to create a root node. "
                    "Remove the root node from the input dict, or use a function like "
                    "create_rooted_hierarchy to create a rooted hierarchy."
                )
                raise ValueError(msg)
            else:
                nodes_parsed[_join_paths([prefix, key])] = value

        async for key, node in create_hierarchy(
            store=self.store,
            nodes=nodes_parsed,
            overwrite=overwrite,
        ):
            if prefix == "":
                out_key = key
            else:
                out_key = key.removeprefix(prefix + "/")
            yield out_key, node

    async def keys(self) -> AsyncGenerator[str, None]:
        """Iterate over member names."""
        async for key, _ in self.members():
            yield key

    async def contains(self, member: str) -> bool:
        """Check if a member exists in the group.

        Parameters
        ----------
        member : str
            Member name.

        Returns
        -------
        bool
        """
        # TODO: this can be made more efficient.
        try:
            await self.getitem(member)
        except KeyError:
            return False
        else:
            return True

    async def groups(self) -> AsyncGenerator[tuple[str, AsyncGroup], None]:
        """Iterate over subgroups."""
        async for name, value in self.members():
            if isinstance(value, AsyncGroup):
                yield name, value

    async def group_keys(self) -> AsyncGenerator[str, None]:
        """Iterate over group names."""
        async for key, _ in self.groups():
            yield key

    async def group_values(self) -> AsyncGenerator[AsyncGroup, None]:
        """Iterate over group values."""
        async for _, group in self.groups():
            yield group

    async def arrays(
        self,
    ) -> AsyncGenerator[
        tuple[str, AsyncArray[ArrayV2Metadata] | AsyncArray[ArrayV3Metadata]], None
    ]:
        """Iterate over arrays."""
        async for key, value in self.members():
            if isinstance(value, AsyncArray):
                yield key, value

    async def array_keys(self) -> AsyncGenerator[str, None]:
        """Iterate over array names."""
        async for key, _ in self.arrays():
            yield key

    async def array_values(
        self,
    ) -> AsyncGenerator[AsyncArray[ArrayV2Metadata] | AsyncArray[ArrayV3Metadata], None]:
        """Iterate over array values."""
        async for _, array in self.arrays():
            yield array

    async def tree(self, expand: bool | None = None, level: int | None = None) -> Any:
        """
        Return a tree-like representation of a hierarchy.

        This requires the optional ``rich`` dependency.

        Parameters
        ----------
        expand : bool, optional
            This keyword is not yet supported. A NotImplementedError is raised if
            it's used.
        level : int, optional
            The maximum depth below this Group to display in the tree.

        Returns
        -------
        TreeRepr
            A pretty-printable object displaying the hierarchy.
        """
        from zarr.core._tree import group_tree_async

        if expand is not None:
            raise NotImplementedError("'expand' is not yet implemented.")
        return await group_tree_async(self, max_depth=level)

    async def empty(
        self, *, name: str, shape: tuple[int, ...], **kwargs: Any
    ) -> AsyncArray[ArrayV2Metadata] | AsyncArray[ArrayV3Metadata]:
        """Create an empty array with the specified shape in this Group. The contents will
        be filled with the array's fill value or zeros if no fill value is provided.

        Parameters
        ----------
        name : str
            Name of the array.
        shape : int or tuple of int
            Shape of the empty array.
        **kwargs
            Keyword arguments passed to [zarr.api.asynchronous.create][].

        Notes
        -----
        The contents of an empty Zarr array are not defined. On attempting to
        retrieve data from an empty Zarr array, any values may be returned,
        and these are not guaranteed to be stable from one access to the next.
        """
        return await async_api.empty(shape=shape, store=self.store_path, path=name, **kwargs)

    async def zeros(
        self, *, name: str, shape: tuple[int, ...], **kwargs: Any
    ) -> AsyncArray[ArrayV2Metadata] | AsyncArray[ArrayV3Metadata]:
        """Create an array, with zero being used as the default value for uninitialized portions of the array.

        Parameters
        ----------
        name : str
            Name of the array.
        shape : int or tuple of int
            Shape of the empty array.
        **kwargs
            Keyword arguments passed to [zarr.api.asynchronous.create][].

        Returns
        -------
        AsyncArray
            The new array.
        """
        return await async_api.zeros(shape=shape, store=self.store_path, path=name, **kwargs)

    async def ones(
        self, *, name: str, shape: tuple[int, ...], **kwargs: Any
    ) -> AsyncArray[ArrayV2Metadata] | AsyncArray[ArrayV3Metadata]:
        """Create an array, with one being used as the default value for uninitialized portions of the array.

        Parameters
        ----------
        name : str
            Name of the array.
        shape : int or tuple of int
            Shape of the empty array.
        **kwargs
            Keyword arguments passed to [zarr.api.asynchronous.create][].

        Returns
        -------
        AsyncArray
            The new array.
        """
        return await async_api.ones(shape=shape, store=self.store_path, path=name, **kwargs)

    async def full(
        self, *, name: str, shape: tuple[int, ...], fill_value: Any | None, **kwargs: Any
    ) -> AsyncArray[ArrayV2Metadata] | AsyncArray[ArrayV3Metadata]:
        """Create an array, with "fill_value" being used as the default value for uninitialized portions of the array.

        Parameters
        ----------
        name : str
            Name of the array.
        shape : int or tuple of int
            Shape of the empty array.
        fill_value : scalar
            Value to fill the array with.
        **kwargs
            Keyword arguments passed to [zarr.api.asynchronous.create][].

        Returns
        -------
        AsyncArray
            The new array.
        """
        return await async_api.full(
            shape=shape,
            fill_value=fill_value,
            store=self.store_path,
            path=name,
            **kwargs,
        )

    async def empty_like(
        self, *, name: str, data: async_api.ArrayLike, **kwargs: Any
    ) -> AsyncArray[ArrayV2Metadata] | AsyncArray[ArrayV3Metadata]:
        """Create an empty sub-array like `data`. The contents will be filled with
        the array's fill value or zeros if no fill value is provided.

        Parameters
        ----------
        name : str
            Name of the array.
        data : array-like
            The array to create an empty array like.
        **kwargs
            Keyword arguments passed to [zarr.api.asynchronous.create][].

        Returns
        -------
        AsyncArray
            The new array.
        """
        return await async_api.empty_like(a=data, store=self.store_path, path=name, **kwargs)

    async def zeros_like(
        self, *, name: str, data: async_api.ArrayLike, **kwargs: Any
    ) -> AsyncArray[ArrayV2Metadata] | AsyncArray[ArrayV3Metadata]:
        """Create a sub-array of zeros like `data`.

        Parameters
        ----------
        name : str
            Name of the array.
        data : array-like
            The array to create the new array like.
        **kwargs
            Keyword arguments passed to [zarr.api.asynchronous.create][].

        Returns
        -------
        AsyncArray
            The new array.
        """
        return await async_api.zeros_like(a=data, store=self.store_path, path=name, **kwargs)

    async def ones_like(
        self, *, name: str, data: async_api.ArrayLike, **kwargs: Any
    ) -> AsyncArray[ArrayV2Metadata] | AsyncArray[ArrayV3Metadata]:
        """Create a sub-array of ones like `data`.

        Parameters
        ----------
        name : str
            Name of the array.
        data : array-like
            The array to create the new array like.
        **kwargs
            Keyword arguments passed to [zarr.api.asynchronous.create][].

        Returns
        -------
        AsyncArray
            The new array.
        """
        return await async_api.ones_like(a=data, store=self.store_path, path=name, **kwargs)

    async def full_like(
        self, *, name: str, data: async_api.ArrayLike, **kwargs: Any
    ) -> AsyncArray[ArrayV2Metadata] | AsyncArray[ArrayV3Metadata]:
        """Create a sub-array like `data` filled with the `fill_value` of `data` .

        Parameters
        ----------
        name : str
            Name of the array.
        data : array-like
            The array to create the new array like.
        **kwargs
            Keyword arguments passed to [zarr.api.asynchronous.create][].

        Returns
        -------
        AsyncArray
            The new array.
        """
        return await async_api.full_like(a=data, store=self.store_path, path=name, **kwargs)

    async def move(self, source: str, dest: str) -> None:
        """Move a sub-group or sub-array from one path to another.

        Notes
        -----
        Not implemented
        """
        raise NotImplementedError


@dataclass(frozen=True)
class Group(SyncMixin):
    """
    A Zarr group.
    """

    _async_group: AsyncGroup

    @classmethod
    def from_store(
        cls,
        store: StoreLike,
        *,
        attributes: dict[str, Any] | None = None,
        zarr_format: ZarrFormat = 3,
        overwrite: bool = False,
    ) -> Group:
        """Instantiate a group from an initialized store.

        Parameters
        ----------
        store : StoreLike
            StoreLike containing the Group.
        attributes : dict, optional
            A dictionary of JSON-serializable values with user-defined attributes.
        zarr_format : {2, 3}, optional
            Zarr storage format version.
        overwrite : bool, optional
            If True, do not raise an error if the group already exists.

        Returns
        -------
        Group
            Group instantiated from the store.

        Raises
        ------
        ContainsArrayError, ContainsGroupError, ContainsArrayAndGroupError
        """
        attributes = attributes or {}
        obj = sync(
            AsyncGroup.from_store(
                store,
                attributes=attributes,
                overwrite=overwrite,
                zarr_format=zarr_format,
            ),
        )

        return cls(obj)

    @classmethod
    def open(
        cls,
        store: StoreLike,
        zarr_format: ZarrFormat | None = 3,
    ) -> Group:
        """Open a group from an initialized store.

        Parameters
        ----------
        store : StoreLike
            Store containing the Group.
        zarr_format : {2, 3, None}, optional
            Zarr storage format version.

        Returns
        -------
        Group
            Group instantiated from the store.
        """
        obj = sync(AsyncGroup.open(store, zarr_format=zarr_format))
        return cls(obj)

    def __getitem__(self, path: str) -> Array | Group:
        """Obtain a group member.

        Parameters
        ----------
        path : str
            Group member name.

        Returns
        -------
        Array | Group
            Group member (Array or Group) at the specified key

        Examples
        --------
        >>> import zarr
        >>> group = Group.from_store(zarr.storage.MemoryStore()
        >>> group.create_array(name="subarray", shape=(10,), chunks=(10,))
        >>> group.create_group(name="subgroup").create_array(name="subarray", shape=(10,), chunks=(10,))
        >>> group["subarray"]
        <Array memory://132270269438272/subarray shape=(10,) dtype=float64>
        >>> group["subgroup"]
        <Group memory://132270269438272/subgroup>
        >>> group["subgroup"]["subarray"]
        <Array memory://132270269438272/subgroup/subarray shape=(10,) dtype=float64>

        """
        obj = self._sync(self._async_group.getitem(path))
        if isinstance(obj, AsyncArray):
            return Array(obj)
        else:
            return Group(obj)

    def get(self, path: str, default: DefaultT | None = None) -> Array | Group | DefaultT | None:
        """Obtain a group member, returning default if not found.

        Parameters
        ----------
        path : str
            Group member name.
        default : object
            Default value to return if key is not found (default: None).

        Returns
        -------
        object
            Group member (Array or Group) or default if not found.

        Examples
        --------
        >>> import zarr
        >>> group = Group.from_store(zarr.storage.MemoryStore()
        >>> group.create_array(name="subarray", shape=(10,), chunks=(10,))
        >>> group.create_group(name="subgroup")
        >>> group.get("subarray")
        <Array memory://132270269438272/subarray shape=(10,) dtype=float64>
        >>> group.get("subgroup")
        <Group memory://132270269438272/subgroup>
        >>> group.get("nonexistent", None)

        """
        try:
            return self[path]
        except KeyError:
            return default

    def __delitem__(self, key: str) -> None:
        """Delete a group member.

        Parameters
        ----------
        key : str
            Group member name.

        Examples
        --------
        >>> import zarr
        >>> group = Group.from_store(zarr.storage.MemoryStore()
        >>> group.create_array(name="subarray", shape=(10,), chunks=(10,))
        >>> del group["subarray"]
        >>> "subarray" in group
        False
        """
        self._sync(self._async_group.delitem(key))

    def __iter__(self) -> Iterator[str]:
        """Return an iterator over group member names.
        Examples
        --------
        >>> import zarr
        >>> g1 = zarr.group()
        >>> g2 = g1.create_group('foo')
        >>> g3 = g1.create_group('bar')
        >>> d1 = g1.create_array('baz', shape=(10,), chunks=(10,))
        >>> d2 = g1.create_array('quux', shape=(10,), chunks=(10,))
        >>> for name in g1:
        ...     print(name)
        baz
        bar
        foo
        quux
        """
        yield from self.keys()

    def __len__(self) -> int:
        """Number of members."""
        return self.nmembers()

    def __setitem__(self, key: str, value: Any) -> None:
        """Fastpath for creating a new array.

        New arrays will be created using default settings for the array type.
        If you need to create an array with custom settings, use the `create_array` method.

        Parameters
        ----------
        key : str
            Array name.
        value : Any
            Array data.

        Examples
        --------
        >>> import zarr
        >>> group = zarr.group()
        >>> group["foo"] = zarr.zeros((10,))
        >>> group["foo"]
        <Array memory://132270269438272/foo shape=(10,) dtype=float64>
        """
        self._sync(self._async_group.setitem(key, value))

    def __repr__(self) -> str:
        return f"<Group {self.store_path}>"

    async def update_attributes_async(self, new_attributes: dict[str, Any]) -> Group:
        """Update the attributes of this group.

        Examples
        --------
        >>> import zarr
        >>> group = zarr.group()
        >>> await group.update_attributes_async({"foo": "bar"})
        >>> group.attrs.asdict()
        {'foo': 'bar'}
        """
        new_metadata = replace(self.metadata, attributes=new_attributes)

        # Write new metadata
        to_save = new_metadata.to_buffer_dict(default_buffer_prototype())
        awaitables = [set_or_delete(self.store_path / key, value) for key, value in to_save.items()]
        await asyncio.gather(*awaitables)

        async_group = replace(self._async_group, metadata=new_metadata)
        return replace(self, _async_group=async_group)

    @property
    def store_path(self) -> StorePath:
        """Path-like interface for the Store."""
        return self._async_group.store_path

    @property
    def metadata(self) -> GroupMetadata:
        """Group metadata."""
        return self._async_group.metadata

    @property
    def path(self) -> str:
        """Storage path."""
        return self._async_group.path

    @property
    def name(self) -> str:
        """Group name following h5py convention."""
        return self._async_group.name

    @property
    def basename(self) -> str:
        """Final component of name."""
        return self._async_group.basename

    @property
    def attrs(self) -> Attributes:
        """Attributes of this Group"""
        return Attributes(self)

    @property
    def info(self) -> Any:
        """
        Return the statically known information for a group.

        Returns
        -------
        GroupInfo

        Related
        -------
        [zarr.Group.info_complete][]
            All information about a group, including dynamic information
            like the children members.
        """
        return self._async_group.info

    def info_complete(self) -> Any:
        """
        Return information for a group.

        If this group doesn't contain consolidated metadata then
        this will need to read from the backing Store.

        Returns
        -------
        GroupInfo

        Related
        -------
        [zarr.Group.info][]
        """
        return self._sync(self._async_group.info_complete())

    @property
    def store(self) -> Store:
        # Backwards compatibility for 2.x
        return self._async_group.store

    @property
    def read_only(self) -> bool:
        # Backwards compatibility for 2.x
        return self._async_group.read_only

    @property
    def synchronizer(self) -> None:
        # Backwards compatibility for 2.x
        # Not implemented in 3.x yet.
        return self._async_group.synchronizer

    def update_attributes(self, new_attributes: dict[str, Any]) -> Group:
        """Update the attributes of this group.

        Examples
        --------
        >>> import zarr
        >>> group = zarr.group()
        >>> group.update_attributes({"foo": "bar"})
        >>> group.attrs.asdict()
        {'foo': 'bar'}
        """
        self._sync(self._async_group.update_attributes(new_attributes))
        return self

    def nmembers(self, max_depth: int | None = 0) -> int:
        """Count the number of members in this group.

        Parameters
        ----------
        max_depth : int, default 0
            The maximum number of levels of the hierarchy to include. By
            default, (``max_depth=0``) only immediate children are included. Set
            ``max_depth=None`` to include all nodes, and some positive integer
            to consider children within that many levels of the root Group.

        Returns
        -------
        count : int
        """

        return self._sync(self._async_group.nmembers(max_depth=max_depth))

    def members(
        self, max_depth: int | None = 0, *, use_consolidated_for_children: bool = True
    ) -> tuple[tuple[str, Array | Group], ...]:
        """
        Returns an AsyncGenerator over the arrays and groups contained in this group.
        This method requires that `store_path.store` supports directory listing.

        The results are not guaranteed to be ordered.

        Parameters
        ----------
        max_depth : int, default 0
            The maximum number of levels of the hierarchy to include. By
            default, (``max_depth=0``) only immediate children are included. Set
            ``max_depth=None`` to include all nodes, and some positive integer
            to consider children within that many levels of the root Group.
        use_consolidated_for_children : bool, default True
            Whether to use the consolidated metadata of child groups loaded
            from the store. Note that this only affects groups loaded from the
            store. If the current Group already has consolidated metadata, it
            will always be used.

        Returns
        -------
        path:
            A string giving the path to the target, relative to the Group ``self``.
        value: AsyncArray or AsyncGroup
            The AsyncArray or AsyncGroup that is a child of ``self``.
        """
        _members = self._sync_iter(self._async_group.members(max_depth=max_depth))

        return tuple((kv[0], _parse_async_node(kv[1])) for kv in _members)

    def create_hierarchy(
        self,
        nodes: dict[str, ArrayV2Metadata | ArrayV3Metadata | GroupMetadata],
        *,
        overwrite: bool = False,
    ) -> Iterator[tuple[str, Group | Array]]:
        """
        Create a hierarchy of arrays or groups rooted at this group.

        This function will parse its input to ensure that the hierarchy is complete. Any implicit groups
        will be inserted as needed. For example, an input like
        ```{'a/b': GroupMetadata}``` will be parsed to
        ```{'': GroupMetadata, 'a': GroupMetadata, 'b': Groupmetadata}```.

        Explicitly specifying a root group, e.g. with ``nodes = {'': GroupMetadata()}`` is an error
        because this group instance is the root group.

        After input parsing, this function then creates all the nodes in the hierarchy concurrently.

        Arrays and Groups are yielded in the order they are created. This order is not stable and
        should not be relied on.

        Parameters
        ----------
        nodes : dict[str, GroupMetadata | ArrayV3Metadata | ArrayV2Metadata]
            A dictionary defining the hierarchy. The keys are the paths of the nodes in the hierarchy,
            relative to the path of the group. The values are instances of ``GroupMetadata`` or ``ArrayMetadata``. Note that
            all values must have the same ``zarr_format`` as the parent group -- it is an error to mix zarr versions in the
            same hierarchy.

            Leading "/" characters from keys will be removed.
        overwrite : bool
            Whether to overwrite existing nodes. Defaults to ``False``, in which case an error is
            raised instead of overwriting an existing array or group.

            This function will not erase an existing group unless that group is explicitly named in
            ``nodes``. If ``nodes`` defines implicit groups, e.g. ``{`'a/b/c': GroupMetadata}``, and a
            group already exists at path ``a``, then this function will leave the group at ``a`` as-is.

        Yields
        ------
            tuple[str, Array | Group].

        Examples
        --------
        >>> import zarr
        >>> from zarr.core.group import GroupMetadata
        >>> root = zarr.create_group(store={})
        >>> for key, val in root.create_hierarchy({'a/b/c': GroupMetadata()}):
        ...   print(key, val)
        ...
        <AsyncGroup memory://123209880766144/a>
        <AsyncGroup memory://123209880766144/a/b/c>
        <AsyncGroup memory://123209880766144/a/b>
        """
        for key, node in self._sync_iter(
            self._async_group.create_hierarchy(nodes, overwrite=overwrite)
        ):
            yield (key, _parse_async_node(node))

    def keys(self) -> Generator[str, None]:
        """Return an iterator over group member names.

        Examples
        --------
        >>> import zarr
        >>> g1 = zarr.group()
        >>> g2 = g1.create_group('foo')
        >>> g3 = g1.create_group('bar')
        >>> d1 = g1.create_array('baz', shape=(10,), chunks=(10,))
        >>> d2 = g1.create_array('quux', shape=(10,), chunks=(10,))
        >>> for name in g1.keys():
        ...     print(name)
        baz
        bar
        foo
        quux
        """
        yield from self._sync_iter(self._async_group.keys())

    def __contains__(self, member: str) -> bool:
        """Test for group membership.

        Examples
        --------
        >>> import zarr
        >>> g1 = zarr.group()
        >>> g2 = g1.create_group('foo')
        >>> d1 = g1.create_array('bar', shape=(10,), chunks=(10,))
        >>> 'foo' in g1
        True
        >>> 'bar' in g1
        True
        >>> 'baz' in g1
        False

        """
        return self._sync(self._async_group.contains(member))

    def groups(self) -> Generator[tuple[str, Group], None]:
        """Return the sub-groups of this group as a generator of (name, group) pairs.

        Examples
        --------
        >>> import zarr
        >>> group = zarr.group()
        >>> group.create_group("subgroup")
        >>> for name, subgroup in group.groups():
        ...     print(name, subgroup)
        subgroup <Group memory://132270269438272/subgroup>
        """
        for name, async_group in self._sync_iter(self._async_group.groups()):
            yield name, Group(async_group)

    def group_keys(self) -> Generator[str, None]:
        """Return an iterator over group member names.

        Examples
        --------
        >>> import zarr
        >>> group = zarr.group()
        >>> group.create_group("subgroup")
        >>> for name in group.group_keys():
        ...     print(name)
        subgroup
        """
        for name, _ in self.groups():
            yield name

    def group_values(self) -> Generator[Group, None]:
        """Return an iterator over group members.

        Examples
        --------
        >>> import zarr
        >>> group = zarr.group()
        >>> group.create_group("subgroup")
        >>> for subgroup in group.group_values():
        ...     print(subgroup)
        <Group memory://132270269438272/subgroup>
        """
        for _, group in self.groups():
            yield group

    def arrays(self) -> Generator[tuple[str, Array], None]:
        """Return the sub-arrays of this group as a generator of (name, array) pairs

        Examples
        --------
        >>> import zarr
        >>> group = zarr.group()
        >>> group.create_array("subarray", shape=(10,), chunks=(10,))
        >>> for name, subarray in group.arrays():
        ...     print(name, subarray)
        subarray <Array memory://140198565357056/subarray shape=(10,) dtype=float64>
        """
        for name, async_array in self._sync_iter(self._async_group.arrays()):
            yield name, Array(async_array)

    def array_keys(self) -> Generator[str, None]:
        """Return an iterator over group member names.

        Examples
        --------
        >>> import zarr
        >>> group = zarr.group()
        >>> group.create_array("subarray", shape=(10,), chunks=(10,))
        >>> for name in group.array_keys():
        ...     print(name)
        subarray
        """

        for name, _ in self.arrays():
            yield name

    def array_values(self) -> Generator[Array, None]:
        """Return an iterator over group members.

        Examples
        --------
        >>> import zarr
        >>> group = zarr.group()
        >>> group.create_array("subarray", shape=(10,), chunks=(10,))
        >>> for subarray in group.array_values():
        ...     print(subarray)
        <Array memory://140198565357056/subarray shape=(10,) dtype=float64>
        """
        for _, array in self.arrays():
            yield array

    def tree(self, expand: bool | None = None, level: int | None = None) -> Any:
        """
        Return a tree-like representation of a hierarchy.

        This requires the optional ``rich`` dependency.

        Parameters
        ----------
        expand : bool, optional
            This keyword is not yet supported. A NotImplementedError is raised if
            it's used.
        level : int, optional
            The maximum depth below this Group to display in the tree.

        Returns
        -------
        TreeRepr
            A pretty-printable object displaying the hierarchy.
        """
        return self._sync(self._async_group.tree(expand=expand, level=level))

    def create_group(self, name: str, **kwargs: Any) -> Group:
        """Create a sub-group.

        Parameters
        ----------
        name : str
            Name of the new subgroup.

        Returns
        -------
        Group

        Examples
        --------
        >>> import zarr
        >>> group = zarr.group()
        >>> subgroup = group.create_group("subgroup")
        >>> subgroup
        <Group memory://132270269438272/subgroup>
        """
        return Group(self._sync(self._async_group.create_group(name, **kwargs)))

    def require_group(self, name: str, **kwargs: Any) -> Group:
        """Obtain a sub-group, creating one if it doesn't exist.

        Parameters
        ----------
        name : str
            Group name.

        Returns
        -------
        g : Group
        """
        return Group(self._sync(self._async_group.require_group(name, **kwargs)))

    def require_groups(self, *names: str) -> tuple[Group, ...]:
        """Convenience method to require multiple groups in a single call.

        Parameters
        ----------
        *names : str
            Group names.

        Returns
        -------
        groups : tuple of Groups
        """
        return tuple(map(Group, self._sync(self._async_group.require_groups(*names))))

    def create(
        self,
        name: str,
        *,
        shape: ShapeLike | None = None,
        dtype: ZDTypeLike | None = None,
        data: np.ndarray[Any, np.dtype[Any]] | None = None,
        chunks: tuple[int, ...] | Literal["auto"] = "auto",
        shards: ShardsLike | None = None,
        filters: FiltersLike = "auto",
        compressors: CompressorsLike = "auto",
        compressor: CompressorLike = "auto",
        serializer: SerializerLike = "auto",
        fill_value: Any | None = DEFAULT_FILL_VALUE,
        order: MemoryOrder | None = None,
        attributes: dict[str, JSON] | None = None,
        chunk_key_encoding: ChunkKeyEncodingLike | None = None,
        dimension_names: DimensionNames = None,
        storage_options: dict[str, Any] | None = None,
        overwrite: bool = False,
        config: ArrayConfigLike | None = None,
        write_data: bool = True,
    ) -> Array:
        """Create an array within this group.

        This method lightly wraps :func:`zarr.core.array.create_array`.

        Parameters
        ----------
        name : str
            The name of the array relative to the group. If ``path`` is ``None``, the array will be located
            at the root of the store.
        shape : ShapeLike, optional
            Shape of the array. Must be ``None`` if ``data`` is provided.
        dtype : npt.DTypeLike | None
            Data type of the array. Must be ``None`` if ``data`` is provided.
        data : Array-like data to use for initializing the array. If this parameter is provided, the
            ``shape`` and ``dtype`` parameters must be ``None``.
        chunks : tuple[int, ...], optional
            Chunk shape of the array.
            If not specified, default are guessed based on the shape and dtype.
        shards : tuple[int, ...], optional
            Shard shape of the array. The default value of ``None`` results in no sharding at all.
        filters : Iterable[Codec] | Literal["auto"], optional
            Iterable of filters to apply to each chunk of the array, in order, before serializing that
            chunk to bytes.

            For Zarr format 3, a "filter" is a codec that takes an array and returns an array,
            and these values must be instances of :class:`zarr.abc.codec.ArrayArrayCodec`, or a
            dict representations of :class:`zarr.abc.codec.ArrayArrayCodec`.

            For Zarr format 2, a "filter" can be any numcodecs codec; you should ensure that the
            the order if your filters is consistent with the behavior of each filter.

            The default value of ``"auto"`` instructs Zarr to use a default used based on the data
            type of the array and the Zarr format specified. For all data types in Zarr V3, and most
            data types in Zarr V2, the default filters are empty. The only cases where default filters
            are not empty is when the Zarr format is 2, and the data type is a variable-length data type like
            :class:`zarr.dtype.VariableLengthUTF8` or :class:`zarr.dtype.VariableLengthUTF8`. In these cases,
            the default filters contains a single element which is a codec specific to that particular data type.

            To create an array with no filters, provide an empty iterable or the value ``None``.
        compressors : Iterable[Codec], optional
            List of compressors to apply to the array. Compressors are applied in order, and after any
            filters are applied (if any are specified) and the data is serialized into bytes.

            For Zarr format 3, a "compressor" is a codec that takes a bytestream, and
            returns another bytestream. Multiple compressors my be provided for Zarr format 3.
            If no ``compressors`` are provided, a default set of compressors will be used.
            These defaults can be changed by modifying the value of ``array.v3_default_compressors``
            in :mod:`zarr.core.config`.
            Use ``None`` to omit default compressors.

            For Zarr format 2, a "compressor" can be any numcodecs codec. Only a single compressor may
            be provided for Zarr format 2.
            If no ``compressor`` is provided, a default compressor will be used.
            in :mod:`zarr.core.config`.
            Use ``None`` to omit the default compressor.
        compressor : Codec, optional
            Deprecated in favor of ``compressors``.
        serializer : dict[str, JSON] | ArrayBytesCodec, optional
            Array-to-bytes codec to use for encoding the array data.
            Zarr format 3 only. Zarr format 2 arrays use implicit array-to-bytes conversion.
            If no ``serializer`` is provided, a default serializer will be used.
            These defaults can be changed by modifying the value of ``array.v3_default_serializer``
            in :mod:`zarr.core.config`.
        fill_value : Any, optional
            Fill value for the array.
        order : {"C", "F"}, optional
            The memory of the array (default is "C").
            For Zarr format 2, this parameter sets the memory order of the array.
            For Zarr format 3, this parameter is deprecated, because memory order
            is a runtime parameter for Zarr format 3 arrays. The recommended way to specify the memory
            order for Zarr format 3 arrays is via the ``config`` parameter, e.g. ``{'config': 'C'}``.
            If no ``order`` is provided, a default order will be used.
            This default can be changed by modifying the value of ``array.order`` in :mod:`zarr.core.config`.
        attributes : dict, optional
            Attributes for the array.
        chunk_key_encoding : ChunkKeyEncoding, optional
            A specification of how the chunk keys are represented in storage.
            For Zarr format 3, the default is ``{"name": "default", "separator": "/"}}``.
            For Zarr format 2, the default is ``{"name": "v2", "separator": "."}}``.
        dimension_names : Iterable[str], optional
            The names of the dimensions (default is None).
            Zarr format 3 only. Zarr format 2 arrays should not use this parameter.
        storage_options : dict, optional
            If using an fsspec URL to create the store, these will be passed to the backend implementation.
            Ignored otherwise.
        overwrite : bool, default False
            Whether to overwrite an array with the same name in the store, if one exists.
        config : ArrayConfig or ArrayConfigLike, optional
            Runtime configuration for the array.
        write_data : bool
            If a pre-existing array-like object was provided to this function via the ``data`` parameter
            then ``write_data`` determines whether the values in that array-like object should be
            written to the Zarr array created by this function. If ``write_data`` is ``False``, then the
            array will be left empty.

        Returns
        -------
        AsyncArray
        """
        return self.create_array(
            name,
            shape=shape,
            dtype=dtype,
            data=data,
            chunks=chunks,
            shards=shards,
            filters=filters,
            compressors=compressors,
            compressor=compressor,
            serializer=serializer,
            fill_value=fill_value,
            order=order,
            attributes=attributes,
            chunk_key_encoding=chunk_key_encoding,
            dimension_names=dimension_names,
            storage_options=storage_options,
            overwrite=overwrite,
            config=config,
            write_data=write_data,
        )

    def create_array(
        self,
        name: str,
        *,
        shape: ShapeLike | None = None,
        dtype: ZDTypeLike | None = None,
        data: np.ndarray[Any, np.dtype[Any]] | None = None,
        chunks: tuple[int, ...] | Literal["auto"] = "auto",
        shards: ShardsLike | None = None,
        filters: FiltersLike = "auto",
        compressors: CompressorsLike = "auto",
        compressor: CompressorLike = "auto",
        serializer: SerializerLike = "auto",
        fill_value: Any | None = DEFAULT_FILL_VALUE,
        order: MemoryOrder | None = None,
        attributes: dict[str, JSON] | None = None,
        chunk_key_encoding: ChunkKeyEncodingLike | None = None,
        dimension_names: DimensionNames = None,
        storage_options: dict[str, Any] | None = None,
        overwrite: bool = False,
        config: ArrayConfigLike | None = None,
        write_data: bool = True,
    ) -> Array:
        """Create an array within this group.

        This method lightly wraps [zarr.core.array.create_array][].

        Parameters
        ----------
        name : str
            The name of the array relative to the group. If ``path`` is ``None``, the array will be located
            at the root of the store.
        shape : ShapeLike, optional
            Shape of the array. Must be ``None`` if ``data`` is provided.
        dtype : npt.DTypeLike | None
            Data type of the array. Must be ``None`` if ``data`` is provided.
        data : Array-like data to use for initializing the array. If this parameter is provided, the
            ``shape`` and ``dtype`` parameters must be ``None``.
        chunks : tuple[int, ...], optional
            Chunk shape of the array.
            If not specified, default are guessed based on the shape and dtype.
        shards : tuple[int, ...], optional
            Shard shape of the array. The default value of ``None`` results in no sharding at all.
        filters : Iterable[Codec] | Literal["auto"], optional
            Iterable of filters to apply to each chunk of the array, in order, before serializing that
            chunk to bytes.

            For Zarr format 3, a "filter" is a codec that takes an array and returns an array,
<<<<<<< HEAD
            and these values must be instances of ``ArrayArrayCodec``, or dict representations
            of ``ArrayArrayCodec``.
            If no ``filters`` are provided, a default set of filters will be used.
            These defaults can be changed by modifying the value of ``array.v3_default_filters``
            in [`zarr.config`][zarr.config].
            Use ``None`` to omit default filters.

            For Zarr format 2, a "filter" can be any numcodecs codec; you should ensure that the
            the order if your filters is consistent with the behavior of each filter.
            If no ``filters`` are provided, a default set of filters will be used.
            These defaults can be changed by modifying the value of ``array.v2_default_filters``
            in [`zarr.config`][zarr.config].
            Use ``None`` to omit default filters.
=======
            and these values must be instances of :class:`zarr.abc.codec.ArrayArrayCodec`, or a
            dict representations of :class:`zarr.abc.codec.ArrayArrayCodec`.

            For Zarr format 2, a "filter" can be any numcodecs codec; you should ensure that the
            the order if your filters is consistent with the behavior of each filter.

            The default value of ``"auto"`` instructs Zarr to use a default used based on the data
            type of the array and the Zarr format specified. For all data types in Zarr V3, and most
            data types in Zarr V2, the default filters are empty. The only cases where default filters
            are not empty is when the Zarr format is 2, and the data type is a variable-length data type like
            :class:`zarr.dtype.VariableLengthUTF8` or :class:`zarr.dtype.VariableLengthUTF8`. In these cases,
            the default filters contains a single element which is a codec specific to that particular data type.

            To create an array with no filters, provide an empty iterable or the value ``None``.
>>>>>>> b5e0793a
        compressors : Iterable[Codec], optional
            List of compressors to apply to the array. Compressors are applied in order, and after any
            filters are applied (if any are specified) and the data is serialized into bytes.

            For Zarr format 3, a "compressor" is a codec that takes a bytestream, and
            returns another bytestream. Multiple compressors my be provided for Zarr format 3.
            If no ``compressors`` are provided, a default set of compressors will be used.
            These defaults can be changed by modifying the value of ``array.v3_default_compressors``
            in [`zarr.config`][zarr.config].
            Use ``None`` to omit default compressors.

            For Zarr format 2, a "compressor" can be any numcodecs codec. Only a single compressor may
            be provided for Zarr format 2.
            If no ``compressor`` is provided, a default compressor will be used.
            in [`zarr.config`][zarr.config].
            Use ``None`` to omit the default compressor.
        compressor : Codec, optional
            Deprecated in favor of ``compressors``.
        serializer : dict[str, JSON] | ArrayBytesCodec, optional
            Array-to-bytes codec to use for encoding the array data.
            Zarr format 3 only. Zarr format 2 arrays use implicit array-to-bytes conversion.
            If no ``serializer`` is provided, a default serializer will be used.
            These defaults can be changed by modifying the value of ``array.v3_default_serializer``
            in [`zarr.config`][zarr.config].
        fill_value : Any, optional
            Fill value for the array.
        order : {"C", "F"}, optional
            The memory of the array (default is "C").
            For Zarr format 2, this parameter sets the memory order of the array.
            For Zarr format 3, this parameter is deprecated, because memory order
            is a runtime parameter for Zarr format 3 arrays. The recommended way to specify the memory
            order for Zarr format 3 arrays is via the ``config`` parameter, e.g. ``{'config': 'C'}``.
            If no ``order`` is provided, a default order will be used.
            This default can be changed by modifying the value of ``array.order`` in [`zarr.config`][zarr.config].
        attributes : dict, optional
            Attributes for the array.
        chunk_key_encoding : ChunkKeyEncoding, optional
            A specification of how the chunk keys are represented in storage.
            For Zarr format 3, the default is ``{"name": "default", "separator": "/"}}``.
            For Zarr format 2, the default is ``{"name": "v2", "separator": "."}}``.
        dimension_names : Iterable[str], optional
            The names of the dimensions (default is None).
            Zarr format 3 only. Zarr format 2 arrays should not use this parameter.
        storage_options : dict, optional
            If using an fsspec URL to create the store, these will be passed to the backend implementation.
            Ignored otherwise.
        overwrite : bool, default False
            Whether to overwrite an array with the same name in the store, if one exists.
        config : ArrayConfig or ArrayConfigLike, optional
            Runtime configuration for the array.
        write_data : bool
            If a pre-existing array-like object was provided to this function via the ``data`` parameter
            then ``write_data`` determines whether the values in that array-like object should be
            written to the Zarr array created by this function. If ``write_data`` is ``False``, then the
            array will be left empty.

        Returns
        -------
        AsyncArray
        """
        compressors = _parse_deprecated_compressor(
            compressor, compressors, zarr_format=self.metadata.zarr_format
        )
        return Array(
            self._sync(
                self._async_group.create_array(
                    name=name,
                    shape=shape,
                    dtype=dtype,
                    data=data,
                    chunks=chunks,
                    shards=shards,
                    fill_value=fill_value,
                    attributes=attributes,
                    chunk_key_encoding=chunk_key_encoding,
                    compressors=compressors,
                    serializer=serializer,
                    dimension_names=dimension_names,
                    order=order,
                    filters=filters,
                    overwrite=overwrite,
                    storage_options=storage_options,
                    config=config,
                    write_data=write_data,
                )
            )
        )

    @deprecated("Use Group.create_array instead.", category=ZarrDeprecationWarning)
    def create_dataset(self, name: str, **kwargs: Any) -> Array:
        """Create an array.

        !!! warning "Deprecated"
            `Group.create_dataset()` is deprecated since v3.0.0 and will be removed in v3.1.0.
            Use `Group.create_array` instead.


        Arrays are known as "datasets" in HDF5 terminology. For compatibility
        with h5py, Zarr groups also implement the [zarr.Group.require_dataset][] method.

        Parameters
        ----------
        name : str
            Array name.
        **kwargs : dict
            Additional arguments passed to [zarr.Group.create_array][]

        Returns
        -------
        a : Array
        """
        return Array(self._sync(self._async_group.create_dataset(name, **kwargs)))

    @deprecated("Use Group.require_array instead.", category=ZarrDeprecationWarning)
    def require_dataset(self, name: str, *, shape: ShapeLike, **kwargs: Any) -> Array:
        """Obtain an array, creating if it doesn't exist.

        !!! warning "Deprecated"
            `Group.require_dataset()` is deprecated since v3.0.0 and will be removed in v3.1.0.
            Use `Group.require_array` instead.

        Arrays are known as "datasets" in HDF5 terminology. For compatibility
        with h5py, Zarr groups also implement the [zarr.Group.create_dataset][] method.

        Other `kwargs` are as per [zarr.Group.create_dataset][].

        Parameters
        ----------
        name : str
            Array name.
        **kwargs :
            See [zarr.Group.create_dataset][].

        Returns
        -------
        a : Array
        """
        return Array(self._sync(self._async_group.require_array(name, shape=shape, **kwargs)))

    def require_array(self, name: str, *, shape: ShapeLike, **kwargs: Any) -> Array:
        """Obtain an array, creating if it doesn't exist.

        Other `kwargs` are as per [zarr.Group.create_array][].

        Parameters
        ----------
        name : str
            Array name.
        **kwargs :
            See [zarr.Group.create_array][].

        Returns
        -------
        a : Array
        """
        return Array(self._sync(self._async_group.require_array(name, shape=shape, **kwargs)))

    def empty(self, *, name: str, shape: tuple[int, ...], **kwargs: Any) -> Array:
        """Create an empty array with the specified shape in this Group. The contents will be filled with
        the array's fill value or zeros if no fill value is provided.

        Parameters
        ----------
        name : str
            Name of the array.
        shape : int or tuple of int
            Shape of the empty array.
        **kwargs
            Keyword arguments passed to [zarr.api.asynchronous.create][].

        Notes
        -----
        The contents of an empty Zarr array are not defined. On attempting to
        retrieve data from an empty Zarr array, any values may be returned,
        and these are not guaranteed to be stable from one access to the next.
        """
        return Array(self._sync(self._async_group.empty(name=name, shape=shape, **kwargs)))

    def zeros(self, *, name: str, shape: tuple[int, ...], **kwargs: Any) -> Array:
        """Create an array, with zero being used as the default value for uninitialized portions of the array.

        Parameters
        ----------
        name : str
            Name of the array.
        shape : int or tuple of int
            Shape of the empty array.
        **kwargs
            Keyword arguments passed to [zarr.api.asynchronous.create][].

        Returns
        -------
        Array
            The new array.
        """
        return Array(self._sync(self._async_group.zeros(name=name, shape=shape, **kwargs)))

    def ones(self, *, name: str, shape: tuple[int, ...], **kwargs: Any) -> Array:
        """Create an array, with one being used as the default value for uninitialized portions of the array.

        Parameters
        ----------
        name : str
            Name of the array.
        shape : int or tuple of int
            Shape of the empty array.
        **kwargs
            Keyword arguments passed to [zarr.api.asynchronous.create][].

        Returns
        -------
        Array
            The new array.
        """
        return Array(self._sync(self._async_group.ones(name=name, shape=shape, **kwargs)))

    def full(
        self, *, name: str, shape: tuple[int, ...], fill_value: Any | None, **kwargs: Any
    ) -> Array:
        """Create an array, with "fill_value" being used as the default value for uninitialized portions of the array.

        Parameters
        ----------
        name : str
            Name of the array.
        shape : int or tuple of int
            Shape of the empty array.
        fill_value : scalar
            Value to fill the array with.
        **kwargs
            Keyword arguments passed to [zarr.api.asynchronous.create][].

        Returns
        -------
        Array
            The new array.
        """
        return Array(
            self._sync(
                self._async_group.full(name=name, shape=shape, fill_value=fill_value, **kwargs)
            )
        )

    def empty_like(self, *, name: str, data: async_api.ArrayLike, **kwargs: Any) -> Array:
        """Create an empty sub-array like `data`. The contents will be filled
        with the array's fill value or zeros if no fill value is provided.

        Parameters
        ----------
        name : str
            Name of the array.
        data : array-like
            The array to create an empty array like.
        **kwargs
            Keyword arguments passed to [zarr.api.asynchronous.create][].

        Returns
        -------
        Array
            The new array.

        Notes
        -----
        The contents of an empty Zarr array are not defined. On attempting to
        retrieve data from an empty Zarr array, any values may be returned,
        and these are not guaranteed to be stable from one access to the next.
        """
        return Array(self._sync(self._async_group.empty_like(name=name, data=data, **kwargs)))

    def zeros_like(self, *, name: str, data: async_api.ArrayLike, **kwargs: Any) -> Array:
        """Create a sub-array of zeros like `data`.

        Parameters
        ----------
        name : str
            Name of the array.
        data : array-like
            The array to create the new array like.
        **kwargs
            Keyword arguments passed to [zarr.api.asynchronous.create][].

        Returns
        -------
        Array
            The new array.
        """

        return Array(self._sync(self._async_group.zeros_like(name=name, data=data, **kwargs)))

    def ones_like(self, *, name: str, data: async_api.ArrayLike, **kwargs: Any) -> Array:
        """Create a sub-array of ones like `data`.

        Parameters
        ----------
        name : str
            Name of the array.
        data : array-like
            The array to create the new array like.
        **kwargs
            Keyword arguments passed to [zarr.api.asynchronous.create][].

        Returns
        -------
        Array
            The new array.
        """
        return Array(self._sync(self._async_group.ones_like(name=name, data=data, **kwargs)))

    def full_like(self, *, name: str, data: async_api.ArrayLike, **kwargs: Any) -> Array:
        """Create a sub-array like `data` filled with the `fill_value` of `data` .

        Parameters
        ----------
        name : str
            Name of the array.
        data : array-like
            The array to create the new array like.
        **kwargs
            Keyword arguments passed to [zarr.api.asynchronous.create][].

        Returns
        -------
        Array
            The new array.
        """
        return Array(self._sync(self._async_group.full_like(name=name, data=data, **kwargs)))

    def move(self, source: str, dest: str) -> None:
        """Move a sub-group or sub-array from one path to another.

        Notes
        -----
        Not implemented
        """
        return self._sync(self._async_group.move(source, dest))

    @deprecated("Use Group.create_array instead.", category=ZarrDeprecationWarning)
    def array(
        self,
        name: str,
        *,
        shape: ShapeLike,
        dtype: npt.DTypeLike,
        chunks: tuple[int, ...] | Literal["auto"] = "auto",
        shards: tuple[int, ...] | Literal["auto"] | None = None,
        filters: FiltersLike = "auto",
        compressors: CompressorsLike = "auto",
        compressor: CompressorLike = None,
        serializer: SerializerLike = "auto",
        fill_value: Any | None = DEFAULT_FILL_VALUE,
        order: MemoryOrder | None = None,
        attributes: dict[str, JSON] | None = None,
        chunk_key_encoding: ChunkKeyEncodingLike | None = None,
        dimension_names: DimensionNames = None,
        storage_options: dict[str, Any] | None = None,
        overwrite: bool = False,
        config: ArrayConfigLike | None = None,
        data: npt.ArrayLike | None = None,
    ) -> Array:
        """Create an array within this group.

        !!! warning "Deprecated"
            `Group.array()` is deprecated since v3.0.0 and will be removed in a future release.
            Use `Group.create_array` instead.

        This method lightly wraps [zarr.core.array.create_array][].

        Parameters
        ----------
        name : str
            The name of the array relative to the group. If ``path`` is ``None``, the array will be located
            at the root of the store.
        shape : tuple[int, ...]
            Shape of the array.
        dtype : npt.DTypeLike
            Data type of the array.
        chunks : tuple[int, ...], optional
            Chunk shape of the array.
            If not specified, default are guessed based on the shape and dtype.
        shards : tuple[int, ...], optional
            Shard shape of the array. The default value of ``None`` results in no sharding at all.
        filters : Iterable[Codec] | Literal["auto"], optional
            Iterable of filters to apply to each chunk of the array, in order, before serializing that
            chunk to bytes.

            For Zarr format 3, a "filter" is a codec that takes an array and returns an array,
<<<<<<< HEAD
            and these values must be instances of ``ArrayArrayCodec``, or dict representations
            of ``ArrayArrayCodec``.
            If no ``filters`` are provided, a default set of filters will be used.
            These defaults can be changed by modifying the value of ``array.v3_default_filters``
            in [`zarr.config`][zarr.config].
            Use ``None`` to omit default filters.

            For Zarr format 2, a "filter" can be any numcodecs codec; you should ensure that the
            the order if your filters is consistent with the behavior of each filter.
            If no ``filters`` are provided, a default set of filters will be used.
            These defaults can be changed by modifying the value of ``array.v2_default_filters``
            in [`zarr.config`][zarr.config].
            Use ``None`` to omit default filters.
=======
            and these values must be instances of :class:`zarr.abc.codec.ArrayArrayCodec`, or a
            dict representations of :class:`zarr.abc.codec.ArrayArrayCodec`.

            For Zarr format 2, a "filter" can be any numcodecs codec; you should ensure that the
            the order if your filters is consistent with the behavior of each filter.

            The default value of ``"auto"`` instructs Zarr to use a default used based on the data
            type of the array and the Zarr format specified. For all data types in Zarr V3, and most
            data types in Zarr V2, the default filters are empty. The only cases where default filters
            are not empty is when the Zarr format is 2, and the data type is a variable-length data type like
            :class:`zarr.dtype.VariableLengthUTF8` or :class:`zarr.dtype.VariableLengthUTF8`. In these cases,
            the default filters contains a single element which is a codec specific to that particular data type.

            To create an array with no filters, provide an empty iterable or the value ``None``.
>>>>>>> b5e0793a
        compressors : Iterable[Codec], optional
            List of compressors to apply to the array. Compressors are applied in order, and after any
            filters are applied (if any are specified) and the data is serialized into bytes.

            For Zarr format 3, a "compressor" is a codec that takes a bytestream, and
            returns another bytestream. Multiple compressors my be provided for Zarr format 3.
            If no ``compressors`` are provided, a default set of compressors will be used.
            These defaults can be changed by modifying the value of ``array.v3_default_compressors``
            in [`zarr.config`][zarr.config].
            Use ``None`` to omit default compressors.

            For Zarr format 2, a "compressor" can be any numcodecs codec. Only a single compressor may
            be provided for Zarr format 2.
            If no ``compressor`` is provided, a default compressor will be used.
            in [`zarr.config`][zarr.config].
            Use ``None`` to omit the default compressor.
        compressor : Codec, optional
            Deprecated in favor of ``compressors``.
        serializer : dict[str, JSON] | ArrayBytesCodec, optional
            Array-to-bytes codec to use for encoding the array data.
            Zarr format 3 only. Zarr format 2 arrays use implicit array-to-bytes conversion.
            If no ``serializer`` is provided, a default serializer will be used.
            These defaults can be changed by modifying the value of ``array.v3_default_serializer``
            in [`zarr.config`][zarr.config].
        fill_value : Any, optional
            Fill value for the array.
        order : {"C", "F"}, optional
            The memory of the array (default is "C").
            For Zarr format 2, this parameter sets the memory order of the array.
            For Zarr format 3, this parameter is deprecated, because memory order
            is a runtime parameter for Zarr format 3 arrays. The recommended way to specify the memory
            order for Zarr format 3 arrays is via the ``config`` parameter, e.g. ``{'config': 'C'}``.
            If no ``order`` is provided, a default order will be used.
            This default can be changed by modifying the value of ``array.order`` in [`zarr.config`][zarr.config].
        attributes : dict, optional
            Attributes for the array.
        chunk_key_encoding : ChunkKeyEncoding, optional
            A specification of how the chunk keys are represented in storage.
            For Zarr format 3, the default is ``{"name": "default", "separator": "/"}}``.
            For Zarr format 2, the default is ``{"name": "v2", "separator": "."}}``.
        dimension_names : Iterable[str], optional
            The names of the dimensions (default is None).
            Zarr format 3 only. Zarr format 2 arrays should not use this parameter.
        storage_options : dict, optional
            If using an fsspec URL to create the store, these will be passed to the backend implementation.
            Ignored otherwise.
        overwrite : bool, default False
            Whether to overwrite an array with the same name in the store, if one exists.
        config : ArrayConfig or ArrayConfigLike, optional
            Runtime configuration for the array.
        data : array_like
            The data to fill the array with.

        Returns
        -------
        AsyncArray
        """
        compressors = _parse_deprecated_compressor(compressor, compressors)
        return Array(
            self._sync(
                self._async_group.create_dataset(
                    name=name,
                    shape=shape,
                    dtype=dtype,
                    chunks=chunks,
                    shards=shards,
                    fill_value=fill_value,
                    attributes=attributes,
                    chunk_key_encoding=chunk_key_encoding,
                    compressors=compressors,
                    serializer=serializer,
                    dimension_names=dimension_names,
                    order=order,
                    filters=filters,
                    overwrite=overwrite,
                    storage_options=storage_options,
                    config=config,
                    data=data,
                )
            )
        )


async def create_hierarchy(
    *,
    store: Store,
    nodes: dict[str, GroupMetadata | ArrayV2Metadata | ArrayV3Metadata],
    overwrite: bool = False,
) -> AsyncIterator[
    tuple[str, AsyncGroup | AsyncArray[ArrayV2Metadata] | AsyncArray[ArrayV3Metadata]]
]:
    """
    Create a complete zarr hierarchy from a collection of metadata objects.

    This function will parse its input to ensure that the hierarchy is complete. Any implicit groups
    will be inserted as needed. For example, an input like
    ```{'a/b': GroupMetadata}``` will be parsed to
    ```{'': GroupMetadata, 'a': GroupMetadata, 'b': Groupmetadata}```

    After input parsing, this function then creates all the nodes in the hierarchy concurrently.

    Arrays and Groups are yielded in the order they are created. This order is not stable and
    should not be relied on.

        Parameters
    ----------
    store : Store
        The storage backend to use.
    nodes : dict[str, GroupMetadata | ArrayV3Metadata | ArrayV2Metadata]
        A dictionary defining the hierarchy. The keys are the paths of the nodes in the hierarchy,
        relative to the root of the ``Store``. The root of the store can be specified with the empty
        string ``''``. The values are instances of ``GroupMetadata`` or ``ArrayMetadata``. Note that
        all values must have the same ``zarr_format`` -- it is an error to mix zarr versions in the
        same hierarchy.

        Leading "/" characters from keys will be removed.
    overwrite : bool
        Whether to overwrite existing nodes. Defaults to ``False``, in which case an error is
        raised instead of overwriting an existing array or group.

        This function will not erase an existing group unless that group is explicitly named in
        ``nodes``. If ``nodes`` defines implicit groups, e.g. ``{`'a/b/c': GroupMetadata}``, and a
        group already exists at path ``a``, then this function will leave the group at ``a`` as-is.

    Yields
    ------
    tuple[str, AsyncGroup | AsyncArray]
        This function yields (path, node) pairs, in the order the nodes were created.

    Examples
    --------
    >>> from zarr.api.asynchronous import create_hierarchy
    >>> from zarr.storage import MemoryStore
    >>> from zarr.core.group import GroupMetadata
    >>> import asyncio
    >>> store = MemoryStore()
    >>> nodes = {'a': GroupMetadata(attributes={'name': 'leaf'})}
    >>> async def run():
        ... print(dict([x async for x in create_hierarchy(store=store, nodes=nodes)]))
    >>> asyncio.run(run())
    # {'a': <AsyncGroup memory://140345143770112/a>, '': <AsyncGroup memory://140345143770112>}
    """
    # normalize the keys to be valid paths
    nodes_normed_keys = _normalize_path_keys(nodes)

    # ensure that all nodes have the same zarr_format, and add implicit groups as needed
    nodes_parsed = _parse_hierarchy_dict(data=nodes_normed_keys)
    redundant_implicit_groups = []

    # empty hierarchies should be a no-op
    if len(nodes_parsed) > 0:
        # figure out which zarr format we are using
        zarr_format = next(iter(nodes_parsed.values())).zarr_format

        # check which implicit groups will require materialization
        implicit_group_keys = tuple(
            filter(lambda k: isinstance(nodes_parsed[k], ImplicitGroupMarker), nodes_parsed)
        )
        # read potential group metadata for each implicit group
        maybe_extant_group_coros = (
            _read_group_metadata(store, k, zarr_format=zarr_format) for k in implicit_group_keys
        )
        maybe_extant_groups = await asyncio.gather(
            *maybe_extant_group_coros, return_exceptions=True
        )

        for key, value in zip(implicit_group_keys, maybe_extant_groups, strict=True):
            if isinstance(value, BaseException):
                if isinstance(value, FileNotFoundError):
                    # this is fine -- there was no group there, so we will create one
                    pass
                else:
                    raise value
            else:
                # a loop exists already at ``key``, so we can avoid creating anything there
                redundant_implicit_groups.append(key)

        if overwrite:
            # we will remove any nodes that collide with arrays and non-implicit groups defined in
            # nodes

            # track the keys of nodes we need to delete
            to_delete_keys = []
            to_delete_keys.extend(
                [k for k, v in nodes_parsed.items() if k not in implicit_group_keys]
            )
            await asyncio.gather(*(store.delete_dir(key) for key in to_delete_keys))
        else:
            # This type is long.
            coros: (
                Generator[Coroutine[Any, Any, ArrayV2Metadata | GroupMetadata], None, None]
                | Generator[Coroutine[Any, Any, ArrayV3Metadata | GroupMetadata], None, None]
            )
            if zarr_format == 2:
                coros = (_read_metadata_v2(store=store, path=key) for key in nodes_parsed)
            elif zarr_format == 3:
                coros = (_read_metadata_v3(store=store, path=key) for key in nodes_parsed)
            else:  # pragma: no cover
                raise ValueError(f"Invalid zarr_format: {zarr_format}")  # pragma: no cover

            extant_node_query = dict(
                zip(
                    nodes_parsed.keys(),
                    await asyncio.gather(*coros, return_exceptions=True),
                    strict=False,
                )
            )
            # iterate over the existing arrays / groups and figure out which of them conflict
            # with the arrays / groups we want to create
            for key, extant_node in extant_node_query.items():
                proposed_node = nodes_parsed[key]
                if isinstance(extant_node, BaseException):
                    if isinstance(extant_node, FileNotFoundError):
                        # ignore FileNotFoundError, because they represent nodes we can safely create
                        pass
                    else:
                        # Any other exception is a real error
                        raise extant_node
                else:
                    # this is a node that already exists, but a node with the same key was specified
                    #  in nodes_parsed.
                    if isinstance(extant_node, GroupMetadata):
                        # a group already exists where we want to create a group
                        if isinstance(proposed_node, ImplicitGroupMarker):
                            # we have proposed an implicit group, which is OK -- we will just skip
                            # creating this particular metadata document
                            redundant_implicit_groups.append(key)
                        else:
                            # we have proposed an explicit group, which is an error, given that a
                            # group already exists.
                            msg = f"A group exists in store {store!r} at path {key!r}."
                            raise ContainsGroupError(msg)
                    elif isinstance(extant_node, ArrayV2Metadata | ArrayV3Metadata):
                        # we are trying to overwrite an existing array. this is an error.
                        msg = f"An array exists in store {store!r} at path {key!r}."
                        raise ContainsArrayError(msg)

    nodes_explicit: dict[str, GroupMetadata | ArrayV2Metadata | ArrayV3Metadata] = {}

    for k, v in nodes_parsed.items():
        if k not in redundant_implicit_groups:
            if isinstance(v, ImplicitGroupMarker):
                nodes_explicit[k] = GroupMetadata(zarr_format=v.zarr_format)
            else:
                nodes_explicit[k] = v

    async for key, node in create_nodes(store=store, nodes=nodes_explicit):
        yield key, node


async def create_nodes(
    *,
    store: Store,
    nodes: dict[str, GroupMetadata | ArrayV2Metadata | ArrayV3Metadata],
) -> AsyncIterator[
    tuple[str, AsyncGroup | AsyncArray[ArrayV2Metadata] | AsyncArray[ArrayV3Metadata]]
]:
    """Create a collection of arrays and / or groups concurrently.

    Note: no attempt is made to validate that these arrays and / or groups collectively form a
    valid Zarr hierarchy. It is the responsibility of the caller of this function to ensure that
    the ``nodes`` parameter satisfies any correctness constraints.

    Parameters
    ----------
    store : Store
        The storage backend to use.
    nodes : dict[str, GroupMetadata | ArrayV3Metadata | ArrayV2Metadata]
        A dictionary defining the hierarchy. The keys are the paths of the nodes
        in the hierarchy, and the values are the metadata of the nodes. The
        metadata must be either an instance of GroupMetadata, ArrayV3Metadata
        or ArrayV2Metadata.

    Yields
    ------
    AsyncGroup | AsyncArray
        The created nodes in the order they are created.
    """

    # Note: the only way to alter this value is via the config. If that's undesirable for some reason,
    # then we should consider adding a keyword argument this this function
    semaphore = asyncio.Semaphore(config.get("async.concurrency"))
    create_tasks: list[Coroutine[None, None, str]] = []

    for key, value in nodes.items():
        # make the key absolute
        create_tasks.extend(_persist_metadata(store, key, value, semaphore=semaphore))

    created_object_keys = []

    for coro in asyncio.as_completed(create_tasks):
        created_key = await coro
        # we need this to track which metadata documents were written so that we can yield a
        # complete v2 Array / Group class after both .zattrs and the metadata JSON was created.
        created_object_keys.append(created_key)

        # get the node name from the object key
        if len(created_key.split("/")) == 1:
            # this is the root node
            meta_out = nodes[""]
            node_name = ""
        else:
            # turn "foo/<anything>" into "foo"
            node_name = created_key[: created_key.rfind("/")]
            meta_out = nodes[node_name]
        if meta_out.zarr_format == 3:
            yield node_name, _build_node(store=store, path=node_name, metadata=meta_out)
        else:
            # For zarr v2
            # we only want to yield when both the metadata and attributes are created
            # so we track which keys have been created, and wait for both the meta key and
            # the attrs key to be created before yielding back the AsyncArray / AsyncGroup

            attrs_done = _join_paths([node_name, ZATTRS_JSON]) in created_object_keys

            if isinstance(meta_out, GroupMetadata):
                meta_done = _join_paths([node_name, ZGROUP_JSON]) in created_object_keys
            else:
                meta_done = _join_paths([node_name, ZARRAY_JSON]) in created_object_keys

            if meta_done and attrs_done:
                yield node_name, _build_node(store=store, path=node_name, metadata=meta_out)

            continue


def _get_roots(
    data: Iterable[str],
) -> tuple[str, ...]:
    """
    Return the keys of the root(s) of the hierarchy. A root is a key with the fewest number of
    path segments.
    """
    if "" in data:
        return ("",)
    keys_split = sorted((key.split("/") for key in data), key=len)
    groups: defaultdict[int, list[str]] = defaultdict(list)
    for key_split in keys_split:
        groups[len(key_split)].append("/".join(key_split))
    return tuple(groups[min(groups.keys())])


def _parse_hierarchy_dict(
    *,
    data: Mapping[str, ImplicitGroupMarker | GroupMetadata | ArrayV2Metadata | ArrayV3Metadata],
) -> dict[str, ImplicitGroupMarker | GroupMetadata | ArrayV2Metadata | ArrayV3Metadata]:
    """
    Take an input with type Mapping[str, ArrayMetadata | GroupMetadata] and parse it into
     a dict of str: node pairs that models a valid, complete Zarr hierarchy.

    If the input represents a complete Zarr hierarchy, i.e. one with no implicit groups,
    then return a dict with the exact same data as the input.

    Otherwise, return a dict derived from the input with GroupMetadata inserted as needed to make
    the hierarchy complete.

    For example, an input of {'a/b': ArrayMetadata} is incomplete, because it references two
    groups (the root group '' and a group at 'a') that are not specified in the input. Applying this function
    to that input will result in a return value of
    {'': GroupMetadata, 'a': GroupMetadata, 'a/b': ArrayMetadata}, i.e. the implied groups
    were added.

    The input is also checked for the following conditions; an error is raised if any are violated:

    - No arrays can contain group or arrays (i.e., all arrays must be leaf nodes).
    - All arrays and groups must have the same ``zarr_format`` value.

    This function ensures that the input is transformed into a specification of a complete and valid
    Zarr hierarchy.
    """

    # ensure that all nodes have the same zarr format
    data_purified = _ensure_consistent_zarr_format(data)

    # ensure that keys are normalized to zarr paths
    data_normed_keys = _normalize_path_keys(data_purified)

    # insert an implicit root group if a root was not specified
    # but not if an empty dict was provided, because any empty hierarchy has no nodes
    if len(data_normed_keys) > 0 and "" not in data_normed_keys:
        z_format = next(iter(data_normed_keys.values())).zarr_format
        data_normed_keys = data_normed_keys | {"": ImplicitGroupMarker(zarr_format=z_format)}

    out: dict[str, GroupMetadata | ArrayV2Metadata | ArrayV3Metadata] = {**data_normed_keys}

    for k, v in data_normed_keys.items():
        key_split = k.split("/")

        # get every parent path
        *subpaths, _ = accumulate(key_split, lambda a, b: _join_paths([a, b]))

        for subpath in subpaths:
            # If a component is not already in the output dict, add ImplicitGroupMetadata
            if subpath not in out:
                out[subpath] = ImplicitGroupMarker(zarr_format=v.zarr_format)
            else:
                if not isinstance(out[subpath], GroupMetadata | ImplicitGroupMarker):
                    msg = (
                        f"The node at {subpath} contains other nodes, but it is not a Zarr group. "
                        "This is invalid. Only Zarr groups can contain other nodes."
                    )
                    raise ValueError(msg)
    return out


def _ensure_consistent_zarr_format(
    data: Mapping[str, GroupMetadata | ArrayV2Metadata | ArrayV3Metadata],
) -> Mapping[str, GroupMetadata | ArrayV2Metadata] | Mapping[str, GroupMetadata | ArrayV3Metadata]:
    """
    Ensure that all values of the input dict have the same zarr format. If any do not,
    then a value error is raised.
    """
    observed_zarr_formats: dict[ZarrFormat, list[str]] = {2: [], 3: []}

    for k, v in data.items():
        observed_zarr_formats[v.zarr_format].append(k)

    if len(observed_zarr_formats[2]) > 0 and len(observed_zarr_formats[3]) > 0:
        msg = (
            "Got data with both Zarr v2 and Zarr v3 nodes, which is invalid. "
            f"The following keys map to Zarr v2 nodes: {observed_zarr_formats.get(2)}. "
            f"The following keys map to Zarr v3 nodes: {observed_zarr_formats.get(3)}."
            "Ensure that all nodes have the same Zarr format."
        )
        raise ValueError(msg)

    return cast(
        "Mapping[str, GroupMetadata | ArrayV2Metadata] | Mapping[str, GroupMetadata | ArrayV3Metadata]",
        data,
    )


async def _getitem_semaphore(
    node: AsyncGroup, key: str, semaphore: asyncio.Semaphore | None
) -> AsyncArray[ArrayV3Metadata] | AsyncArray[ArrayV2Metadata] | AsyncGroup:
    """
    Wrap Group.getitem with an optional semaphore.

    If the semaphore parameter is an
    asyncio.Semaphore instance, then the getitem operation is performed inside an async context
    manager provided by that semaphore. If the semaphore parameter is None, then getitem is invoked
    without a context manager.
    """
    if semaphore is not None:
        async with semaphore:
            return await node.getitem(key)
    else:
        return await node.getitem(key)


async def _iter_members(
    node: AsyncGroup,
    skip_keys: tuple[str, ...],
    semaphore: asyncio.Semaphore | None,
) -> AsyncGenerator[
    tuple[str, AsyncArray[ArrayV3Metadata] | AsyncArray[ArrayV2Metadata] | AsyncGroup], None
]:
    """
    Iterate over the arrays and groups contained in a group.

    Parameters
    ----------
    node : AsyncGroup
        The group to traverse.
    skip_keys : tuple[str, ...]
        A tuple of keys to skip when iterating over the possible members of the group.
    semaphore : asyncio.Semaphore | None
        An optional semaphore to use for concurrency control.

    Yields
    ------
    tuple[str, AsyncArray[ArrayV3Metadata] | AsyncArray[ArrayV2Metadata] | AsyncGroup]
    """

    # retrieve keys from storage
    keys = [key async for key in node.store.list_dir(node.path)]
    keys_filtered = tuple(filter(lambda v: v not in skip_keys, keys))

    node_tasks = tuple(
        asyncio.create_task(_getitem_semaphore(node, key, semaphore), name=key)
        for key in keys_filtered
    )

    for fetched_node_coro in asyncio.as_completed(node_tasks):
        try:
            fetched_node = await fetched_node_coro
        except KeyError as e:
            # keyerror is raised when `key` names an object (in the object storage sense),
            # as opposed to a prefix, in the store under the prefix associated with this group
            # in which case `key` cannot be the name of a sub-array or sub-group.
            warnings.warn(
                f"Object at {e.args[0]} is not recognized as a component of a Zarr hierarchy.",
                ZarrUserWarning,
                stacklevel=1,
            )
            continue
        match fetched_node:
            case AsyncArray() | AsyncGroup():
                yield fetched_node.basename, fetched_node
            case _:
                raise ValueError(f"Unexpected type: {type(fetched_node)}")


async def _iter_members_deep(
    group: AsyncGroup,
    *,
    max_depth: int | None,
    skip_keys: tuple[str, ...],
    semaphore: asyncio.Semaphore | None = None,
    use_consolidated_for_children: bool = True,
) -> AsyncGenerator[
    tuple[str, AsyncArray[ArrayV3Metadata] | AsyncArray[ArrayV2Metadata] | AsyncGroup], None
]:
    """
    Iterate over the arrays and groups contained in a group, and optionally the
    arrays and groups contained in those groups.

    Parameters
    ----------
    group : AsyncGroup
        The group to traverse.
    max_depth : int | None
        The maximum depth of recursion.
    skip_keys : tuple[str, ...]
        A tuple of keys to skip when iterating over the possible members of the group.
    semaphore : asyncio.Semaphore | None
        An optional semaphore to use for concurrency control.
    use_consolidated_for_children : bool, default True
        Whether to use the consolidated metadata of child groups loaded
        from the store. Note that this only affects groups loaded from the
        store. If the current Group already has consolidated metadata, it
        will always be used.

    Yields
    ------
    tuple[str, AsyncArray[ArrayV3Metadata] | AsyncArray[ArrayV2Metadata] | AsyncGroup]
    """

    to_recurse = {}
    do_recursion = max_depth is None or max_depth > 0

    if max_depth is None:
        new_depth = None
    else:
        new_depth = max_depth - 1
    async for name, node in _iter_members(group, skip_keys=skip_keys, semaphore=semaphore):
        is_group = isinstance(node, AsyncGroup)
        if (
            is_group
            and not use_consolidated_for_children
            and node.metadata.consolidated_metadata is not None  # type: ignore [union-attr]
        ):
            node = cast("AsyncGroup", node)
            # We've decided not to trust consolidated metadata at this point, because we're
            # reconsolidating the metadata, for example.
            node = replace(node, metadata=replace(node.metadata, consolidated_metadata=None))
        yield name, node
        if is_group and do_recursion:
            node = cast("AsyncGroup", node)
            to_recurse[name] = _iter_members_deep(
                node, max_depth=new_depth, skip_keys=skip_keys, semaphore=semaphore
            )

    for prefix, subgroup_iter in to_recurse.items():
        async for name, node in subgroup_iter:
            key = f"{prefix}/{name}".lstrip("/")
            yield key, node


async def _read_metadata_v3(store: Store, path: str) -> ArrayV3Metadata | GroupMetadata:
    """
    Given a store_path, return ArrayV3Metadata or GroupMetadata defined by the metadata
    document stored at store_path.path / zarr.json. If no such document is found, raise a
    FileNotFoundError.
    """
    zarr_json_bytes = await store.get(
        _join_paths([path, ZARR_JSON]), prototype=default_buffer_prototype()
    )
    if zarr_json_bytes is None:
        raise FileNotFoundError(path)
    else:
        zarr_json = json.loads(zarr_json_bytes.to_bytes())
        return _build_metadata_v3(zarr_json)


async def _read_metadata_v2(store: Store, path: str) -> ArrayV2Metadata | GroupMetadata:
    """
    Given a store_path, return ArrayV2Metadata or GroupMetadata defined by the metadata
    document stored at store_path.path / (.zgroup | .zarray). If no such document is found,
    raise a FileNotFoundError.
    """
    # TODO: consider first fetching array metadata, and only fetching group metadata when we don't
    # find an array
    zarray_bytes, zgroup_bytes, zattrs_bytes = await asyncio.gather(
        store.get(_join_paths([path, ZARRAY_JSON]), prototype=default_buffer_prototype()),
        store.get(_join_paths([path, ZGROUP_JSON]), prototype=default_buffer_prototype()),
        store.get(_join_paths([path, ZATTRS_JSON]), prototype=default_buffer_prototype()),
    )

    if zattrs_bytes is None:
        zattrs = {}
    else:
        zattrs = json.loads(zattrs_bytes.to_bytes())

    # TODO: decide how to handle finding both array and group metadata. The spec does not seem to
    # consider this situation. A practical approach would be to ignore that combination, and only
    # return the array metadata.
    if zarray_bytes is not None:
        zmeta = json.loads(zarray_bytes.to_bytes())
    else:
        if zgroup_bytes is None:
            # neither .zarray or .zgroup were found results in KeyError
            raise FileNotFoundError(path)
        else:
            zmeta = json.loads(zgroup_bytes.to_bytes())

    return _build_metadata_v2(zmeta, zattrs)


async def _read_group_metadata_v2(store: Store, path: str) -> GroupMetadata:
    """
    Read group metadata or error
    """
    meta = await _read_metadata_v2(store=store, path=path)
    if not isinstance(meta, GroupMetadata):
        raise FileNotFoundError(f"Group metadata was not found in {store} at {path}")
    return meta


async def _read_group_metadata_v3(store: Store, path: str) -> GroupMetadata:
    """
    Read group metadata or error
    """
    meta = await _read_metadata_v3(store=store, path=path)
    if not isinstance(meta, GroupMetadata):
        raise FileNotFoundError(f"Group metadata was not found in {store} at {path}")
    return meta


async def _read_group_metadata(
    store: Store, path: str, *, zarr_format: ZarrFormat
) -> GroupMetadata:
    if zarr_format == 2:
        return await _read_group_metadata_v2(store=store, path=path)
    return await _read_group_metadata_v3(store=store, path=path)


def _build_metadata_v3(zarr_json: dict[str, JSON]) -> ArrayV3Metadata | GroupMetadata:
    """
    Convert a dict representation of Zarr V3 metadata into the corresponding metadata class.
    """
    if "node_type" not in zarr_json:
        msg = "Required key 'node_type' is missing from the provided metadata document."
        raise MetadataValidationError(msg)
    match zarr_json:
        case {"node_type": "array"}:
            return ArrayV3Metadata.from_dict(zarr_json)
        case {"node_type": "group"}:
            return GroupMetadata.from_dict(zarr_json)
        case _:  # pragma: no cover
            raise ValueError(
                "invalid value for `node_type` key in metadata document"
            )  # pragma: no cover


def _build_metadata_v2(
    zarr_json: dict[str, JSON], attrs_json: dict[str, JSON]
) -> ArrayV2Metadata | GroupMetadata:
    """
    Convert a dict representation of Zarr V2 metadata into the corresponding metadata class.
    """
    match zarr_json:
        case {"shape": _}:
            return ArrayV2Metadata.from_dict(zarr_json | {"attributes": attrs_json})
        case _:  # pragma: no cover
            return GroupMetadata.from_dict(zarr_json | {"attributes": attrs_json})


@overload
def _build_node(
    *, store: Store, path: str, metadata: ArrayV2Metadata
) -> AsyncArray[ArrayV2Metadata]: ...


@overload
def _build_node(
    *, store: Store, path: str, metadata: ArrayV3Metadata
) -> AsyncArray[ArrayV3Metadata]: ...


@overload
def _build_node(*, store: Store, path: str, metadata: GroupMetadata) -> AsyncGroup: ...


def _build_node(
    *, store: Store, path: str, metadata: ArrayV3Metadata | ArrayV2Metadata | GroupMetadata
) -> AsyncArray[ArrayV2Metadata] | AsyncArray[ArrayV3Metadata] | AsyncGroup:
    """
    Take a metadata object and return a node (AsyncArray or AsyncGroup).
    """
    store_path = StorePath(store=store, path=path)
    match metadata:
        case ArrayV2Metadata() | ArrayV3Metadata():
            return AsyncArray(metadata, store_path=store_path)
        case GroupMetadata():
            return AsyncGroup(metadata, store_path=store_path)
        case _:  # pragma: no cover
            raise ValueError(f"Unexpected metadata type: {type(metadata)}")  # pragma: no cover


async def _get_node_v2(store: Store, path: str) -> AsyncArray[ArrayV2Metadata] | AsyncGroup:
    """
    Read a Zarr v2 AsyncArray or AsyncGroup from a path in a Store.

    Parameters
    ----------
    store : Store
        The store-like object to read from.
    path : str
        The path to the node to read.

    Returns
    -------
    AsyncArray | AsyncGroup
    """
    metadata = await _read_metadata_v2(store=store, path=path)
    return _build_node(store=store, path=path, metadata=metadata)


async def _get_node_v3(store: Store, path: str) -> AsyncArray[ArrayV3Metadata] | AsyncGroup:
    """
    Read a Zarr v3 AsyncArray or AsyncGroup from a path in a Store.

    Parameters
    ----------
    store : Store
        The store-like object to read from.
    path : str
        The path to the node to read.

    Returns
    -------
    AsyncArray | AsyncGroup
    """
    metadata = await _read_metadata_v3(store=store, path=path)
    return _build_node(store=store, path=path, metadata=metadata)


async def get_node(
    store: Store, path: str, zarr_format: ZarrFormat
) -> AsyncArray[ArrayV2Metadata] | AsyncArray[ArrayV3Metadata] | AsyncGroup:
    """
    Get an AsyncArray or AsyncGroup from a path in a Store.

    Parameters
    ----------
    store : Store
        The store-like object to read from.
    path : str
        The path to the node to read.
    zarr_format : {2, 3}
        The zarr format of the node to read.

    Returns
    -------
    AsyncArray | AsyncGroup
    """

    match zarr_format:
        case 2:
            return await _get_node_v2(store=store, path=path)
        case 3:
            return await _get_node_v3(store=store, path=path)
        case _:  # pragma: no cover
            raise ValueError(f"Unexpected zarr format: {zarr_format}")  # pragma: no cover


async def _set_return_key(
    *, store: Store, key: str, value: Buffer, semaphore: asyncio.Semaphore | None = None
) -> str:
    """
    Write a value to storage at the given key. The key is returned.
    Useful when saving values via routines that return results in execution order,
    like asyncio.as_completed, because in this case we need to know which key was saved in order
    to yield the right object to the caller.

    Parameters
    ----------
    store : Store
        The store to save the value to.
    key : str
        The key to save the value to.
    value : Buffer
        The value to save.
    semaphore : asyncio.Semaphore | None
        An optional semaphore to use to limit the number of concurrent writes.
    """

    if semaphore is not None:
        async with semaphore:
            await store.set(key, value)
    else:
        await store.set(key, value)
    return key


def _persist_metadata(
    store: Store,
    path: str,
    metadata: ArrayV2Metadata | ArrayV3Metadata | GroupMetadata,
    semaphore: asyncio.Semaphore | None = None,
) -> tuple[Coroutine[None, None, str], ...]:
    """
    Prepare to save a metadata document to storage, returning a tuple of coroutines that must be awaited.
    """

    to_save = metadata.to_buffer_dict(default_buffer_prototype())
    return tuple(
        _set_return_key(store=store, key=_join_paths([path, key]), value=value, semaphore=semaphore)
        for key, value in to_save.items()
    )


async def create_rooted_hierarchy(
    *,
    store: Store,
    nodes: dict[str, GroupMetadata | ArrayV2Metadata | ArrayV3Metadata],
    overwrite: bool = False,
) -> AsyncGroup | AsyncArray[ArrayV2Metadata] | AsyncArray[ArrayV3Metadata]:
    """
    Create an ``AsyncGroup`` or ``AsyncArray`` from a store and a dict of metadata documents.
    This function ensures that its input contains a specification of a root node,
    calls ``create_hierarchy`` to create nodes, and returns the root node of the hierarchy.
    """
    roots = _get_roots(nodes.keys())
    if len(roots) != 1:
        msg = (
            "The input does not specify a root node. "
            "This function can only create hierarchies that contain a root node, which is "
            "defined as a group that is ancestral to all the other arrays and "
            "groups in the hierarchy, or a single array."
        )
        raise ValueError(msg)
    else:
        root_key = roots[0]

    nodes_created = [
        x async for x in create_hierarchy(store=store, nodes=nodes, overwrite=overwrite)
    ]
    return dict(nodes_created)[root_key]<|MERGE_RESOLUTION|>--- conflicted
+++ resolved
@@ -1052,23 +1052,8 @@
             chunk to bytes.
 
             For Zarr format 3, a "filter" is a codec that takes an array and returns an array,
-<<<<<<< HEAD
-            and these values must be instances of ``ArrayArrayCodec``, or dict representations
-            of ``ArrayArrayCodec``.
-            If no ``filters`` are provided, a default set of filters will be used.
-            These defaults can be changed by modifying the value of ``array.v3_default_filters``
-            in [`zarr.config`][zarr.config].
-            Use ``None`` to omit default filters.
-
-            For Zarr format 2, a "filter" can be any numcodecs codec; you should ensure that the
-            the order if your filters is consistent with the behavior of each filter.
-            If no ``filters`` are provided, a default set of filters will be used.
-            These defaults can be changed by modifying the value of ``array.v2_default_filters``
-            in [`zarr.config`][zarr.config].
-            Use ``None`` to omit default filters.
-=======
-            and these values must be instances of :class:`zarr.abc.codec.ArrayArrayCodec`, or a
-            dict representations of :class:`zarr.abc.codec.ArrayArrayCodec`.
+            and these values must be instances of [`zarr.abc.codec.ArrayArrayCodec`][], or a
+            dict representations of [`zarr.abc.codec.ArrayArrayCodec`][].
 
             For Zarr format 2, a "filter" can be any numcodecs codec; you should ensure that the
             the order if your filters is consistent with the behavior of each filter.
@@ -1077,11 +1062,10 @@
             type of the array and the Zarr format specified. For all data types in Zarr V3, and most
             data types in Zarr V2, the default filters are empty. The only cases where default filters
             are not empty is when the Zarr format is 2, and the data type is a variable-length data type like
-            :class:`zarr.dtype.VariableLengthUTF8` or :class:`zarr.dtype.VariableLengthUTF8`. In these cases,
+            [`zarr.dtype.VariableLengthUTF8`][] or [`zarr.dtype.VariableLengthUTF8`][]. In these cases,
             the default filters contains a single element which is a codec specific to that particular data type.
 
             To create an array with no filters, provide an empty iterable or the value ``None``.
->>>>>>> b5e0793a
         compressors : Iterable[Codec], optional
             List of compressors to apply to the array. Compressors are applied in order, and after any
             filters are applied (if any are specified) and the data is serialized into bytes.
@@ -2477,7 +2461,7 @@
     ) -> Array:
         """Create an array within this group.
 
-        This method lightly wraps :func:`zarr.core.array.create_array`.
+        This method lightly wraps [`zarr.core.array.create_array`][].
 
         Parameters
         ----------
@@ -2500,8 +2484,8 @@
             chunk to bytes.
 
             For Zarr format 3, a "filter" is a codec that takes an array and returns an array,
-            and these values must be instances of :class:`zarr.abc.codec.ArrayArrayCodec`, or a
-            dict representations of :class:`zarr.abc.codec.ArrayArrayCodec`.
+            and these values must be instances of [`zarr.abc.codec.ArrayArrayCodec`][], or a
+            dict representations of [`zarr.abc.codec.ArrayArrayCodec`][].
 
             For Zarr format 2, a "filter" can be any numcodecs codec; you should ensure that the
             the order if your filters is consistent with the behavior of each filter.
@@ -2510,7 +2494,7 @@
             type of the array and the Zarr format specified. For all data types in Zarr V3, and most
             data types in Zarr V2, the default filters are empty. The only cases where default filters
             are not empty is when the Zarr format is 2, and the data type is a variable-length data type like
-            :class:`zarr.dtype.VariableLengthUTF8` or :class:`zarr.dtype.VariableLengthUTF8`. In these cases,
+            [`zarr.dtype.VariableLengthUTF8`][] or [`zarr.dtype.VariableLengthUTF8`][]. In these cases,
             the default filters contains a single element which is a codec specific to that particular data type.
 
             To create an array with no filters, provide an empty iterable or the value ``None``.
@@ -2644,23 +2628,8 @@
             chunk to bytes.
 
             For Zarr format 3, a "filter" is a codec that takes an array and returns an array,
-<<<<<<< HEAD
-            and these values must be instances of ``ArrayArrayCodec``, or dict representations
-            of ``ArrayArrayCodec``.
-            If no ``filters`` are provided, a default set of filters will be used.
-            These defaults can be changed by modifying the value of ``array.v3_default_filters``
-            in [`zarr.config`][zarr.config].
-            Use ``None`` to omit default filters.
-
-            For Zarr format 2, a "filter" can be any numcodecs codec; you should ensure that the
-            the order if your filters is consistent with the behavior of each filter.
-            If no ``filters`` are provided, a default set of filters will be used.
-            These defaults can be changed by modifying the value of ``array.v2_default_filters``
-            in [`zarr.config`][zarr.config].
-            Use ``None`` to omit default filters.
-=======
-            and these values must be instances of :class:`zarr.abc.codec.ArrayArrayCodec`, or a
-            dict representations of :class:`zarr.abc.codec.ArrayArrayCodec`.
+            and these values must be instances of [`zarr.abc.codec.ArrayArrayCodec`][], or a
+            dict representations of [`zarr.abc.codec.ArrayArrayCodec`][].
 
             For Zarr format 2, a "filter" can be any numcodecs codec; you should ensure that the
             the order if your filters is consistent with the behavior of each filter.
@@ -2669,11 +2638,10 @@
             type of the array and the Zarr format specified. For all data types in Zarr V3, and most
             data types in Zarr V2, the default filters are empty. The only cases where default filters
             are not empty is when the Zarr format is 2, and the data type is a variable-length data type like
-            :class:`zarr.dtype.VariableLengthUTF8` or :class:`zarr.dtype.VariableLengthUTF8`. In these cases,
+            [`zarr.dtype.VariableLengthUTF8`][] or [`zarr.dtype.VariableLengthUTF8`][]. In these cases,
             the default filters contains a single element which is a codec specific to that particular data type.
 
             To create an array with no filters, provide an empty iterable or the value ``None``.
->>>>>>> b5e0793a
         compressors : Iterable[Codec], optional
             List of compressors to apply to the array. Compressors are applied in order, and after any
             filters are applied (if any are specified) and the data is serialized into bytes.
@@ -3060,23 +3028,8 @@
             chunk to bytes.
 
             For Zarr format 3, a "filter" is a codec that takes an array and returns an array,
-<<<<<<< HEAD
-            and these values must be instances of ``ArrayArrayCodec``, or dict representations
-            of ``ArrayArrayCodec``.
-            If no ``filters`` are provided, a default set of filters will be used.
-            These defaults can be changed by modifying the value of ``array.v3_default_filters``
-            in [`zarr.config`][zarr.config].
-            Use ``None`` to omit default filters.
-
-            For Zarr format 2, a "filter" can be any numcodecs codec; you should ensure that the
-            the order if your filters is consistent with the behavior of each filter.
-            If no ``filters`` are provided, a default set of filters will be used.
-            These defaults can be changed by modifying the value of ``array.v2_default_filters``
-            in [`zarr.config`][zarr.config].
-            Use ``None`` to omit default filters.
-=======
-            and these values must be instances of :class:`zarr.abc.codec.ArrayArrayCodec`, or a
-            dict representations of :class:`zarr.abc.codec.ArrayArrayCodec`.
+            and these values must be instances of [`zarr.abc.codec.ArrayArrayCodec`][], or a
+            dict representations of [`zarr.abc.codec.ArrayArrayCodec`][].
 
             For Zarr format 2, a "filter" can be any numcodecs codec; you should ensure that the
             the order if your filters is consistent with the behavior of each filter.
@@ -3085,11 +3038,10 @@
             type of the array and the Zarr format specified. For all data types in Zarr V3, and most
             data types in Zarr V2, the default filters are empty. The only cases where default filters
             are not empty is when the Zarr format is 2, and the data type is a variable-length data type like
-            :class:`zarr.dtype.VariableLengthUTF8` or :class:`zarr.dtype.VariableLengthUTF8`. In these cases,
+            [`zarr.dtype.VariableLengthUTF8`][] or [`zarr.dtype.VariableLengthUTF8`][]. In these cases,
             the default filters contains a single element which is a codec specific to that particular data type.
 
             To create an array with no filters, provide an empty iterable or the value ``None``.
->>>>>>> b5e0793a
         compressors : Iterable[Codec], optional
             List of compressors to apply to the array. Compressors are applied in order, and after any
             filters are applied (if any are specified) and the data is serialized into bytes.
