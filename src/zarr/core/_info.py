--- conflicted
+++ resolved
@@ -116,21 +116,12 @@
             # for non-regular chunk grids
             kwargs["chunk_shape"] = "<variable>"
 
-<<<<<<< HEAD
-        if len(self._filters) > 0:
-            template += "\nFilters            : {_filters}"
-        if self._serializer is not None:
-            template += "\nSerializer         : {_serializer}"
-        if len(self._compressors) > 0:
-            template += "\nCompressors        : {_compressors}"
-=======
         template += "\nFilters            : {_filters}"
 
         if self._serializer is not None:
             template += "\nSerializer         : {_serializer}"
 
         template += "\nCompressors        : {_compressors}"
->>>>>>> 91385283
 
         if self._count_bytes is not None:
             template += "\nNo. bytes          : {_count_bytes}"
