--- conflicted
+++ resolved
@@ -2,14 +2,10 @@
 
 from abc import abstractmethod
 from dataclasses import dataclass
-<<<<<<< HEAD
-from typing import Literal, TypeAlias, TypedDict, cast
-=======
 from typing import TYPE_CHECKING, Literal, TypeAlias, TypedDict, cast
 
 if TYPE_CHECKING:
     from typing import NotRequired
->>>>>>> e602aa1d
 
 from zarr.abc.metadata import Metadata
 from zarr.core.common import (
