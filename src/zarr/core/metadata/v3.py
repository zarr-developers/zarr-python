--- conflicted
+++ resolved
@@ -186,22 +186,14 @@
         chunk_grid_parsed = ChunkGrid.from_dict(chunk_grid)
         chunk_key_encoding_parsed = ChunkKeyEncoding.from_dict(chunk_key_encoding)
         dimension_names_parsed = parse_dimension_names(dimension_names)
-<<<<<<< HEAD
-        fill_value_parsed = parse_fill_value(fill_value, dtype=data_type_parsed.to_numpy_dtype())
-=======
         fill_value_parsed = parse_fill_value(fill_value, dtype=data_type_parsed.to_numpy())
->>>>>>> 01346dd8
         attributes_parsed = parse_attributes(attributes)
         codecs_parsed_partial = parse_codecs(codecs)
         storage_transformers_parsed = parse_storage_transformers(storage_transformers)
 
         array_spec = ArraySpec(
             shape=shape_parsed,
-<<<<<<< HEAD
-            dtype=data_type_parsed.to_numpy_dtype(),
-=======
             dtype=data_type_parsed.to_numpy(),
->>>>>>> 01346dd8
             fill_value=fill_value_parsed,
             order="C",  # TODO: order is not needed here.
             prototype=default_buffer_prototype(),  # TODO: prototype is not needed here.
@@ -235,21 +227,13 @@
             raise ValueError("`fill_value` is required.")
         for codec in self.codecs:
             codec.validate(
-<<<<<<< HEAD
-                shape=self.shape, dtype=self.data_type.to_numpy_dtype(), chunk_grid=self.chunk_grid
-=======
                 shape=self.shape, dtype=self.data_type.to_numpy(), chunk_grid=self.chunk_grid
->>>>>>> 01346dd8
             )
 
     @property
     def dtype(self) -> np.dtype[Any]:
         """Interpret Zarr dtype as NumPy dtype"""
-<<<<<<< HEAD
-        return self.data_type.to_numpy_dtype()
-=======
         return self.data_type.to_numpy()
->>>>>>> 01346dd8
 
     @property
     def ndim(self) -> int:
@@ -512,24 +496,16 @@
         }
         return data_type_to_numpy[self]
 
-<<<<<<< HEAD
-    def to_numpy_dtype(self) -> np.dtype[Any]:
+    def to_numpy(self) -> np.dtype[Any]:
         if self == DataType.string:
             return STRING_DTYPE
         else:
             return np.dtype(self.to_numpy_shortname())
 
     @classmethod
-    def from_numpy_dtype(cls, dtype: np.dtype[Any]) -> DataType:
+    def from_numpy(cls, dtype: np.dtype[Any]) -> DataType:
         if np.issubdtype(np.str_, dtype):
             return DataType.string
-=======
-    def to_numpy(self) -> np.dtype[Any]:
-        return np.dtype(self.to_numpy_shortname())
-
-    @classmethod
-    def from_numpy(cls, dtype: np.dtype[Any]) -> DataType:
->>>>>>> 01346dd8
         dtype_to_data_type = {
             "|b1": "bool",
             "bool": "bool",
@@ -553,7 +529,6 @@
     def parse(cls, dtype: None | DataType | Any) -> DataType:
         if dtype is None:
             # the default dtype
-<<<<<<< HEAD
             return DataType.float64
         if isinstance(dtype, DataType):
             return dtype
@@ -567,23 +542,7 @@
             raise ValueError(f"Invalid V3 data_type: {dtype}") from e
         # check that this is a valid v3 data_type
         try:
-            data_type = DataType.from_numpy_dtype(dtype)
+            data_type = DataType.from_numpy(dtype)
         except KeyError as e:
             raise ValueError(f"Invalid V3 data_type: {dtype}") from e
-        return data_type
-=======
-            return DataType[DEFAULT_DTYPE]
-        if isinstance(dtype, DataType):
-            return dtype
-        else:
-            try:
-                dtype = np.dtype(dtype)
-            except (ValueError, TypeError) as e:
-                raise ValueError(f"Invalid V3 data_type: {dtype}") from e
-            # check that this is a valid v3 data_type
-            try:
-                data_type = DataType.from_numpy(dtype)
-            except KeyError as e:
-                raise ValueError(f"Invalid V3 data_type: {dtype}") from e
-            return data_type
->>>>>>> 01346dd8
+        return data_type