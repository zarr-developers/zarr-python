--- conflicted
+++ resolved
@@ -33,13 +33,8 @@
 )
 from zarr.core.config import config
 from zarr.core.metadata.common import parse_attributes
-<<<<<<< HEAD
-from zarr.errors import MetadataValidationError, NodeTypeValidationError
+from zarr.errors import MetadataValidationError, NodeTypeValidationError, UnknownCodecError
 from zarr.registry import get_codec
-=======
-from zarr.errors import MetadataValidationError, NodeTypeValidationError, UnknownCodecError
-from zarr.registry import get_codec_class
->>>>>>> 94983362
 
 
 def parse_zarr_format(data: object) -> Literal[3]:
@@ -66,16 +61,10 @@
         ):  # Can't use Codec here because of mypy limitation
             out += (c,)
         else:
-<<<<<<< HEAD
-            out += (get_codec(c, zarr_format=3),)
-=======
-            name_parsed, _ = parse_named_configuration(c, require_configuration=False)
-
             try:
-                out += (get_codec_class(name_parsed).from_dict(c),)
+                out += (get_codec(c, zarr_format=3),)
             except KeyError as e:
                 raise UnknownCodecError(f"Unknown codec: {e.args[0]!r}") from e
->>>>>>> 94983362
 
     return out
 
