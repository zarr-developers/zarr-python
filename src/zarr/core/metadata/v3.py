--- conflicted
+++ resolved
@@ -166,11 +166,7 @@
         self,
         *,
         shape: Iterable[int],
-<<<<<<< HEAD
-        data_type: str | np.dtype[Any] | DataType,
-=======
         data_type: npt.DTypeLike | DataType,
->>>>>>> 1d3d7a55
         chunk_grid: dict[str, JSON] | ChunkGrid,
         chunk_key_encoding: dict[str, JSON] | ChunkKeyEncoding,
         fill_value: Any,
@@ -272,11 +268,7 @@
         _ = parse_node_type_array(_data.pop("node_type"))
 
         # check that the data_type attribute is valid
-<<<<<<< HEAD
-        _data["data_type"] = DataType.parse(_data.pop("data_type"))
-=======
         data_type = DataType.parse(_data.pop("data_type"))
->>>>>>> 1d3d7a55
 
         # dimension_names key is optional, normalize missing to `None`
         _data["dimension_names"] = _data.pop("dimension_names", None)
@@ -503,7 +495,6 @@
         return data_type_to_numpy[self]
 
     def to_numpy_dtype(self) -> np.dtype[Any]:
-<<<<<<< HEAD
         if self == DataType.string:
             return np.dtypes.StringDType()
         else:
@@ -513,12 +504,6 @@
     def from_numpy_dtype(cls, dtype: np.dtype[Any]) -> DataType:
         if np.issubdtype(np.str_, dtype):
             return DataType.string
-=======
-        return np.dtype(self.to_numpy_shortname())
-
-    @classmethod
-    def from_numpy_dtype(cls, dtype: np.dtype[Any]) -> DataType:
->>>>>>> 1d3d7a55
         dtype_to_data_type = {
             "|b1": "bool",
             "bool": "bool",
@@ -539,35 +524,6 @@
         return DataType[dtype_to_data_type[dtype.str]]
 
     @classmethod
-<<<<<<< HEAD
-    def parse(cls, dtype: str | np.dtype[Any] | DataType) -> DataType:
-        if isinstance(dtype, DataType):
-            return dtype
-        elif isinstance(dtype, np.dtype):
-            return cls.from_numpy_dtype(dtype)
-        elif isinstance(dtype, str):
-            try:
-                return cls(dtype)
-            except ValueError as e:
-                raise TypeError(f"Invalid V3 data_type: {dtype}") from e
-        else:
-            raise TypeError(f"Invalid V3 data_type: {dtype}")
-
-
-def numpy_dtype_to_zarr_data_type(data: npt.DTypeLike) -> DataType:
-    try:
-        dtype = np.dtype(data)
-    except (ValueError, TypeError) as e:
-        raise ValueError(f"Invalid V3 data_type: {data}") from e
-    # check that this is a valid v3 data_type
-    try:
-        # dtype = DataType.from_dtype(dtype)
-        _ = DataType.from_numpy_dtype(dtype)
-    except KeyError as e:
-        raise ValueError(f"Invalid V3 data_type: {dtype}") from e
-
-    return dtype
-=======
     def parse(cls, dtype: None | DataType | Any) -> DataType:
         if dtype is None:
             # the default dtype
@@ -584,5 +540,4 @@
                 data_type = DataType.from_numpy_dtype(dtype)
             except KeyError as e:
                 raise ValueError(f"Invalid V3 data_type: {dtype}") from e
-            return data_type
->>>>>>> 1d3d7a55
+            return data_type