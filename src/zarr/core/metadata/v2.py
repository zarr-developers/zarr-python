--- conflicted
+++ resolved
@@ -141,7 +141,6 @@
         _data = data.copy()
         # check that the zarr_format attribute is correct
         _ = parse_zarr_format(_data.pop("zarr_format"))
-<<<<<<< HEAD
         dtype = parse_dtype(_data["dtype"])
 
         if dtype.kind in "SV":
@@ -158,7 +157,6 @@
                 elif dtype.kind == "V":
                     fill_value = base64.standard_b64encode(fill_value_encoded)
                     _data["fill_value"] = fill_value
-=======
 
         # zarr v2 allowed arbitrary keys here.
         # We don't want the ArrayV2Metadata constructor to fail just because someone put an
@@ -169,7 +167,6 @@
         expected |= {"dtype", "chunks"}
 
         _data = {k: v for k, v in _data.items() if k in expected}
->>>>>>> f13e954e
 
         return cls(**_data)
 
