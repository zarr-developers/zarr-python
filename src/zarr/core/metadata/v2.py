--- conflicted
+++ resolved
@@ -141,11 +141,9 @@
         _data = data.copy()
         # check that the zarr_format attribute is correct
         _ = parse_zarr_format(_data.pop("zarr_format"))
-<<<<<<< HEAD
 
         _data["chunk_grid"] = _data.pop("chunks")
         _data["data_type"] = _data.pop("dtype")
-=======
         dtype = parse_dtype(_data["dtype"])
 
         if dtype.kind in "SV":
@@ -158,13 +156,12 @@
         # We don't want the ArrayV2Metadata constructor to fail just because someone put an
         # extra key in the metadata.
         expected = {x.name for x in fields(cls)}
-        # https://github.com/zarr-developers/zarr-python/issues/2269
-        # handle the renames
-        expected |= {"dtype", "chunks"}
+        # # https://github.com/zarr-developers/zarr-python/issues/2269
+        # # handle the renames
+        # expected |= {"dtype", "chunks"}
 
         _data = {k: v for k, v in _data.items() if k in expected}
 
->>>>>>> c258b275
         return cls(**_data)
 
     def to_dict(self) -> dict[str, JSON]:
