from __future__ import annotations

import re
from dataclasses import dataclass
from typing import (
    TYPE_CHECKING,
    ClassVar,
    Literal,
    Protocol,
    Self,
    TypedDict,
    TypeGuard,
    overload,
    runtime_checkable,
)

import numpy as np

from zarr.core.common import NamedConfig
from zarr.core.dtype.common import (
    DataTypeValidationError,
    DTypeConfig_V2,
    DTypeJSON,
    HasEndianness,
    HasItemSize,
    HasLength,
    HasObjectCodec,
    check_dtype_spec_v2,
    v3_unstable_dtype_warning,
)
from zarr.core.dtype.npy.common import (
    check_json_str,
    endianness_to_numpy_str,
    get_endianness_from_numpy_dtype,
)
from zarr.core.dtype.wrapper import TDType_co, ZDType

if TYPE_CHECKING:
    from zarr.core.common import JSON, ZarrFormat
    from zarr.core.dtype.wrapper import TBaseDType

_NUMPY_SUPPORTS_VLEN_STRING = hasattr(np.dtypes, "StringDType")


@runtime_checkable
class SupportsStr(Protocol):
    def __str__(self) -> str: ...


class LengthBytesConfig(TypedDict):
    length_bytes: int


# TODO: Fix this terrible name
FixedLengthUTF32JSONV3 = NamedConfig[Literal["fixed_length_utf32"], LengthBytesConfig]


@dataclass(frozen=True, kw_only=True)
class FixedLengthUTF32(
    ZDType[np.dtypes.StrDType[int], np.str_], HasEndianness, HasLength, HasItemSize
):
    """
    A Zarr data type for arrays containing fixed-length UTF-32 strings.

<<<<<<< HEAD
    Wraps the NumPy np.dtypes.StrDType data type. Scalars for this data type are instances of np.str_.
=======
    Wraps the ``np.dtypes.StrDType`` data type. Scalars for this data type are instances of
    ``np.str_``.
>>>>>>> 0c206031

    Attributes
    ----------
    dtype_cls : Type[np.dtypes.StrDType]
        The NumPy dtype class for this data type.
    _zarr_v3_name : ClassVar[Literal["fixed_length_utf32"]]
        The name of this data type in Zarr V3.
    code_point_bytes : ClassVar[int] = 4
        The number of bytes per code point in UTF-32.
    """

    dtype_cls = np.dtypes.StrDType
    _zarr_v3_name: ClassVar[Literal["fixed_length_utf32"]] = "fixed_length_utf32"
    code_point_bytes: ClassVar[int] = 4  # utf32 is 4 bytes per code point

    @classmethod
    def from_native_dtype(cls, dtype: TBaseDType) -> Self:
        """
        Create a FixedLengthUTF32 from a NumPy data type.

        Parameters
        ----------
        dtype : TBaseDType
            The NumPy data type.

        Returns
        -------
        Self
            An instance of this data type.
        """
        if cls._check_native_dtype(dtype):
            endianness = get_endianness_from_numpy_dtype(dtype)
            return cls(
                length=dtype.itemsize // (cls.code_point_bytes),
                endianness=endianness,
            )
        raise DataTypeValidationError(
            f"Invalid data type: {dtype}. Expected an instance of {cls.dtype_cls}"
        )

    def to_native_dtype(self) -> np.dtypes.StrDType[int]:
        """
        Convert the FixedLengthUTF32 instance to a NumPy data type.

        Returns
        -------
        np.dtypes.StrDType[int]
            The NumPy data type.
        """
        byte_order = endianness_to_numpy_str(self.endianness)
        return self.dtype_cls(self.length).newbyteorder(byte_order)

    @classmethod
    def _check_json_v2(cls, data: DTypeJSON) -> TypeGuard[DTypeConfig_V2[str, None]]:
        """
        Check that the input is a valid JSON representation of a NumPy U dtype.

        Parameters
        ----------
        data : DTypeJSON
            The JSON data.

        Returns
        -------
        TypeGuard[DTypeConfig_V2[str, None]]
            Whether the input is a valid JSON representation of a NumPy U dtype.
        """
        return (
            check_dtype_spec_v2(data)
            and isinstance(data["name"], str)
            and re.match(r"^[><]U\d+$", data["name"]) is not None
            and data["object_codec_id"] is None
        )

    @classmethod
    def _check_json_v3(cls, data: DTypeJSON) -> TypeGuard[FixedLengthUTF32JSONV3]:
        """
        Check that the input is a valid JSON representation of a NumPy U dtype.

        Parameters
        ----------
        data : DTypeJSON
            The JSON data.

        Returns
        -------
        TypeGuard[FixedLengthUTF32JSONV3]
            Whether the input is a valid JSON representation of a NumPy U dtype.
        """
        return (
            isinstance(data, dict)
            and set(data.keys()) == {"name", "configuration"}
            and data["name"] == cls._zarr_v3_name
            and "configuration" in data
            and isinstance(data["configuration"], dict)
            and set(data["configuration"].keys()) == {"length_bytes"}
            and isinstance(data["configuration"]["length_bytes"], int)
        )

    @overload  # type: ignore[override]
    def to_json(self, zarr_format: Literal[2]) -> DTypeConfig_V2[str, None]: ...

    @overload
    def to_json(self, zarr_format: Literal[3]) -> FixedLengthUTF32JSONV3: ...

    def to_json(
        self, zarr_format: ZarrFormat
    ) -> DTypeConfig_V2[str, None] | FixedLengthUTF32JSONV3:
        """
        Convert the FixedLengthUTF32 instance to a JSON representation.

        Parameters
        ----------
        zarr_format : ZarrFormat
            The Zarr format to use.

        Returns
        -------
        DTypeConfig_V2[str, None] | FixedLengthUTF32JSONV3
            The JSON representation of the data type.
        """
        if zarr_format == 2:
            return {"name": self.to_native_dtype().str, "object_codec_id": None}
        elif zarr_format == 3:
            v3_unstable_dtype_warning(self)
            return {
                "name": self._zarr_v3_name,
                "configuration": {"length_bytes": self.length * self.code_point_bytes},
            }
        raise ValueError(f"zarr_format must be 2 or 3, got {zarr_format}")  # pragma: no cover

    @classmethod
    def _from_json_v2(cls, data: DTypeJSON) -> Self:
        """
        Create a FixedLengthUTF32 from a JSON representation of a NumPy U dtype.

        Parameters
        ----------
        data : DTypeJSON
            The JSON data.

        Returns
        -------
        Self
            An instance of this data type.
        """
        if cls._check_json_v2(data):
            # Construct the NumPy dtype instead of string parsing.
            name = data["name"]
            return cls.from_native_dtype(np.dtype(name))
        raise DataTypeValidationError(
            f"Invalid JSON representation of {cls.__name__}. Got {data!r}, expected a string representation of a NumPy U dtype."
        )

    @classmethod
    def _from_json_v3(cls, data: DTypeJSON) -> Self:
        """
        Create a FixedLengthUTF32 from a JSON representation of a NumPy U dtype.

        Parameters
        ----------
        data : DTypeJSON
            The JSON data.

        Returns
        -------
        Self
            An instance of this data type.
        """
        if cls._check_json_v3(data):
            return cls(length=data["configuration"]["length_bytes"] // cls.code_point_bytes)
        msg = f"Invalid JSON representation of {cls.__name__}. Got {data!r}, expected {cls._zarr_v3_name}."
        raise DataTypeValidationError(msg)

    def default_scalar(self) -> np.str_:
        """
        Return the default scalar value for this data type.

        Returns
        -------
<<<<<<< HEAD
        np.str_
=======
        ``np.str_``
>>>>>>> 0c206031
            The default scalar value.
        """
        return np.str_("")

    def to_json_scalar(self, data: object, *, zarr_format: ZarrFormat) -> str:
        """
        Convert the scalar value to a JSON representation.

        Parameters
        ----------
        data : object
            The scalar value.
        zarr_format : ZarrFormat
            The Zarr format to use.

        Returns
        -------
        str
            The JSON representation of the scalar value.
        """
        return str(data)

    def from_json_scalar(self, data: JSON, *, zarr_format: ZarrFormat) -> np.str_:
        """
        Convert the JSON representation of a scalar value to the native scalar value.

        Parameters
        ----------
        data : JSON
            The JSON data.
        zarr_format : ZarrFormat
            The Zarr format to use.

        Returns
        -------
<<<<<<< HEAD
        np.str_
=======
        ``np.str_``
>>>>>>> 0c206031
            The native scalar value.
        """
        if check_json_str(data):
            return self.to_native_dtype().type(data)
        raise TypeError(f"Invalid type: {data}. Expected a string.")  # pragma: no cover

    def _check_scalar(self, data: object) -> TypeGuard[str | np.str_ | bytes | int]:
        """
        Check that the input is a valid scalar value for this data type.

        Parameters
        ----------
        data : object
            The scalar value.

        Returns
        -------
        TypeGuard[str | np.str_ | bytes | int]
            Whether the input is a valid scalar value for this data type.
        """
        # this is generous for backwards compatibility
        return isinstance(data, str | np.str_ | bytes | int)

    def cast_scalar(self, data: object) -> np.str_:
        """
        Cast the scalar value to the native scalar value.

        Parameters
        ----------
        data : object
            The scalar value.

        Returns
        -------
<<<<<<< HEAD
        np.str_
=======
        ``np.str_``
>>>>>>> 0c206031
            The native scalar value.
        """
        if self._check_scalar(data):
            # We explicitly truncate before casting because of the following NumPy behavior:
            # >>> x = np.dtype('U3').type('hello world')
            # >>> x
            # np.str_('hello world')
            # >>> x.dtype
            # dtype('U11')

            if isinstance(data, int):
                return self.to_native_dtype().type(str(data)[: self.length])
            else:
                return self.to_native_dtype().type(data[: self.length])
        raise TypeError(
            f"Cannot convert object with type {type(data)} to a NumPy unicode string scalar."
        )

    @property
    def item_size(self) -> int:
        """
        The size of a single scalar in bytes.

        Returns
        -------
        int
            The size of a single scalar in bytes.
        """
        return self.length * self.code_point_bytes


def check_vlen_string_json_scalar(data: object) -> TypeGuard[int | str | float]:
    """
    Check if the input is a valid JSON scalar for a variable-length string.

    This function is generous for backwards compatibility, as Zarr Python v2 would use ints for
    variable-length string fill values.

    Parameters
    ----------
    data : object
        The JSON value to check.

    Returns
    -------
    TypeGuard[int | str | float]
        True if the input is a valid scalar for a variable-length string.
    """
    return isinstance(data, int | str | float)


# VariableLengthUTF8 is defined in two places, conditioned on the version of NumPy.
# If NumPy 2 is installed, then VariableLengthUTF8 is defined with the NumPy variable length
# string dtype as the native dtype. Otherwise, VariableLengthUTF8 is defined with the NumPy object
# dtype as the native dtype.
class UTF8Base(ZDType[TDType_co, str], HasObjectCodec):
    """
    Base class for variable-length UTF-8 string data types. Not intended for direct use, but as a
    base for concrete implementations.

    Attributes
    ----------
    dtype_cls : TDType_co
        The class of the underlying NumPy dtype.
    _zarr_v3_name : ClassVar[Literal["variable_length_utf8"]]
        The name of this data type in Zarr V3.
    object_codec_id : ClassVar[Literal["vlen-utf8"]]
        The object codec ID for this data type.
    """

    _zarr_v3_name: ClassVar[Literal["variable_length_utf8"]] = "variable_length_utf8"
    object_codec_id: ClassVar[Literal["vlen-utf8"]] = "vlen-utf8"

    @classmethod
    def from_native_dtype(cls, dtype: TBaseDType) -> Self:
        """
        Create an instance of this data type from a compatible NumPy data type.


        Parameters
        ----------
        dtype : TBaseDType
            The native data type.

        Returns
        -------
        Self
            An instance of this data type.

        Raises
        ------
        DataTypeValidationError
            If the input is not compatible with this data type.
        """
        if cls._check_native_dtype(dtype):
            return cls()
        raise DataTypeValidationError(
            f"Invalid data type: {dtype}. Expected an instance of {cls.dtype_cls}"
        )

    @classmethod
    def _check_json_v2(
        cls,
        data: DTypeJSON,
    ) -> TypeGuard[DTypeConfig_V2[Literal["|O"], Literal["vlen-utf8"]]]:
        """
        "Check if the input is a valid JSON representation of a variable-length UTF-8 string dtype
        for Zarr v2."

        Parameters
        ----------
        data : DTypeJSON
            The JSON data to check.

        Returns
        -------
<<<<<<< HEAD
        TypeGuard[DTypeConfig_V2[Literal["|O"], Literal["vlen-utf8"]]]
=======
        ``TypeGuard[DTypeConfig_V2[Literal["|O"], Literal["vlen-utf8"]]]``
>>>>>>> 0c206031
            Whether the input is a valid JSON representation of a NumPy "object" data type, and that the
            object codec id is appropriate for variable-length UTF-8 strings.
        """
        return (
            check_dtype_spec_v2(data)
            and data["name"] == "|O"
            and data["object_codec_id"] == cls.object_codec_id
        )

    @classmethod
    def _check_json_v3(cls, data: DTypeJSON) -> TypeGuard[Literal["variable_length_utf8"]]:
        """
        Check that the input is a valid JSON representation of a variable length UTF-8 string
        data type.

        Parameters
        ----------
        data : DTypeJSON
            The JSON data to check.

        Returns
        -------
        TypeGuard[Literal["variable_length_utf8"]]
            Whether the input is a valid JSON representation of a variable length UTF-8 string
            data type.
        """
        return data == cls._zarr_v3_name

    @classmethod
    def _from_json_v2(cls, data: DTypeJSON) -> Self:
        """
        Create an instance of this class from a JSON representation of a NumPy "object" dtype.

        Parameters
        ----------
        data : DTypeJSON
            The JSON data to create an instance from.

        Returns
        -------
        Self
            An instance of this data type.
        """
        if cls._check_json_v2(data):
            return cls()
        msg = (
            f"Invalid JSON representation of {cls.__name__}. Got {data!r}, expected the string '|O'"
        )
        raise DataTypeValidationError(msg)

    @classmethod
    def _from_json_v3(cls, data: DTypeJSON) -> Self:
        """
        Create an instance of this class from a JSON representation of a variable length UTF-8
        string data type.

        Parameters
        ----------
        data : DTypeJSON
            The JSON data to create an instance from.

        Returns
        -------
        Self
            An instance of this data type.
        """
        if cls._check_json_v3(data):
            return cls()
        msg = f"Invalid JSON representation of {cls.__name__}. Got {data!r}, expected {cls._zarr_v3_name}."
        raise DataTypeValidationError(msg)

    @overload  # type: ignore[override]
    def to_json(
        self, zarr_format: Literal[2]
    ) -> DTypeConfig_V2[Literal["|O"], Literal["vlen-utf8"]]: ...
    @overload
    def to_json(self, zarr_format: Literal[3]) -> Literal["variable_length_utf8"]: ...

    def to_json(
        self, zarr_format: ZarrFormat
    ) -> DTypeConfig_V2[Literal["|O"], Literal["vlen-utf8"]] | Literal["variable_length_utf8"]:
        """
        Convert this data type to a JSON representation.

        Parameters
        ----------
        zarr_format : int
            The zarr format to use for the JSON representation.

        Returns
        -------
<<<<<<< HEAD
        DTypeConfig_V2[Literal["|O"], Literal["vlen-utf8"]] | Literal["variable_length_utf8"]
=======
        ``DTypeConfig_V2[Literal["|O"], Literal["vlen-utf8"]] | Literal["variable_length_utf8"]``
>>>>>>> 0c206031
            The JSON representation of this data type.
        """
        if zarr_format == 2:
            return {"name": "|O", "object_codec_id": self.object_codec_id}
        elif zarr_format == 3:
            v3_unstable_dtype_warning(self)
            return self._zarr_v3_name
        raise ValueError(f"zarr_format must be 2 or 3, got {zarr_format}")  # pragma: no cover

    def default_scalar(self) -> str:
        """
        Return the default scalar value for this data type.

        Returns
        -------
        str
            The default scalar value.
        """
        return ""

    def to_json_scalar(self, data: object, *, zarr_format: ZarrFormat) -> str:
        """
        Convert a scalar value to a JSON representation.

        Parameters
        ----------
        data : object
            The scalar value to convert.
        zarr_format : int
            The zarr format to use for the JSON representation.

        Returns
        -------
        str
            The JSON representation of the scalar value.
        """
        if self._check_scalar(data):
            return self._cast_scalar_unchecked(data)
        raise TypeError(f"Invalid type: {data}. Expected a string.")

    def from_json_scalar(self, data: JSON, *, zarr_format: ZarrFormat) -> str:
        """
        Convert a JSON representation of a scalar value to the native scalar type.

        Parameters
        ----------
        data : JSON
            The JSON representation of the scalar value.
        zarr_format : int
            The zarr format to use for the JSON representation.

        Returns
        -------
        str
            The native scalar type of the scalar value.
        """
        if not check_vlen_string_json_scalar(data):
            raise TypeError(f"Invalid type: {data}. Expected a string or number.")
        return str(data)

    def _check_scalar(self, data: object) -> TypeGuard[SupportsStr]:
        """
        Check that the input is a valid scalar value for this data type.

        Parameters
        ----------
        data : object
            The scalar value to check.

        Returns
        -------
        TypeGuard[SupportsStr]
            Whether the input is a valid scalar value for this data type.
        """
        return isinstance(data, SupportsStr)

    def _cast_scalar_unchecked(self, data: SupportsStr) -> str:
        """
        Cast a scalar value to a string.

        Parameters
        ----------
        data : object
            The scalar value to cast.

        Returns
        -------
        str
            The string representation of the scalar value.
        """
        return str(data)

    def cast_scalar(self, data: object) -> str:
        """
        Cast an object to a string.

        Parameters
        ----------
        data : object
            The value to cast.

        Returns
        -------
        str
            The input cast to str.
        """
        if self._check_scalar(data):
            return self._cast_scalar_unchecked(data)
        raise TypeError(f"Cannot convert object with type {type(data)} to a Python string.")


if _NUMPY_SUPPORTS_VLEN_STRING:

    @dataclass(frozen=True, kw_only=True)
    class VariableLengthUTF8(UTF8Base[np.dtypes.StringDType]):  # type: ignore[type-var]
        """
<<<<<<< HEAD
        A Zarr data type for arrays containing variable-length UTF-8 strings. Wraps the
        NumPy np.dtypes.StringDType data type. Scalars for this data type are Python strings.
=======
        A Zarr data type for arrays containing variable-length UTF-8 strings.

        Wraps the ``np.dtypes.StringDType`` data type. Scalars for this data type are instances
        of ``str``.
>>>>>>> 0c206031


        Attributes
        ----------
        dtype_cls : Type[np.dtypes.StringDType]
            The NumPy dtype class for this data type.
        _zarr_v3_name : ClassVar[Literal["variable_length_utf8"]] = "variable_length_utf8"
            The name of this data type in Zarr V3.
        object_codec_id : ClassVar[Literal["vlen-utf8"]] = "vlen-utf8"
            The object codec ID for this data type.
        """

        dtype_cls = np.dtypes.StringDType

        def to_native_dtype(self) -> np.dtypes.StringDType:
            """
            Create a NumPy string dtype from this VariableLengthUTF8 ZDType.

            Returns
            -------
            np.dtypes.StringDType
                The NumPy string dtype.
            """
            return self.dtype_cls()

else:
    # Numpy pre-2 does not have a variable length string dtype, so we use the Object dtype instead.
    @dataclass(frozen=True, kw_only=True)
    class VariableLengthUTF8(UTF8Base[np.dtypes.ObjectDType]):  # type: ignore[no-redef]
        """
<<<<<<< HEAD
        A Zarr data type for arrays containing variable-length UTF-8 strings. Wraps the
        NumPy np.dtypes.ObjectDType data type. Scalars for this data type are Python strings.
=======
        A Zarr data type for arrays containing variable-length UTF-8 strings.

        Wraps the ``np.dtypes.ObjectDType`` data type. Scalars for this data type are instances
        of ``str``.
>>>>>>> 0c206031


        Attributes
        ----------
        dtype_cls : Type[np.dtypes.ObjectDType]
            The NumPy dtype class for this data type.
        _zarr_v3_name : ClassVar[Literal["variable_length_utf8"]] = "variable_length_utf8"
            The name of this data type in Zarr V3.
        object_codec_id : ClassVar[Literal["vlen-utf8"]] = "vlen-utf8"
            The object codec ID for this data type.
        """

        dtype_cls = np.dtypes.ObjectDType

        def to_native_dtype(self) -> np.dtypes.ObjectDType:
            """
            Create a NumPy object dtype from this VariableLengthUTF8 ZDType.

            Returns
            -------
            np.dtypes.ObjectDType
                The NumPy object dtype.
            """
            return self.dtype_cls()<|MERGE_RESOLUTION|>--- conflicted
+++ resolved
@@ -62,12 +62,8 @@
     """
     A Zarr data type for arrays containing fixed-length UTF-32 strings.
 
-<<<<<<< HEAD
-    Wraps the NumPy np.dtypes.StrDType data type. Scalars for this data type are instances of np.str_.
-=======
     Wraps the ``np.dtypes.StrDType`` data type. Scalars for this data type are instances of
     ``np.str_``.
->>>>>>> 0c206031
 
     Attributes
     ----------
@@ -248,11 +244,7 @@
 
         Returns
         -------
-<<<<<<< HEAD
-        np.str_
-=======
         ``np.str_``
->>>>>>> 0c206031
             The default scalar value.
         """
         return np.str_("")
@@ -288,11 +280,7 @@
 
         Returns
         -------
-<<<<<<< HEAD
-        np.str_
-=======
         ``np.str_``
->>>>>>> 0c206031
             The native scalar value.
         """
         if check_json_str(data):
@@ -327,11 +315,7 @@
 
         Returns
         -------
-<<<<<<< HEAD
-        np.str_
-=======
         ``np.str_``
->>>>>>> 0c206031
             The native scalar value.
         """
         if self._check_scalar(data):
@@ -448,11 +432,7 @@
 
         Returns
         -------
-<<<<<<< HEAD
-        TypeGuard[DTypeConfig_V2[Literal["|O"], Literal["vlen-utf8"]]]
-=======
         ``TypeGuard[DTypeConfig_V2[Literal["|O"], Literal["vlen-utf8"]]]``
->>>>>>> 0c206031
             Whether the input is a valid JSON representation of a NumPy "object" data type, and that the
             object codec id is appropriate for variable-length UTF-8 strings.
         """
@@ -544,11 +524,7 @@
 
         Returns
         -------
-<<<<<<< HEAD
-        DTypeConfig_V2[Literal["|O"], Literal["vlen-utf8"]] | Literal["variable_length_utf8"]
-=======
         ``DTypeConfig_V2[Literal["|O"], Literal["vlen-utf8"]] | Literal["variable_length_utf8"]``
->>>>>>> 0c206031
             The JSON representation of this data type.
         """
         if zarr_format == 2:
@@ -665,15 +641,10 @@
     @dataclass(frozen=True, kw_only=True)
     class VariableLengthUTF8(UTF8Base[np.dtypes.StringDType]):  # type: ignore[type-var]
         """
-<<<<<<< HEAD
-        A Zarr data type for arrays containing variable-length UTF-8 strings. Wraps the
-        NumPy np.dtypes.StringDType data type. Scalars for this data type are Python strings.
-=======
         A Zarr data type for arrays containing variable-length UTF-8 strings.
 
         Wraps the ``np.dtypes.StringDType`` data type. Scalars for this data type are instances
         of ``str``.
->>>>>>> 0c206031
 
 
         Attributes
@@ -704,15 +675,10 @@
     @dataclass(frozen=True, kw_only=True)
     class VariableLengthUTF8(UTF8Base[np.dtypes.ObjectDType]):  # type: ignore[no-redef]
         """
-<<<<<<< HEAD
-        A Zarr data type for arrays containing variable-length UTF-8 strings. Wraps the
-        NumPy np.dtypes.ObjectDType data type. Scalars for this data type are Python strings.
-=======
         A Zarr data type for arrays containing variable-length UTF-8 strings.
 
         Wraps the ``np.dtypes.ObjectDType`` data type. Scalars for this data type are instances
         of ``str``.
->>>>>>> 0c206031
 
 
         Attributes
