--- conflicted
+++ resolved
@@ -21,16 +21,6 @@
 @dataclass(frozen=True, kw_only=True, slots=True)
 class Bool(ZDType[np.dtypes.BoolDType, np.bool_], HasItemSize):
     """
-<<<<<<< HEAD
-    A Zarr data type for arrays containing booleans. Wraps the NumPy
-    ``np.dtypes.BoolDType`` data type. Scalars for this data type are instances of ``np.bool_``.
-
-    Attributes
-    ----------
-    _zarr_v3_name : Literal["bool"] = "bool"
-        The Zarr v3 name of the dtype.
-    _zarr_v2_name : Literal["|b1"] = "|b1"
-=======
     A Zarr data type for arrays containing booleans.
 
     Wraps the ``np.dtypes.BoolDType`` data type. Scalars for this data type are instances of
@@ -42,7 +32,6 @@
     _zarr_v3_name : Literal["bool"] = "bool"
         The Zarr v3 name of the dtype.
     _zarr_v2_name : ``Literal["|b1"]`` = ``"|b1"``
->>>>>>> 0c206031
         The Zarr v2 name of the dtype, which is also a string representation
         of the boolean dtype used by NumPy.
     dtype_cls : ClassVar[type[np.dtypes.BoolDType]] = np.dtypes.BoolDType
@@ -111,11 +100,7 @@
 
         Returns
         -------
-<<<<<<< HEAD
-        TypeGuard[DTypeConfig_V2[Literal["|b1"], None]]
-=======
         ``TypeGuard[DTypeConfig_V2[Literal["|b1"], None]]``
->>>>>>> 0c206031
             True if the input is a valid JSON representation, False otherwise.
         """
         return (
@@ -210,11 +195,7 @@
 
         Returns
         -------
-<<<<<<< HEAD
-        DTypeConfig_V2[Literal["|b1"], None] or Literal["bool"]
-=======
         ``DTypeConfig_V2[Literal["|b1"], None] | Literal["bool"]``
->>>>>>> 0c206031
             The JSON representation of the Bool instance.
 
         Raises
@@ -255,11 +236,7 @@
 
         Returns
         -------
-<<<<<<< HEAD
-        np.bool_
-=======
         ``np.bool_``
->>>>>>> 0c206031
             The numpy boolean scalar.
 
         Raises
