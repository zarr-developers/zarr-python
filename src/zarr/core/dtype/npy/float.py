--- conflicted
+++ resolved
@@ -317,11 +317,7 @@
     """
     A Zarr data type for arrays containing 16-bit floating point numbers.
 
-<<<<<<< HEAD
-    Wraps the NumPy ``np.dtypes.Float16DType`` data type. Scalars for this data type are instances
-=======
     Wraps the ``np.dtypes.Float16DType`` data type. Scalars for this data type are instances
->>>>>>> 0c206031
     of ``np.float16``.
 
     Attributes
@@ -356,11 +352,7 @@
     """
     A Zarr data type for arrays containing 32-bit floating point numbers.
 
-<<<<<<< HEAD
-    Wraps the NumPy ``np.dtypes.Float32DType`` data type. Scalars for this data type are instances
-=======
     Wraps the ``np.dtypes.Float32DType`` data type. Scalars for this data type are instances
->>>>>>> 0c206031
     of ``np.float32``.
 
     Attributes
@@ -395,11 +387,7 @@
     """
     A Zarr data type for arrays containing 64-bit floating point numbers.
 
-<<<<<<< HEAD
-    Wraps the NumPy ``np.dtypes.Float64DType`` data type. Scalars for this data type are instances
-=======
     Wraps the ``np.dtypes.Float64DType`` data type. Scalars for this data type are instances
->>>>>>> 0c206031
     of ``np.float64``.
 
     Attributes
