--- conflicted
+++ resolved
@@ -876,8 +876,28 @@
     _zarr_v2_names: ClassVar[tuple[Literal[">i4"], Literal["<i4"]]] = (">i4", "<i4")
 
     @classmethod
-<<<<<<< HEAD
-    def from_native_dtype(cls, dtype: TBaseDType) -> Self:
+    def _check_native_dtype(cls: type[Self], dtype: TBaseDType) -> TypeGuard[np.dtypes.Int32DType]:
+        """
+        A type guard that checks if the input is assignable to the type of ``cls.dtype_class``
+
+        This method is overridden for this particular data type because of a Windows-specific issue
+        where np.dtype('i') creates an instance of ``np.dtypes.IntDType``, rather than an
+        instance of ``np.dtypes.Int32DType``, even though both represent 32-bit signed integers.
+
+        Parameters
+        ----------
+        dtype : TDType
+            The dtype to check.
+
+        Returns
+        -------
+        Bool
+            True if the dtype matches, False otherwise.
+        """
+        return super()._check_native_dtype(dtype) or dtype == np.dtypes.Int32DType()
+
+    @classmethod
+    def from_native_dtype(cls: type[Self], dtype: TBaseDType) -> Self:
         """
         Create an Int32 from a np.dtype('int32') instance.
 
@@ -896,29 +916,6 @@
         DataTypeValidationError
             If the input JSON is not a valid representation of an Int32.
         """
-=======
-    def _check_native_dtype(cls: type[Self], dtype: TBaseDType) -> TypeGuard[np.dtypes.Int32DType]:
-        """
-        A type guard that checks if the input is assignable to the type of ``cls.dtype_class``
-
-        This method is overridden for this particular data type because of a windows-specific issue where
-        np.dtype('i') is an instance of ``np.dtypes.IntDType``, not an instance of ``np.dtypes.Int32DType``.
-
-        Parameters
-        ----------
-        dtype : TDType
-            The dtype to check.
-
-        Returns
-        -------
-        Bool
-            True if the dtype matches, False otherwise.
-        """
-        return super()._check_native_dtype(dtype) or dtype == np.dtypes.Int32DType()
-
-    @classmethod
-    def from_native_dtype(cls: type[Self], dtype: TBaseDType) -> Self:
->>>>>>> baabf08d
         if cls._check_native_dtype(dtype):
             return cls(endianness=get_endianness_from_numpy_dtype(dtype))
         raise DataTypeValidationError(
