--- conflicted
+++ resolved
@@ -4478,11 +4478,7 @@
 ]:
     if isinstance(data, Array):
         if chunks == "keep":
-<<<<<<< HEAD
-            chunks = data.chunks
-=======
             parsed_chunks = data.chunks
->>>>>>> 2e6dab29
         if shards == "keep":
             shards = data.shards
         if zarr_format is None:
