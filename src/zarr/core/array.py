from __future__ import annotations

import json
from asyncio import gather
from dataclasses import dataclass, field, replace
from logging import getLogger
from typing import TYPE_CHECKING, Any, Generic, Literal, cast, overload

import numpy as np
import numpy.typing as npt

from zarr._compat import _deprecate_positional_args
from zarr.abc.store import Store, set_or_delete
from zarr.codecs import _get_default_array_bytes_codec
from zarr.codecs._v2 import V2Compressor, V2Filters
from zarr.core.attributes import Attributes
from zarr.core.buffer import (
    BufferPrototype,
    NDArrayLike,
    NDBuffer,
    default_buffer_prototype,
)
from zarr.core.chunk_grids import RegularChunkGrid, normalize_chunks
from zarr.core.chunk_key_encodings import (
    ChunkKeyEncoding,
    DefaultChunkKeyEncoding,
    V2ChunkKeyEncoding,
)
from zarr.core.common import (
    JSON,
    ZARR_JSON,
    ZARRAY_JSON,
    ZATTRS_JSON,
    ChunkCoords,
    ShapeLike,
    ZarrFormat,
    concurrent_map,
    parse_dtype,
    parse_shapelike,
    product,
)
from zarr.core.config import config, parse_indexing_order
from zarr.core.indexing import (
    BasicIndexer,
    BasicSelection,
    BlockIndex,
    BlockIndexer,
    CoordinateIndexer,
    CoordinateSelection,
    Fields,
    Indexer,
    MaskIndexer,
    MaskSelection,
    OIndex,
    OrthogonalIndexer,
    OrthogonalSelection,
    Selection,
    VIndex,
    _iter_grid,
    ceildiv,
    check_fields,
    check_no_multi_fields,
    is_pure_fancy_indexing,
    is_pure_orthogonal_indexing,
    is_scalar,
    pop_fields,
)
from zarr.core.metadata import (
    ArrayMetadata,
    ArrayMetadataDict,
    ArrayV2Metadata,
    ArrayV2MetadataDict,
    ArrayV3Metadata,
    ArrayV3MetadataDict,
    T_ArrayMetadata,
)
from zarr.core.metadata.v3 import parse_node_type_array
from zarr.core.sync import collect_aiterator, sync
from zarr.errors import MetadataValidationError
from zarr.registry import get_pipeline_class
from zarr.storage import StoreLike, make_store_path
from zarr.storage.common import StorePath, ensure_no_existing_node

if TYPE_CHECKING:
    from collections.abc import Iterable, Iterator, Sequence
    from typing import Self

    from zarr.abc.codec import Codec, CodecPipeline
    from zarr.core.group import AsyncGroup

# Array and AsyncArray are defined in the base ``zarr`` namespace
__all__ = ["create_codec_pipeline", "parse_array_metadata"]

logger = getLogger(__name__)


def parse_array_metadata(data: Any) -> ArrayMetadata:
    if isinstance(data, ArrayMetadata):
        return data
    elif isinstance(data, dict):
        if data["zarr_format"] == 3:
            meta_out = ArrayV3Metadata.from_dict(data)
            if len(meta_out.storage_transformers) > 0:
                msg = (
                    f"Array metadata contains storage transformers: {meta_out.storage_transformers}."
                    "Arrays with storage transformers are not supported in zarr-python at this time."
                )
                raise ValueError(msg)
            return meta_out
        elif data["zarr_format"] == 2:
            return ArrayV2Metadata.from_dict(data)
    raise TypeError


def create_codec_pipeline(metadata: ArrayMetadata) -> CodecPipeline:
    if isinstance(metadata, ArrayV3Metadata):
        return get_pipeline_class().from_codecs(metadata.codecs)
    elif isinstance(metadata, ArrayV2Metadata):
        return get_pipeline_class().from_codecs(
            [V2Filters(metadata.filters), V2Compressor(metadata.compressor)]
        )
    else:
        raise TypeError


async def get_array_metadata(
    store_path: StorePath, zarr_format: ZarrFormat | None = 3
) -> dict[str, JSON]:
    if zarr_format == 2:
        zarray_bytes, zattrs_bytes = await gather(
            (store_path / ZARRAY_JSON).get(), (store_path / ZATTRS_JSON).get()
        )
        if zarray_bytes is None:
            raise FileNotFoundError(store_path)
    elif zarr_format == 3:
        zarr_json_bytes = await (store_path / ZARR_JSON).get()
        if zarr_json_bytes is None:
            raise FileNotFoundError(store_path)
    elif zarr_format is None:
        zarr_json_bytes, zarray_bytes, zattrs_bytes = await gather(
            (store_path / ZARR_JSON).get(),
            (store_path / ZARRAY_JSON).get(),
            (store_path / ZATTRS_JSON).get(),
        )
        if zarr_json_bytes is not None and zarray_bytes is not None:
            # TODO: revisit this exception type
            # alternatively, we could warn and favor v3
            raise ValueError("Both zarr.json and .zarray objects exist")
        if zarr_json_bytes is None and zarray_bytes is None:
            raise FileNotFoundError(store_path)
        # set zarr_format based on which keys were found
        if zarr_json_bytes is not None:
            zarr_format = 3
        else:
            zarr_format = 2
    else:
        raise MetadataValidationError("zarr_format", "2, 3, or None", zarr_format)

    metadata_dict: dict[str, JSON]
    if zarr_format == 2:
        # V2 arrays are comprised of a .zarray and .zattrs objects
        assert zarray_bytes is not None
        metadata_dict = json.loads(zarray_bytes.to_bytes())
        zattrs_dict = json.loads(zattrs_bytes.to_bytes()) if zattrs_bytes is not None else {}
        metadata_dict["attributes"] = zattrs_dict
    else:
        # V3 arrays are comprised of a zarr.json object
        assert zarr_json_bytes is not None
        metadata_dict = json.loads(zarr_json_bytes.to_bytes())

        parse_node_type_array(metadata_dict.get("node_type"))

    return metadata_dict


@dataclass(frozen=True)
<<<<<<< HEAD
class AsyncArray:
    """
    An asynchronous array class representing a chunked array stored in a Zarr store.

    Parameters
    ----------
    metadata : ArrayMetadata
        The metadata of the array.
    store_path : StorePath
        The path to the Zarr store.
    codec_pipeline : CodecPipeline, optional
        The codec pipeline used for encoding and decoding chunks, by default None.
    order : {'C', 'F'}, optional
        The order of the array data in memory, by default None.

    Attributes
    ----------
    metadata : ArrayMetadata
        The metadata of the array.
    store_path : StorePath
        The path to the Zarr store.
    codec_pipeline : CodecPipeline
        The codec pipeline used for encoding and decoding chunks.
    order : {'C', 'F'}
        The order of the array data in memory.
    """

    metadata: ArrayMetadata
=======
class AsyncArray(Generic[T_ArrayMetadata]):
    metadata: T_ArrayMetadata
>>>>>>> 840a3f7b
    store_path: StorePath
    codec_pipeline: CodecPipeline = field(init=False)
    order: Literal["C", "F"]

    @overload
    def __init__(
        self: AsyncArray[ArrayV2Metadata],
        metadata: ArrayV2Metadata | ArrayV2MetadataDict,
        store_path: StorePath,
        order: Literal["C", "F"] | None = None,
    ) -> None: ...

    @overload
    def __init__(
        self: AsyncArray[ArrayV3Metadata],
        metadata: ArrayV3Metadata | ArrayV3MetadataDict,
        store_path: StorePath,
        order: Literal["C", "F"] | None = None,
    ) -> None: ...

    def __init__(
        self,
        metadata: ArrayMetadata | ArrayMetadataDict,
        store_path: StorePath,
        order: Literal["C", "F"] | None = None,
    ) -> None:
        if isinstance(metadata, dict):
            zarr_format = metadata["zarr_format"]
            # TODO: remove this when we extensively type the dict representation of metadata
            _metadata = cast(dict[str, JSON], metadata)
            if zarr_format == 2:
                metadata = ArrayV2Metadata.from_dict(_metadata)
            elif zarr_format == 3:
                metadata = ArrayV3Metadata.from_dict(_metadata)
            else:
                raise ValueError(f"Invalid zarr_format: {zarr_format}. Expected 2 or 3")

        metadata_parsed = parse_array_metadata(metadata)
        order_parsed = parse_indexing_order(order or config.get("array.order"))

        object.__setattr__(self, "metadata", metadata_parsed)
        object.__setattr__(self, "store_path", store_path)
        object.__setattr__(self, "order", order_parsed)
        object.__setattr__(self, "codec_pipeline", create_codec_pipeline(metadata=metadata_parsed))

    # this overload defines the function signature when zarr_format is 2
    @overload
    @classmethod
    async def create(
        cls,
        store: StoreLike,
        *,
        # v2 and v3
        shape: ShapeLike,
        dtype: npt.DTypeLike,
        zarr_format: Literal[2],
        fill_value: Any | None = None,
        attributes: dict[str, JSON] | None = None,
        chunks: ShapeLike | None = None,
        dimension_separator: Literal[".", "/"] | None = None,
        order: Literal["C", "F"] | None = None,
        filters: list[dict[str, JSON]] | None = None,
        compressor: dict[str, JSON] | None = None,
        # runtime
        exists_ok: bool = False,
        data: npt.ArrayLike | None = None,
    ) -> AsyncArray[ArrayV2Metadata]: ...

    # this overload defines the function signature when zarr_format is 3
    @overload
    @classmethod
    async def create(
        cls,
        store: StoreLike,
        *,
        # v2 and v3
        shape: ShapeLike,
        dtype: npt.DTypeLike,
        zarr_format: Literal[3],
        fill_value: Any | None = None,
        attributes: dict[str, JSON] | None = None,
        # v3 only
        chunk_shape: ChunkCoords | None = None,
        chunk_key_encoding: (
            ChunkKeyEncoding
            | tuple[Literal["default"], Literal[".", "/"]]
            | tuple[Literal["v2"], Literal[".", "/"]]
            | None
        ) = None,
        codecs: Iterable[Codec | dict[str, JSON]] | None = None,
        dimension_names: Iterable[str] | None = None,
        # runtime
        exists_ok: bool = False,
        data: npt.ArrayLike | None = None,
    ) -> AsyncArray[ArrayV3Metadata]: ...

    # this overload is necessary to handle the case where the `zarr_format` kwarg is unspecified
    @overload
    @classmethod
    async def create(
        cls,
        store: StoreLike,
        *,
        # v2 and v3
        shape: ShapeLike,
        dtype: npt.DTypeLike,
        zarr_format: Literal[3] = 3,
        fill_value: Any | None = None,
        attributes: dict[str, JSON] | None = None,
        # v3 only
        chunk_shape: ChunkCoords | None = None,
        chunk_key_encoding: (
            ChunkKeyEncoding
            | tuple[Literal["default"], Literal[".", "/"]]
            | tuple[Literal["v2"], Literal[".", "/"]]
            | None
        ) = None,
        codecs: Iterable[Codec | dict[str, JSON]] | None = None,
        dimension_names: Iterable[str] | None = None,
        # runtime
        exists_ok: bool = False,
        data: npt.ArrayLike | None = None,
    ) -> AsyncArray[ArrayV3Metadata]: ...

    @overload
    @classmethod
    async def create(
        cls,
        store: StoreLike,
        *,
        # v2 and v3
        shape: ShapeLike,
        dtype: npt.DTypeLike,
        zarr_format: ZarrFormat,
        fill_value: Any | None = None,
        attributes: dict[str, JSON] | None = None,
        # v3 only
        chunk_shape: ChunkCoords | None = None,
        chunk_key_encoding: (
            ChunkKeyEncoding
            | tuple[Literal["default"], Literal[".", "/"]]
            | tuple[Literal["v2"], Literal[".", "/"]]
            | None
        ) = None,
        codecs: Iterable[Codec | dict[str, JSON]] | None = None,
        dimension_names: Iterable[str] | None = None,
        # v2 only
        chunks: ShapeLike | None = None,
        dimension_separator: Literal[".", "/"] | None = None,
        order: Literal["C", "F"] | None = None,
        filters: list[dict[str, JSON]] | None = None,
        compressor: dict[str, JSON] | None = None,
        # runtime
        exists_ok: bool = False,
        data: npt.ArrayLike | None = None,
    ) -> AsyncArray[ArrayV3Metadata] | AsyncArray[ArrayV2Metadata]: ...

    @classmethod
    async def create(
        cls,
        store: StoreLike,
        *,
        # v2 and v3
        shape: ShapeLike,
        dtype: npt.DTypeLike,
        zarr_format: ZarrFormat = 3,
        fill_value: Any | None = None,
        attributes: dict[str, JSON] | None = None,
        # v3 only
        chunk_shape: ChunkCoords | None = None,
        chunk_key_encoding: (
            ChunkKeyEncoding
            | tuple[Literal["default"], Literal[".", "/"]]
            | tuple[Literal["v2"], Literal[".", "/"]]
            | None
        ) = None,
        codecs: Iterable[Codec | dict[str, JSON]] | None = None,
        dimension_names: Iterable[str] | None = None,
        # v2 only
        chunks: ShapeLike | None = None,
        dimension_separator: Literal[".", "/"] | None = None,
        order: Literal["C", "F"] | None = None,
        filters: list[dict[str, JSON]] | None = None,
        compressor: dict[str, JSON] | None = None,
        # runtime
        exists_ok: bool = False,
        data: npt.ArrayLike | None = None,
<<<<<<< HEAD
    ) -> AsyncArray:
        """
        Method to create a new asynchronous array instance.

        Parameters
        ----------
        store : StoreLike
            The store where the array will be created.
        shape : ShapeLike
            The shape of the array.
        dtype : npt.DTypeLike
            The data type of the array.
        zarr_format : ZarrFormat, optional
            The Zarr format version (default is 3).
        fill_value : Any, optional
            The fill value of the array (default is None).
        attributes : dict[str, JSON], optional
            The attributes of the array (default is None).
        chunk_shape : ChunkCoords, optional
            The shape of the array's chunks (default is None).
        chunk_key_encoding : ChunkKeyEncoding, optional
            The chunk key encoding (default is None).
        codecs : Iterable[Codec | dict[str, JSON]], optional
            The codecs used to encode the data (default is None).
        dimension_names : Iterable[str], optional
            The names of the dimensions (default is None).
        chunks : ShapeLike, optional
            The shape of the array's chunks (default is None).
            V2 only. V3 arrays should not have 'chunks' parameter.
        dimension_separator : Literal[".", "/"], optional
            The dimension separator (default is None).
            V2 only. V3 arrays cannot have a dimension separator.
        order : Literal["C", "F"], optional
            The order of the array (default is None).
            V2 only. V3 arrays should not have 'order' parameter.
        filters : list[dict[str, JSON]], optional
            The filters used to compress the data (default is None).
            V2 only. V3 arrays should not have 'filters' parameter.
        compressor : dict[str, JSON], optional
            The compressor used to compress the data (default is None).
            V2 only. V3 arrays should not have 'compressor' parameter.
        exists_ok : bool, optional
            Whether to raise an error if the store already exists (default is False).
        data : npt.ArrayLike, optional
            The data to be inserted into the array (default is None).

        Returns
        -------
        AsyncArray
            The created asynchronous array instance.

        Examples
        --------
        >>> import zarr
        >>> store = zarr.storage.MemoryStore(mode='w')
        >>> async_arr = await zarr.core.array.AsyncArray.create(
        >>>     store=store,
        >>>     shape=(100,100),
        >>>     chunks=(10,10),
        >>>     dtype='i4',
        >>>     fill_value=0)
        <AsyncArray memory://140349042942400 shape=(100, 100) dtype=int32>

        """
=======
    ) -> AsyncArray[ArrayV2Metadata] | AsyncArray[ArrayV3Metadata]:
>>>>>>> 840a3f7b
        store_path = await make_store_path(store)

        dtype_parsed = parse_dtype(dtype, zarr_format)
        shape = parse_shapelike(shape)

        if chunks is not None and chunk_shape is not None:
            raise ValueError("Only one of chunk_shape or chunks can be provided.")

        if chunks:
            _chunks = normalize_chunks(chunks, shape, dtype_parsed.itemsize)
        else:
            _chunks = normalize_chunks(chunk_shape, shape, dtype_parsed.itemsize)

        result: AsyncArray[ArrayV3Metadata] | AsyncArray[ArrayV2Metadata]
        if zarr_format == 3:
            if dimension_separator is not None:
                raise ValueError(
                    "dimension_separator cannot be used for arrays with version 3. Use chunk_key_encoding instead."
                )
            if order is not None:
                raise ValueError(
                    "order cannot be used for arrays with version 3. Use a transpose codec instead."
                )
            if filters is not None:
                raise ValueError(
                    "filters cannot be used for arrays with version 3. Use array-to-array codecs instead."
                )
            if compressor is not None:
                raise ValueError(
                    "compressor cannot be used for arrays with version 3. Use bytes-to-bytes codecs instead."
                )
            result = await cls._create_v3(
                store_path,
                shape=shape,
                dtype=dtype_parsed,
                chunk_shape=_chunks,
                fill_value=fill_value,
                chunk_key_encoding=chunk_key_encoding,
                codecs=codecs,
                dimension_names=dimension_names,
                attributes=attributes,
                exists_ok=exists_ok,
            )
        elif zarr_format == 2:
            if dtype is str or dtype == "str":
                # another special case: zarr v2 added the vlen-utf8 codec
                vlen_codec: dict[str, JSON] = {"id": "vlen-utf8"}
                if filters and not any(x["id"] == "vlen-utf8" for x in filters):
                    filters = list(filters) + [vlen_codec]
                else:
                    filters = [vlen_codec]

            if codecs is not None:
                raise ValueError(
                    "codecs cannot be used for arrays with version 2. Use filters and compressor instead."
                )
            if chunk_key_encoding is not None:
                raise ValueError(
                    "chunk_key_encoding cannot be used for arrays with version 2. Use dimension_separator instead."
                )
            if dimension_names is not None:
                raise ValueError("dimension_names cannot be used for arrays with version 2.")
            result = await cls._create_v2(
                store_path,
                shape=shape,
                dtype=dtype_parsed,
                chunks=_chunks,
                dimension_separator=dimension_separator,
                fill_value=fill_value,
                order=order,
                filters=filters,
                compressor=compressor,
                attributes=attributes,
                exists_ok=exists_ok,
            )
        else:
            raise ValueError(f"Insupported zarr_format. Got: {zarr_format}")

        if data is not None:
            # insert user-provided data
            await result.setitem(..., data)

        return result

    @classmethod
    async def _create_v3(
        cls,
        store_path: StorePath,
        *,
        shape: ShapeLike,
        dtype: npt.DTypeLike,
        chunk_shape: ChunkCoords,
        fill_value: Any | None = None,
        chunk_key_encoding: (
            ChunkKeyEncoding
            | tuple[Literal["default"], Literal[".", "/"]]
            | tuple[Literal["v2"], Literal[".", "/"]]
            | None
        ) = None,
        codecs: Iterable[Codec | dict[str, JSON]] | None = None,
        dimension_names: Iterable[str] | None = None,
        attributes: dict[str, JSON] | None = None,
        exists_ok: bool = False,
    ) -> AsyncArray[ArrayV3Metadata]:
        if not exists_ok:
            await ensure_no_existing_node(store_path, zarr_format=3)

        shape = parse_shapelike(shape)
        codecs = (
            list(codecs)
            if codecs is not None
            else [_get_default_array_bytes_codec(np.dtype(dtype))]
        )

        if chunk_key_encoding is None:
            chunk_key_encoding = ("default", "/")
        assert chunk_key_encoding is not None

        if isinstance(chunk_key_encoding, tuple):
            chunk_key_encoding = (
                V2ChunkKeyEncoding(separator=chunk_key_encoding[1])
                if chunk_key_encoding[0] == "v2"
                else DefaultChunkKeyEncoding(separator=chunk_key_encoding[1])
            )

        metadata = ArrayV3Metadata(
            shape=shape,
            data_type=dtype,
            chunk_grid=RegularChunkGrid(chunk_shape=chunk_shape),
            chunk_key_encoding=chunk_key_encoding,
            fill_value=fill_value,
            codecs=codecs,
            dimension_names=tuple(dimension_names) if dimension_names else None,
            attributes=attributes or {},
        )

        array = cls(metadata=metadata, store_path=store_path)
        await array._save_metadata(metadata, ensure_parents=True)
        return array

    @classmethod
    async def _create_v2(
        cls,
        store_path: StorePath,
        *,
        shape: ChunkCoords,
        dtype: npt.DTypeLike,
        chunks: ChunkCoords,
        dimension_separator: Literal[".", "/"] | None = None,
        fill_value: None | float = None,
        order: Literal["C", "F"] | None = None,
        filters: list[dict[str, JSON]] | None = None,
        compressor: dict[str, JSON] | None = None,
        attributes: dict[str, JSON] | None = None,
        exists_ok: bool = False,
    ) -> AsyncArray[ArrayV2Metadata]:
        if not exists_ok:
            await ensure_no_existing_node(store_path, zarr_format=2)
        if order is None:
            order = "C"

        if dimension_separator is None:
            dimension_separator = "."

        metadata = ArrayV2Metadata(
            shape=shape,
            dtype=np.dtype(dtype),
            chunks=chunks,
            order=order,
            dimension_separator=dimension_separator,
            fill_value=fill_value,
            compressor=compressor,
            filters=filters,
            attributes=attributes,
        )
        array = cls(metadata=metadata, store_path=store_path)
        await array._save_metadata(metadata, ensure_parents=True)
        return array

    @classmethod
    def from_dict(
        cls,
        store_path: StorePath,
        data: dict[str, JSON],
    ) -> AsyncArray[ArrayV3Metadata] | AsyncArray[ArrayV2Metadata]:
        metadata = parse_array_metadata(data)
        return cls(metadata=metadata, store_path=store_path)

    @classmethod
    async def open(
        cls,
        store: StoreLike,
        zarr_format: ZarrFormat | None = 3,
<<<<<<< HEAD
    ) -> AsyncArray:
        """
        Async method to open an existing Zarr array from a given store.

        Parameters
        ----------
        store : StoreLike
            The store containing the Zarr array.
        zarr_format : ZarrFormat | None, optional
            The Zarr format version (default is 3).

        Returns
        -------
        AsyncArray
            The opened Zarr array.

        Examples
        --------
        >>> import zarr
        >>>  store = zarr.storage.MemoryStore(mode='w')
        >>>  async_arr = await AsyncArray.open(store) # doctest: +ELLIPSIS
        <AsyncArray memory://... shape=(100, 100) dtype=int32>
        """
=======
    ) -> AsyncArray[ArrayV3Metadata] | AsyncArray[ArrayV2Metadata]:
>>>>>>> 840a3f7b
        store_path = await make_store_path(store)
        metadata_dict = await get_array_metadata(store_path, zarr_format=zarr_format)
        # TODO: remove this cast when we have better type hints
        _metadata_dict = cast(ArrayV3MetadataDict, metadata_dict)
        return cls(store_path=store_path, metadata=_metadata_dict)

    @property
    def store(self) -> Store:
        return self.store_path.store

    @property
    def ndim(self) -> int:
        """Returns the number of dimensions in the Array.

        Returns
        -------
        int
            The number of dimensions in the Array.
        """
        return len(self.metadata.shape)

    @property
    def shape(self) -> ChunkCoords:
        """Returns the shape of the Array.

        Returns
        -------
        tuple
            The shape of the Array.
        """
        return self.metadata.shape

    @property
    def chunks(self) -> ChunkCoords:
        """Returns the chunk shape of the Array.

        Only defined for arrays using using `RegularChunkGrid`.
        If array doesn't use `RegularChunkGrid`, `NotImplementedError` is raised.

        Returns
        -------
        ChunkCoords:
            The chunk shape of the Array.
        """
        if isinstance(self.metadata.chunk_grid, RegularChunkGrid):
            return self.metadata.chunk_grid.chunk_shape

        msg = (
            f"The `chunks` attribute is only defined for arrays using `RegularChunkGrid`."
            f"This array has a {self.metadata.chunk_grid} instead."
        )
        raise NotImplementedError(msg)

    @property
    def size(self) -> int:
        """Returns the total number of elements in the array

        Returns
        -------
        int
            Total number of elements in the array
        """
        return np.prod(self.metadata.shape).item()

    @property
    def dtype(self) -> np.dtype[Any]:
        """Returns the data type of the array.

        Returns
        -------
        np.dtype
            Data type of the array
        """
        return self.metadata.dtype

    @property
    def attrs(self) -> dict[str, JSON]:
        """Returns the attributes of the array.

        Returns
        -------
        dict
            Attributes of the array
        """
        return self.metadata.attributes

    @property
    def read_only(self) -> bool:
        """Returns True if the array is read-only.

        Returns
        -------
        bool
            True if the array is read-only
        """
        # Backwards compatibility for 2.x
        return self.store_path.store.mode.readonly

    @property
    def path(self) -> str:
        """Storage path.

        Returns
        -------
        str
            The path to the array in the Zarr store.
        """
        return self.store_path.path

    @property
    def name(self) -> str | None:
        """Array name following h5py convention.

        Returns
        -------
        str
            The name of the array.
        """
        if self.path:
            # follow h5py convention: add leading slash
            name = self.path
            if name[0] != "/":
                name = "/" + name
            return name
        return None

    @property
    def basename(self) -> str | None:
        """Final component of name.

        Returns
        -------
        str
            The basename or final component of the array name.
        """
        if self.name is not None:
            return self.name.split("/")[-1]
        return None

    @property
    def cdata_shape(self) -> ChunkCoords:
        """
        The shape of the chunk grid for this array.

        Returns
        -------
        Tuple[int]
            The shape of the chunk grid for this array.
        """
        return tuple(ceildiv(s, c) for s, c in zip(self.shape, self.chunks, strict=False))

    @property
    def nchunks(self) -> int:
        """
        The number of chunks in the stored representation of this array.

        Returns
        -------
        int
            The total number of chunks in the array.
        """
        return product(self.cdata_shape)

    @property
    def nchunks_initialized(self) -> int:
        """
        The number of chunks that have been persisted in storage.

        Returns
        -------
        int
            The number of initialized chunks in the array.
        """
        return nchunks_initialized(self)

    def _iter_chunk_coords(
        self, *, origin: Sequence[int] | None = None, selection_shape: Sequence[int] | None = None
    ) -> Iterator[ChunkCoords]:
        """
        Create an iterator over the coordinates of chunks in chunk grid space. If the `origin`
        keyword is used, iteration will start at the chunk index specified by `origin`.
        The default behavior is to start at the origin of the grid coordinate space.
        If the `selection_shape` keyword is used, iteration will be bounded over a contiguous region
        ranging from `[origin, origin selection_shape]`, where the upper bound is exclusive as
        per python indexing conventions.

        Parameters
        ----------
        origin: Sequence[int] | None, default=None
            The origin of the selection relative to the array's chunk grid.
        selection_shape: Sequence[int] | None, default=None
            The shape of the selection in chunk grid coordinates.

        Yields
        ------
        chunk_coords: ChunkCoords
            The coordinates of each chunk in the selection.
        """
        return _iter_grid(self.cdata_shape, origin=origin, selection_shape=selection_shape)

    def _iter_chunk_keys(
        self, *, origin: Sequence[int] | None = None, selection_shape: Sequence[int] | None = None
    ) -> Iterator[str]:
        """
        Iterate over the storage keys of each chunk, relative to an optional origin, and optionally
        limited to a contiguous region in chunk grid coordinates.

        Parameters
        ----------
        origin: Sequence[int] | None, default=None
            The origin of the selection relative to the array's chunk grid.
        selection_shape: Sequence[int] | None, default=None
            The shape of the selection in chunk grid coordinates.

        Yields
        ------
        key: str
            The storage key of each chunk in the selection.
        """
        # Iterate over the coordinates of chunks in chunk grid space.
        for k in self._iter_chunk_coords(origin=origin, selection_shape=selection_shape):
            # Encode the chunk key from the chunk coordinates.
            yield self.metadata.encode_chunk_key(k)

    def _iter_chunk_regions(
        self, *, origin: Sequence[int] | None = None, selection_shape: Sequence[int] | None = None
    ) -> Iterator[tuple[slice, ...]]:
        """
        Iterate over the regions spanned by each chunk.

        Parameters
        ----------
        origin: Sequence[int] | None, default=None
            The origin of the selection relative to the array's chunk grid.
        selection_shape: Sequence[int] | None, default=None
            The shape of the selection in chunk grid coordinates.

        Yields
        ------
        region: tuple[slice, ...]
            A tuple of slice objects representing the region spanned by each chunk in the selection.
        """
        for cgrid_position in self._iter_chunk_coords(
            origin=origin, selection_shape=selection_shape
        ):
            out: tuple[slice, ...] = ()
            for c_pos, c_shape in zip(cgrid_position, self.chunks, strict=False):
                start = c_pos * c_shape
                stop = start + c_shape
                out += (slice(start, stop, 1),)
            yield out

    @property
    def nbytes(self) -> int:
        """
        The number of bytes that can be stored in this array.
        """
        return self.nchunks * self.dtype.itemsize

    async def _get_selection(
        self,
        indexer: Indexer,
        *,
        prototype: BufferPrototype,
        out: NDBuffer | None = None,
        fields: Fields | None = None,
    ) -> NDArrayLike:
        # check fields are sensible
        out_dtype = check_fields(fields, self.dtype)

        # setup output buffer
        if out is not None:
            if isinstance(out, NDBuffer):
                out_buffer = out
            else:
                raise TypeError(f"out argument needs to be an NDBuffer. Got {type(out)!r}")
            if out_buffer.shape != indexer.shape:
                raise ValueError(
                    f"shape of out argument doesn't match. Expected {indexer.shape}, got {out.shape}"
                )
        else:
            out_buffer = prototype.nd_buffer.create(
                shape=indexer.shape,
                dtype=out_dtype,
                order=self.order,
                fill_value=self.metadata.fill_value,
            )
        if product(indexer.shape) > 0:
            # reading chunks and decoding them
            await self.codec_pipeline.read(
                [
                    (
                        self.store_path / self.metadata.encode_chunk_key(chunk_coords),
                        self.metadata.get_chunk_spec(chunk_coords, self.order, prototype=prototype),
                        chunk_selection,
                        out_selection,
                    )
                    for chunk_coords, chunk_selection, out_selection in indexer
                ],
                out_buffer,
                drop_axes=indexer.drop_axes,
            )
        return out_buffer.as_ndarray_like()

    async def getitem(
        self,
        selection: BasicSelection,
        *,
        prototype: BufferPrototype | None = None,
    ) -> NDArrayLike:
        """
        Asynchronous function that retrieves a subset of the array's data based on the provided selection.

        Parameters
        ----------
        selection : BasicSelection
            A selection object specifying the subset of data to retrieve.
        prototype : BufferPrototype, optional
            A buffer prototype to use for the retrieved data (default is None).

        Returns
        -------
        NDArrayLike
            The retrieved subset of the array's data.

        Examples
        --------
        >>> import zarr
        >>>  store = zarr.storage.MemoryStore(mode='w')
        >>>  async_arr = await zarr.core.array.AsyncArray.create(
        ...      store=store,
        ...      shape=(100,100),
        ...      chunks=(10,10),
        ...      dtype='i4',
        ...      fill_value=0)
        <AsyncArray memory://... shape=(100, 100) dtype=int32>
        >>> await async_arr.getitem((0,1)) # doctest: +ELLIPSIS
        array(0, dtype=int32)

        """
        if prototype is None:
            prototype = default_buffer_prototype()
        indexer = BasicIndexer(
            selection,
            shape=self.metadata.shape,
            chunk_grid=self.metadata.chunk_grid,
        )
        return await self._get_selection(indexer, prototype=prototype)

    async def _save_metadata(self, metadata: ArrayMetadata, ensure_parents: bool = False) -> None:
        to_save = metadata.to_buffer_dict(default_buffer_prototype())
        awaitables = [set_or_delete(self.store_path / key, value) for key, value in to_save.items()]

        if ensure_parents:
            # To enable zarr.create(store, path="a/b/c"), we need to create all the intermediate groups.
            parents = _build_parents(self)

            for parent in parents:
                awaitables.extend(
                    [
                        (parent.store_path / key).set_if_not_exists(value)
                        for key, value in parent.metadata.to_buffer_dict(
                            default_buffer_prototype()
                        ).items()
                    ]
                )

        await gather(*awaitables)

    async def _set_selection(
        self,
        indexer: Indexer,
        value: npt.ArrayLike,
        *,
        prototype: BufferPrototype,
        fields: Fields | None = None,
    ) -> None:
        # check fields are sensible
        check_fields(fields, self.dtype)
        fields = check_no_multi_fields(fields)

        # check value shape
        if np.isscalar(value):
            array_like = prototype.buffer.create_zero_length().as_array_like()
            if isinstance(array_like, np._typing._SupportsArrayFunc):
                # TODO: need to handle array types that don't support __array_function__
                # like PyTorch and JAX
                array_like_ = cast(np._typing._SupportsArrayFunc, array_like)
            value = np.asanyarray(value, dtype=self.metadata.dtype, like=array_like_)
        else:
            if not hasattr(value, "shape"):
                value = np.asarray(value, self.metadata.dtype)
            # assert (
            #     value.shape == indexer.shape
            # ), f"shape of value doesn't match indexer shape. Expected {indexer.shape}, got {value.shape}"
            if not hasattr(value, "dtype") or value.dtype.name != self.metadata.dtype.name:
                if hasattr(value, "astype"):
                    # Handle things that are already NDArrayLike more efficiently
                    value = value.astype(dtype=self.metadata.dtype, order="A")
                else:
                    value = np.array(value, dtype=self.metadata.dtype, order="A")
        value = cast(NDArrayLike, value)
        # We accept any ndarray like object from the user and convert it
        # to a NDBuffer (or subclass). From this point onwards, we only pass
        # Buffer and NDBuffer between components.
        value_buffer = prototype.nd_buffer.from_ndarray_like(value)

        # merging with existing data and encoding chunks
        await self.codec_pipeline.write(
            [
                (
                    self.store_path / self.metadata.encode_chunk_key(chunk_coords),
                    self.metadata.get_chunk_spec(chunk_coords, self.order, prototype),
                    chunk_selection,
                    out_selection,
                )
                for chunk_coords, chunk_selection, out_selection in indexer
            ],
            value_buffer,
            drop_axes=indexer.drop_axes,
        )

    async def setitem(
        self,
        selection: BasicSelection,
        value: npt.ArrayLike,
        prototype: BufferPrototype | None = None,
    ) -> None:
        if prototype is None:
            prototype = default_buffer_prototype()
        indexer = BasicIndexer(
            selection,
            shape=self.metadata.shape,
            chunk_grid=self.metadata.chunk_grid,
        )
        return await self._set_selection(indexer, value, prototype=prototype)

    async def resize(self, new_shape: ChunkCoords, delete_outside_chunks: bool = True) -> Self:
        assert len(new_shape) == len(self.metadata.shape)
        new_metadata = self.metadata.update_shape(new_shape)

        # Remove all chunks outside of the new shape
        old_chunk_coords = set(self.metadata.chunk_grid.all_chunk_coords(self.metadata.shape))
        new_chunk_coords = set(self.metadata.chunk_grid.all_chunk_coords(new_shape))

        if delete_outside_chunks:

            async def _delete_key(key: str) -> None:
                await (self.store_path / key).delete()

            await concurrent_map(
                [
                    (self.metadata.encode_chunk_key(chunk_coords),)
                    for chunk_coords in old_chunk_coords.difference(new_chunk_coords)
                ],
                _delete_key,
                config.get("async.concurrency"),
            )

        # Write new metadata
        await self._save_metadata(new_metadata)
        return replace(self, metadata=new_metadata)

    async def update_attributes(self, new_attributes: dict[str, JSON]) -> Self:
        # metadata.attributes is "frozen" so we simply clear and update the dict
        self.metadata.attributes.clear()
        self.metadata.attributes.update(new_attributes)

        # Write new metadata
        await self._save_metadata(self.metadata)

        return self

    def __repr__(self) -> str:
        return f"<AsyncArray {self.store_path} shape={self.shape} dtype={self.dtype}>"

    async def info(self) -> None:
        raise NotImplementedError


@dataclass(frozen=True)
class Array:
<<<<<<< HEAD
    """Instantiate an array from an initialized store.

    Parameters
    ----------
    store : StoreLike
        The array store that has already been initialized.
    shape : ChunkCoords
        The shape of the array.
    dtype : npt.DTypeLike
        The dtype of the array.
    """

    _async_array: AsyncArray
=======
    _async_array: AsyncArray[ArrayV3Metadata] | AsyncArray[ArrayV2Metadata]
>>>>>>> 840a3f7b

    @classmethod
    @_deprecate_positional_args
    def create(
        cls,
        store: StoreLike,
        *,
        # v2 and v3
        shape: ChunkCoords,
        dtype: npt.DTypeLike,
        zarr_format: ZarrFormat = 3,
        fill_value: Any | None = None,
        attributes: dict[str, JSON] | None = None,
        # v3 only
        chunk_shape: ChunkCoords | None = None,
        chunk_key_encoding: (
            ChunkKeyEncoding
            | tuple[Literal["default"], Literal[".", "/"]]
            | tuple[Literal["v2"], Literal[".", "/"]]
            | None
        ) = None,
        codecs: Iterable[Codec | dict[str, JSON]] | None = None,
        dimension_names: Iterable[str] | None = None,
        # v2 only
        chunks: ChunkCoords | None = None,
        dimension_separator: Literal[".", "/"] | None = None,
        order: Literal["C", "F"] | None = None,
        filters: list[dict[str, JSON]] | None = None,
        compressor: dict[str, JSON] | None = None,
        # runtime
        exists_ok: bool = False,
    ) -> Array:
        """Creates a new Array instance from an initialized store.

        Parameters
        ----------
        store : StoreLike
            The array store that has already been initialized.
        shape : ChunkCoords
            The shape of the array.
        dtype : npt.DTypeLike
            The data type of the array.
        chunk_shape : ChunkCoords, optional
            The shape of the Array's chunks (default is None).
        chunk_key_encoding : ChunkKeyEncoding, optional
            The chunk key encoding (default is None).
        codecs : Iterable[Codec | dict[str, JSON]], optional
            The codecs used to encode the data (default is None).
        dimension_names : Iterable[str], optional
            The names of the dimensions (default is None).
        chunks : ChunkCoords, optional
            The shape of the Array's chunks (default is None).
        dimension_separator : Literal[".", "/"], optional
            The dimension separator (default is None).
        order : Literal["C", "F"], optional
            The order of the array (default is None).
        filters : list[dict[str, JSON]], optional
            The filters used to compress the data (default is None).
        compressor : dict[str, JSON], optional
            The compressor used to compress the data (default is None).
        exists_ok : bool, optional
            Whether to raise an error if the store already exists (default is False).

        Returns
        -------
        Array
            Array created from the store.
        """
        async_array = sync(
            AsyncArray.create(
                store=store,
                shape=shape,
                dtype=dtype,
                zarr_format=zarr_format,
                attributes=attributes,
                fill_value=fill_value,
                chunk_shape=chunk_shape,
                chunk_key_encoding=chunk_key_encoding,
                codecs=codecs,
                dimension_names=dimension_names,
                chunks=chunks,
                dimension_separator=dimension_separator,
                order=order,
                filters=filters,
                compressor=compressor,
                exists_ok=exists_ok,
            ),
        )
        return cls(async_array)

    @classmethod
    def from_dict(
        cls,
        store_path: StorePath,
        data: dict[str, JSON],
    ) -> Array:
        async_array = AsyncArray.from_dict(store_path=store_path, data=data)
        return cls(async_array)

    @classmethod
    def open(
        cls,
        store: StoreLike,
    ) -> Array:
        """Opens an existing Array from a store.

        Parameters
        ----------
        store : Store
            Store containing the Array.

        Returns
        -------
        Array
            Array opened from the store.
        """
        async_array = sync(AsyncArray.open(store))
        return cls(async_array)

    @property
    def store(self) -> Store:
        return self._async_array.store

    @property
    def ndim(self) -> int:
        """Returns the number of dimensions in the array.

        Returns
        -------
        int
            The number of dimensions in the array.
        """
        return self._async_array.ndim

    @property
    def shape(self) -> ChunkCoords:
        """Returns the shape of the array.

        Returns
        -------
        ChunkCoords
            The shape of the array.
        """
        return self._async_array.shape

    @property
    def chunks(self) -> ChunkCoords:
        """Returns a tuple of integers describing the length of each dimension of a chunk of the array.

        Returns
        -------
        tuple
            A tuple of integers representing the length of each dimension of a chunk.
        """
        return self._async_array.chunks

    @property
    def size(self) -> int:
        """Returns the total number of elements in the array.

        Returns
        -------
        int
            Total number of elements in the array.
        """
        return self._async_array.size

    @property
    def dtype(self) -> np.dtype[Any]:
        """Returns the NumPy data type.

        Returns
        -------
        np.dtype
            The NumPy data type.
        """
        return self._async_array.dtype

    @property
    def attrs(self) -> Attributes:
        """Returns a MutableMapping containing user-defined attributes.

        Returns
        -------
        attrs : MutableMapping
            A MutableMapping object containing user-defined attributes.

        Notes
        -----
        Note that attribute values must be JSON serializable.
        """
        return Attributes(self)

    @property
    def path(self) -> str:
        """Storage path."""
        return self._async_array.path

    @property
    def name(self) -> str | None:
        """Array name following h5py convention."""
        return self._async_array.name

    @property
    def basename(self) -> str | None:
        """Final component of name."""
        return self._async_array.basename

    @property
    def metadata(self) -> ArrayMetadata:
        return self._async_array.metadata

    @property
    def store_path(self) -> StorePath:
        return self._async_array.store_path

    @property
    def order(self) -> Literal["C", "F"]:
        return self._async_array.order

    @property
    def read_only(self) -> bool:
        return self._async_array.read_only

    @property
    def fill_value(self) -> Any:
        return self.metadata.fill_value

    @property
    def cdata_shape(self) -> ChunkCoords:
        """
        The shape of the chunk grid for this array.
        """
        return tuple(ceildiv(s, c) for s, c in zip(self.shape, self.chunks, strict=False))

    @property
    def nchunks(self) -> int:
        """
        The number of chunks in the stored representation of this array.
        """
        return self._async_array.nchunks

    def _iter_chunk_coords(
        self, origin: Sequence[int] | None = None, selection_shape: Sequence[int] | None = None
    ) -> Iterator[ChunkCoords]:
        """
        Create an iterator over the coordinates of chunks in chunk grid space. If the `origin`
        keyword is used, iteration will start at the chunk index specified by `origin`.
        The default behavior is to start at the origin of the grid coordinate space.
        If the `selection_shape` keyword is used, iteration will be bounded over a contiguous region
        ranging from `[origin, origin + selection_shape]`, where the upper bound is exclusive as
        per python indexing conventions.

        Parameters
        ----------
        origin: Sequence[int] | None, default=None
            The origin of the selection relative to the array's chunk grid.
        selection_shape: Sequence[int] | None, default=None
            The shape of the selection in chunk grid coordinates.

        Yields
        ------
        chunk_coords: ChunkCoords
            The coordinates of each chunk in the selection.
        """
        yield from self._async_array._iter_chunk_coords(
            origin=origin, selection_shape=selection_shape
        )

    @property
    def nbytes(self) -> int:
        """
        The number of bytes that can be stored in this array.
        """
        return self._async_array.nbytes

    @property
    def nchunks_initialized(self) -> int:
        """
        The number of chunks that have been initialized in the stored representation of this array.
        """
        return self._async_array.nchunks_initialized

    def _iter_chunk_keys(
        self, origin: Sequence[int] | None = None, selection_shape: Sequence[int] | None = None
    ) -> Iterator[str]:
        """
        Iterate over the storage keys of each chunk, relative to an optional origin, and optionally
        limited to a contiguous region in chunk grid coordinates.

        Parameters
        ----------
        origin: Sequence[int] | None, default=None
            The origin of the selection relative to the array's chunk grid.
        selection_shape: Sequence[int] | None, default=None
            The shape of the selection in chunk grid coordinates.

        Yields
        ------
        key: str
            The storage key of each chunk in the selection.
        """
        yield from self._async_array._iter_chunk_keys(
            origin=origin, selection_shape=selection_shape
        )

    def _iter_chunk_regions(
        self, origin: Sequence[int] | None = None, selection_shape: Sequence[int] | None = None
    ) -> Iterator[tuple[slice, ...]]:
        """
        Iterate over the regions spanned by each chunk.

        Parameters
        ----------
        origin: Sequence[int] | None, default=None
            The origin of the selection relative to the array's chunk grid.
        selection_shape: Sequence[int] | None, default=None
            The shape of the selection in chunk grid coordinates.

        Yields
        ------
        region: tuple[slice, ...]
            A tuple of slice objects representing the region spanned by each chunk in the selection.
        """
        yield from self._async_array._iter_chunk_regions(
            origin=origin, selection_shape=selection_shape
        )

    def __array__(
        self, dtype: npt.DTypeLike | None = None, copy: bool | None = None
    ) -> NDArrayLike:
        """
        This method is used by numpy when converting zarr.Array into a numpy array.
        For more information, see https://numpy.org/devdocs/user/basics.interoperability.html#the-array-method
        """
        if copy is False:
            msg = "`copy=False` is not supported. This method always creates a copy."
            raise ValueError(msg)

        arr_np = self[...]

        if dtype is not None:
            arr_np = arr_np.astype(dtype)

        return arr_np

    def __getitem__(self, selection: Selection) -> NDArrayLike:
        """Retrieve data for an item or region of the array.

        Parameters
        ----------
        selection : tuple
            An integer index or slice or tuple of int/slice objects specifying the
            requested item or region for each dimension of the array.

        Returns
        -------
        NDArrayLike
             An array-like containing the data for the requested region.

        Examples
        --------
        Setup a 1-dimensional array::

            >>> import zarr
            >>> import numpy as np
            >>> data = np.arange(100, dtype="uint16")
            >>> z = Array.create(
            >>>        StorePath(MemoryStore(mode="w")),
            >>>        shape=data.shape,
            >>>        chunk_shape=(10,),
            >>>        dtype=data.dtype,
            >>>        )
            >>> z[:] = data

        Retrieve a single item::

            >>> z[5]
            5

        Retrieve a region via slicing::

            >>> z[:5]
            array([0, 1, 2, 3, 4])
            >>> z[-5:]
            array([95, 96, 97, 98, 99])
            >>> z[5:10]
            array([5, 6, 7, 8, 9])
            >>> z[5:10:2]
            array([5, 7, 9])
            >>> z[::2]
            array([ 0,  2,  4, ..., 94, 96, 98])

        Load the entire array into memory::

            >>> z[...]
            array([ 0,  1,  2, ..., 97, 98, 99])

        Setup a 2-dimensional array::

            >>> data = np.arange(100, dtype="uint16").reshape(10, 10)
            >>> z = Array.create(
            >>>        StorePath(MemoryStore(mode="w")),
            >>>        shape=data.shape,
            >>>        chunk_shape=(10, 10),
            >>>        dtype=data.dtype,
            >>>        )
            >>> z[:] = data

        Retrieve an item::

            >>> z[2, 2]
            22

        Retrieve a region via slicing::

            >>> z[1:3, 1:3]
            array([[11, 12],
                   [21, 22]])
            >>> z[1:3, :]
            array([[10, 11, 12, 13, 14, 15, 16, 17, 18, 19],
                   [20, 21, 22, 23, 24, 25, 26, 27, 28, 29]])
            >>> z[:, 1:3]
            array([[ 1,  2],
                   [11, 12],
                   [21, 22],
                   [31, 32],
                   [41, 42],
                   [51, 52],
                   [61, 62],
                   [71, 72],
                   [81, 82],
                   [91, 92]])
            >>> z[0:5:2, 0:5:2]
            array([[ 0,  2,  4],
                   [20, 22, 24],
                   [40, 42, 44]])
            >>> z[::2, ::2]
            array([[ 0,  2,  4,  6,  8],
                   [20, 22, 24, 26, 28],
                   [40, 42, 44, 46, 48],
                   [60, 62, 64, 66, 68],
                   [80, 82, 84, 86, 88]])

        Load the entire array into memory::

            >>> z[...]
            array([[ 0,  1,  2,  3,  4,  5,  6,  7,  8,  9],
                   [10, 11, 12, 13, 14, 15, 16, 17, 18, 19],
                   [20, 21, 22, 23, 24, 25, 26, 27, 28, 29],
                   [30, 31, 32, 33, 34, 35, 36, 37, 38, 39],
                   [40, 41, 42, 43, 44, 45, 46, 47, 48, 49],
                   [50, 51, 52, 53, 54, 55, 56, 57, 58, 59],
                   [60, 61, 62, 63, 64, 65, 66, 67, 68, 69],
                   [70, 71, 72, 73, 74, 75, 76, 77, 78, 79],
                   [80, 81, 82, 83, 84, 85, 86, 87, 88, 89],
                   [90, 91, 92, 93, 94, 95, 96, 97, 98, 99]])

        Notes
        -----
        Slices with step > 1 are supported, but slices with negative step are not.

        For arrays with a structured dtype, see zarr v2 for examples of how to use
        fields

        Currently the implementation for __getitem__ is provided by
        :func:`vindex` if the indexing is pure fancy indexing (ie a
        broadcast-compatible tuple of integer array indices), or by
        :func:`set_basic_selection` otherwise.

        Effectively, this means that the following indexing modes are supported:

           - integer indexing
           - slice indexing
           - mixed slice and integer indexing
           - boolean indexing
           - fancy indexing (vectorized list of integers)

        For specific indexing options including outer indexing, see the
        methods listed under See Also.

        See Also
        --------
        get_basic_selection, set_basic_selection, get_mask_selection, set_mask_selection,
        get_coordinate_selection, set_coordinate_selection, get_orthogonal_selection,
        set_orthogonal_selection, get_block_selection, set_block_selection,
        vindex, oindex, blocks, __setitem__

        """
        fields, pure_selection = pop_fields(selection)
        if is_pure_fancy_indexing(pure_selection, self.ndim):
            return self.vindex[cast(CoordinateSelection | MaskSelection, selection)]
        elif is_pure_orthogonal_indexing(pure_selection, self.ndim):
            return self.get_orthogonal_selection(pure_selection, fields=fields)
        else:
            return self.get_basic_selection(cast(BasicSelection, pure_selection), fields=fields)

    def __setitem__(self, selection: Selection, value: npt.ArrayLike) -> None:
        """Modify data for an item or region of the array.

        Parameters
        ----------
        selection : tuple
            An integer index or slice or tuple of int/slice specifying the requested
            region for each dimension of the array.
        value : npt.ArrayLike
            An array-like containing the data to be stored in the selection.

        Examples
        --------
        Setup a 1-dimensional array::

            >>> import zarr
            >>> z = zarr.zeros(
            >>>        shape=(100,),
            >>>        store=StorePath(MemoryStore(mode="w")),
            >>>        chunk_shape=(5,),
            >>>        dtype="i4",
            >>>       )

        Set all array elements to the same scalar value::

            >>> z[...] = 42
            >>> z[...]
            array([42, 42, 42, ..., 42, 42, 42])

        Set a portion of the array::

            >>> z[:10] = np.arange(10)
            >>> z[-10:] = np.arange(10)[::-1]
            >>> z[...]
            array([ 0, 1, 2, ..., 2, 1, 0])

        Setup a 2-dimensional array::

            >>> z = zarr.zeros(
            >>>        shape=(5, 5),
            >>>        store=StorePath(MemoryStore(mode="w")),
            >>>        chunk_shape=(5, 5),
            >>>        dtype="i4",
            >>>       )

        Set all array elements to the same scalar value::

            >>> z[...] = 42

        Set a portion of the array::

            >>> z[0, :] = np.arange(z.shape[1])
            >>> z[:, 0] = np.arange(z.shape[0])
            >>> z[...]
            array([[ 0,  1,  2,  3,  4],
                   [ 1, 42, 42, 42, 42],
                   [ 2, 42, 42, 42, 42],
                   [ 3, 42, 42, 42, 42],
                   [ 4, 42, 42, 42, 42]])

        Notes
        -----
        Slices with step > 1 are supported, but slices with negative step are not.

        For arrays with a structured dtype, see zarr v2 for examples of how to use
        fields

        Currently the implementation for __setitem__ is provided by
        :func:`vindex` if the indexing is pure fancy indexing (ie a
        broadcast-compatible tuple of integer array indices), or by
        :func:`set_basic_selection` otherwise.

        Effectively, this means that the following indexing modes are supported:

           - integer indexing
           - slice indexing
           - mixed slice and integer indexing
           - boolean indexing
           - fancy indexing (vectorized list of integers)

        For specific indexing options including outer indexing, see the
        methods listed under See Also.

        See Also
        --------
        get_basic_selection, set_basic_selection, get_mask_selection, set_mask_selection,
        get_coordinate_selection, set_coordinate_selection, get_orthogonal_selection,
        set_orthogonal_selection, get_block_selection, set_block_selection,
        vindex, oindex, blocks, __getitem__

        """
        fields, pure_selection = pop_fields(selection)
        if is_pure_fancy_indexing(pure_selection, self.ndim):
            self.vindex[cast(CoordinateSelection | MaskSelection, selection)] = value
        elif is_pure_orthogonal_indexing(pure_selection, self.ndim):
            self.set_orthogonal_selection(pure_selection, value, fields=fields)
        else:
            self.set_basic_selection(cast(BasicSelection, pure_selection), value, fields=fields)

    @_deprecate_positional_args
    def get_basic_selection(
        self,
        selection: BasicSelection = Ellipsis,
        *,
        out: NDBuffer | None = None,
        prototype: BufferPrototype | None = None,
        fields: Fields | None = None,
    ) -> NDArrayLike:
        """Retrieve data for an item or region of the array.

        Parameters
        ----------
        selection : tuple
            A tuple specifying the requested item or region for each dimension of the
            array. May be any combination of int and/or slice or ellipsis for multidimensional arrays.
        out : NDBuffer, optional
            If given, load the selected data directly into this buffer.
        prototype : BufferPrototype, optional
            The prototype of the buffer to use for the output data. If not provided, the default buffer prototype is used.
        fields : str or sequence of str, optional
            For arrays with a structured dtype, one or more fields can be specified to
            extract data for.

        Returns
        -------
        NDArrayLike
            An array-like containing the data for the requested region.

        Examples
        --------
        Setup a 1-dimensional array::

            >>> import zarr
            >>> import numpy as np
            >>> data = np.arange(100, dtype="uint16")
            >>> z = Array.create(
            >>>        StorePath(MemoryStore(mode="w")),
            >>>        shape=data.shape,
            >>>        chunk_shape=(3,),
            >>>        dtype=data.dtype,
            >>>        )
            >>> z[:] = data

        Retrieve a single item::

            >>> z.get_basic_selection(5)
            5

        Retrieve a region via slicing::

            >>> z.get_basic_selection(slice(5))
            array([0, 1, 2, 3, 4])
            >>> z.get_basic_selection(slice(-5, None))
            array([95, 96, 97, 98, 99])
            >>> z.get_basic_selection(slice(5, 10))
            array([5, 6, 7, 8, 9])
            >>> z.get_basic_selection(slice(5, 10, 2))
            array([5, 7, 9])
            >>> z.get_basic_selection(slice(None, None, 2))
            array([  0,  2,  4, ..., 94, 96, 98])

        Setup a 3-dimensional array::

            >>> data = np.arange(1000).reshape(10, 10, 10)
            >>> z = Array.create(
            >>>        StorePath(MemoryStore(mode="w")),
            >>>        shape=data.shape,
            >>>        chunk_shape=(5, 5, 5),
            >>>        dtype=data.dtype,
            >>>        )
            >>> z[:] = data

        Retrieve an item::

            >>> z.get_basic_selection((1, 2, 3))
            123

        Retrieve a region via slicing and Ellipsis::

            >>> z.get_basic_selection((slice(1, 3), slice(1, 3), 0))
            array([[110, 120],
                   [210, 220]])
            >>> z.get_basic_selection(0, (slice(1, 3), slice(None)))
            array([[10, 11, 12, 13, 14, 15, 16, 17, 18, 19],
                   [20, 21, 22, 23, 24, 25, 26, 27, 28, 29]])
            >>> z.get_basic_selection((..., 5))
            array([[  2  12  22  32  42  52  62  72  82  92]
                   [102 112 122 132 142 152 162 172 182 192]
                   ...
                   [802 812 822 832 842 852 862 872 882 892]
                   [902 912 922 932 942 952 962 972 982 992]]

        Notes
        -----
        Slices with step > 1 are supported, but slices with negative step are not.

        For arrays with a structured dtype, see zarr v2 for examples of how to use
        the `fields` parameter.

        This method provides the implementation for accessing data via the
        square bracket notation (__getitem__). See :func:`__getitem__` for examples
        using the alternative notation.

        See Also
        --------
        set_basic_selection, get_mask_selection, set_mask_selection,
        get_coordinate_selection, set_coordinate_selection, get_orthogonal_selection,
        set_orthogonal_selection, get_block_selection, set_block_selection,
        vindex, oindex, blocks, __getitem__, __setitem__

        """

        if prototype is None:
            prototype = default_buffer_prototype()
        return sync(
            self._async_array._get_selection(
                BasicIndexer(selection, self.shape, self.metadata.chunk_grid),
                out=out,
                fields=fields,
                prototype=prototype,
            )
        )

    @_deprecate_positional_args
    def set_basic_selection(
        self,
        selection: BasicSelection,
        value: npt.ArrayLike,
        *,
        fields: Fields | None = None,
        prototype: BufferPrototype | None = None,
    ) -> None:
        """Modify data for an item or region of the array.

        Parameters
        ----------
        selection : tuple
            A tuple specifying the requested item or region for each dimension of the
            array. May be any combination of int and/or slice or ellipsis for multidimensional arrays.
        value : npt.ArrayLike
            An array-like containing values to be stored into the array.
        fields : str or sequence of str, optional
            For arrays with a structured dtype, one or more fields can be specified to set
            data for.
        prototype : BufferPrototype, optional
            The prototype of the buffer used for setting the data. If not provided, the
            default buffer prototype is used.

        Examples
        --------
        Setup a 1-dimensional array::

            >>> import zarr
            >>> z = zarr.zeros(
            >>>        shape=(100,),
            >>>        store=StorePath(MemoryStore(mode="w")),
            >>>        chunk_shape=(100,),
            >>>        dtype="i4",
            >>>       )

        Set all array elements to the same scalar value::

            >>> z.set_basic_selection(..., 42)
            >>> z[...]
            array([42, 42, 42, ..., 42, 42, 42])

        Set a portion of the array::

            >>> z.set_basic_selection(slice(10), np.arange(10))
            >>> z.set_basic_selection(slice(-10, None), np.arange(10)[::-1])
            >>> z[...]
            array([ 0, 1, 2, ..., 2, 1, 0])

        Setup a 2-dimensional array::

            >>> z = zarr.zeros(
            >>>        shape=(5, 5),
            >>>        store=StorePath(MemoryStore(mode="w")),
            >>>        chunk_shape=(5, 5),
            >>>        dtype="i4",
            >>>       )

        Set all array elements to the same scalar value::

            >>> z.set_basic_selection(..., 42)

        Set a portion of the array::

            >>> z.set_basic_selection((0, slice(None)), np.arange(z.shape[1]))
            >>> z.set_basic_selection((slice(None), 0), np.arange(z.shape[0]))
            >>> z[...]
            array([[ 0,  1,  2,  3,  4],
                   [ 1, 42, 42, 42, 42],
                   [ 2, 42, 42, 42, 42],
                   [ 3, 42, 42, 42, 42],
                   [ 4, 42, 42, 42, 42]])

        Notes
        -----
        For arrays with a structured dtype, see zarr v2 for examples of how to use
        the `fields` parameter.

        This method provides the underlying implementation for modifying data via square
        bracket notation, see :func:`__setitem__` for equivalent examples using the
        alternative notation.

        See Also
        --------
        get_basic_selection, get_mask_selection, set_mask_selection,
        get_coordinate_selection, set_coordinate_selection, get_orthogonal_selection,
        set_orthogonal_selection, get_block_selection, set_block_selection,
        vindex, oindex, blocks, __getitem__, __setitem__

        """
        if prototype is None:
            prototype = default_buffer_prototype()
        indexer = BasicIndexer(selection, self.shape, self.metadata.chunk_grid)
        sync(self._async_array._set_selection(indexer, value, fields=fields, prototype=prototype))

    @_deprecate_positional_args
    def get_orthogonal_selection(
        self,
        selection: OrthogonalSelection,
        *,
        out: NDBuffer | None = None,
        fields: Fields | None = None,
        prototype: BufferPrototype | None = None,
    ) -> NDArrayLike:
        """Retrieve data by making a selection for each dimension of the array. For
        example, if an array has 2 dimensions, allows selecting specific rows and/or
        columns. The selection for each dimension can be either an integer (indexing a
        single item), a slice, an array of integers, or a Boolean array where True
        values indicate a selection.

        Parameters
        ----------
        selection : tuple
            A selection for each dimension of the array. May be any combination of int,
            slice, integer array or Boolean array.
        out : NDBuffer, optional
            If given, load the selected data directly into this buffer.
        fields : str or sequence of str, optional
            For arrays with a structured dtype, one or more fields can be specified to
            extract data for.
        prototype : BufferPrototype, optional
            The prototype of the buffer to use for the output data. If not provided, the default buffer prototype is used.

        Returns
        -------
        NDArrayLike
            An array-like containing the data for the requested selection.

        Examples
        --------
        Setup a 2-dimensional array::

            >>> import zarr
            >>> import numpy as np
            >>> data = np.arange(100).reshape(10, 10)
            >>> z = Array.create(
            >>>        StorePath(MemoryStore(mode="w")),
            >>>        shape=data.shape,
            >>>        chunk_shape=data.shape,
            >>>        dtype=data.dtype,
            >>>        )
            >>> z[:] = data

        Retrieve rows and columns via any combination of int, slice, integer array and/or
        Boolean array::

            >>> z.get_orthogonal_selection(([1, 4], slice(None)))
            array([[10, 11, 12, 13, 14, 15, 16, 17, 18, 19],
                   [40, 41, 42, 43, 44, 45, 46, 47, 48, 49]])
            >>> z.get_orthogonal_selection((slice(None), [1, 4]))
            array([[ 1,  4],
                   [11, 14],
                   [21, 24],
                   [31, 34],
                   [41, 44],
                   [51, 54],
                   [61, 64],
                   [71, 74],
                   [81, 84],
                   [91, 94]])
            >>> z.get_orthogonal_selection(([1, 4], [1, 4]))
            array([[11, 14],
                   [41, 44]])
            >>> sel = np.zeros(z.shape[0], dtype=bool)
            >>> sel[1] = True
            >>> sel[4] = True
            >>> z.get_orthogonal_selection((sel, sel))
            array([[11, 14],
                   [41, 44]])

        For convenience, the orthogonal selection functionality is also available via the
        `oindex` property, e.g.::

            >>> z.oindex[[1, 4], :]
            array([[10, 11, 12, 13, 14, 15, 16, 17, 18, 19],
                   [40, 41, 42, 43, 44, 45, 46, 47, 48, 49]])
            >>> z.oindex[:, [1, 4]]
            array([[ 1,  4],
                   [11, 14],
                   [21, 24],
                   [31, 34],
                   [41, 44],
                   [51, 54],
                   [61, 64],
                   [71, 74],
                   [81, 84],
                   [91, 94]])
            >>> z.oindex[[1, 4], [1, 4]]
            array([[11, 14],
                   [41, 44]])
            >>> sel = np.zeros(z.shape[0], dtype=bool)
            >>> sel[1] = True
            >>> sel[4] = True
            >>> z.oindex[sel, sel]
            array([[11, 14],
                   [41, 44]])

        Notes
        -----
        Orthogonal indexing is also known as outer indexing.

        Slices with step > 1 are supported, but slices with negative step are not.

        See Also
        --------
        get_basic_selection, set_basic_selection, get_mask_selection, set_mask_selection,
        get_coordinate_selection, set_coordinate_selection, set_orthogonal_selection,
        get_block_selection, set_block_selection,
        vindex, oindex, blocks, __getitem__, __setitem__

        """
        if prototype is None:
            prototype = default_buffer_prototype()
        indexer = OrthogonalIndexer(selection, self.shape, self.metadata.chunk_grid)
        return sync(
            self._async_array._get_selection(
                indexer=indexer, out=out, fields=fields, prototype=prototype
            )
        )

    @_deprecate_positional_args
    def set_orthogonal_selection(
        self,
        selection: OrthogonalSelection,
        value: npt.ArrayLike,
        *,
        fields: Fields | None = None,
        prototype: BufferPrototype | None = None,
    ) -> None:
        """Modify data via a selection for each dimension of the array.

        Parameters
        ----------
        selection : tuple
            A selection for each dimension of the array. May be any combination of int,
            slice, integer array or Boolean array.
        value : npt.ArrayLike
            An array-like array containing the data to be stored in the array.
        fields : str or sequence of str, optional
            For arrays with a structured dtype, one or more fields can be specified to set
            data for.
        prototype : BufferPrototype, optional
            The prototype of the buffer used for setting the data. If not provided, the
            default buffer prototype is used.

        Examples
        --------
        Setup a 2-dimensional array::

            >>> import zarr
            >>> z = zarr.zeros(
            >>>        shape=(5, 5),
            >>>        store=StorePath(MemoryStore(mode="w")),
            >>>        chunk_shape=(5, 5),
            >>>        dtype="i4",
            >>>       )


        Set data for a selection of rows::

            >>> z.set_orthogonal_selection(([1, 4], slice(None)), 1)
            >>> z[...]
            array([[0, 0, 0, 0, 0],
                   [1, 1, 1, 1, 1],
                   [0, 0, 0, 0, 0],
                   [0, 0, 0, 0, 0],
                   [1, 1, 1, 1, 1]])

        Set data for a selection of columns::

            >>> z.set_orthogonal_selection((slice(None), [1, 4]), 2)
            >>> z[...]
            array([[0, 2, 0, 0, 2],
                   [1, 2, 1, 1, 2],
                   [0, 2, 0, 0, 2],
                   [0, 2, 0, 0, 2],
                   [1, 2, 1, 1, 2]])

        Set data for a selection of rows and columns::

            >>> z.set_orthogonal_selection(([1, 4], [1, 4]), 3)
            >>> z[...]
            array([[0, 2, 0, 0, 2],
                   [1, 3, 1, 1, 3],
                   [0, 2, 0, 0, 2],
                   [0, 2, 0, 0, 2],
                   [1, 3, 1, 1, 3]])

        Set data from a 2D array::

            >>> values = np.arange(10).reshape(2, 5)
            >>> z.set_orthogonal_selection(([0, 3], ...), values)
            >>> z[...]
            array([[0, 1, 2, 3, 4],
                   [1, 3, 1, 1, 3],
                   [0, 2, 0, 0, 2],
                   [5, 6, 7, 8, 9],
                   [1, 3, 1, 1, 3]])

        For convenience, this functionality is also available via the `oindex` property.
        E.g.::

            >>> z.oindex[[1, 4], [1, 4]] = 4
            >>> z[...]
            array([[0, 1, 2, 3, 4],
                   [1, 4, 1, 1, 4],
                   [0, 2, 0, 0, 2],
                   [5, 6, 7, 8, 9],
                   [1, 4, 1, 1, 4]])

        Notes
        -----
        Orthogonal indexing is also known as outer indexing.

        Slices with step > 1 are supported, but slices with negative step are not.

        See Also
        --------
        get_basic_selection, set_basic_selection, get_mask_selection, set_mask_selection,
        get_coordinate_selection, set_coordinate_selection, get_orthogonal_selection,
        get_block_selection, set_block_selection,
        vindex, oindex, blocks, __getitem__, __setitem__

        """
        if prototype is None:
            prototype = default_buffer_prototype()
        indexer = OrthogonalIndexer(selection, self.shape, self.metadata.chunk_grid)
        return sync(
            self._async_array._set_selection(indexer, value, fields=fields, prototype=prototype)
        )

    @_deprecate_positional_args
    def get_mask_selection(
        self,
        mask: MaskSelection,
        *,
        out: NDBuffer | None = None,
        fields: Fields | None = None,
        prototype: BufferPrototype | None = None,
    ) -> NDArrayLike:
        """Retrieve a selection of individual items, by providing a Boolean array of the
        same shape as the array against which the selection is being made, where True
        values indicate a selected item.

        Parameters
        ----------
        selection : ndarray, bool
            A Boolean array of the same shape as the array against which the selection is
            being made.
        out : NDBuffer, optional
            If given, load the selected data directly into this buffer.
        fields : str or sequence of str, optional
            For arrays with a structured dtype, one or more fields can be specified to
            extract data for.
        prototype : BufferPrototype, optional
            The prototype of the buffer to use for the output data. If not provided, the default buffer prototype is used.

        Returns
        -------
        NDArrayLike
            An array-like containing the data for the requested selection.

        Examples
        --------
        Setup a 2-dimensional array::

            >>> import zarr
            >>> import numpy as np
            >>> data = np.arange(100).reshape(10, 10)
            >>> z = Array.create(
            >>>        StorePath(MemoryStore(mode="w")),
            >>>        shape=data.shape,
            >>>        chunk_shape=data.shape,
            >>>        dtype=data.dtype,
            >>>        )
            >>> z[:] = data

        Retrieve items by specifying a mask::

            >>> sel = np.zeros_like(z, dtype=bool)
            >>> sel[1, 1] = True
            >>> sel[4, 4] = True
            >>> z.get_mask_selection(sel)
            array([11, 44])

        For convenience, the mask selection functionality is also available via the
        `vindex` property, e.g.::

            >>> z.vindex[sel]
            array([11, 44])

        Notes
        -----
        Mask indexing is a form of vectorized or inner indexing, and is equivalent to
        coordinate indexing. Internally the mask array is converted to coordinate
        arrays by calling `np.nonzero`.

        See Also
        --------
        get_basic_selection, set_basic_selection, set_mask_selection,
        get_orthogonal_selection, set_orthogonal_selection, get_coordinate_selection,
        set_coordinate_selection, get_block_selection, set_block_selection,
        vindex, oindex, blocks, __getitem__, __setitem__
        """

        if prototype is None:
            prototype = default_buffer_prototype()
        indexer = MaskIndexer(mask, self.shape, self.metadata.chunk_grid)
        return sync(
            self._async_array._get_selection(
                indexer=indexer, out=out, fields=fields, prototype=prototype
            )
        )

    @_deprecate_positional_args
    def set_mask_selection(
        self,
        mask: MaskSelection,
        value: npt.ArrayLike,
        *,
        fields: Fields | None = None,
        prototype: BufferPrototype | None = None,
    ) -> None:
        """Modify a selection of individual items, by providing a Boolean array of the
        same shape as the array against which the selection is being made, where True
        values indicate a selected item.

        Parameters
        ----------
        selection : ndarray, bool
            A Boolean array of the same shape as the array against which the selection is
            being made.
        value : npt.ArrayLike
            An array-like containing values to be stored into the array.
        fields : str or sequence of str, optional
            For arrays with a structured dtype, one or more fields can be specified to set
            data for.

        Examples
        --------
        Setup a 2-dimensional array::

            >>> import zarr
            >>> z = zarr.zeros(
            >>>        shape=(5, 5),
            >>>        store=StorePath(MemoryStore(mode="w")),
            >>>        chunk_shape=(5, 5),
            >>>        dtype="i4",
            >>>       )

        Set data for a selection of items::

            >>> sel = np.zeros_like(z, dtype=bool)
            >>> sel[1, 1] = True
            >>> sel[4, 4] = True
            >>> z.set_mask_selection(sel, 1)
            >>> z[...]
            array([[0, 0, 0, 0, 0],
                   [0, 1, 0, 0, 0],
                   [0, 0, 0, 0, 0],
                   [0, 0, 0, 0, 0],
                   [0, 0, 0, 0, 1]])

        For convenience, this functionality is also available via the `vindex` property.
        E.g.::

            >>> z.vindex[sel] = 2
            >>> z[...]
            array([[0, 0, 0, 0, 0],
                   [0, 2, 0, 0, 0],
                   [0, 0, 0, 0, 0],
                   [0, 0, 0, 0, 0],
                   [0, 0, 0, 0, 2]])

        Notes
        -----
        Mask indexing is a form of vectorized or inner indexing, and is equivalent to
        coordinate indexing. Internally the mask array is converted to coordinate
        arrays by calling `np.nonzero`.

        See Also
        --------
        get_basic_selection, set_basic_selection, get_mask_selection,
        get_orthogonal_selection, set_orthogonal_selection, get_coordinate_selection,
        set_coordinate_selection, get_block_selection, set_block_selection,
        vindex, oindex, blocks, __getitem__, __setitem__

        """
        if prototype is None:
            prototype = default_buffer_prototype()
        indexer = MaskIndexer(mask, self.shape, self.metadata.chunk_grid)
        sync(self._async_array._set_selection(indexer, value, fields=fields, prototype=prototype))

    @_deprecate_positional_args
    def get_coordinate_selection(
        self,
        selection: CoordinateSelection,
        *,
        out: NDBuffer | None = None,
        fields: Fields | None = None,
        prototype: BufferPrototype | None = None,
    ) -> NDArrayLike:
        """Retrieve a selection of individual items, by providing the indices
        (coordinates) for each selected item.

        Parameters
        ----------
        selection : tuple
            An integer (coordinate) array for each dimension of the array.
        out : NDBuffer, optional
            If given, load the selected data directly into this buffer.
        fields : str or sequence of str, optional
            For arrays with a structured dtype, one or more fields can be specified to
            extract data for.
        prototype : BufferPrototype, optional
            The prototype of the buffer to use for the output data. If not provided, the default buffer prototype is used.

        Returns
        -------
        NDArrayLike
            An array-like containing the data for the requested coordinate selection.

        Examples
        --------
        Setup a 2-dimensional array::

            >>> import zarr
            >>> import numpy as np
            >>> data = np.arange(0, 100, dtype="uint16").reshape((10, 10))
            >>> z = Array.create(
            >>>        StorePath(MemoryStore(mode="w")),
            >>>        shape=data.shape,
            >>>        chunk_shape=(3, 3),
            >>>        dtype=data.dtype,
            >>>        )
            >>> z[:] = data

        Retrieve items by specifying their coordinates::

            >>> z.get_coordinate_selection(([1, 4], [1, 4]))
            array([11, 44])

        For convenience, the coordinate selection functionality is also available via the
        `vindex` property, e.g.::

            >>> z.vindex[[1, 4], [1, 4]]
            array([11, 44])

        Notes
        -----
        Coordinate indexing is also known as point selection, and is a form of vectorized
        or inner indexing.

        Slices are not supported. Coordinate arrays must be provided for all dimensions
        of the array.

        Coordinate arrays may be multidimensional, in which case the output array will
        also be multidimensional. Coordinate arrays are broadcast against each other
        before being applied. The shape of the output will be the same as the shape of
        each coordinate array after broadcasting.

        See Also
        --------
        get_basic_selection, set_basic_selection, get_mask_selection, set_mask_selection,
        get_orthogonal_selection, set_orthogonal_selection, set_coordinate_selection,
        get_block_selection, set_block_selection,
        vindex, oindex, blocks, __getitem__, __setitem__

        """
        if prototype is None:
            prototype = default_buffer_prototype()
        indexer = CoordinateIndexer(selection, self.shape, self.metadata.chunk_grid)
        out_array = sync(
            self._async_array._get_selection(
                indexer=indexer, out=out, fields=fields, prototype=prototype
            )
        )

        if hasattr(out_array, "shape"):
            # restore shape
            out_array = np.array(out_array).reshape(indexer.sel_shape)
        return out_array

    @_deprecate_positional_args
    def set_coordinate_selection(
        self,
        selection: CoordinateSelection,
        value: npt.ArrayLike,
        *,
        fields: Fields | None = None,
        prototype: BufferPrototype | None = None,
    ) -> None:
        """Modify a selection of individual items, by providing the indices (coordinates)
        for each item to be modified.

        Parameters
        ----------
        selection : tuple
            An integer (coordinate) array for each dimension of the array.
        value : npt.ArrayLike
            An array-like containing values to be stored into the array.
        fields : str or sequence of str, optional
            For arrays with a structured dtype, one or more fields can be specified to set
            data for.

        Examples
        --------
        Setup a 2-dimensional array::

            >>> import zarr
            >>> z = zarr.zeros(
            >>>        shape=(5, 5),
            >>>        store=StorePath(MemoryStore(mode="w")),
            >>>        chunk_shape=(5, 5),
            >>>        dtype="i4",
            >>>       )

        Set data for a selection of items::

            >>> z.set_coordinate_selection(([1, 4], [1, 4]), 1)
            >>> z[...]
            array([[0, 0, 0, 0, 0],
                   [0, 1, 0, 0, 0],
                   [0, 0, 0, 0, 0],
                   [0, 0, 0, 0, 0],
                   [0, 0, 0, 0, 1]])

        For convenience, this functionality is also available via the `vindex` property.
        E.g.::

            >>> z.vindex[[1, 4], [1, 4]] = 2
            >>> z[...]
            array([[0, 0, 0, 0, 0],
                   [0, 2, 0, 0, 0],
                   [0, 0, 0, 0, 0],
                   [0, 0, 0, 0, 0],
                   [0, 0, 0, 0, 2]])

        Notes
        -----
        Coordinate indexing is also known as point selection, and is a form of vectorized
        or inner indexing.

        Slices are not supported. Coordinate arrays must be provided for all dimensions
        of the array.

        See Also
        --------
        get_basic_selection, set_basic_selection, get_mask_selection, set_mask_selection,
        get_orthogonal_selection, set_orthogonal_selection, get_coordinate_selection,
        get_block_selection, set_block_selection,
        vindex, oindex, blocks, __getitem__, __setitem__

        """
        if prototype is None:
            prototype = default_buffer_prototype()
        # setup indexer
        indexer = CoordinateIndexer(selection, self.shape, self.metadata.chunk_grid)

        # handle value - need ndarray-like flatten value
        if not is_scalar(value, self.dtype):
            try:
                from numcodecs.compat import ensure_ndarray_like

                value = ensure_ndarray_like(value)  # TODO replace with agnostic
            except TypeError:
                # Handle types like `list` or `tuple`
                value = np.array(value)  # TODO replace with agnostic
        if hasattr(value, "shape") and len(value.shape) > 1:
            value = np.array(value).reshape(-1)

        sync(self._async_array._set_selection(indexer, value, fields=fields, prototype=prototype))

    @_deprecate_positional_args
    def get_block_selection(
        self,
        selection: BasicSelection,
        *,
        out: NDBuffer | None = None,
        fields: Fields | None = None,
        prototype: BufferPrototype | None = None,
    ) -> NDArrayLike:
        """Retrieve a selection of individual items, by providing the indices
        (coordinates) for each selected item.

        Parameters
        ----------
        selection : int or slice or tuple of int or slice
            An integer (coordinate) or slice for each dimension of the array.
        out : NDBuffer, optional
            If given, load the selected data directly into this buffer.
        fields : str or sequence of str, optional
            For arrays with a structured dtype, one or more fields can be specified to
            extract data for.
        prototype : BufferPrototype, optional
            The prototype of the buffer to use for the output data. If not provided, the default buffer prototype is used.

        Returns
        -------
        NDArrayLike
            An array-like containing the data for the requested block selection.

        Examples
        --------
        Setup a 2-dimensional array::

            >>> import zarr
            >>> import numpy as np
            >>> data = np.arange(0, 100, dtype="uint16").reshape((10, 10))
            >>> z = Array.create(
            >>>        StorePath(MemoryStore(mode="w")),
            >>>        shape=data.shape,
            >>>        chunk_shape=(3, 3),
            >>>        dtype=data.dtype,
            >>>        )
            >>> z[:] = data

        Retrieve items by specifying their block coordinates::

            >>> z.get_block_selection((1, slice(None)))
            array([[30, 31, 32, 33, 34, 35, 36, 37, 38, 39],
                   [40, 41, 42, 43, 44, 45, 46, 47, 48, 49],
                   [50, 51, 52, 53, 54, 55, 56, 57, 58, 59]])

        Which is equivalent to::

            >>> z[3:6, :]
            array([[30, 31, 32, 33, 34, 35, 36, 37, 38, 39],
                   [40, 41, 42, 43, 44, 45, 46, 47, 48, 49],
                   [50, 51, 52, 53, 54, 55, 56, 57, 58, 59]])

        For convenience, the block selection functionality is also available via the
        `blocks` property, e.g.::

            >>> z.blocks[1]
            array([[30, 31, 32, 33, 34, 35, 36, 37, 38, 39],
                   [40, 41, 42, 43, 44, 45, 46, 47, 48, 49],
                   [50, 51, 52, 53, 54, 55, 56, 57, 58, 59]])

        Notes
        -----
        Block indexing is a convenience indexing method to work on individual chunks
        with chunk index slicing. It has the same concept as Dask's `Array.blocks`
        indexing.

        Slices are supported. However, only with a step size of one.

        Block index arrays may be multidimensional to index multidimensional arrays.
        For example::

            >>> z.blocks[0, 1:3]
            array([[ 3,  4,  5,  6,  7,  8],
                   [13, 14, 15, 16, 17, 18],
                   [23, 24, 25, 26, 27, 28]])

        See Also
        --------
        get_basic_selection, set_basic_selection, get_mask_selection, set_mask_selection,
        get_orthogonal_selection, set_orthogonal_selection, get_coordinate_selection,
        set_coordinate_selection, set_block_selection,
        vindex, oindex, blocks, __getitem__, __setitem__

        """
        if prototype is None:
            prototype = default_buffer_prototype()
        indexer = BlockIndexer(selection, self.shape, self.metadata.chunk_grid)
        return sync(
            self._async_array._get_selection(
                indexer=indexer, out=out, fields=fields, prototype=prototype
            )
        )

    @_deprecate_positional_args
    def set_block_selection(
        self,
        selection: BasicSelection,
        value: npt.ArrayLike,
        *,
        fields: Fields | None = None,
        prototype: BufferPrototype | None = None,
    ) -> None:
        """Modify a selection of individual blocks, by providing the chunk indices
        (coordinates) for each block to be modified.

        Parameters
        ----------
        selection : tuple
            An integer (coordinate) or slice for each dimension of the array.
        value : npt.ArrayLike
            An array-like containing the data to be stored in the block selection.
        fields : str or sequence of str, optional
            For arrays with a structured dtype, one or more fields can be specified to set
            data for.
        prototype : BufferPrototype, optional
            The prototype of the buffer used for setting the data. If not provided, the
            default buffer prototype is used.

        Examples
        --------
        Set up a 2-dimensional array::

            >>> import zarr
            >>> z = zarr.zeros(
            >>>        shape=(6, 6),
            >>>        store=StorePath(MemoryStore(mode="w")),
            >>>        chunk_shape=(2, 2),
            >>>        dtype="i4",
            >>>       )

        Set data for a selection of items::

            >>> z.set_block_selection((1, 0), 1)
            >>> z[...]
            array([[0, 0, 0, 0, 0, 0],
                   [0, 0, 0, 0, 0, 0],
                   [1, 1, 0, 0, 0, 0],
                   [1, 1, 0, 0, 0, 0],
                   [0, 0, 0, 0, 0, 0],
                   [0, 0, 0, 0, 0, 0]])

        For convenience, this functionality is also available via the `blocks` property.
        E.g.::

            >>> z.blocks[2, 1] = 4
            >>> z[...]
            array([[0, 0, 0, 0, 0, 0],
                   [0, 0, 0, 0, 0, 0],
                   [1, 1, 0, 0, 0, 0],
                   [1, 1, 0, 0, 0, 0],
                   [0, 0, 4, 4, 0, 0],
                   [0, 0, 4, 4, 0, 0]])

            >>> z.blocks[:, 2] = 7
            >>> z[...]
            array([[0, 0, 0, 0, 7, 7],
                   [0, 0, 0, 0, 7, 7],
                   [1, 1, 0, 0, 7, 7],
                   [1, 1, 0, 0, 7, 7],
                   [0, 0, 4, 4, 7, 7],
                   [0, 0, 4, 4, 7, 7]])

        Notes
        -----
        Block indexing is a convenience indexing method to work on individual chunks
        with chunk index slicing. It has the same concept as Dask's `Array.blocks`
        indexing.

        Slices are supported. However, only with a step size of one.

        See Also
        --------
        get_basic_selection, set_basic_selection, get_mask_selection, set_mask_selection,
        get_orthogonal_selection, set_orthogonal_selection, get_coordinate_selection,
        get_block_selection, set_block_selection,
        vindex, oindex, blocks, __getitem__, __setitem__

        """
        if prototype is None:
            prototype = default_buffer_prototype()
        indexer = BlockIndexer(selection, self.shape, self.metadata.chunk_grid)
        sync(self._async_array._set_selection(indexer, value, fields=fields, prototype=prototype))

    @property
    def vindex(self) -> VIndex:
        """Shortcut for vectorized (inner) indexing, see :func:`get_coordinate_selection`,
        :func:`set_coordinate_selection`, :func:`get_mask_selection` and
        :func:`set_mask_selection` for documentation and examples."""
        return VIndex(self)

    @property
    def oindex(self) -> OIndex:
        """Shortcut for orthogonal (outer) indexing, see :func:`get_orthogonal_selection` and
        :func:`set_orthogonal_selection` for documentation and examples."""
        return OIndex(self)

    @property
    def blocks(self) -> BlockIndex:
        """Shortcut for blocked chunked indexing, see :func:`get_block_selection` and
        :func:`set_block_selection` for documentation and examples."""
        return BlockIndex(self)

    def resize(self, new_shape: ChunkCoords) -> Array:
        """
        Change the shape of the array by growing or shrinking one or more
        dimensions.

        This method does not modify the original Array object. Instead, it returns a new Array
        with the specified shape.

        Notes
        -----
        When resizing an array, the data are not rearranged in any way.

        If one or more dimensions are shrunk, any chunks falling outside the
        new array shape will be deleted from the underlying store.
        However, it is noteworthy that the chunks partially falling inside the new array
        (i.e. boundary chunks) will remain intact, and therefore,
        the data falling outside the new array but inside the boundary chunks
        would be restored by a subsequent resize operation that grows the array size.

        Examples
        --------
        >>> import zarr
        >>> z = zarr.zeros(shape=(10000, 10000),
        >>>                chunk_shape=(1000, 1000),
        >>>                store=StorePath(MemoryStore(mode="w")),
        >>>                dtype="i4",)
        >>> z.shape
        (10000, 10000)
        >>> z = z.resize(20000, 1000)
        >>> z.shape
        (20000, 1000)
        >>> z2 = z.resize(50, 50)
        >>> z.shape
        (20000, 1000)
        >>> z2.shape
        (50, 50)
        """
        resized = sync(self._async_array.resize(new_shape))
        # TODO: remove this cast when type inference improves
        _resized = cast(AsyncArray[ArrayV2Metadata] | AsyncArray[ArrayV3Metadata], resized)
        return type(self)(_resized)

    def update_attributes(self, new_attributes: dict[str, JSON]) -> Array:
        # TODO: remove this cast when type inference improves
        new_array = sync(self._async_array.update_attributes(new_attributes))
        # TODO: remove this cast when type inference improves
        _new_array = cast(AsyncArray[ArrayV2Metadata] | AsyncArray[ArrayV3Metadata], new_array)
        return type(self)(_new_array)

    def __repr__(self) -> str:
        return f"<Array {self.store_path} shape={self.shape} dtype={self.dtype}>"

    def info(self) -> None:
        return sync(
            self._async_array.info(),
        )


def nchunks_initialized(
    array: AsyncArray[ArrayV2Metadata] | AsyncArray[ArrayV3Metadata] | Array,
) -> int:
    """
    Calculate the number of chunks that have been initialized, i.e. the number of chunks that have
    been persisted to the storage backend.

    Parameters
    ----------
    array : Array
        The array to inspect.

    Returns
    -------
    nchunks_initialized : int
        The number of chunks that have been initialized.

    See Also
    --------
    chunks_initialized
    """
    return len(chunks_initialized(array))


def chunks_initialized(
    array: Array | AsyncArray[ArrayV2Metadata] | AsyncArray[ArrayV3Metadata],
) -> tuple[str, ...]:
    """
    Return the keys of the chunks that have been persisted to the storage backend.

    Parameters
    ----------
    array : Array
        The array to inspect.

    Returns
    -------
    chunks_initialized : tuple[str, ...]
        The keys of the chunks that have been initialized.

    See Also
    --------
    nchunks_initialized

    """
    # TODO: make this compose with the underlying async iterator
    store_contents = list(
        collect_aiterator(array.store_path.store.list_prefix(prefix=array.store_path.path))
    )
    out: list[str] = []

    for chunk_key in array._iter_chunk_keys():
        if chunk_key in store_contents:
            out.append(chunk_key)

    return tuple(out)


def _build_parents(
    node: AsyncArray[ArrayV2Metadata] | AsyncArray[ArrayV3Metadata] | AsyncGroup,
) -> list[AsyncGroup]:
    from zarr.core.group import AsyncGroup, GroupMetadata

    store = node.store_path.store
    path = node.store_path.path
    if not path:
        return []

    required_parts = path.split("/")[:-1]
    parents = [
        # the root group
        AsyncGroup(
            metadata=GroupMetadata(zarr_format=node.metadata.zarr_format),
            store_path=StorePath(store=store, path=""),
        )
    ]

    for i, part in enumerate(required_parts):
        p = "/".join(required_parts[:i] + [part])
        parents.append(
            AsyncGroup(
                metadata=GroupMetadata(zarr_format=node.metadata.zarr_format),
                store_path=StorePath(store=store, path=p),
            )
        )

    return parents<|MERGE_RESOLUTION|>--- conflicted
+++ resolved
@@ -174,8 +174,7 @@
 
 
 @dataclass(frozen=True)
-<<<<<<< HEAD
-class AsyncArray:
+class AsyncArray(Generic[T_ArrayMetadata]):
     """
     An asynchronous array class representing a chunked array stored in a Zarr store.
 
@@ -202,11 +201,7 @@
         The order of the array data in memory.
     """
 
-    metadata: ArrayMetadata
-=======
-class AsyncArray(Generic[T_ArrayMetadata]):
     metadata: T_ArrayMetadata
->>>>>>> 840a3f7b
     store_path: StorePath
     codec_pipeline: CodecPipeline = field(init=False)
     order: Literal["C", "F"]
@@ -394,8 +389,7 @@
         # runtime
         exists_ok: bool = False,
         data: npt.ArrayLike | None = None,
-<<<<<<< HEAD
-    ) -> AsyncArray:
+    ) -> AsyncArray[ArrayV2Metadata] | AsyncArray[ArrayV3Metadata]:
         """
         Method to create a new asynchronous array instance.
 
@@ -459,9 +453,6 @@
         <AsyncArray memory://140349042942400 shape=(100, 100) dtype=int32>
 
         """
-=======
-    ) -> AsyncArray[ArrayV2Metadata] | AsyncArray[ArrayV3Metadata]:
->>>>>>> 840a3f7b
         store_path = await make_store_path(store)
 
         dtype_parsed = parse_dtype(dtype, zarr_format)
@@ -655,8 +646,7 @@
         cls,
         store: StoreLike,
         zarr_format: ZarrFormat | None = 3,
-<<<<<<< HEAD
-    ) -> AsyncArray:
+    ) -> AsyncArray[ArrayV3Metadata] | AsyncArray[ArrayV2Metadata]:
         """
         Async method to open an existing Zarr array from a given store.
 
@@ -679,9 +669,6 @@
         >>>  async_arr = await AsyncArray.open(store) # doctest: +ELLIPSIS
         <AsyncArray memory://... shape=(100, 100) dtype=int32>
         """
-=======
-    ) -> AsyncArray[ArrayV3Metadata] | AsyncArray[ArrayV2Metadata]:
->>>>>>> 840a3f7b
         store_path = await make_store_path(store)
         metadata_dict = await get_array_metadata(store_path, zarr_format=zarr_format)
         # TODO: remove this cast when we have better type hints
@@ -1164,7 +1151,6 @@
 
 @dataclass(frozen=True)
 class Array:
-<<<<<<< HEAD
     """Instantiate an array from an initialized store.
 
     Parameters
@@ -1177,10 +1163,7 @@
         The dtype of the array.
     """
 
-    _async_array: AsyncArray
-=======
     _async_array: AsyncArray[ArrayV3Metadata] | AsyncArray[ArrayV2Metadata]
->>>>>>> 840a3f7b
 
     @classmethod
     @_deprecate_positional_args
