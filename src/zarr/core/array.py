--- conflicted
+++ resolved
@@ -106,19 +106,14 @@
 from zarr.core.metadata.v3 import DataType, parse_node_type_array
 from zarr.core.sync import sync
 from zarr.errors import MetadataValidationError
-<<<<<<< HEAD
-from zarr.registry import get_pipeline_class
-from zarr.storage._common import StorePath, ensure_no_existing_node, make_store_path
-=======
 from zarr.registry import (
     _parse_array_array_codec,
     _parse_array_bytes_codec,
     _parse_bytes_bytes_codec,
     get_pipeline_class,
 )
-from zarr.storage import StoreLike, make_store_path
-from zarr.storage._common import StorePath, ensure_no_existing_node
->>>>>>> 12f60125
+from zarr.storage import StoreLike
+from zarr.storage._common import StorePath, ensure_no_existing_node, make_store_path
 
 if TYPE_CHECKING:
     from collections.abc import Iterator, Sequence
