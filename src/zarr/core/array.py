from __future__ import annotations

import json
from asyncio import gather
from dataclasses import dataclass, field, replace
from logging import getLogger
from typing import TYPE_CHECKING, Any, Literal, cast

import numpy as np
import numpy.typing as npt

from zarr._compat import _deprecate_positional_args
from zarr.abc.store import Store, set_or_delete
from zarr.codecs import _get_default_array_bytes_codec
from zarr.codecs._v2 import V2Compressor, V2Filters
from zarr.core.attributes import Attributes
from zarr.core.buffer import (
    BufferPrototype,
    NDArrayLike,
    NDBuffer,
    default_buffer_prototype,
)
from zarr.core.chunk_grids import RegularChunkGrid, normalize_chunks
from zarr.core.chunk_key_encodings import (
    ChunkKeyEncoding,
    DefaultChunkKeyEncoding,
    V2ChunkKeyEncoding,
)
from zarr.core.common import (
    JSON,
    ZARR_JSON,
    ZARRAY_JSON,
    ZATTRS_JSON,
    ChunkCoords,
    ShapeLike,
    ZarrFormat,
    concurrent_map,
    parse_dtype,
    parse_shapelike,
    product,
)
from zarr.core.config import config, parse_indexing_order
from zarr.core.indexing import (
    BasicIndexer,
    BasicSelection,
    BlockIndex,
    BlockIndexer,
    CoordinateIndexer,
    CoordinateSelection,
    Fields,
    Indexer,
    MaskIndexer,
    MaskSelection,
    OIndex,
    OrthogonalIndexer,
    OrthogonalSelection,
    Selection,
    VIndex,
    _iter_grid,
    ceildiv,
    check_fields,
    check_no_multi_fields,
    is_pure_fancy_indexing,
    is_pure_orthogonal_indexing,
    is_scalar,
    pop_fields,
)
from zarr.core.metadata.v2 import ArrayV2Metadata
from zarr.core.metadata.v3 import ArrayV3Metadata
from zarr.core.sync import collect_aiterator, sync
from zarr.errors import MetadataValidationError
from zarr.registry import get_pipeline_class
from zarr.storage import StoreLike, make_store_path
from zarr.storage.common import StorePath, ensure_no_existing_node

if TYPE_CHECKING:
    from collections.abc import Iterable, Iterator, Sequence

    from zarr.abc.codec import Codec, CodecPipeline
    from zarr.core.group import AsyncGroup
    from zarr.core.metadata.common import ArrayMetadata

# Array and AsyncArray are defined in the base ``zarr`` namespace
__all__ = ["create_codec_pipeline", "parse_array_metadata"]

logger = getLogger(__name__)


def parse_array_metadata(data: Any) -> ArrayV2Metadata | ArrayV3Metadata:
    if isinstance(data, ArrayV2Metadata | ArrayV3Metadata):
        return data
    elif isinstance(data, dict):
        if data["zarr_format"] == 3:
            meta_out = ArrayV3Metadata.from_dict(data)
            if len(meta_out.storage_transformers) > 0:
                msg = (
                    f"Array metadata contains storage transformers: {meta_out.storage_transformers}."
                    "Arrays with storage transformers are not supported in zarr-python at this time."
                )
                raise ValueError(msg)
            return meta_out
        elif data["zarr_format"] == 2:
            return ArrayV2Metadata.from_dict(data)
    raise TypeError


def create_codec_pipeline(metadata: ArrayV2Metadata | ArrayV3Metadata) -> CodecPipeline:
    if isinstance(metadata, ArrayV3Metadata):
        return get_pipeline_class().from_codecs(metadata.codecs)
    elif isinstance(metadata, ArrayV2Metadata):
        return get_pipeline_class().from_codecs(
            [V2Filters(metadata.filters), V2Compressor(metadata.compressor)]
        )
    else:
        raise TypeError


async def get_array_metadata(
    store_path: StorePath, zarr_format: ZarrFormat | None = 3
) -> dict[str, Any]:
    if zarr_format == 2:
        zarray_bytes, zattrs_bytes = await gather(
            (store_path / ZARRAY_JSON).get(), (store_path / ZATTRS_JSON).get()
        )
        if zarray_bytes is None:
            raise FileNotFoundError(store_path)
    elif zarr_format == 3:
        zarr_json_bytes = await (store_path / ZARR_JSON).get()
        if zarr_json_bytes is None:
            raise FileNotFoundError(store_path)
    elif zarr_format is None:
        zarr_json_bytes, zarray_bytes, zattrs_bytes = await gather(
            (store_path / ZARR_JSON).get(),
            (store_path / ZARRAY_JSON).get(),
            (store_path / ZATTRS_JSON).get(),
        )
        if zarr_json_bytes is not None and zarray_bytes is not None:
            # TODO: revisit this exception type
            # alternatively, we could warn and favor v3
            raise ValueError("Both zarr.json and .zarray objects exist")
        if zarr_json_bytes is None and zarray_bytes is None:
            raise FileNotFoundError(store_path)
        # set zarr_format based on which keys were found
        if zarr_json_bytes is not None:
            zarr_format = 3
        else:
            zarr_format = 2
    else:
        raise MetadataValidationError("zarr_format", "2, 3, or None", zarr_format)

    metadata_dict: dict[str, Any]
    if zarr_format == 2:
        # V2 arrays are comprised of a .zarray and .zattrs objects
        assert zarray_bytes is not None
        metadata_dict = json.loads(zarray_bytes.to_bytes())
        zattrs_dict = json.loads(zattrs_bytes.to_bytes()) if zattrs_bytes is not None else {}
        metadata_dict["attributes"] = zattrs_dict
    else:
        # V3 arrays are comprised of a zarr.json object
        assert zarr_json_bytes is not None
        metadata_dict = json.loads(zarr_json_bytes.to_bytes())
    return metadata_dict


@dataclass(frozen=True)
class AsyncArray:
    metadata: ArrayMetadata
    store_path: StorePath
    codec_pipeline: CodecPipeline = field(init=False)
    order: Literal["C", "F"]

    def __init__(
        self,
        metadata: ArrayMetadata | dict[str, Any],
        store_path: StorePath,
        order: Literal["C", "F"] | None = None,
    ) -> None:
        if isinstance(metadata, dict):
            zarr_format = metadata["zarr_format"]
            if zarr_format == 2:
                metadata = ArrayV2Metadata.from_dict(metadata)
            else:
                metadata = ArrayV3Metadata.from_dict(metadata)

        metadata_parsed = parse_array_metadata(metadata)
        order_parsed = parse_indexing_order(order or config.get("array.order"))

        object.__setattr__(self, "metadata", metadata_parsed)
        object.__setattr__(self, "store_path", store_path)
        object.__setattr__(self, "order", order_parsed)
        object.__setattr__(self, "codec_pipeline", create_codec_pipeline(metadata=metadata_parsed))

    @classmethod
    async def create(
        cls,
        store: StoreLike,
        *,
        # v2 and v3
        shape: ShapeLike,
        dtype: npt.DTypeLike,
        zarr_format: ZarrFormat = 3,
        fill_value: Any | None = None,
        attributes: dict[str, JSON] | None = None,
        # v3 only
        chunk_shape: ChunkCoords | None = None,
        chunk_key_encoding: (
            ChunkKeyEncoding
            | tuple[Literal["default"], Literal[".", "/"]]
            | tuple[Literal["v2"], Literal[".", "/"]]
            | None
        ) = None,
        codecs: Iterable[Codec | dict[str, JSON]] | None = None,
        dimension_names: Iterable[str] | None = None,
        # v2 only
        chunks: ShapeLike | None = None,
        dimension_separator: Literal[".", "/"] | None = None,
        order: Literal["C", "F"] | None = None,
        filters: list[dict[str, JSON]] | None = None,
        compressor: dict[str, JSON] | None = None,
        # runtime
        exists_ok: bool = False,
        data: npt.ArrayLike | None = None,
    ) -> AsyncArray:
        store_path = await make_store_path(store)

        dtype = parse_dtype(dtype, zarr_format)
        shape = parse_shapelike(shape)

        if chunks is not None and chunk_shape is not None:
            raise ValueError("Only one of chunk_shape or chunks can be provided.")

<<<<<<< HEAD
=======
        dtype = parse_dtype(dtype, zarr_format)
        # dtype = np.dtype(dtype)
>>>>>>> df92badc
        if chunks:
            _chunks = normalize_chunks(chunks, shape, dtype.itemsize)
        else:
            _chunks = normalize_chunks(chunk_shape, shape, dtype.itemsize)

        if zarr_format == 3:
            if dimension_separator is not None:
                raise ValueError(
                    "dimension_separator cannot be used for arrays with version 3. Use chunk_key_encoding instead."
                )
            if order is not None:
                raise ValueError(
                    "order cannot be used for arrays with version 3. Use a transpose codec instead."
                )
            if filters is not None:
                raise ValueError(
                    "filters cannot be used for arrays with version 3. Use array-to-array codecs instead."
                )
            if compressor is not None:
                raise ValueError(
                    "compressor cannot be used for arrays with version 3. Use bytes-to-bytes codecs instead."
                )
            result = await cls._create_v3(
                store_path,
                shape=shape,
                dtype=dtype,
                chunk_shape=_chunks,
                fill_value=fill_value,
                chunk_key_encoding=chunk_key_encoding,
                codecs=codecs,
                dimension_names=dimension_names,
                attributes=attributes,
                exists_ok=exists_ok,
            )
        elif zarr_format == 2:
            if codecs is not None:
                raise ValueError(
                    "codecs cannot be used for arrays with version 2. Use filters and compressor instead."
                )
            if chunk_key_encoding is not None:
                raise ValueError(
                    "chunk_key_encoding cannot be used for arrays with version 2. Use dimension_separator instead."
                )
            if dimension_names is not None:
                raise ValueError("dimension_names cannot be used for arrays with version 2.")
            result = await cls._create_v2(
                store_path,
                shape=shape,
                dtype=dtype,
                chunks=_chunks,
                dimension_separator=dimension_separator,
                fill_value=fill_value,
                order=order,
                filters=filters,
                compressor=compressor,
                attributes=attributes,
                exists_ok=exists_ok,
            )
        else:
            raise ValueError(f"Insupported zarr_format. Got: {zarr_format}")

        if data is not None:
            # insert user-provided data
            await result.setitem(..., data)

        return result

    @classmethod
    async def _create_v3(
        cls,
        store_path: StorePath,
        *,
        shape: ShapeLike,
        dtype: npt.DTypeLike,
        chunk_shape: ChunkCoords,
        fill_value: Any | None = None,
        chunk_key_encoding: (
            ChunkKeyEncoding
            | tuple[Literal["default"], Literal[".", "/"]]
            | tuple[Literal["v2"], Literal[".", "/"]]
            | None
        ) = None,
        codecs: Iterable[Codec | dict[str, JSON]] | None = None,
        dimension_names: Iterable[str] | None = None,
        attributes: dict[str, JSON] | None = None,
        exists_ok: bool = False,
    ) -> AsyncArray:
        if not exists_ok:
            await ensure_no_existing_node(store_path, zarr_format=3)

        shape = parse_shapelike(shape)
        codecs = (
            list(codecs)
            if codecs is not None
            else [_get_default_array_bytes_codec(np.dtype(dtype))]
        )

        if chunk_key_encoding is None:
            chunk_key_encoding = ("default", "/")
        assert chunk_key_encoding is not None

        if isinstance(chunk_key_encoding, tuple):
            chunk_key_encoding = (
                V2ChunkKeyEncoding(separator=chunk_key_encoding[1])
                if chunk_key_encoding[0] == "v2"
                else DefaultChunkKeyEncoding(separator=chunk_key_encoding[1])
            )

        metadata = ArrayV3Metadata(
            shape=shape,
            data_type=dtype,
            chunk_grid=RegularChunkGrid(chunk_shape=chunk_shape),
            chunk_key_encoding=chunk_key_encoding,
            fill_value=fill_value,
            codecs=codecs,
            dimension_names=tuple(dimension_names) if dimension_names else None,
            attributes=attributes or {},
        )

        array = cls(metadata=metadata, store_path=store_path)
        await array._save_metadata(metadata, ensure_parents=True)
        return array

    @classmethod
    async def _create_v2(
        cls,
        store_path: StorePath,
        *,
        shape: ChunkCoords,
        dtype: npt.DTypeLike,
        chunks: ChunkCoords,
        dimension_separator: Literal[".", "/"] | None = None,
        fill_value: None | float = None,
        order: Literal["C", "F"] | None = None,
        filters: list[dict[str, JSON]] | None = None,
        compressor: dict[str, JSON] | None = None,
        attributes: dict[str, JSON] | None = None,
        exists_ok: bool = False,
    ) -> AsyncArray:
        if not exists_ok:
            await ensure_no_existing_node(store_path, zarr_format=2)
        if order is None:
            order = "C"

        if dimension_separator is None:
            dimension_separator = "."

        metadata = ArrayV2Metadata(
            shape=shape,
            dtype=np.dtype(dtype),
            chunks=chunks,
            order=order,
            dimension_separator=dimension_separator,
            fill_value=fill_value,
            compressor=compressor,
            filters=filters,
            attributes=attributes,
        )
        array = cls(metadata=metadata, store_path=store_path)
        await array._save_metadata(metadata, ensure_parents=True)
        return array

    @classmethod
    def from_dict(
        cls,
        store_path: StorePath,
        data: dict[str, JSON],
    ) -> AsyncArray:
        metadata = parse_array_metadata(data)
        return cls(metadata=metadata, store_path=store_path)

    @classmethod
    async def open(
        cls,
        store: StoreLike,
        zarr_format: ZarrFormat | None = 3,
    ) -> AsyncArray:
        store_path = await make_store_path(store)
        metadata_dict = await get_array_metadata(store_path, zarr_format=zarr_format)
        return cls(store_path=store_path, metadata=metadata_dict)

    @property
    def store(self) -> Store:
        return self.store_path.store

    @property
    def ndim(self) -> int:
        return len(self.metadata.shape)

    @property
    def shape(self) -> ChunkCoords:
        return self.metadata.shape

    @property
    def chunks(self) -> ChunkCoords:
        if isinstance(self.metadata.chunk_grid, RegularChunkGrid):
            return self.metadata.chunk_grid.chunk_shape

        msg = (
            f"The `chunks` attribute is only defined for arrays using `RegularChunkGrid`."
            f"This array has a {self.metadata.chunk_grid} instead."
        )
        raise NotImplementedError(msg)

    @property
    def size(self) -> int:
        return np.prod(self.metadata.shape).item()

    @property
    def dtype(self) -> np.dtype[Any]:
        return self.metadata.dtype

    @property
    def attrs(self) -> dict[str, JSON]:
        return self.metadata.attributes

    @property
    def read_only(self) -> bool:
        return self.store_path.store.mode.readonly

    @property
    def path(self) -> str:
        """Storage path."""
        return self.store_path.path

    @property
    def name(self) -> str | None:
        """Array name following h5py convention."""
        if self.path:
            # follow h5py convention: add leading slash
            name = self.path
            if name[0] != "/":
                name = "/" + name
            return name
        return None

    @property
    def basename(self) -> str | None:
        """Final component of name."""
        if self.name is not None:
            return self.name.split("/")[-1]
        return None

    @property
    def cdata_shape(self) -> ChunkCoords:
        """
        The shape of the chunk grid for this array.
        """
        return tuple(ceildiv(s, c) for s, c in zip(self.shape, self.chunks, strict=False))

    @property
    def nchunks(self) -> int:
        """
        The number of chunks in the stored representation of this array.
        """
        return product(self.cdata_shape)

    @property
    def nchunks_initialized(self) -> int:
        """
        The number of chunks that have been persisted in storage.
        """
        return nchunks_initialized(self)

    def _iter_chunk_coords(
        self, *, origin: Sequence[int] | None = None, selection_shape: Sequence[int] | None = None
    ) -> Iterator[ChunkCoords]:
        """
        Create an iterator over the coordinates of chunks in chunk grid space. If the `origin`
        keyword is used, iteration will start at the chunk index specified by `origin`.
        The default behavior is to start at the origin of the grid coordinate space.
        If the `selection_shape` keyword is used, iteration will be bounded over a contiguous region
        ranging from `[origin, origin + selection_shape]`, where the upper bound is exclusive as
        per python indexing conventions.

        Parameters
        ----------
        origin: Sequence[int] | None, default=None
            The origin of the selection relative to the array's chunk grid.
        selection_shape: Sequence[int] | None, default=None
            The shape of the selection in chunk grid coordinates.

        Yields
        ------
        chunk_coords: ChunkCoords
            The coordinates of each chunk in the selection.
        """
        return _iter_grid(self.cdata_shape, origin=origin, selection_shape=selection_shape)

    def _iter_chunk_keys(
        self, *, origin: Sequence[int] | None = None, selection_shape: Sequence[int] | None = None
    ) -> Iterator[str]:
        """
        Iterate over the storage keys of each chunk, relative to an optional origin, and optionally
        limited to a contiguous region in chunk grid coordinates.

        Parameters
        ----------
        origin: Sequence[int] | None, default=None
            The origin of the selection relative to the array's chunk grid.
        selection_shape: Sequence[int] | None, default=None
            The shape of the selection in chunk grid coordinates.

        Yields
        ------
        key: str
            The storage key of each chunk in the selection.
        """
        # Iterate over the coordinates of chunks in chunk grid space.
        for k in self._iter_chunk_coords(origin=origin, selection_shape=selection_shape):
            # Encode the chunk key from the chunk coordinates.
            yield self.metadata.encode_chunk_key(k)

    def _iter_chunk_regions(
        self, *, origin: Sequence[int] | None = None, selection_shape: Sequence[int] | None = None
    ) -> Iterator[tuple[slice, ...]]:
        """
        Iterate over the regions spanned by each chunk.

        Parameters
        ----------
        origin: Sequence[int] | None, default=None
            The origin of the selection relative to the array's chunk grid.
        selection_shape: Sequence[int] | None, default=None
            The shape of the selection in chunk grid coordinates.

        Yields
        ------
        region: tuple[slice, ...]
            A tuple of slice objects representing the region spanned by each chunk in the selection.
        """
        for cgrid_position in self._iter_chunk_coords(
            origin=origin, selection_shape=selection_shape
        ):
            out: tuple[slice, ...] = ()
            for c_pos, c_shape in zip(cgrid_position, self.chunks, strict=False):
                start = c_pos * c_shape
                stop = start + c_shape
                out += (slice(start, stop, 1),)
            yield out

    @property
    def nbytes(self) -> int:
        """
        The number of bytes that can be stored in this array.
        """
        return self.nchunks * self.dtype.itemsize

    async def _get_selection(
        self,
        indexer: Indexer,
        *,
        prototype: BufferPrototype,
        out: NDBuffer | None = None,
        fields: Fields | None = None,
    ) -> NDArrayLike:
        # check fields are sensible
        out_dtype = check_fields(fields, self.dtype)

        # setup output buffer
        if out is not None:
            if isinstance(out, NDBuffer):
                out_buffer = out
            else:
                raise TypeError(f"out argument needs to be an NDBuffer. Got {type(out)!r}")
            if out_buffer.shape != indexer.shape:
                raise ValueError(
                    f"shape of out argument doesn't match. Expected {indexer.shape}, got {out.shape}"
                )
        else:
            out_buffer = prototype.nd_buffer.create(
                shape=indexer.shape,
                dtype=out_dtype,
                order=self.order,
                fill_value=self.metadata.fill_value,
            )
        if product(indexer.shape) > 0:
            # reading chunks and decoding them
            await self.codec_pipeline.read(
                [
                    (
                        self.store_path / self.metadata.encode_chunk_key(chunk_coords),
                        self.metadata.get_chunk_spec(chunk_coords, self.order, prototype=prototype),
                        chunk_selection,
                        out_selection,
                    )
                    for chunk_coords, chunk_selection, out_selection in indexer
                ],
                out_buffer,
                drop_axes=indexer.drop_axes,
            )
        return out_buffer.as_ndarray_like()

    async def getitem(
        self,
        selection: BasicSelection,
        *,
        prototype: BufferPrototype | None = None,
    ) -> NDArrayLike:
        if prototype is None:
            prototype = default_buffer_prototype()
        indexer = BasicIndexer(
            selection,
            shape=self.metadata.shape,
            chunk_grid=self.metadata.chunk_grid,
        )
        return await self._get_selection(indexer, prototype=prototype)

    async def _save_metadata(self, metadata: ArrayMetadata, ensure_parents: bool = False) -> None:
        to_save = metadata.to_buffer_dict(default_buffer_prototype())
        awaitables = [set_or_delete(self.store_path / key, value) for key, value in to_save.items()]

        if ensure_parents:
            # To enable zarr.create(store, path="a/b/c"), we need to create all the intermediate groups.
            parents = _build_parents(self)

            for parent in parents:
                awaitables.extend(
                    [
                        (parent.store_path / key).set_if_not_exists(value)
                        for key, value in parent.metadata.to_buffer_dict(
                            default_buffer_prototype()
                        ).items()
                    ]
                )

        await gather(*awaitables)

    async def _set_selection(
        self,
        indexer: Indexer,
        value: npt.ArrayLike,
        *,
        prototype: BufferPrototype,
        fields: Fields | None = None,
    ) -> None:
        # check fields are sensible
        check_fields(fields, self.dtype)
        fields = check_no_multi_fields(fields)

        # check value shape
        if np.isscalar(value):
            array_like = prototype.buffer.create_zero_length().as_array_like()
            if isinstance(array_like, np._typing._SupportsArrayFunc):
                # TODO: need to handle array types that don't support __array_function__
                # like PyTorch and JAX
                array_like_ = cast(np._typing._SupportsArrayFunc, array_like)
            value = np.asanyarray(value, dtype=self.metadata.dtype, like=array_like_)
        else:
            if not hasattr(value, "shape"):
                value = np.asarray(value, self.metadata.dtype)
            # assert (
            #     value.shape == indexer.shape
            # ), f"shape of value doesn't match indexer shape. Expected {indexer.shape}, got {value.shape}"
            if not hasattr(value, "dtype") or value.dtype.name != self.metadata.dtype.name:
                if hasattr(value, "astype"):
                    # Handle things that are already NDArrayLike more efficiently
                    value = value.astype(dtype=self.metadata.dtype, order="A")
                else:
                    value = np.array(value, dtype=self.metadata.dtype, order="A")
        value = cast(NDArrayLike, value)
        # We accept any ndarray like object from the user and convert it
        # to a NDBuffer (or subclass). From this point onwards, we only pass
        # Buffer and NDBuffer between components.
        value_buffer = prototype.nd_buffer.from_ndarray_like(value)

        # merging with existing data and encoding chunks
        await self.codec_pipeline.write(
            [
                (
                    self.store_path / self.metadata.encode_chunk_key(chunk_coords),
                    self.metadata.get_chunk_spec(chunk_coords, self.order, prototype),
                    chunk_selection,
                    out_selection,
                )
                for chunk_coords, chunk_selection, out_selection in indexer
            ],
            value_buffer,
            drop_axes=indexer.drop_axes,
        )

    async def setitem(
        self,
        selection: BasicSelection,
        value: npt.ArrayLike,
        prototype: BufferPrototype | None = None,
    ) -> None:
        if prototype is None:
            prototype = default_buffer_prototype()
        indexer = BasicIndexer(
            selection,
            shape=self.metadata.shape,
            chunk_grid=self.metadata.chunk_grid,
        )
        return await self._set_selection(indexer, value, prototype=prototype)

    async def resize(
        self, new_shape: ChunkCoords, delete_outside_chunks: bool = True
    ) -> AsyncArray:
        assert len(new_shape) == len(self.metadata.shape)
        new_metadata = self.metadata.update_shape(new_shape)

        # Remove all chunks outside of the new shape
        old_chunk_coords = set(self.metadata.chunk_grid.all_chunk_coords(self.metadata.shape))
        new_chunk_coords = set(self.metadata.chunk_grid.all_chunk_coords(new_shape))

        if delete_outside_chunks:

            async def _delete_key(key: str) -> None:
                await (self.store_path / key).delete()

            await concurrent_map(
                [
                    (self.metadata.encode_chunk_key(chunk_coords),)
                    for chunk_coords in old_chunk_coords.difference(new_chunk_coords)
                ],
                _delete_key,
                config.get("async.concurrency"),
            )

        # Write new metadata
        await self._save_metadata(new_metadata)
        return replace(self, metadata=new_metadata)

    async def update_attributes(self, new_attributes: dict[str, JSON]) -> AsyncArray:
        new_metadata = self.metadata.update_attributes(new_attributes)

        # Write new metadata
        await self._save_metadata(new_metadata)
        return replace(self, metadata=new_metadata)

    def __repr__(self) -> str:
        return f"<AsyncArray {self.store_path} shape={self.shape} dtype={self.dtype}>"

    async def info(self) -> None:
        raise NotImplementedError


@dataclass(frozen=True)
class Array:
    _async_array: AsyncArray

    @classmethod
    @_deprecate_positional_args
    def create(
        cls,
        store: StoreLike,
        *,
        # v2 and v3
        shape: ChunkCoords,
        dtype: npt.DTypeLike,
        zarr_format: ZarrFormat = 3,
        fill_value: Any | None = None,
        attributes: dict[str, JSON] | None = None,
        # v3 only
        chunk_shape: ChunkCoords | None = None,
        chunk_key_encoding: (
            ChunkKeyEncoding
            | tuple[Literal["default"], Literal[".", "/"]]
            | tuple[Literal["v2"], Literal[".", "/"]]
            | None
        ) = None,
        codecs: Iterable[Codec | dict[str, JSON]] | None = None,
        dimension_names: Iterable[str] | None = None,
        # v2 only
        chunks: ChunkCoords | None = None,
        dimension_separator: Literal[".", "/"] | None = None,
        order: Literal["C", "F"] | None = None,
        filters: list[dict[str, JSON]] | None = None,
        compressor: dict[str, JSON] | None = None,
        # runtime
        exists_ok: bool = False,
    ) -> Array:
        async_array = sync(
            AsyncArray.create(
                store=store,
                shape=shape,
                dtype=dtype,
                zarr_format=zarr_format,
                attributes=attributes,
                fill_value=fill_value,
                chunk_shape=chunk_shape,
                chunk_key_encoding=chunk_key_encoding,
                codecs=codecs,
                dimension_names=dimension_names,
                chunks=chunks,
                dimension_separator=dimension_separator,
                order=order,
                filters=filters,
                compressor=compressor,
                exists_ok=exists_ok,
            ),
        )
        return cls(async_array)

    @classmethod
    def from_dict(
        cls,
        store_path: StorePath,
        data: dict[str, JSON],
    ) -> Array:
        async_array = AsyncArray.from_dict(store_path=store_path, data=data)
        return cls(async_array)

    @classmethod
    def open(
        cls,
        store: StoreLike,
    ) -> Array:
        async_array = sync(AsyncArray.open(store))
        return cls(async_array)

    @property
    def store(self) -> Store:
        return self._async_array.store

    @property
    def ndim(self) -> int:
        return self._async_array.ndim

    @property
    def shape(self) -> ChunkCoords:
        return self._async_array.shape

    @property
    def chunks(self) -> ChunkCoords:
        return self._async_array.chunks

    @property
    def size(self) -> int:
        return self._async_array.size

    @property
    def dtype(self) -> np.dtype[Any]:
        return self._async_array.dtype

    @property
    def attrs(self) -> Attributes:
        return Attributes(self)

    @property
    def path(self) -> str:
        """Storage path."""
        return self._async_array.path

    @property
    def name(self) -> str | None:
        """Array name following h5py convention."""
        return self._async_array.name

    @property
    def basename(self) -> str | None:
        """Final component of name."""
        return self._async_array.basename

    @property
    def metadata(self) -> ArrayMetadata:
        return self._async_array.metadata

    @property
    def store_path(self) -> StorePath:
        return self._async_array.store_path

    @property
    def order(self) -> Literal["C", "F"]:
        return self._async_array.order

    @property
    def read_only(self) -> bool:
        return self._async_array.read_only

    @property
    def fill_value(self) -> Any:
        return self.metadata.fill_value

    @property
    def cdata_shape(self) -> ChunkCoords:
        """
        The shape of the chunk grid for this array.
        """
        return tuple(ceildiv(s, c) for s, c in zip(self.shape, self.chunks, strict=False))

    @property
    def nchunks(self) -> int:
        """
        The number of chunks in the stored representation of this array.
        """
        return self._async_array.nchunks

    def _iter_chunk_coords(
        self, origin: Sequence[int] | None = None, selection_shape: Sequence[int] | None = None
    ) -> Iterator[ChunkCoords]:
        """
        Create an iterator over the coordinates of chunks in chunk grid space. If the `origin`
        keyword is used, iteration will start at the chunk index specified by `origin`.
        The default behavior is to start at the origin of the grid coordinate space.
        If the `selection_shape` keyword is used, iteration will be bounded over a contiguous region
        ranging from `[origin, origin + selection_shape]`, where the upper bound is exclusive as
        per python indexing conventions.

        Parameters
        ----------
        origin: Sequence[int] | None, default=None
            The origin of the selection relative to the array's chunk grid.
        selection_shape: Sequence[int] | None, default=None
            The shape of the selection in chunk grid coordinates.

        Yields
        ------
        chunk_coords: ChunkCoords
            The coordinates of each chunk in the selection.
        """
        yield from self._async_array._iter_chunk_coords(
            origin=origin, selection_shape=selection_shape
        )

    @property
    def nbytes(self) -> int:
        """
        The number of bytes that can be stored in this array.
        """
        return self._async_array.nbytes

    @property
    def nchunks_initialized(self) -> int:
        """
        The number of chunks that have been initialized in the stored representation of this array.
        """
        return self._async_array.nchunks_initialized

    def _iter_chunk_keys(
        self, origin: Sequence[int] | None = None, selection_shape: Sequence[int] | None = None
    ) -> Iterator[str]:
        """
        Iterate over the storage keys of each chunk, relative to an optional origin, and optionally
        limited to a contiguous region in chunk grid coordinates.

        Parameters
        ----------
        origin: Sequence[int] | None, default=None
            The origin of the selection relative to the array's chunk grid.
        selection_shape: Sequence[int] | None, default=None
            The shape of the selection in chunk grid coordinates.

        Yields
        ------
        key: str
            The storage key of each chunk in the selection.
        """
        yield from self._async_array._iter_chunk_keys(
            origin=origin, selection_shape=selection_shape
        )

    def _iter_chunk_regions(
        self, origin: Sequence[int] | None = None, selection_shape: Sequence[int] | None = None
    ) -> Iterator[tuple[slice, ...]]:
        """
        Iterate over the regions spanned by each chunk.

        Parameters
        ----------
        origin: Sequence[int] | None, default=None
            The origin of the selection relative to the array's chunk grid.
        selection_shape: Sequence[int] | None, default=None
            The shape of the selection in chunk grid coordinates.

        Yields
        ------
        region: tuple[slice, ...]
            A tuple of slice objects representing the region spanned by each chunk in the selection.
        """
        yield from self._async_array._iter_chunk_regions(
            origin=origin, selection_shape=selection_shape
        )

    def __array__(
        self, dtype: npt.DTypeLike | None = None, copy: bool | None = None
    ) -> NDArrayLike:
        """
        This method is used by numpy when converting zarr.Array into a numpy array.
        For more information, see https://numpy.org/devdocs/user/basics.interoperability.html#the-array-method
        """
        if copy is False:
            msg = "`copy=False` is not supported. This method always creates a copy."
            raise ValueError(msg)

        arr_np = self[...]

        if dtype is not None:
            arr_np = arr_np.astype(dtype)

        return arr_np

    def __getitem__(self, selection: Selection) -> NDArrayLike:
        """Retrieve data for an item or region of the array.

        Parameters
        ----------
        selection : tuple
            An integer index or slice or tuple of int/slice objects specifying the
            requested item or region for each dimension of the array.

        Returns
        -------
        NDArrayLike
             An array-like containing the data for the requested region.

        Examples
        --------
        Setup a 1-dimensional array::

            >>> import zarr
            >>> import numpy as np
            >>> data = np.arange(100, dtype="uint16")
            >>> z = Array.create(
            >>>        StorePath(MemoryStore(mode="w")),
            >>>        shape=data.shape,
            >>>        chunk_shape=(10,),
            >>>        dtype=data.dtype,
            >>>        )
            >>> z[:] = data

        Retrieve a single item::

            >>> z[5]
            5

        Retrieve a region via slicing::

            >>> z[:5]
            array([0, 1, 2, 3, 4])
            >>> z[-5:]
            array([95, 96, 97, 98, 99])
            >>> z[5:10]
            array([5, 6, 7, 8, 9])
            >>> z[5:10:2]
            array([5, 7, 9])
            >>> z[::2]
            array([ 0,  2,  4, ..., 94, 96, 98])

        Load the entire array into memory::

            >>> z[...]
            array([ 0,  1,  2, ..., 97, 98, 99])

        Setup a 2-dimensional array::

            >>> data = np.arange(100, dtype="uint16").reshape(10, 10)
            >>> z = Array.create(
            >>>        StorePath(MemoryStore(mode="w")),
            >>>        shape=data.shape,
            >>>        chunk_shape=(10, 10),
            >>>        dtype=data.dtype,
            >>>        )
            >>> z[:] = data

        Retrieve an item::

            >>> z[2, 2]
            22

        Retrieve a region via slicing::

            >>> z[1:3, 1:3]
            array([[11, 12],
                   [21, 22]])
            >>> z[1:3, :]
            array([[10, 11, 12, 13, 14, 15, 16, 17, 18, 19],
                   [20, 21, 22, 23, 24, 25, 26, 27, 28, 29]])
            >>> z[:, 1:3]
            array([[ 1,  2],
                   [11, 12],
                   [21, 22],
                   [31, 32],
                   [41, 42],
                   [51, 52],
                   [61, 62],
                   [71, 72],
                   [81, 82],
                   [91, 92]])
            >>> z[0:5:2, 0:5:2]
            array([[ 0,  2,  4],
                   [20, 22, 24],
                   [40, 42, 44]])
            >>> z[::2, ::2]
            array([[ 0,  2,  4,  6,  8],
                   [20, 22, 24, 26, 28],
                   [40, 42, 44, 46, 48],
                   [60, 62, 64, 66, 68],
                   [80, 82, 84, 86, 88]])

        Load the entire array into memory::

            >>> z[...]
            array([[ 0,  1,  2,  3,  4,  5,  6,  7,  8,  9],
                   [10, 11, 12, 13, 14, 15, 16, 17, 18, 19],
                   [20, 21, 22, 23, 24, 25, 26, 27, 28, 29],
                   [30, 31, 32, 33, 34, 35, 36, 37, 38, 39],
                   [40, 41, 42, 43, 44, 45, 46, 47, 48, 49],
                   [50, 51, 52, 53, 54, 55, 56, 57, 58, 59],
                   [60, 61, 62, 63, 64, 65, 66, 67, 68, 69],
                   [70, 71, 72, 73, 74, 75, 76, 77, 78, 79],
                   [80, 81, 82, 83, 84, 85, 86, 87, 88, 89],
                   [90, 91, 92, 93, 94, 95, 96, 97, 98, 99]])

        Notes
        -----
        Slices with step > 1 are supported, but slices with negative step are not.

        For arrays with a structured dtype, see zarr v2 for examples of how to use
        fields

        Currently the implementation for __getitem__ is provided by
        :func:`vindex` if the indexing is pure fancy indexing (ie a
        broadcast-compatible tuple of integer array indices), or by
        :func:`set_basic_selection` otherwise.

        Effectively, this means that the following indexing modes are supported:

           - integer indexing
           - slice indexing
           - mixed slice and integer indexing
           - boolean indexing
           - fancy indexing (vectorized list of integers)

        For specific indexing options including outer indexing, see the
        methods listed under See Also.

        See Also
        --------
        get_basic_selection, set_basic_selection, get_mask_selection, set_mask_selection,
        get_coordinate_selection, set_coordinate_selection, get_orthogonal_selection,
        set_orthogonal_selection, get_block_selection, set_block_selection,
        vindex, oindex, blocks, __setitem__

        """
        fields, pure_selection = pop_fields(selection)
        if is_pure_fancy_indexing(pure_selection, self.ndim):
            return self.vindex[cast(CoordinateSelection | MaskSelection, selection)]
        elif is_pure_orthogonal_indexing(pure_selection, self.ndim):
            return self.get_orthogonal_selection(pure_selection, fields=fields)
        else:
            return self.get_basic_selection(cast(BasicSelection, pure_selection), fields=fields)

    def __setitem__(self, selection: Selection, value: npt.ArrayLike) -> None:
        """Modify data for an item or region of the array.

        Parameters
        ----------
        selection : tuple
            An integer index or slice or tuple of int/slice specifying the requested
            region for each dimension of the array.
        value : npt.ArrayLike
            An array-like containing the data to be stored in the selection.

        Examples
        --------
        Setup a 1-dimensional array::

            >>> import zarr
            >>> z = zarr.zeros(
            >>>        shape=(100,),
            >>>        store=StorePath(MemoryStore(mode="w")),
            >>>        chunk_shape=(5,),
            >>>        dtype="i4",
            >>>       )

        Set all array elements to the same scalar value::

            >>> z[...] = 42
            >>> z[...]
            array([42, 42, 42, ..., 42, 42, 42])

        Set a portion of the array::

            >>> z[:10] = np.arange(10)
            >>> z[-10:] = np.arange(10)[::-1]
            >>> z[...]
            array([ 0, 1, 2, ..., 2, 1, 0])

        Setup a 2-dimensional array::

            >>> z = zarr.zeros(
            >>>        shape=(5, 5),
            >>>        store=StorePath(MemoryStore(mode="w")),
            >>>        chunk_shape=(5, 5),
            >>>        dtype="i4",
            >>>       )

        Set all array elements to the same scalar value::

            >>> z[...] = 42

        Set a portion of the array::

            >>> z[0, :] = np.arange(z.shape[1])
            >>> z[:, 0] = np.arange(z.shape[0])
            >>> z[...]
            array([[ 0,  1,  2,  3,  4],
                   [ 1, 42, 42, 42, 42],
                   [ 2, 42, 42, 42, 42],
                   [ 3, 42, 42, 42, 42],
                   [ 4, 42, 42, 42, 42]])

        Notes
        -----
        Slices with step > 1 are supported, but slices with negative step are not.

        For arrays with a structured dtype, see zarr v2 for examples of how to use
        fields

        Currently the implementation for __setitem__ is provided by
        :func:`vindex` if the indexing is pure fancy indexing (ie a
        broadcast-compatible tuple of integer array indices), or by
        :func:`set_basic_selection` otherwise.

        Effectively, this means that the following indexing modes are supported:

           - integer indexing
           - slice indexing
           - mixed slice and integer indexing
           - boolean indexing
           - fancy indexing (vectorized list of integers)

        For specific indexing options including outer indexing, see the
        methods listed under See Also.

        See Also
        --------
        get_basic_selection, set_basic_selection, get_mask_selection, set_mask_selection,
        get_coordinate_selection, set_coordinate_selection, get_orthogonal_selection,
        set_orthogonal_selection, get_block_selection, set_block_selection,
        vindex, oindex, blocks, __getitem__

        """
        fields, pure_selection = pop_fields(selection)
        if is_pure_fancy_indexing(pure_selection, self.ndim):
            self.vindex[cast(CoordinateSelection | MaskSelection, selection)] = value
        elif is_pure_orthogonal_indexing(pure_selection, self.ndim):
            self.set_orthogonal_selection(pure_selection, value, fields=fields)
        else:
            self.set_basic_selection(cast(BasicSelection, pure_selection), value, fields=fields)

    @_deprecate_positional_args
    def get_basic_selection(
        self,
        selection: BasicSelection = Ellipsis,
        *,
        out: NDBuffer | None = None,
        prototype: BufferPrototype | None = None,
        fields: Fields | None = None,
    ) -> NDArrayLike:
        """Retrieve data for an item or region of the array.

        Parameters
        ----------
        selection : tuple
            A tuple specifying the requested item or region for each dimension of the
            array. May be any combination of int and/or slice or ellipsis for multidimensional arrays.
        out : NDBuffer, optional
            If given, load the selected data directly into this buffer.
        prototype : BufferPrototype, optional
            The prototype of the buffer to use for the output data. If not provided, the default buffer prototype is used.
        fields : str or sequence of str, optional
            For arrays with a structured dtype, one or more fields can be specified to
            extract data for.

        Returns
        -------
        NDArrayLike
            An array-like containing the data for the requested region.

        Examples
        --------
        Setup a 1-dimensional array::

            >>> import zarr
            >>> import numpy as np
            >>> data = np.arange(100, dtype="uint16")
            >>> z = Array.create(
            >>>        StorePath(MemoryStore(mode="w")),
            >>>        shape=data.shape,
            >>>        chunk_shape=(3,),
            >>>        dtype=data.dtype,
            >>>        )
            >>> z[:] = data

        Retrieve a single item::

            >>> z.get_basic_selection(5)
            5

        Retrieve a region via slicing::

            >>> z.get_basic_selection(slice(5))
            array([0, 1, 2, 3, 4])
            >>> z.get_basic_selection(slice(-5, None))
            array([95, 96, 97, 98, 99])
            >>> z.get_basic_selection(slice(5, 10))
            array([5, 6, 7, 8, 9])
            >>> z.get_basic_selection(slice(5, 10, 2))
            array([5, 7, 9])
            >>> z.get_basic_selection(slice(None, None, 2))
            array([  0,  2,  4, ..., 94, 96, 98])

        Setup a 3-dimensional array::

            >>> data = np.arange(1000).reshape(10, 10, 10)
            >>> z = Array.create(
            >>>        StorePath(MemoryStore(mode="w")),
            >>>        shape=data.shape,
            >>>        chunk_shape=(5, 5, 5),
            >>>        dtype=data.dtype,
            >>>        )
            >>> z[:] = data

        Retrieve an item::

            >>> z.get_basic_selection((1, 2, 3))
            123

        Retrieve a region via slicing and Ellipsis::

            >>> z.get_basic_selection((slice(1, 3), slice(1, 3), 0))
            array([[110, 120],
                   [210, 220]])
            >>> z.get_basic_selection(0, (slice(1, 3), slice(None)))
            array([[10, 11, 12, 13, 14, 15, 16, 17, 18, 19],
                   [20, 21, 22, 23, 24, 25, 26, 27, 28, 29]])
            >>> z.get_basic_selection((..., 5))
            array([[  2  12  22  32  42  52  62  72  82  92]
                   [102 112 122 132 142 152 162 172 182 192]
                   ...
                   [802 812 822 832 842 852 862 872 882 892]
                   [902 912 922 932 942 952 962 972 982 992]]

        Notes
        -----
        Slices with step > 1 are supported, but slices with negative step are not.

        For arrays with a structured dtype, see zarr v2 for examples of how to use
        the `fields` parameter.

        This method provides the implementation for accessing data via the
        square bracket notation (__getitem__). See :func:`__getitem__` for examples
        using the alternative notation.

        See Also
        --------
        set_basic_selection, get_mask_selection, set_mask_selection,
        get_coordinate_selection, set_coordinate_selection, get_orthogonal_selection,
        set_orthogonal_selection, get_block_selection, set_block_selection,
        vindex, oindex, blocks, __getitem__, __setitem__

        """

        if prototype is None:
            prototype = default_buffer_prototype()
        return sync(
            self._async_array._get_selection(
                BasicIndexer(selection, self.shape, self.metadata.chunk_grid),
                out=out,
                fields=fields,
                prototype=prototype,
            )
        )

    @_deprecate_positional_args
    def set_basic_selection(
        self,
        selection: BasicSelection,
        value: npt.ArrayLike,
        *,
        fields: Fields | None = None,
        prototype: BufferPrototype | None = None,
    ) -> None:
        """Modify data for an item or region of the array.

        Parameters
        ----------
        selection : tuple
            A tuple specifying the requested item or region for each dimension of the
            array. May be any combination of int and/or slice or ellipsis for multidimensional arrays.
        value : npt.ArrayLike
            An array-like containing values to be stored into the array.
        fields : str or sequence of str, optional
            For arrays with a structured dtype, one or more fields can be specified to set
            data for.
        prototype : BufferPrototype, optional
            The prototype of the buffer used for setting the data. If not provided, the
            default buffer prototype is used.

        Examples
        --------
        Setup a 1-dimensional array::

            >>> import zarr
            >>> z = zarr.zeros(
            >>>        shape=(100,),
            >>>        store=StorePath(MemoryStore(mode="w")),
            >>>        chunk_shape=(100,),
            >>>        dtype="i4",
            >>>       )

        Set all array elements to the same scalar value::

            >>> z.set_basic_selection(..., 42)
            >>> z[...]
            array([42, 42, 42, ..., 42, 42, 42])

        Set a portion of the array::

            >>> z.set_basic_selection(slice(10), np.arange(10))
            >>> z.set_basic_selection(slice(-10, None), np.arange(10)[::-1])
            >>> z[...]
            array([ 0, 1, 2, ..., 2, 1, 0])

        Setup a 2-dimensional array::

            >>> z = zarr.zeros(
            >>>        shape=(5, 5),
            >>>        store=StorePath(MemoryStore(mode="w")),
            >>>        chunk_shape=(5, 5),
            >>>        dtype="i4",
            >>>       )

        Set all array elements to the same scalar value::

            >>> z.set_basic_selection(..., 42)

        Set a portion of the array::

            >>> z.set_basic_selection((0, slice(None)), np.arange(z.shape[1]))
            >>> z.set_basic_selection((slice(None), 0), np.arange(z.shape[0]))
            >>> z[...]
            array([[ 0,  1,  2,  3,  4],
                   [ 1, 42, 42, 42, 42],
                   [ 2, 42, 42, 42, 42],
                   [ 3, 42, 42, 42, 42],
                   [ 4, 42, 42, 42, 42]])

        Notes
        -----
        For arrays with a structured dtype, see zarr v2 for examples of how to use
        the `fields` parameter.

        This method provides the underlying implementation for modifying data via square
        bracket notation, see :func:`__setitem__` for equivalent examples using the
        alternative notation.

        See Also
        --------
        get_basic_selection, get_mask_selection, set_mask_selection,
        get_coordinate_selection, set_coordinate_selection, get_orthogonal_selection,
        set_orthogonal_selection, get_block_selection, set_block_selection,
        vindex, oindex, blocks, __getitem__, __setitem__

        """
        if prototype is None:
            prototype = default_buffer_prototype()
        indexer = BasicIndexer(selection, self.shape, self.metadata.chunk_grid)
        sync(self._async_array._set_selection(indexer, value, fields=fields, prototype=prototype))

    @_deprecate_positional_args
    def get_orthogonal_selection(
        self,
        selection: OrthogonalSelection,
        *,
        out: NDBuffer | None = None,
        fields: Fields | None = None,
        prototype: BufferPrototype | None = None,
    ) -> NDArrayLike:
        """Retrieve data by making a selection for each dimension of the array. For
        example, if an array has 2 dimensions, allows selecting specific rows and/or
        columns. The selection for each dimension can be either an integer (indexing a
        single item), a slice, an array of integers, or a Boolean array where True
        values indicate a selection.

        Parameters
        ----------
        selection : tuple
            A selection for each dimension of the array. May be any combination of int,
            slice, integer array or Boolean array.
        out : NDBuffer, optional
            If given, load the selected data directly into this buffer.
        fields : str or sequence of str, optional
            For arrays with a structured dtype, one or more fields can be specified to
            extract data for.
        prototype : BufferPrototype, optional
            The prototype of the buffer to use for the output data. If not provided, the default buffer prototype is used.

        Returns
        -------
        NDArrayLike
            An array-like containing the data for the requested selection.

        Examples
        --------
        Setup a 2-dimensional array::

            >>> import zarr
            >>> import numpy as np
            >>> data = np.arange(100).reshape(10, 10)
            >>> z = Array.create(
            >>>        StorePath(MemoryStore(mode="w")),
            >>>        shape=data.shape,
            >>>        chunk_shape=data.shape,
            >>>        dtype=data.dtype,
            >>>        )
            >>> z[:] = data

        Retrieve rows and columns via any combination of int, slice, integer array and/or
        Boolean array::

            >>> z.get_orthogonal_selection(([1, 4], slice(None)))
            array([[10, 11, 12, 13, 14, 15, 16, 17, 18, 19],
                   [40, 41, 42, 43, 44, 45, 46, 47, 48, 49]])
            >>> z.get_orthogonal_selection((slice(None), [1, 4]))
            array([[ 1,  4],
                   [11, 14],
                   [21, 24],
                   [31, 34],
                   [41, 44],
                   [51, 54],
                   [61, 64],
                   [71, 74],
                   [81, 84],
                   [91, 94]])
            >>> z.get_orthogonal_selection(([1, 4], [1, 4]))
            array([[11, 14],
                   [41, 44]])
            >>> sel = np.zeros(z.shape[0], dtype=bool)
            >>> sel[1] = True
            >>> sel[4] = True
            >>> z.get_orthogonal_selection((sel, sel))
            array([[11, 14],
                   [41, 44]])

        For convenience, the orthogonal selection functionality is also available via the
        `oindex` property, e.g.::

            >>> z.oindex[[1, 4], :]
            array([[10, 11, 12, 13, 14, 15, 16, 17, 18, 19],
                   [40, 41, 42, 43, 44, 45, 46, 47, 48, 49]])
            >>> z.oindex[:, [1, 4]]
            array([[ 1,  4],
                   [11, 14],
                   [21, 24],
                   [31, 34],
                   [41, 44],
                   [51, 54],
                   [61, 64],
                   [71, 74],
                   [81, 84],
                   [91, 94]])
            >>> z.oindex[[1, 4], [1, 4]]
            array([[11, 14],
                   [41, 44]])
            >>> sel = np.zeros(z.shape[0], dtype=bool)
            >>> sel[1] = True
            >>> sel[4] = True
            >>> z.oindex[sel, sel]
            array([[11, 14],
                   [41, 44]])

        Notes
        -----
        Orthogonal indexing is also known as outer indexing.

        Slices with step > 1 are supported, but slices with negative step are not.

        See Also
        --------
        get_basic_selection, set_basic_selection, get_mask_selection, set_mask_selection,
        get_coordinate_selection, set_coordinate_selection, set_orthogonal_selection,
        get_block_selection, set_block_selection,
        vindex, oindex, blocks, __getitem__, __setitem__

        """
        if prototype is None:
            prototype = default_buffer_prototype()
        indexer = OrthogonalIndexer(selection, self.shape, self.metadata.chunk_grid)
        return sync(
            self._async_array._get_selection(
                indexer=indexer, out=out, fields=fields, prototype=prototype
            )
        )

    @_deprecate_positional_args
    def set_orthogonal_selection(
        self,
        selection: OrthogonalSelection,
        value: npt.ArrayLike,
        *,
        fields: Fields | None = None,
        prototype: BufferPrototype | None = None,
    ) -> None:
        """Modify data via a selection for each dimension of the array.

        Parameters
        ----------
        selection : tuple
            A selection for each dimension of the array. May be any combination of int,
            slice, integer array or Boolean array.
        value : npt.ArrayLike
            An array-like array containing the data to be stored in the array.
        fields : str or sequence of str, optional
            For arrays with a structured dtype, one or more fields can be specified to set
            data for.
        prototype : BufferPrototype, optional
            The prototype of the buffer used for setting the data. If not provided, the
            default buffer prototype is used.

        Examples
        --------
        Setup a 2-dimensional array::

            >>> import zarr
            >>> z = zarr.zeros(
            >>>        shape=(5, 5),
            >>>        store=StorePath(MemoryStore(mode="w")),
            >>>        chunk_shape=(5, 5),
            >>>        dtype="i4",
            >>>       )


        Set data for a selection of rows::

            >>> z.set_orthogonal_selection(([1, 4], slice(None)), 1)
            >>> z[...]
            array([[0, 0, 0, 0, 0],
                   [1, 1, 1, 1, 1],
                   [0, 0, 0, 0, 0],
                   [0, 0, 0, 0, 0],
                   [1, 1, 1, 1, 1]])

        Set data for a selection of columns::

            >>> z.set_orthogonal_selection((slice(None), [1, 4]), 2)
            >>> z[...]
            array([[0, 2, 0, 0, 2],
                   [1, 2, 1, 1, 2],
                   [0, 2, 0, 0, 2],
                   [0, 2, 0, 0, 2],
                   [1, 2, 1, 1, 2]])

        Set data for a selection of rows and columns::

            >>> z.set_orthogonal_selection(([1, 4], [1, 4]), 3)
            >>> z[...]
            array([[0, 2, 0, 0, 2],
                   [1, 3, 1, 1, 3],
                   [0, 2, 0, 0, 2],
                   [0, 2, 0, 0, 2],
                   [1, 3, 1, 1, 3]])

        Set data from a 2D array::

            >>> values = np.arange(10).reshape(2, 5)
            >>> z.set_orthogonal_selection(([0, 3], ...), values)
            >>> z[...]
            array([[0, 1, 2, 3, 4],
                   [1, 3, 1, 1, 3],
                   [0, 2, 0, 0, 2],
                   [5, 6, 7, 8, 9],
                   [1, 3, 1, 1, 3]])

        For convenience, this functionality is also available via the `oindex` property.
        E.g.::

            >>> z.oindex[[1, 4], [1, 4]] = 4
            >>> z[...]
            array([[0, 1, 2, 3, 4],
                   [1, 4, 1, 1, 4],
                   [0, 2, 0, 0, 2],
                   [5, 6, 7, 8, 9],
                   [1, 4, 1, 1, 4]])

        Notes
        -----
        Orthogonal indexing is also known as outer indexing.

        Slices with step > 1 are supported, but slices with negative step are not.

        See Also
        --------
        get_basic_selection, set_basic_selection, get_mask_selection, set_mask_selection,
        get_coordinate_selection, set_coordinate_selection, get_orthogonal_selection,
        get_block_selection, set_block_selection,
        vindex, oindex, blocks, __getitem__, __setitem__

        """
        if prototype is None:
            prototype = default_buffer_prototype()
        indexer = OrthogonalIndexer(selection, self.shape, self.metadata.chunk_grid)
        return sync(
            self._async_array._set_selection(indexer, value, fields=fields, prototype=prototype)
        )

    @_deprecate_positional_args
    def get_mask_selection(
        self,
        mask: MaskSelection,
        *,
        out: NDBuffer | None = None,
        fields: Fields | None = None,
        prototype: BufferPrototype | None = None,
    ) -> NDArrayLike:
        """Retrieve a selection of individual items, by providing a Boolean array of the
        same shape as the array against which the selection is being made, where True
        values indicate a selected item.

        Parameters
        ----------
        selection : ndarray, bool
            A Boolean array of the same shape as the array against which the selection is
            being made.
        out : NDBuffer, optional
            If given, load the selected data directly into this buffer.
        fields : str or sequence of str, optional
            For arrays with a structured dtype, one or more fields can be specified to
            extract data for.
        prototype : BufferPrototype, optional
            The prototype of the buffer to use for the output data. If not provided, the default buffer prototype is used.

        Returns
        -------
        NDArrayLike
            An array-like containing the data for the requested selection.

        Examples
        --------
        Setup a 2-dimensional array::

            >>> import zarr
            >>> import numpy as np
            >>> data = np.arange(100).reshape(10, 10)
            >>> z = Array.create(
            >>>        StorePath(MemoryStore(mode="w")),
            >>>        shape=data.shape,
            >>>        chunk_shape=data.shape,
            >>>        dtype=data.dtype,
            >>>        )
            >>> z[:] = data

        Retrieve items by specifying a mask::

            >>> sel = np.zeros_like(z, dtype=bool)
            >>> sel[1, 1] = True
            >>> sel[4, 4] = True
            >>> z.get_mask_selection(sel)
            array([11, 44])

        For convenience, the mask selection functionality is also available via the
        `vindex` property, e.g.::

            >>> z.vindex[sel]
            array([11, 44])

        Notes
        -----
        Mask indexing is a form of vectorized or inner indexing, and is equivalent to
        coordinate indexing. Internally the mask array is converted to coordinate
        arrays by calling `np.nonzero`.

        See Also
        --------
        get_basic_selection, set_basic_selection, set_mask_selection,
        get_orthogonal_selection, set_orthogonal_selection, get_coordinate_selection,
        set_coordinate_selection, get_block_selection, set_block_selection,
        vindex, oindex, blocks, __getitem__, __setitem__
        """

        if prototype is None:
            prototype = default_buffer_prototype()
        indexer = MaskIndexer(mask, self.shape, self.metadata.chunk_grid)
        return sync(
            self._async_array._get_selection(
                indexer=indexer, out=out, fields=fields, prototype=prototype
            )
        )

    @_deprecate_positional_args
    def set_mask_selection(
        self,
        mask: MaskSelection,
        value: npt.ArrayLike,
        *,
        fields: Fields | None = None,
        prototype: BufferPrototype | None = None,
    ) -> None:
        """Modify a selection of individual items, by providing a Boolean array of the
        same shape as the array against which the selection is being made, where True
        values indicate a selected item.

        Parameters
        ----------
        selection : ndarray, bool
            A Boolean array of the same shape as the array against which the selection is
            being made.
        value : npt.ArrayLike
            An array-like containing values to be stored into the array.
        fields : str or sequence of str, optional
            For arrays with a structured dtype, one or more fields can be specified to set
            data for.

        Examples
        --------
        Setup a 2-dimensional array::

            >>> import zarr
            >>> z = zarr.zeros(
            >>>        shape=(5, 5),
            >>>        store=StorePath(MemoryStore(mode="w")),
            >>>        chunk_shape=(5, 5),
            >>>        dtype="i4",
            >>>       )

        Set data for a selection of items::

            >>> sel = np.zeros_like(z, dtype=bool)
            >>> sel[1, 1] = True
            >>> sel[4, 4] = True
            >>> z.set_mask_selection(sel, 1)
            >>> z[...]
            array([[0, 0, 0, 0, 0],
                   [0, 1, 0, 0, 0],
                   [0, 0, 0, 0, 0],
                   [0, 0, 0, 0, 0],
                   [0, 0, 0, 0, 1]])

        For convenience, this functionality is also available via the `vindex` property.
        E.g.::

            >>> z.vindex[sel] = 2
            >>> z[...]
            array([[0, 0, 0, 0, 0],
                   [0, 2, 0, 0, 0],
                   [0, 0, 0, 0, 0],
                   [0, 0, 0, 0, 0],
                   [0, 0, 0, 0, 2]])

        Notes
        -----
        Mask indexing is a form of vectorized or inner indexing, and is equivalent to
        coordinate indexing. Internally the mask array is converted to coordinate
        arrays by calling `np.nonzero`.

        See Also
        --------
        get_basic_selection, set_basic_selection, get_mask_selection,
        get_orthogonal_selection, set_orthogonal_selection, get_coordinate_selection,
        set_coordinate_selection, get_block_selection, set_block_selection,
        vindex, oindex, blocks, __getitem__, __setitem__

        """
        if prototype is None:
            prototype = default_buffer_prototype()
        indexer = MaskIndexer(mask, self.shape, self.metadata.chunk_grid)
        sync(self._async_array._set_selection(indexer, value, fields=fields, prototype=prototype))

    @_deprecate_positional_args
    def get_coordinate_selection(
        self,
        selection: CoordinateSelection,
        *,
        out: NDBuffer | None = None,
        fields: Fields | None = None,
        prototype: BufferPrototype | None = None,
    ) -> NDArrayLike:
        """Retrieve a selection of individual items, by providing the indices
        (coordinates) for each selected item.

        Parameters
        ----------
        selection : tuple
            An integer (coordinate) array for each dimension of the array.
        out : NDBuffer, optional
            If given, load the selected data directly into this buffer.
        fields : str or sequence of str, optional
            For arrays with a structured dtype, one or more fields can be specified to
            extract data for.
        prototype : BufferPrototype, optional
            The prototype of the buffer to use for the output data. If not provided, the default buffer prototype is used.

        Returns
        -------
        NDArrayLike
            An array-like containing the data for the requested coordinate selection.

        Examples
        --------
        Setup a 2-dimensional array::

            >>> import zarr
            >>> import numpy as np
            >>> data = np.arange(0, 100, dtype="uint16").reshape((10, 10))
            >>> z = Array.create(
            >>>        StorePath(MemoryStore(mode="w")),
            >>>        shape=data.shape,
            >>>        chunk_shape=(3, 3),
            >>>        dtype=data.dtype,
            >>>        )
            >>> z[:] = data

        Retrieve items by specifying their coordinates::

            >>> z.get_coordinate_selection(([1, 4], [1, 4]))
            array([11, 44])

        For convenience, the coordinate selection functionality is also available via the
        `vindex` property, e.g.::

            >>> z.vindex[[1, 4], [1, 4]]
            array([11, 44])

        Notes
        -----
        Coordinate indexing is also known as point selection, and is a form of vectorized
        or inner indexing.

        Slices are not supported. Coordinate arrays must be provided for all dimensions
        of the array.

        Coordinate arrays may be multidimensional, in which case the output array will
        also be multidimensional. Coordinate arrays are broadcast against each other
        before being applied. The shape of the output will be the same as the shape of
        each coordinate array after broadcasting.

        See Also
        --------
        get_basic_selection, set_basic_selection, get_mask_selection, set_mask_selection,
        get_orthogonal_selection, set_orthogonal_selection, set_coordinate_selection,
        get_block_selection, set_block_selection,
        vindex, oindex, blocks, __getitem__, __setitem__

        """
        if prototype is None:
            prototype = default_buffer_prototype()
        indexer = CoordinateIndexer(selection, self.shape, self.metadata.chunk_grid)
        out_array = sync(
            self._async_array._get_selection(
                indexer=indexer, out=out, fields=fields, prototype=prototype
            )
        )

        if hasattr(out_array, "shape"):
            # restore shape
            out_array = np.array(out_array).reshape(indexer.sel_shape)
        return out_array

    @_deprecate_positional_args
    def set_coordinate_selection(
        self,
        selection: CoordinateSelection,
        value: npt.ArrayLike,
        *,
        fields: Fields | None = None,
        prototype: BufferPrototype | None = None,
    ) -> None:
        """Modify a selection of individual items, by providing the indices (coordinates)
        for each item to be modified.

        Parameters
        ----------
        selection : tuple
            An integer (coordinate) array for each dimension of the array.
        value : npt.ArrayLike
            An array-like containing values to be stored into the array.
        fields : str or sequence of str, optional
            For arrays with a structured dtype, one or more fields can be specified to set
            data for.

        Examples
        --------
        Setup a 2-dimensional array::

            >>> import zarr
            >>> z = zarr.zeros(
            >>>        shape=(5, 5),
            >>>        store=StorePath(MemoryStore(mode="w")),
            >>>        chunk_shape=(5, 5),
            >>>        dtype="i4",
            >>>       )

        Set data for a selection of items::

            >>> z.set_coordinate_selection(([1, 4], [1, 4]), 1)
            >>> z[...]
            array([[0, 0, 0, 0, 0],
                   [0, 1, 0, 0, 0],
                   [0, 0, 0, 0, 0],
                   [0, 0, 0, 0, 0],
                   [0, 0, 0, 0, 1]])

        For convenience, this functionality is also available via the `vindex` property.
        E.g.::

            >>> z.vindex[[1, 4], [1, 4]] = 2
            >>> z[...]
            array([[0, 0, 0, 0, 0],
                   [0, 2, 0, 0, 0],
                   [0, 0, 0, 0, 0],
                   [0, 0, 0, 0, 0],
                   [0, 0, 0, 0, 2]])

        Notes
        -----
        Coordinate indexing is also known as point selection, and is a form of vectorized
        or inner indexing.

        Slices are not supported. Coordinate arrays must be provided for all dimensions
        of the array.

        See Also
        --------
        get_basic_selection, set_basic_selection, get_mask_selection, set_mask_selection,
        get_orthogonal_selection, set_orthogonal_selection, get_coordinate_selection,
        get_block_selection, set_block_selection,
        vindex, oindex, blocks, __getitem__, __setitem__

        """
        if prototype is None:
            prototype = default_buffer_prototype()
        # setup indexer
        indexer = CoordinateIndexer(selection, self.shape, self.metadata.chunk_grid)

        # handle value - need ndarray-like flatten value
        if not is_scalar(value, self.dtype):
            try:
                from numcodecs.compat import ensure_ndarray_like

                value = ensure_ndarray_like(value)  # TODO replace with agnostic
            except TypeError:
                # Handle types like `list` or `tuple`
                value = np.array(value)  # TODO replace with agnostic
        if hasattr(value, "shape") and len(value.shape) > 1:
            value = np.array(value).reshape(-1)

        sync(self._async_array._set_selection(indexer, value, fields=fields, prototype=prototype))

    @_deprecate_positional_args
    def get_block_selection(
        self,
        selection: BasicSelection,
        *,
        out: NDBuffer | None = None,
        fields: Fields | None = None,
        prototype: BufferPrototype | None = None,
    ) -> NDArrayLike:
        """Retrieve a selection of individual items, by providing the indices
        (coordinates) for each selected item.

        Parameters
        ----------
        selection : int or slice or tuple of int or slice
            An integer (coordinate) or slice for each dimension of the array.
        out : NDBuffer, optional
            If given, load the selected data directly into this buffer.
        fields : str or sequence of str, optional
            For arrays with a structured dtype, one or more fields can be specified to
            extract data for.
        prototype : BufferPrototype, optional
            The prototype of the buffer to use for the output data. If not provided, the default buffer prototype is used.

        Returns
        -------
        NDArrayLike
            An array-like containing the data for the requested block selection.

        Examples
        --------
        Setup a 2-dimensional array::

            >>> import zarr
            >>> import numpy as np
            >>> data = np.arange(0, 100, dtype="uint16").reshape((10, 10))
            >>> z = Array.create(
            >>>        StorePath(MemoryStore(mode="w")),
            >>>        shape=data.shape,
            >>>        chunk_shape=(3, 3),
            >>>        dtype=data.dtype,
            >>>        )
            >>> z[:] = data

        Retrieve items by specifying their block coordinates::

            >>> z.get_block_selection((1, slice(None)))
            array([[30, 31, 32, 33, 34, 35, 36, 37, 38, 39],
                   [40, 41, 42, 43, 44, 45, 46, 47, 48, 49],
                   [50, 51, 52, 53, 54, 55, 56, 57, 58, 59]])

        Which is equivalent to::

            >>> z[3:6, :]
            array([[30, 31, 32, 33, 34, 35, 36, 37, 38, 39],
                   [40, 41, 42, 43, 44, 45, 46, 47, 48, 49],
                   [50, 51, 52, 53, 54, 55, 56, 57, 58, 59]])

        For convenience, the block selection functionality is also available via the
        `blocks` property, e.g.::

            >>> z.blocks[1]
            array([[30, 31, 32, 33, 34, 35, 36, 37, 38, 39],
                   [40, 41, 42, 43, 44, 45, 46, 47, 48, 49],
                   [50, 51, 52, 53, 54, 55, 56, 57, 58, 59]])

        Notes
        -----
        Block indexing is a convenience indexing method to work on individual chunks
        with chunk index slicing. It has the same concept as Dask's `Array.blocks`
        indexing.

        Slices are supported. However, only with a step size of one.

        Block index arrays may be multidimensional to index multidimensional arrays.
        For example::

            >>> z.blocks[0, 1:3]
            array([[ 3,  4,  5,  6,  7,  8],
                   [13, 14, 15, 16, 17, 18],
                   [23, 24, 25, 26, 27, 28]])

        See Also
        --------
        get_basic_selection, set_basic_selection, get_mask_selection, set_mask_selection,
        get_orthogonal_selection, set_orthogonal_selection, get_coordinate_selection,
        set_coordinate_selection, set_block_selection,
        vindex, oindex, blocks, __getitem__, __setitem__

        """
        if prototype is None:
            prototype = default_buffer_prototype()
        indexer = BlockIndexer(selection, self.shape, self.metadata.chunk_grid)
        return sync(
            self._async_array._get_selection(
                indexer=indexer, out=out, fields=fields, prototype=prototype
            )
        )

    @_deprecate_positional_args
    def set_block_selection(
        self,
        selection: BasicSelection,
        value: npt.ArrayLike,
        *,
        fields: Fields | None = None,
        prototype: BufferPrototype | None = None,
    ) -> None:
        """Modify a selection of individual blocks, by providing the chunk indices
        (coordinates) for each block to be modified.

        Parameters
        ----------
        selection : tuple
            An integer (coordinate) or slice for each dimension of the array.
        value : npt.ArrayLike
            An array-like containing the data to be stored in the block selection.
        fields : str or sequence of str, optional
            For arrays with a structured dtype, one or more fields can be specified to set
            data for.
        prototype : BufferPrototype, optional
            The prototype of the buffer used for setting the data. If not provided, the
            default buffer prototype is used.

        Examples
        --------
        Set up a 2-dimensional array::

            >>> import zarr
            >>> z = zarr.zeros(
            >>>        shape=(6, 6),
            >>>        store=StorePath(MemoryStore(mode="w")),
            >>>        chunk_shape=(2, 2),
            >>>        dtype="i4",
            >>>       )

        Set data for a selection of items::

            >>> z.set_block_selection((1, 0), 1)
            >>> z[...]
            array([[0, 0, 0, 0, 0, 0],
                   [0, 0, 0, 0, 0, 0],
                   [1, 1, 0, 0, 0, 0],
                   [1, 1, 0, 0, 0, 0],
                   [0, 0, 0, 0, 0, 0],
                   [0, 0, 0, 0, 0, 0]])

        For convenience, this functionality is also available via the `blocks` property.
        E.g.::

            >>> z.blocks[2, 1] = 4
            >>> z[...]
            array([[0, 0, 0, 0, 0, 0],
                   [0, 0, 0, 0, 0, 0],
                   [1, 1, 0, 0, 0, 0],
                   [1, 1, 0, 0, 0, 0],
                   [0, 0, 4, 4, 0, 0],
                   [0, 0, 4, 4, 0, 0]])

            >>> z.blocks[:, 2] = 7
            >>> z[...]
            array([[0, 0, 0, 0, 7, 7],
                   [0, 0, 0, 0, 7, 7],
                   [1, 1, 0, 0, 7, 7],
                   [1, 1, 0, 0, 7, 7],
                   [0, 0, 4, 4, 7, 7],
                   [0, 0, 4, 4, 7, 7]])

        Notes
        -----
        Block indexing is a convenience indexing method to work on individual chunks
        with chunk index slicing. It has the same concept as Dask's `Array.blocks`
        indexing.

        Slices are supported. However, only with a step size of one.

        See Also
        --------
        get_basic_selection, set_basic_selection, get_mask_selection, set_mask_selection,
        get_orthogonal_selection, set_orthogonal_selection, get_coordinate_selection,
        get_block_selection, set_block_selection,
        vindex, oindex, blocks, __getitem__, __setitem__

        """
        if prototype is None:
            prototype = default_buffer_prototype()
        indexer = BlockIndexer(selection, self.shape, self.metadata.chunk_grid)
        sync(self._async_array._set_selection(indexer, value, fields=fields, prototype=prototype))

    @property
    def vindex(self) -> VIndex:
        """Shortcut for vectorized (inner) indexing, see :func:`get_coordinate_selection`,
        :func:`set_coordinate_selection`, :func:`get_mask_selection` and
        :func:`set_mask_selection` for documentation and examples."""
        return VIndex(self)

    @property
    def oindex(self) -> OIndex:
        """Shortcut for orthogonal (outer) indexing, see :func:`get_orthogonal_selection` and
        :func:`set_orthogonal_selection` for documentation and examples."""
        return OIndex(self)

    @property
    def blocks(self) -> BlockIndex:
        """Shortcut for blocked chunked indexing, see :func:`get_block_selection` and
        :func:`set_block_selection` for documentation and examples."""
        return BlockIndex(self)

    def resize(self, new_shape: ChunkCoords) -> Array:
        """
        Change the shape of the array by growing or shrinking one or more
        dimensions.

        This method does not modify the original Array object. Instead, it returns a new Array
        with the specified shape.

        Notes
        -----
        When resizing an array, the data are not rearranged in any way.

        If one or more dimensions are shrunk, any chunks falling outside the
        new array shape will be deleted from the underlying store.
        However, it is noteworthy that the chunks partially falling inside the new array
        (i.e. boundary chunks) will remain intact, and therefore,
        the data falling outside the new array but inside the boundary chunks
        would be restored by a subsequent resize operation that grows the array size.

        Examples
        --------
        >>> import zarr
        >>> z = zarr.zeros(shape=(10000, 10000),
        >>>                chunk_shape=(1000, 1000),
        >>>                store=StorePath(MemoryStore(mode="w")),
        >>>                dtype="i4",)
        >>> z.shape
        (10000, 10000)
        >>> z = z.resize(20000, 1000)
        >>> z.shape
        (20000, 1000)
        >>> z2 = z.resize(50, 50)
        >>> z.shape
        (20000, 1000)
        >>> z2.shape
        (50, 50)
        """
        return type(self)(
            sync(
                self._async_array.resize(new_shape),
            )
        )

    def update_attributes(self, new_attributes: dict[str, JSON]) -> Array:
        return type(self)(
            sync(
                self._async_array.update_attributes(new_attributes),
            )
        )

    def __repr__(self) -> str:
        return f"<Array {self.store_path} shape={self.shape} dtype={self.dtype}>"

    def info(self) -> None:
        return sync(
            self._async_array.info(),
        )


def nchunks_initialized(array: AsyncArray | Array) -> int:
    """
    Calculate the number of chunks that have been initialized, i.e. the number of chunks that have
    been persisted to the storage backend.

    Parameters
    ----------
    array : Array
        The array to inspect.

    Returns
    -------
    nchunks_initialized : int
        The number of chunks that have been initialized.

    See Also
    --------
    chunks_initialized
    """
    return len(chunks_initialized(array))


def chunks_initialized(array: Array | AsyncArray) -> tuple[str, ...]:
    """
    Return the keys of the chunks that have been persisted to the storage backend.

    Parameters
    ----------
    array : Array
        The array to inspect.

    Returns
    -------
    chunks_initialized : tuple[str, ...]
        The keys of the chunks that have been initialized.

    See Also
    --------
    nchunks_initialized

    """
    # TODO: make this compose with the underlying async iterator
    store_contents = list(
        collect_aiterator(array.store_path.store.list_prefix(prefix=array.store_path.path))
    )
    out: list[str] = []

    for chunk_key in array._iter_chunk_keys():
        if chunk_key in store_contents:
            out.append(chunk_key)

    return tuple(out)


def _build_parents(node: AsyncArray | AsyncGroup) -> list[AsyncGroup]:
    from zarr.core.group import AsyncGroup, GroupMetadata

    store = node.store_path.store
    path = node.store_path.path
    if not path:
        return []

    required_parts = path.split("/")[:-1]
    parents = [
        # the root group
        AsyncGroup(
            metadata=GroupMetadata(zarr_format=node.metadata.zarr_format),
            store_path=StorePath(store=store, path=""),
        )
    ]

    for i, part in enumerate(required_parts):
        p = "/".join(required_parts[:i] + [part])
        parents.append(
            AsyncGroup(
                metadata=GroupMetadata(zarr_format=node.metadata.zarr_format),
                store_path=StorePath(store=store, path=p),
            )
        )

    return parents<|MERGE_RESOLUTION|>--- conflicted
+++ resolved
@@ -229,11 +229,6 @@
         if chunks is not None and chunk_shape is not None:
             raise ValueError("Only one of chunk_shape or chunks can be provided.")
 
-<<<<<<< HEAD
-=======
-        dtype = parse_dtype(dtype, zarr_format)
-        # dtype = np.dtype(dtype)
->>>>>>> df92badc
         if chunks:
             _chunks = normalize_chunks(chunks, shape, dtype.itemsize)
         else:
