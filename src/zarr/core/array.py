--- conflicted
+++ resolved
@@ -4164,16 +4164,8 @@
         - The updated attributes will be merged with existing attributes, and any conflicts will be
           overwritten by the new values.
         """
-<<<<<<< HEAD
-        new_array = sync(self._async_array.update_attributes(new_attributes))
+        new_array = sync(self.async_array.update_attributes(new_attributes))
         return type(self)(new_array)
-=======
-        # TODO: remove this cast when type inference improves
-        new_array = sync(self.async_array.update_attributes(new_attributes))
-        # TODO: remove this cast when type inference improves
-        _new_array = cast("AsyncArray[ArrayV2Metadata] | AsyncArray[ArrayV3Metadata]", new_array)
-        return type(self)(_new_array)
->>>>>>> d0ff496e
 
     def __repr__(self) -> str:
         return f"<Array {self.store_path} shape={self.shape} dtype={self.dtype}>"
