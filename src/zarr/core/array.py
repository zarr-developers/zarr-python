--- conflicted
+++ resolved
@@ -1186,8 +1186,7 @@
         )
         return await self._set_selection(indexer, value, prototype=prototype)
 
-<<<<<<< HEAD
-    async def resize(self, new_shape: ChunkCoords, delete_outside_chunks: bool = True) -> Self:
+    async def resize(self, new_shape: ShapeLike, delete_outside_chunks: bool = True) -> None:
         """
         Asynchronously resize the array to a new shape.
 
@@ -1214,10 +1213,7 @@
         -----
         - This method is asynchronous and should be awaited.
         """
-=======
-    async def resize(self, new_shape: ShapeLike, delete_outside_chunks: bool = True) -> None:
         new_shape = parse_shapelike(new_shape)
->>>>>>> 680142f6
         assert len(new_shape) == len(self.metadata.shape)
         new_metadata = self.metadata.update_shape(new_shape)
 
