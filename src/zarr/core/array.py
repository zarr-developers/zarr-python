from __future__ import annotations

import json
import warnings
from asyncio import gather
from collections.abc import Iterable
from dataclasses import dataclass, field, replace
from itertools import starmap
from logging import getLogger
from typing import (
    TYPE_CHECKING,
    Any,
    Generic,
    Literal,
    TypeAlias,
    TypedDict,
    cast,
    overload,
)
from warnings import warn

import numcodecs
import numcodecs.abc
import numpy as np
from typing_extensions import deprecated

import zarr
from zarr.abc.codec import ArrayArrayCodec, ArrayBytesCodec, BytesBytesCodec, Codec
from zarr.abc.store import Store, set_or_delete
from zarr.codecs._v2 import V2Codec
from zarr.codecs.bytes import BytesCodec
from zarr.codecs.vlen_utf8 import VLenBytesCodec, VLenUTF8Codec
from zarr.codecs.zstd import ZstdCodec
from zarr.core._info import ArrayInfo
from zarr.core.array_spec import ArrayConfig, ArrayConfigLike, parse_array_config
from zarr.core.attributes import Attributes
from zarr.core.buffer import (
    BufferPrototype,
    NDArrayLike,
    NDArrayLikeOrScalar,
    NDBuffer,
    default_buffer_prototype,
)
from zarr.core.buffer.cpu import buffer_prototype as cpu_buffer_prototype
from zarr.core.chunk_grids import RegularChunkGrid, _auto_partition, normalize_chunks
from zarr.core.chunk_key_encodings import (
    ChunkKeyEncoding,
    ChunkKeyEncodingLike,
    DefaultChunkKeyEncoding,
    V2ChunkKeyEncoding,
)
from zarr.core.common import (
    JSON,
    ZARR_JSON,
    ZARRAY_JSON,
    ZATTRS_JSON,
    ChunkCoords,
    DimensionNames,
    MemoryOrder,
    ShapeLike,
    ZarrFormat,
    _default_zarr_format,
    _warn_order_kwarg,
    ceildiv,
    concurrent_map,
    parse_shapelike,
    product,
)
from zarr.core.config import categorize_data_type
from zarr.core.config import config as zarr_config
from zarr.core.dtype import (
    VariableLengthBytes,
    VariableLengthUTF8,
    ZDType,
    ZDTypeLike,
    parse_dtype,
)
from zarr.core.dtype.common import HasEndianness, HasItemSize, HasObjectCodec
from zarr.core.indexing import (
    AsyncOIndex,
    AsyncVIndex,
    BasicIndexer,
    BasicSelection,
    BlockIndex,
    BlockIndexer,
    CoordinateIndexer,
    CoordinateSelection,
    Fields,
    Indexer,
    MaskIndexer,
    MaskSelection,
    OIndex,
    OrthogonalIndexer,
    OrthogonalSelection,
    Selection,
    VIndex,
<<<<<<< HEAD
    ceildiv,
=======
    _iter_grid,
>>>>>>> 4eda04eb
    check_fields,
    check_no_multi_fields,
    is_pure_fancy_indexing,
    is_pure_orthogonal_indexing,
    is_scalar,
    iter_grid,
    iter_regions,
    pop_fields,
)
from zarr.core.metadata import (
    ArrayMetadata,
    ArrayMetadataDict,
    ArrayV2Metadata,
    ArrayV2MetadataDict,
    ArrayV3Metadata,
    ArrayV3MetadataDict,
    T_ArrayMetadata,
)
from zarr.core.metadata.v2 import (
    CompressorLikev2,
    get_object_codec_id,
    parse_compressor,
    parse_filters,
)
from zarr.core.metadata.v3 import parse_node_type_array
from zarr.core.sync import sync
from zarr.errors import MetadataValidationError
from zarr.registry import (
    _parse_array_array_codec,
    _parse_array_bytes_codec,
    _parse_bytes_bytes_codec,
    get_pipeline_class,
)
from zarr.storage._common import StorePath, ensure_no_existing_node, make_store_path
from zarr.storage._utils import _relativize_path

if TYPE_CHECKING:
    from collections.abc import Iterator, Sequence
    from typing import Self

    import numpy.typing as npt

    from zarr.abc.codec import CodecPipeline
    from zarr.codecs.sharding import ShardingCodecIndexLocation
    from zarr.core.dtype.wrapper import TBaseDType, TBaseScalar
    from zarr.core.group import AsyncGroup
    from zarr.storage import StoreLike


# Array and AsyncArray are defined in the base ``zarr`` namespace
__all__ = [
    "DEFAULT_FILL_VALUE",
    "DefaultFillValue",
    "create_codec_pipeline",
    "parse_array_metadata",
]

logger = getLogger(__name__)


class DefaultFillValue:
    """
    Sentinel class to indicate that the default fill value should be used.

    This class exists because conventional values used to convey "defaultness" like ``None`` or
    ``"auto"` are ambiguous when specifying the fill value parameter of a Zarr array.
    The value ``None`` is ambiguous because it is a valid fill value for Zarr V2
    (resulting in ``"fill_value": null`` in array metadata).
    A string like ``"auto"`` is ambiguous because such a string is a valid fill value for an array
    with a string data type.
    An instance of this class lies outside the space of valid fill values, which means it can
    umambiguously express that the default fill value should be used.
    """


DEFAULT_FILL_VALUE = DefaultFillValue()


def parse_array_metadata(data: Any) -> ArrayMetadata:
    if isinstance(data, ArrayMetadata):
        return data
    elif isinstance(data, dict):
        zarr_format = data.get("zarr_format")
        if zarr_format == 3:
            meta_out = ArrayV3Metadata.from_dict(data)
            if len(meta_out.storage_transformers) > 0:
                msg = (
                    f"Array metadata contains storage transformers: {meta_out.storage_transformers}."
                    "Arrays with storage transformers are not supported in zarr-python at this time."
                )
                raise ValueError(msg)
            return meta_out
        elif zarr_format == 2:
            return ArrayV2Metadata.from_dict(data)
        else:
            raise ValueError(f"Invalid zarr_format: {zarr_format}. Expected 2 or 3")
    raise TypeError  # pragma: no cover


def create_codec_pipeline(metadata: ArrayMetadata, *, store: Store | None = None) -> CodecPipeline:
    if store is not None:
        try:
            return get_pipeline_class().from_array_metadata_and_store(
                array_metadata=metadata, store=store
            )
        except NotImplementedError:
            pass

    if isinstance(metadata, ArrayV3Metadata):
        return get_pipeline_class().from_codecs(metadata.codecs)
    elif isinstance(metadata, ArrayV2Metadata):
        v2_codec = V2Codec(filters=metadata.filters, compressor=metadata.compressor)
        return get_pipeline_class().from_codecs([v2_codec])
    raise TypeError  # pragma: no cover


async def get_array_metadata(
    store_path: StorePath, zarr_format: ZarrFormat | None = 3
) -> dict[str, JSON]:
    if zarr_format == 2:
        zarray_bytes, zattrs_bytes = await gather(
            (store_path / ZARRAY_JSON).get(prototype=cpu_buffer_prototype),
            (store_path / ZATTRS_JSON).get(prototype=cpu_buffer_prototype),
        )
        if zarray_bytes is None:
            raise FileNotFoundError(store_path)
    elif zarr_format == 3:
        zarr_json_bytes = await (store_path / ZARR_JSON).get(prototype=cpu_buffer_prototype)
        if zarr_json_bytes is None:
            raise FileNotFoundError(store_path)
    elif zarr_format is None:
        zarr_json_bytes, zarray_bytes, zattrs_bytes = await gather(
            (store_path / ZARR_JSON).get(prototype=cpu_buffer_prototype),
            (store_path / ZARRAY_JSON).get(prototype=cpu_buffer_prototype),
            (store_path / ZATTRS_JSON).get(prototype=cpu_buffer_prototype),
        )
        if zarr_json_bytes is not None and zarray_bytes is not None:
            # warn and favor v3
            msg = f"Both zarr.json (Zarr format 3) and .zarray (Zarr format 2) metadata objects exist at {store_path}. Zarr v3 will be used."
            warnings.warn(msg, stacklevel=1)
        if zarr_json_bytes is None and zarray_bytes is None:
            raise FileNotFoundError(store_path)
        # set zarr_format based on which keys were found
        if zarr_json_bytes is not None:
            zarr_format = 3
        else:
            zarr_format = 2
    else:
        raise MetadataValidationError("zarr_format", "2, 3, or None", zarr_format)

    metadata_dict: dict[str, JSON]
    if zarr_format == 2:
        # V2 arrays are comprised of a .zarray and .zattrs objects
        assert zarray_bytes is not None
        metadata_dict = json.loads(zarray_bytes.to_bytes())
        zattrs_dict = json.loads(zattrs_bytes.to_bytes()) if zattrs_bytes is not None else {}
        metadata_dict["attributes"] = zattrs_dict
    else:
        # V3 arrays are comprised of a zarr.json object
        assert zarr_json_bytes is not None
        metadata_dict = json.loads(zarr_json_bytes.to_bytes())

        parse_node_type_array(metadata_dict.get("node_type"))

    return metadata_dict


@dataclass(frozen=True)
class AsyncArray(Generic[T_ArrayMetadata]):
    """
    An asynchronous array class representing a chunked array stored in a Zarr store.

    Parameters
    ----------
    metadata : ArrayMetadata
        The metadata of the array.
    store_path : StorePath
        The path to the Zarr store.
    config : ArrayConfigLike, optional
        The runtime configuration of the array, by default None.

    Attributes
    ----------
    metadata : ArrayMetadata
        The metadata of the array.
    store_path : StorePath
        The path to the Zarr store.
    codec_pipeline : CodecPipeline
        The codec pipeline used for encoding and decoding chunks.
    _config : ArrayConfig
        The runtime configuration of the array.
    """

    metadata: T_ArrayMetadata
    store_path: StorePath
    codec_pipeline: CodecPipeline = field(init=False)
    _config: ArrayConfig

    @overload
    def __init__(
        self: AsyncArray[ArrayV2Metadata],
        metadata: ArrayV2Metadata | ArrayV2MetadataDict,
        store_path: StorePath,
        config: ArrayConfigLike | None = None,
    ) -> None: ...

    @overload
    def __init__(
        self: AsyncArray[ArrayV3Metadata],
        metadata: ArrayV3Metadata | ArrayV3MetadataDict,
        store_path: StorePath,
        config: ArrayConfigLike | None = None,
    ) -> None: ...

    def __init__(
        self,
        metadata: ArrayMetadata | ArrayMetadataDict,
        store_path: StorePath,
        config: ArrayConfigLike | None = None,
    ) -> None:
        metadata_parsed = parse_array_metadata(metadata)
        config_parsed = parse_array_config(config)

        object.__setattr__(self, "metadata", metadata_parsed)
        object.__setattr__(self, "store_path", store_path)
        object.__setattr__(self, "_config", config_parsed)
        object.__setattr__(
            self,
            "codec_pipeline",
            create_codec_pipeline(metadata=metadata_parsed, store=store_path.store),
        )

    # this overload defines the function signature when zarr_format is 2
    @overload
    @classmethod
    async def create(
        cls,
        store: StoreLike,
        *,
        # v2 and v3
        shape: ShapeLike,
        dtype: ZDTypeLike,
        zarr_format: Literal[2],
        fill_value: Any | None = DEFAULT_FILL_VALUE,
        attributes: dict[str, JSON] | None = None,
        chunks: ShapeLike | None = None,
        dimension_separator: Literal[".", "/"] | None = None,
        order: MemoryOrder | None = None,
        filters: list[dict[str, JSON]] | None = None,
        compressor: CompressorLikev2 | Literal["auto"] = "auto",
        # runtime
        overwrite: bool = False,
        data: npt.ArrayLike | None = None,
        config: ArrayConfigLike | None = None,
    ) -> AsyncArray[ArrayV2Metadata]: ...

    # this overload defines the function signature when zarr_format is 3
    @overload
    @classmethod
    async def create(
        cls,
        store: StoreLike,
        *,
        # v2 and v3
        shape: ShapeLike,
        dtype: ZDTypeLike,
        zarr_format: Literal[3],
        fill_value: Any | None = DEFAULT_FILL_VALUE,
        attributes: dict[str, JSON] | None = None,
        # v3 only
        chunk_shape: ShapeLike | None = None,
        chunk_key_encoding: (
            ChunkKeyEncoding
            | tuple[Literal["default"], Literal[".", "/"]]
            | tuple[Literal["v2"], Literal[".", "/"]]
            | None
        ) = None,
        codecs: Iterable[Codec | dict[str, JSON]] | None = None,
        dimension_names: DimensionNames = None,
        # runtime
        overwrite: bool = False,
        data: npt.ArrayLike | None = None,
        config: ArrayConfigLike | None = None,
    ) -> AsyncArray[ArrayV3Metadata]: ...

    @overload
    @classmethod
    async def create(
        cls,
        store: StoreLike,
        *,
        # v2 and v3
        shape: ShapeLike,
        dtype: ZDTypeLike,
        zarr_format: Literal[3] = 3,
        fill_value: Any | None = DEFAULT_FILL_VALUE,
        attributes: dict[str, JSON] | None = None,
        # v3 only
        chunk_shape: ShapeLike | None = None,
        chunk_key_encoding: (
            ChunkKeyEncoding
            | tuple[Literal["default"], Literal[".", "/"]]
            | tuple[Literal["v2"], Literal[".", "/"]]
            | None
        ) = None,
        codecs: Iterable[Codec | dict[str, JSON]] | None = None,
        dimension_names: DimensionNames = None,
        # runtime
        overwrite: bool = False,
        data: npt.ArrayLike | None = None,
        config: ArrayConfigLike | None = None,
    ) -> AsyncArray[ArrayV3Metadata]: ...

    @overload
    @classmethod
    async def create(
        cls,
        store: StoreLike,
        *,
        # v2 and v3
        shape: ShapeLike,
        dtype: ZDTypeLike,
        zarr_format: ZarrFormat,
        fill_value: Any | None = DEFAULT_FILL_VALUE,
        attributes: dict[str, JSON] | None = None,
        # v3 only
        chunk_shape: ShapeLike | None = None,
        chunk_key_encoding: (
            ChunkKeyEncoding
            | tuple[Literal["default"], Literal[".", "/"]]
            | tuple[Literal["v2"], Literal[".", "/"]]
            | None
        ) = None,
        codecs: Iterable[Codec | dict[str, JSON]] | None = None,
        dimension_names: DimensionNames = None,
        # v2 only
        chunks: ShapeLike | None = None,
        dimension_separator: Literal[".", "/"] | None = None,
        order: MemoryOrder | None = None,
        filters: list[dict[str, JSON]] | None = None,
        compressor: CompressorLike = "auto",
        # runtime
        overwrite: bool = False,
        data: npt.ArrayLike | None = None,
        config: ArrayConfigLike | None = None,
    ) -> AsyncArray[ArrayV3Metadata] | AsyncArray[ArrayV2Metadata]: ...

    @classmethod
    @deprecated("Use zarr.api.asynchronous.create_array instead.")
    async def create(
        cls,
        store: StoreLike,
        *,
        # v2 and v3
        shape: ShapeLike,
        dtype: ZDTypeLike,
        zarr_format: ZarrFormat = 3,
        fill_value: Any | None = DEFAULT_FILL_VALUE,
        attributes: dict[str, JSON] | None = None,
        # v3 only
        chunk_shape: ShapeLike | None = None,
        chunk_key_encoding: (
            ChunkKeyEncodingLike
            | tuple[Literal["default"], Literal[".", "/"]]
            | tuple[Literal["v2"], Literal[".", "/"]]
            | None
        ) = None,
        codecs: Iterable[Codec | dict[str, JSON]] | None = None,
        dimension_names: DimensionNames = None,
        # v2 only
        chunks: ShapeLike | None = None,
        dimension_separator: Literal[".", "/"] | None = None,
        order: MemoryOrder | None = None,
        filters: list[dict[str, JSON]] | None = None,
        compressor: CompressorLike = "auto",
        # runtime
        overwrite: bool = False,
        data: npt.ArrayLike | None = None,
        config: ArrayConfigLike | None = None,
    ) -> AsyncArray[ArrayV2Metadata] | AsyncArray[ArrayV3Metadata]:
        """Method to create a new asynchronous array instance.

        .. deprecated:: 3.0.0
            Deprecated in favor of :func:`zarr.api.asynchronous.create_array`.

        Parameters
        ----------
        store : StoreLike
            The store where the array will be created.
        shape : ShapeLike
            The shape of the array.
        dtype : ZDTypeLike
            The data type of the array.
        zarr_format : ZarrFormat, optional
            The Zarr format version (default is 3).
        fill_value : Any, optional
            The fill value of the array (default is None).
        attributes : dict[str, JSON], optional
            The attributes of the array (default is None).
        chunk_shape : ChunkCoords, optional
            The shape of the array's chunks
            Zarr format 3 only. Zarr format 2 arrays should use `chunks` instead.
            If not specified, default are guessed based on the shape and dtype.
        chunk_key_encoding : ChunkKeyEncodingLike, optional
            A specification of how the chunk keys are represented in storage.
            Zarr format 3 only. Zarr format 2 arrays should use `dimension_separator` instead.
            Default is ``("default", "/")``.
        codecs : Sequence of Codecs or dicts, optional
            An iterable of Codec or dict serializations of Codecs. The elements of
            this collection specify the transformation from array values to stored bytes.
            Zarr format 3 only. Zarr format 2 arrays should use ``filters`` and ``compressor`` instead.

            If no codecs are provided, default codecs will be used:

            - For numeric arrays, the default is ``BytesCodec`` and ``ZstdCodec``.
            - For Unicode strings, the default is ``VLenUTF8Codec`` and ``ZstdCodec``.
            - For bytes or objects, the default is ``VLenBytesCodec`` and ``ZstdCodec``.

            These defaults can be changed by modifying the value of ``array.v3_default_filters``,
            ``array.v3_default_serializer`` and ``array.v3_default_compressors`` in :mod:`zarr.core.config`.
        dimension_names : Iterable[str | None], optional
            The names of the dimensions (default is None).
            Zarr format 3 only. Zarr format 2 arrays should not use this parameter.
        chunks : ShapeLike, optional
            The shape of the array's chunks.
            Zarr format 2 only. Zarr format 3 arrays should use ``chunk_shape`` instead.
            If not specified, default are guessed based on the shape and dtype.
        dimension_separator : Literal[".", "/"], optional
            The dimension separator (default is ".").
            Zarr format 2 only. Zarr format 3 arrays should use ``chunk_key_encoding`` instead.
        order : Literal["C", "F"], optional
            The memory of the array (default is "C").
            If ``zarr_format`` is 2, this parameter sets the memory order of the array.
            If `zarr_format`` is 3, then this parameter is deprecated, because memory order
            is a runtime parameter for Zarr 3 arrays. The recommended way to specify the memory
            order for Zarr 3 arrays is via the ``config`` parameter, e.g. ``{'config': 'C'}``.
        filters : list[dict[str, JSON]], optional
            Sequence of filters to use to encode chunk data prior to compression.
            Zarr format 2 only. Zarr format 3 arrays should use ``codecs`` instead. If no ``filters``
            are provided, a default set of filters will be used.
            These defaults can be changed by modifying the value of ``array.v2_default_filters`` in :mod:`zarr.core.config`.
        compressor : dict[str, JSON], optional
            The compressor used to compress the data (default is None).
            Zarr format 2 only. Zarr format 3 arrays should use ``codecs`` instead.

            If no ``compressor`` is provided, a default compressor will be used:

            - For numeric arrays, the default is ``ZstdCodec``.
            - For Unicode strings, the default is ``VLenUTF8Codec``.
            - For bytes or objects, the default is ``VLenBytesCodec``.

            These defaults can be changed by modifying the value of ``array.v2_default_compressor`` in :mod:`zarr.core.config`.
        overwrite : bool, optional
            Whether to raise an error if the store already exists (default is False).
        data : npt.ArrayLike, optional
            The data to be inserted into the array (default is None).
        config : ArrayConfigLike, optional
            Runtime configuration for the array.

        Returns
        -------
        AsyncArray
            The created asynchronous array instance.
        """
        return await cls._create(
            store,
            # v2 and v3
            shape=shape,
            dtype=dtype,
            zarr_format=zarr_format,
            fill_value=fill_value,
            attributes=attributes,
            # v3 only
            chunk_shape=chunk_shape,
            chunk_key_encoding=chunk_key_encoding,
            codecs=codecs,
            dimension_names=dimension_names,
            # v2 only
            chunks=chunks,
            dimension_separator=dimension_separator,
            order=order,
            filters=filters,
            compressor=compressor,
            # runtime
            overwrite=overwrite,
            data=data,
            config=config,
        )

    @classmethod
    async def _create(
        cls,
        store: StoreLike,
        *,
        # v2 and v3
        shape: ShapeLike,
        dtype: ZDTypeLike | ZDType[TBaseDType, TBaseScalar],
        zarr_format: ZarrFormat = 3,
        fill_value: Any | None = DEFAULT_FILL_VALUE,
        attributes: dict[str, JSON] | None = None,
        # v3 only
        chunk_shape: ShapeLike | None = None,
        chunk_key_encoding: (
            ChunkKeyEncodingLike
            | tuple[Literal["default"], Literal[".", "/"]]
            | tuple[Literal["v2"], Literal[".", "/"]]
            | None
        ) = None,
        codecs: Iterable[Codec | dict[str, JSON]] | None = None,
        dimension_names: DimensionNames = None,
        # v2 only
        chunks: ShapeLike | None = None,
        dimension_separator: Literal[".", "/"] | None = None,
        order: MemoryOrder | None = None,
        filters: Iterable[dict[str, JSON] | numcodecs.abc.Codec] | None = None,
        compressor: CompressorLike = "auto",
        # runtime
        overwrite: bool = False,
        data: npt.ArrayLike | None = None,
        config: ArrayConfigLike | None = None,
    ) -> AsyncArray[ArrayV2Metadata] | AsyncArray[ArrayV3Metadata]:
        """Method to create a new asynchronous array instance.
        See :func:`AsyncArray.create` for more details.
        Deprecated in favor of :func:`zarr.api.asynchronous.create_array`.
        """

        dtype_parsed = parse_dtype(dtype, zarr_format=zarr_format)
        store_path = await make_store_path(store)

        shape = parse_shapelike(shape)

        if chunks is not None and chunk_shape is not None:
            raise ValueError("Only one of chunk_shape or chunks can be provided.")
        item_size = 1
        if isinstance(dtype_parsed, HasItemSize):
            item_size = dtype_parsed.item_size
        if chunks:
            _chunks = normalize_chunks(chunks, shape, item_size)
        else:
            _chunks = normalize_chunks(chunk_shape, shape, item_size)
        config_parsed = parse_array_config(config)

        result: AsyncArray[ArrayV3Metadata] | AsyncArray[ArrayV2Metadata]
        if zarr_format == 3:
            if dimension_separator is not None:
                raise ValueError(
                    "dimension_separator cannot be used for arrays with zarr_format 3. Use chunk_key_encoding instead."
                )
            if filters is not None:
                raise ValueError(
                    "filters cannot be used for arrays with zarr_format 3. Use array-to-array codecs instead."
                )
            if compressor != "auto":
                raise ValueError(
                    "compressor cannot be used for arrays with zarr_format 3. Use bytes-to-bytes codecs instead."
                )

            if order is not None:
                _warn_order_kwarg()

            result = await cls._create_v3(
                store_path,
                shape=shape,
                dtype=dtype_parsed,
                chunk_shape=_chunks,
                fill_value=fill_value,
                chunk_key_encoding=chunk_key_encoding,
                codecs=codecs,
                dimension_names=dimension_names,
                attributes=attributes,
                overwrite=overwrite,
                config=config_parsed,
            )
        elif zarr_format == 2:
            if codecs is not None:
                raise ValueError(
                    "codecs cannot be used for arrays with zarr_format 2. Use filters and compressor instead."
                )
            if chunk_key_encoding is not None:
                raise ValueError(
                    "chunk_key_encoding cannot be used for arrays with zarr_format 2. Use dimension_separator instead."
                )
            if dimension_names is not None:
                raise ValueError("dimension_names cannot be used for arrays with zarr_format 2.")

            if order is None:
                order_parsed = config_parsed.order
            else:
                order_parsed = order
                config_parsed = replace(config_parsed, order=order)

            result = await cls._create_v2(
                store_path,
                shape=shape,
                dtype=dtype_parsed,
                chunks=_chunks,
                dimension_separator=dimension_separator,
                fill_value=fill_value,
                order=order_parsed,
                config=config_parsed,
                filters=filters,
                compressor=compressor,
                attributes=attributes,
                overwrite=overwrite,
            )
        else:
            raise ValueError(f"zarr_format must be 2 or 3, got {zarr_format}")  # pragma: no cover

        if data is not None:
            # insert user-provided data
            await result.setitem(..., data)

        return result

    @staticmethod
    def _create_metadata_v3(
        shape: ShapeLike,
        dtype: ZDType[TBaseDType, TBaseScalar],
        chunk_shape: ChunkCoords,
        fill_value: Any | None = DEFAULT_FILL_VALUE,
        chunk_key_encoding: ChunkKeyEncodingLike | None = None,
        codecs: Iterable[Codec | dict[str, JSON]] | None = None,
        dimension_names: DimensionNames = None,
        attributes: dict[str, JSON] | None = None,
    ) -> ArrayV3Metadata:
        """
        Create an instance of ArrayV3Metadata.
        """
        filters: tuple[ArrayArrayCodec, ...]
        compressors: tuple[BytesBytesCodec, ...]

        shape = parse_shapelike(shape)
        if codecs is None:
            filters = default_filters_v3(dtype)
            serializer = default_serializer_v3(dtype)
            compressors = default_compressors_v3(dtype)

            codecs_parsed = (*filters, serializer, *compressors)
        else:
            codecs_parsed = tuple(codecs)

        chunk_key_encoding_parsed: ChunkKeyEncodingLike
        if chunk_key_encoding is None:
            chunk_key_encoding_parsed = {"name": "default", "separator": "/"}
        else:
            chunk_key_encoding_parsed = chunk_key_encoding

        if isinstance(fill_value, DefaultFillValue) or fill_value is None:
            # Use dtype's default scalar for DefaultFillValue sentinel
            # For v3, None is converted to DefaultFillValue behavior
            fill_value_parsed = dtype.default_scalar()
        else:
            fill_value_parsed = fill_value

        chunk_grid_parsed = RegularChunkGrid(chunk_shape=chunk_shape)
        return ArrayV3Metadata(
            shape=shape,
            data_type=dtype,
            chunk_grid=chunk_grid_parsed,
            chunk_key_encoding=chunk_key_encoding_parsed,
            fill_value=fill_value_parsed,
            codecs=codecs_parsed,  # type: ignore[arg-type]
            dimension_names=tuple(dimension_names) if dimension_names else None,
            attributes=attributes or {},
        )

    @classmethod
    async def _create_v3(
        cls,
        store_path: StorePath,
        *,
        shape: ShapeLike,
        dtype: ZDType[TBaseDType, TBaseScalar],
        chunk_shape: ChunkCoords,
        config: ArrayConfig,
        fill_value: Any | None = DEFAULT_FILL_VALUE,
        chunk_key_encoding: (
            ChunkKeyEncodingLike
            | tuple[Literal["default"], Literal[".", "/"]]
            | tuple[Literal["v2"], Literal[".", "/"]]
            | None
        ) = None,
        codecs: Iterable[Codec | dict[str, JSON]] | None = None,
        dimension_names: DimensionNames = None,
        attributes: dict[str, JSON] | None = None,
        overwrite: bool = False,
    ) -> AsyncArray[ArrayV3Metadata]:
        if overwrite:
            if store_path.store.supports_deletes:
                await store_path.delete_dir()
            else:
                await ensure_no_existing_node(store_path, zarr_format=3)
        else:
            await ensure_no_existing_node(store_path, zarr_format=3)

        if isinstance(chunk_key_encoding, tuple):
            chunk_key_encoding = (
                V2ChunkKeyEncoding(separator=chunk_key_encoding[1])
                if chunk_key_encoding[0] == "v2"
                else DefaultChunkKeyEncoding(separator=chunk_key_encoding[1])
            )

        metadata = cls._create_metadata_v3(
            shape=shape,
            dtype=dtype,
            chunk_shape=chunk_shape,
            fill_value=fill_value,
            chunk_key_encoding=chunk_key_encoding,
            codecs=codecs,
            dimension_names=dimension_names,
            attributes=attributes,
        )

        array = cls(metadata=metadata, store_path=store_path, config=config)
        await array._save_metadata(metadata, ensure_parents=True)
        return array

    @staticmethod
    def _create_metadata_v2(
        shape: ChunkCoords,
        dtype: ZDType[TBaseDType, TBaseScalar],
        chunks: ChunkCoords,
        order: MemoryOrder,
        dimension_separator: Literal[".", "/"] | None = None,
        fill_value: Any | None = DEFAULT_FILL_VALUE,
        filters: Iterable[dict[str, JSON] | numcodecs.abc.Codec] | None = None,
        compressor: CompressorLikev2 = None,
        attributes: dict[str, JSON] | None = None,
    ) -> ArrayV2Metadata:
        if dimension_separator is None:
            dimension_separator = "."

        # Handle DefaultFillValue sentinel
        if isinstance(fill_value, DefaultFillValue):
            fill_value_parsed: Any = dtype.default_scalar()
        else:
            # For v2, preserve None as-is (backward compatibility)
            fill_value_parsed = fill_value

        return ArrayV2Metadata(
            shape=shape,
            dtype=dtype,
            chunks=chunks,
            order=order,
            dimension_separator=dimension_separator,
            fill_value=fill_value_parsed,
            compressor=compressor,
            filters=filters,
            attributes=attributes,
        )

    @classmethod
    async def _create_v2(
        cls,
        store_path: StorePath,
        *,
        shape: ChunkCoords,
        dtype: ZDType[TBaseDType, TBaseScalar],
        chunks: ChunkCoords,
        order: MemoryOrder,
        config: ArrayConfig,
        dimension_separator: Literal[".", "/"] | None = None,
        fill_value: Any | None = DEFAULT_FILL_VALUE,
        filters: Iterable[dict[str, JSON] | numcodecs.abc.Codec] | None = None,
        compressor: CompressorLike = "auto",
        attributes: dict[str, JSON] | None = None,
        overwrite: bool = False,
    ) -> AsyncArray[ArrayV2Metadata]:
        if overwrite:
            if store_path.store.supports_deletes:
                await store_path.delete_dir()
            else:
                await ensure_no_existing_node(store_path, zarr_format=2)
        else:
            await ensure_no_existing_node(store_path, zarr_format=2)

        compressor_parsed: CompressorLikev2
        if compressor == "auto":
            compressor_parsed = default_compressor_v2(dtype)
        elif isinstance(compressor, BytesBytesCodec):
            raise ValueError(
                "Cannot use a BytesBytesCodec as a compressor for zarr v2 arrays. "
                "Use a numcodecs codec directly instead."
            )
        else:
            compressor_parsed = compressor

        if filters is None:
            filters = default_filters_v2(dtype)

        metadata = cls._create_metadata_v2(
            shape=shape,
            dtype=dtype,
            chunks=chunks,
            order=order,
            dimension_separator=dimension_separator,
            fill_value=fill_value,
            filters=filters,
            compressor=compressor_parsed,
            attributes=attributes,
        )

        array = cls(metadata=metadata, store_path=store_path, config=config)
        await array._save_metadata(metadata, ensure_parents=True)
        return array

    @classmethod
    def from_dict(
        cls,
        store_path: StorePath,
        data: dict[str, JSON],
    ) -> AsyncArray[ArrayV3Metadata] | AsyncArray[ArrayV2Metadata]:
        """
        Create a Zarr array from a dictionary, with support for both Zarr format 2 and 3 metadata.

        Parameters
        ----------
        store_path : StorePath
            The path within the store where the array should be created.

        data : dict
            A dictionary representing the array data. This dictionary should include necessary metadata
            for the array, such as shape, dtype, and other attributes. The format of the metadata
            will determine whether a Zarr format 2 or 3 array is created.

        Returns
        -------
        AsyncArray[ArrayV3Metadata] or AsyncArray[ArrayV2Metadata]
            The created Zarr array, either using Zarr format 2 or 3 metadata based on the provided data.

        Raises
        ------
        ValueError
            If the dictionary data is invalid or incompatible with either Zarr format 2 or 3 array creation.
        """
        metadata = parse_array_metadata(data)
        return cls(metadata=metadata, store_path=store_path)

    @classmethod
    async def open(
        cls,
        store: StoreLike,
        zarr_format: ZarrFormat | None = 3,
    ) -> AsyncArray[ArrayV3Metadata] | AsyncArray[ArrayV2Metadata]:
        """
        Async method to open an existing Zarr array from a given store.

        Parameters
        ----------
        store : StoreLike
            The store containing the Zarr array.
        zarr_format : ZarrFormat | None, optional
            The Zarr format version (default is 3).

        Returns
        -------
        AsyncArray
            The opened Zarr array.

        Examples
        --------
        >>> import zarr
        >>>  store = zarr.storage.MemoryStore()
        >>>  async_arr = await AsyncArray.open(store) # doctest: +ELLIPSIS
        <AsyncArray memory://... shape=(100, 100) dtype=int32>
        """
        store_path = await make_store_path(store)
        metadata_dict = await get_array_metadata(store_path, zarr_format=zarr_format)
        # TODO: remove this cast when we have better type hints
        _metadata_dict = cast("ArrayV3MetadataDict", metadata_dict)
        return cls(store_path=store_path, metadata=_metadata_dict)

    @property
    def store(self) -> Store:
        return self.store_path.store

    @property
    def ndim(self) -> int:
        """Returns the number of dimensions in the Array.

        Returns
        -------
        int
            The number of dimensions in the Array.
        """
        return len(self.metadata.shape)

    @property
    def shape(self) -> ChunkCoords:
        """Returns the shape of the Array.

        Returns
        -------
        tuple
            The shape of the Array.
        """
        return self.metadata.shape

    @property
    def chunks(self) -> ChunkCoords:
        """Returns the chunk shape of the Array.
        If sharding is used the inner chunk shape is returned.

        Only defined for arrays using using `RegularChunkGrid`.
        If array doesn't use `RegularChunkGrid`, `NotImplementedError` is raised.

        Returns
        -------
        ChunkCoords:
            The chunk shape of the Array.
        """
        return self.metadata.chunks

    @property
    def shards(self) -> ChunkCoords | None:
        """Returns the shard shape of the Array.
        Returns None if sharding is not used.

        Only defined for arrays using using `RegularChunkGrid`.
        If array doesn't use `RegularChunkGrid`, `NotImplementedError` is raised.

        Returns
        -------
        ChunkCoords:
            The shard shape of the Array.
        """
        return self.metadata.shards

    @property
    def size(self) -> int:
        """Returns the total number of elements in the array

        Returns
        -------
        int
            Total number of elements in the array
        """
        return np.prod(self.metadata.shape).item()

    @property
    def filters(self) -> tuple[numcodecs.abc.Codec, ...] | tuple[ArrayArrayCodec, ...]:
        """
        Filters that are applied to each chunk of the array, in order, before serializing that
        chunk to bytes.
        """
        if self.metadata.zarr_format == 2:
            filters = self.metadata.filters
            if filters is None:
                return ()
            return filters

        return tuple(
            codec for codec in self.metadata.inner_codecs if isinstance(codec, ArrayArrayCodec)
        )

    @property
    def serializer(self) -> ArrayBytesCodec | None:
        """
        Array-to-bytes codec to use for serializing the chunks into bytes.
        """
        if self.metadata.zarr_format == 2:
            return None

        return next(
            codec for codec in self.metadata.inner_codecs if isinstance(codec, ArrayBytesCodec)
        )

    @property
    @deprecated("Use AsyncArray.compressors instead.")
    def compressor(self) -> numcodecs.abc.Codec | None:
        """
        Compressor that is applied to each chunk of the array.

        .. deprecated:: 3.0.0
            `array.compressor` is deprecated and will be removed in a future release.
            Use `array.compressors` instead.
        """
        if self.metadata.zarr_format == 2:
            return self.metadata.compressor
        raise TypeError("`compressor` is not available for Zarr format 3 arrays.")

    @property
    def compressors(self) -> tuple[numcodecs.abc.Codec, ...] | tuple[BytesBytesCodec, ...]:
        """
        Compressors that are applied to each chunk of the array. Compressors are applied in order, and after any
        filters are applied (if any are specified) and the data is serialized into bytes.
        """
        if self.metadata.zarr_format == 2:
            if self.metadata.compressor is not None:
                return (self.metadata.compressor,)
            return ()

        return tuple(
            codec for codec in self.metadata.inner_codecs if isinstance(codec, BytesBytesCodec)
        )

    @property
    def _zdtype(self) -> ZDType[TBaseDType, TBaseScalar]:
        """
        The zarr-specific representation of the array data type
        """
        if self.metadata.zarr_format == 2:
            return self.metadata.dtype
        else:
            return self.metadata.data_type

    @property
    def dtype(self) -> TBaseDType:
        """Returns the data type of the array.

        Returns
        -------
        np.dtype
            Data type of the array
        """
        return self._zdtype.to_native_dtype()

    @property
    def order(self) -> MemoryOrder:
        """Returns the memory order of the array.

        Returns
        -------
        bool
            Memory order of the array
        """
        if self.metadata.zarr_format == 2:
            return self.metadata.order
        else:
            return self._config.order

    @property
    def attrs(self) -> dict[str, JSON]:
        """Returns the attributes of the array.

        Returns
        -------
        dict
            Attributes of the array
        """
        return self.metadata.attributes

    @property
    def read_only(self) -> bool:
        """Returns True if the array is read-only.

        Returns
        -------
        bool
            True if the array is read-only
        """
        # Backwards compatibility for 2.x
        return self.store_path.read_only

    @property
    def path(self) -> str:
        """Storage path.

        Returns
        -------
        str
            The path to the array in the Zarr store.
        """
        return self.store_path.path

    @property
    def name(self) -> str:
        """Array name following h5py convention.

        Returns
        -------
        str
            The name of the array.
        """
        # follow h5py convention: add leading slash
        name = self.path
        if not name.startswith("/"):
            name = "/" + name
        return name

    @property
    def basename(self) -> str:
        """Final component of name.

        Returns
        -------
        str
            The basename or final component of the array name.
        """
        return self.name.split("/")[-1]

    @property
    def cdata_shape(self) -> ChunkCoords:
        """
        The shape of the chunk grid for this array. This property exists for backwards compatibility.
        See :func:`chunk_grid_shape` for the preferred method.

        Returns
        -------
        tuple[int, ...]
            The shape of the chunk grid for this array.
        """
        return self.chunk_grid_shape

    @property
    def chunk_grid_shape(self) -> ChunkCoords:
        """
        The shape of the chunk grid for this array.

        Returns
        -------
        tuple[int, ...]
            The shape of the chunk grid for this array.
        """
        return tuple(starmap(ceildiv, zip(self.shape, self.chunks, strict=True)))

    @property
    def shard_grid_shape(self) -> ChunkCoords:
        """
        The shape of the shard grid for this array.

        Returns
        -------
        tuple[int, ...]
            The shape of the shard grid for this array.
        """
        if self.shards is None:
            shard_shape = self.chunks
        else:
            shard_shape = self.shards
        return tuple(starmap(ceildiv, zip(self.shape, shard_shape, strict=True)))

    @property
    def nchunks(self) -> int:
        """
        The number of chunks in this array.

        Note that if a sharding codec is used, then the number of chunks may exceed the number of
        stored objects supporting this array. To find out the number of stored objects that support
        this array, see :func:`nshards`.

        Returns
        -------
        int
            The total number of chunks in the array.
        """
        return product(self.chunk_grid_shape)

    @property
    def nshards(self) -> int:
        """
        The number of shards in this array.

        Returns
        -------
        int
            The total number of shards in the array.
        """
        return product(self.shard_grid_shape)

    async def nchunks_initialized(self) -> int:
        """
        Calculate the number of chunks that have been initialized in storage.

        This value is calculated as the product of the number of initialized shards and the number of
        chunks per shard. For arrays that do not use sharding, the number of chunks per shard is effectively 1,
        and in that case the number of chunks initialized is the same as the number of stored objects associated with an
        array. For a direct count of the number of initialized stored objects, see ``nshards_initialized``.

        Returns
        -------
        nchunks_initialized : int
            The number of chunks that have been initialized.

        Notes
        -----
        On :class:`AsyncArray` this is an asynchronous method, unlike the (synchronous)
        property :attr:`Array.nchunks_initialized`.

        Examples
        --------
        >>> arr = await zarr.api.asynchronous.create(shape=(10,), chunks=(1,), shards=(2,))
        >>> await arr.nchunks_initialized()
        0
        >>> await arr.setitem(slice(5), 1)
        >>> await arr.nshards_initialized()
        3
        >>> await arr.nchunks_initialized()
        6
        """
        if self.shards is None:
            chunks_per_shard = 1
        else:
            chunks_per_shard = product(
                tuple(a // b for a, b in zip(self.shards, self.chunks, strict=True))
            )
        return (await self.nshards_initialized()) * chunks_per_shard

    async def nshards_initialized(self) -> int:
        """
        Calculate the number of shards that have been initialized in storage.

        This is the number of shards that have been persisted to the storage backend.

        Returns
        -------
        nshards_initialized : int
            The number of shards that have been initialized.

        Notes
        -----
        On :class:`AsyncArray` this is an asynchronous method, unlike the (synchronous)
        property :attr:`Array.nshards_initialized`.

        Examples
        --------
        >>> arr = await zarr.api.asynchronous.create(shape=(10,), chunks=(2,))
        >>> await arr.nshards_initialized()
        0
        >>> await arr.setitem(slice(5), 1)
        >>> await arr.nshards_initialized()
        3
        """
        return len(await shards_initialized(self))

    async def nbytes_stored(self) -> int:
        return await self.store_path.store.getsize_prefix(self.store_path.path)

    def _iter_chunk_coords(
        self, *, origin: Sequence[int] | None = None, selection_shape: Sequence[int] | None = None
    ) -> Iterator[ChunkCoords]:
        """
        Create an iterator over the coordinates of chunks in chunk grid space.

        If the `origin` keyword is used, iteration will start at the chunk index specified by `origin`.
        The default behavior is to start at the origin of the grid coordinate space.
        If the `selection_shape` keyword is used, iteration will be bounded over a contiguous region
        ranging from `[origin, origin selection_shape]`, where the upper bound is exclusive as
        per python indexing conventions.

        Parameters
        ----------
        origin : Sequence[int] | None, default=None
            The origin of the selection relative to the array's chunk grid.
        selection_shape : Sequence[int] | None, default=None
            The shape of the selection in chunk grid coordinates.

        Yields
        ------
        chunk_coords: ChunkCoords
            The coordinates of each chunk in the selection.
        """
        return iter_chunk_coords(
            array=self,
            origin=origin,
            selection_shape=selection_shape,
        )

    def _iter_shard_coords(
        self, *, origin: Sequence[int] | None = None, selection_shape: Sequence[int] | None = None
    ) -> Iterator[ChunkCoords]:
        """
        Create an iterator over the coordinates of shards in shard grid space.

        Note that

        If the `origin` keyword is used, iteration will start at the shard index specified by `origin`.
        The default behavior is to start at the origin of the grid coordinate space.
        If the `selection_shape` keyword is used, iteration will be bounded over a contiguous region
        ranging from `[origin, origin selection_shape]`, where the upper bound is exclusive as
        per python indexing conventions.

        Parameters
        ----------
        origin : Sequence[int] | None, default=None
            The origin of the selection relative to the array's shard grid.
        selection_shape : Sequence[int] | None, default=None
            The shape of the selection in shard grid coordinates.

        Yields
        ------
        chunk_coords: tuple[int, ...]
            The coordinates of each shard in the selection.
        """
        return iter_shard_coords(
            array=self,
            origin=origin,
            selection_shape=selection_shape,
        )

    def _iter_shard_keys(
        self, *, origin: Sequence[int] | None = None, selection_shape: Sequence[int] | None = None
    ) -> Iterator[str]:
        """
        Iterate over the keys of the stored objects supporting this array.

        Parameters
        ----------
        origin : Sequence[int] | None, default=None
            The origin of the selection relative to the array's chunk grid.
        selection_shape : Sequence[int] | None, default=None
            The shape of the selection in shard grid coordinates.

        Yields
        ------
        key: str
            The storage key of each chunk in the selection.
        """
        # Iterate over the coordinates of chunks in chunk grid space.
        return iter_shard_keys(
            array=self,
            origin=origin,
            selection_shape=selection_shape,
        )

    def _iter_chunk_regions(
        self, *, origin: Sequence[int] | None = None, selection_shape: Sequence[int] | None = None
    ) -> Iterator[tuple[slice, ...]]:
        """
        Iterate over the regions spanned by each chunk.

        Parameters
        ----------
        origin : Sequence[int] | None, default=None
            The origin of the selection relative to the array's chunk grid.
        selection_shape : Sequence[int] | None, default=None
            The shape of the selection in chunk grid coordinates.

        Yields
        ------
        region: tuple[slice, ...]
            A tuple of slice objects representing the region spanned by each chunk in the selection.
        """
        return iter_chunk_regions(
            array=self,
            origin=origin,
            selection_shape=selection_shape,
        )

    def _iter_shard_regions(
        self, *, origin: Sequence[int] | None = None, selection_shape: Sequence[int] | None = None
    ) -> Iterator[tuple[slice, ...]]:
        """
        Iterate over the regions spanned by each shard.

        Parameters
        ----------
        origin : Sequence[int] | None, default=None
            The origin of the selection relative to the array's shard grid.
        selection_shape : Sequence[int] | None, default=None
            The shape of the selection in shard grid coordinates.

        Yields
        ------
        region: tuple[slice, ...]
            A tuple of slice objects representing the region spanned by each shard in the selection.
        """
        return iter_shard_regions(array=self, origin=origin, selection_shape=selection_shape)

    @property
    def nbytes(self) -> int:
        """
        The total number of bytes that can be stored in the chunks of this array.

        Notes
        -----
        This value is calculated by multiplying the number of elements in the array and the size
        of each element, the latter of which is determined by the dtype of the array.
        For this reason, ``nbytes`` will likely be inaccurate for arrays with variable-length
        dtypes. It is not possible to determine the size of an array with variable-length elements
        from the shape and dtype alone.
        """
        return self.size * self.dtype.itemsize

    async def _get_selection(
        self,
        indexer: Indexer,
        *,
        prototype: BufferPrototype,
        out: NDBuffer | None = None,
        fields: Fields | None = None,
    ) -> NDArrayLikeOrScalar:
        # check fields are sensible
        out_dtype = check_fields(fields, self.dtype)

        # setup output buffer
        if out is not None:
            if isinstance(out, NDBuffer):
                out_buffer = out
            else:
                raise TypeError(f"out argument needs to be an NDBuffer. Got {type(out)!r}")
            if out_buffer.shape != indexer.shape:
                raise ValueError(
                    f"shape of out argument doesn't match. Expected {indexer.shape}, got {out.shape}"
                )
        else:
            out_buffer = prototype.nd_buffer.create(
                shape=indexer.shape,
                dtype=out_dtype,
                order=self.order,
                fill_value=self.metadata.fill_value,
            )
        if product(indexer.shape) > 0:
            # need to use the order from the metadata for v2
            _config = self._config
            if self.metadata.zarr_format == 2:
                _config = replace(_config, order=self.order)

            # reading chunks and decoding them
            await self.codec_pipeline.read(
                [
                    (
                        self.store_path / self.metadata.encode_chunk_key(chunk_coords),
                        self.metadata.get_chunk_spec(chunk_coords, _config, prototype=prototype),
                        chunk_selection,
                        out_selection,
                        is_complete_chunk,
                    )
                    for chunk_coords, chunk_selection, out_selection, is_complete_chunk in indexer
                ],
                out_buffer,
                drop_axes=indexer.drop_axes,
            )
        if isinstance(indexer, BasicIndexer) and indexer.shape == ():
            return out_buffer.as_scalar()
        return out_buffer.as_ndarray_like()

    async def getitem(
        self,
        selection: BasicSelection,
        *,
        prototype: BufferPrototype | None = None,
    ) -> NDArrayLikeOrScalar:
        """
        Asynchronous function that retrieves a subset of the array's data based on the provided selection.

        Parameters
        ----------
        selection : BasicSelection
            A selection object specifying the subset of data to retrieve.
        prototype : BufferPrototype, optional
            A buffer prototype to use for the retrieved data (default is None).

        Returns
        -------
        NDArrayLikeOrScalar
            The retrieved subset of the array's data.

        Examples
        --------
        >>> import zarr
        >>>  store = zarr.storage.MemoryStore()
        >>>  async_arr = await zarr.api.asynchronous.create_array(
        ...      store=store,
        ...      shape=(100,100),
        ...      chunks=(10,10),
        ...      dtype='i4',
        ...      fill_value=0)
        <AsyncArray memory://... shape=(100, 100) dtype=int32>
        >>> await async_arr.getitem((0,1)) # doctest: +ELLIPSIS
        array(0, dtype=int32)

        """
        if prototype is None:
            prototype = default_buffer_prototype()
        indexer = BasicIndexer(
            selection,
            shape=self.metadata.shape,
            chunk_grid=self.metadata.chunk_grid,
        )
        return await self._get_selection(indexer, prototype=prototype)

    async def get_orthogonal_selection(
        self,
        selection: OrthogonalSelection,
        *,
        out: NDBuffer | None = None,
        fields: Fields | None = None,
        prototype: BufferPrototype | None = None,
    ) -> NDArrayLikeOrScalar:
        if prototype is None:
            prototype = default_buffer_prototype()
        indexer = OrthogonalIndexer(selection, self.shape, self.metadata.chunk_grid)
        return await self._get_selection(
            indexer=indexer, out=out, fields=fields, prototype=prototype
        )

    async def get_mask_selection(
        self,
        mask: MaskSelection,
        *,
        out: NDBuffer | None = None,
        fields: Fields | None = None,
        prototype: BufferPrototype | None = None,
    ) -> NDArrayLikeOrScalar:
        if prototype is None:
            prototype = default_buffer_prototype()
        indexer = MaskIndexer(mask, self.shape, self.metadata.chunk_grid)
        return await self._get_selection(
            indexer=indexer, out=out, fields=fields, prototype=prototype
        )

    async def get_coordinate_selection(
        self,
        selection: CoordinateSelection,
        *,
        out: NDBuffer | None = None,
        fields: Fields | None = None,
        prototype: BufferPrototype | None = None,
    ) -> NDArrayLikeOrScalar:
        if prototype is None:
            prototype = default_buffer_prototype()
        indexer = CoordinateIndexer(selection, self.shape, self.metadata.chunk_grid)
        out_array = await self._get_selection(
            indexer=indexer, out=out, fields=fields, prototype=prototype
        )

        if hasattr(out_array, "shape"):
            # restore shape
            out_array = np.array(out_array).reshape(indexer.sel_shape)
        return out_array

    async def _save_metadata(self, metadata: ArrayMetadata, ensure_parents: bool = False) -> None:
        """
        Asynchronously save the array metadata.
        """
        to_save = metadata.to_buffer_dict(cpu_buffer_prototype)
        awaitables = [set_or_delete(self.store_path / key, value) for key, value in to_save.items()]

        if ensure_parents:
            # To enable zarr.create(store, path="a/b/c"), we need to create all the intermediate groups.
            parents = _build_parents(self)

            for parent in parents:
                awaitables.extend(
                    [
                        (parent.store_path / key).set_if_not_exists(value)
                        for key, value in parent.metadata.to_buffer_dict(
                            cpu_buffer_prototype
                        ).items()
                    ]
                )

        await gather(*awaitables)

    async def _set_selection(
        self,
        indexer: Indexer,
        value: npt.ArrayLike,
        *,
        prototype: BufferPrototype,
        fields: Fields | None = None,
    ) -> None:
        # check fields are sensible
        check_fields(fields, self.dtype)
        fields = check_no_multi_fields(fields)

        # check value shape
        if np.isscalar(value):
            array_like = prototype.buffer.create_zero_length().as_array_like()
            if isinstance(array_like, np._typing._SupportsArrayFunc):
                # TODO: need to handle array types that don't support __array_function__
                # like PyTorch and JAX
                array_like_ = cast("np._typing._SupportsArrayFunc", array_like)
            value = np.asanyarray(value, dtype=self.dtype, like=array_like_)
        else:
            if not hasattr(value, "shape"):
                value = np.asarray(value, self.dtype)
            # assert (
            #     value.shape == indexer.shape
            # ), f"shape of value doesn't match indexer shape. Expected {indexer.shape}, got {value.shape}"
            if not hasattr(value, "dtype") or value.dtype.name != self.dtype.name:
                if hasattr(value, "astype"):
                    # Handle things that are already NDArrayLike more efficiently
                    value = value.astype(dtype=self.dtype, order="A")
                else:
                    value = np.array(value, dtype=self.dtype, order="A")
        value = cast("NDArrayLike", value)

        # We accept any ndarray like object from the user and convert it
        # to a NDBuffer (or subclass). From this point onwards, we only pass
        # Buffer and NDBuffer between components.
        value_buffer = prototype.nd_buffer.from_ndarray_like(value)

        # need to use the order from the metadata for v2
        _config = self._config
        if self.metadata.zarr_format == 2:
            _config = replace(_config, order=self.metadata.order)

        # merging with existing data and encoding chunks
        await self.codec_pipeline.write(
            [
                (
                    self.store_path / self.metadata.encode_chunk_key(chunk_coords),
                    self.metadata.get_chunk_spec(chunk_coords, _config, prototype),
                    chunk_selection,
                    out_selection,
                    is_complete_chunk,
                )
                for chunk_coords, chunk_selection, out_selection, is_complete_chunk in indexer
            ],
            value_buffer,
            drop_axes=indexer.drop_axes,
        )

    async def setitem(
        self,
        selection: BasicSelection,
        value: npt.ArrayLike,
        prototype: BufferPrototype | None = None,
    ) -> None:
        """
        Asynchronously set values in the array using basic indexing.

        Parameters
        ----------
        selection : BasicSelection
            The selection defining the region of the array to set.

        value : numpy.typing.ArrayLike
            The values to be written into the selected region of the array.

        prototype : BufferPrototype or None, optional
            A prototype buffer that defines the structure and properties of the array chunks being modified.
            If None, the default buffer prototype is used. Default is None.

        Returns
        -------
        None
            This method does not return any value.

        Raises
        ------
        IndexError
            If the selection is out of bounds for the array.

        ValueError
            If the values are not compatible with the array's dtype or shape.

        Notes
        -----
        - This method is asynchronous and should be awaited.
        - Supports basic indexing, where the selection is contiguous and does not involve advanced indexing.
        """
        if prototype is None:
            prototype = default_buffer_prototype()
        indexer = BasicIndexer(
            selection,
            shape=self.metadata.shape,
            chunk_grid=self.metadata.chunk_grid,
        )
        return await self._set_selection(indexer, value, prototype=prototype)

    @property
    def oindex(self) -> AsyncOIndex[T_ArrayMetadata]:
        """Shortcut for orthogonal (outer) indexing, see :func:`get_orthogonal_selection` and
        :func:`set_orthogonal_selection` for documentation and examples."""
        return AsyncOIndex(self)

    @property
    def vindex(self) -> AsyncVIndex[T_ArrayMetadata]:
        """Shortcut for vectorized (inner) indexing, see :func:`get_coordinate_selection`,
        :func:`set_coordinate_selection`, :func:`get_mask_selection` and
        :func:`set_mask_selection` for documentation and examples."""
        return AsyncVIndex(self)

    async def resize(self, new_shape: ShapeLike, delete_outside_chunks: bool = True) -> None:
        """
        Asynchronously resize the array to a new shape.

        Parameters
        ----------
        new_shape : ChunkCoords
            The desired new shape of the array.

        delete_outside_chunks : bool, optional
            If True (default), chunks that fall outside the new shape will be deleted. If False,
            the data in those chunks will be preserved.

        Returns
        -------
        AsyncArray
            The resized array.

        Raises
        ------
        ValueError
            If the new shape is incompatible with the current array's chunking configuration.

        Notes
        -----
        - This method is asynchronous and should be awaited.
        """
        new_shape = parse_shapelike(new_shape)
        assert len(new_shape) == len(self.metadata.shape)
        new_metadata = self.metadata.update_shape(new_shape)

        if delete_outside_chunks:
            # Remove all chunks outside of the new shape
            old_chunk_coords = set(self.metadata.chunk_grid.all_chunk_coords(self.metadata.shape))
            new_chunk_coords = set(self.metadata.chunk_grid.all_chunk_coords(new_shape))

            async def _delete_key(key: str) -> None:
                await (self.store_path / key).delete()

            await concurrent_map(
                [
                    (self.metadata.encode_chunk_key(chunk_coords),)
                    for chunk_coords in old_chunk_coords.difference(new_chunk_coords)
                ],
                _delete_key,
                zarr_config.get("async.concurrency"),
            )

        # Write new metadata
        await self._save_metadata(new_metadata)

        # Update metadata (in place)
        object.__setattr__(self, "metadata", new_metadata)

    async def append(self, data: npt.ArrayLike, axis: int = 0) -> ChunkCoords:
        """Append `data` to `axis`.

        Parameters
        ----------
        data : array-like
            Data to be appended.
        axis : int
            Axis along which to append.

        Returns
        -------
        new_shape : tuple

        Notes
        -----
        The size of all dimensions other than `axis` must match between this
        array and `data`.
        """
        # ensure data is array-like
        if not hasattr(data, "shape"):
            data = np.asanyarray(data)

        self_shape_preserved = tuple(s for i, s in enumerate(self.shape) if i != axis)
        data_shape_preserved = tuple(s for i, s in enumerate(data.shape) if i != axis)
        if self_shape_preserved != data_shape_preserved:
            raise ValueError(
                f"shape of data to append is not compatible with the array. "
                f"The shape of the data is ({data_shape_preserved})"
                f"and the shape of the array is ({self_shape_preserved})."
                "All dimensions must match except for the dimension being "
                "appended."
            )
        # remember old shape
        old_shape = self.shape

        # determine new shape
        new_shape = tuple(
            self.shape[i] if i != axis else self.shape[i] + data.shape[i]
            for i in range(len(self.shape))
        )

        # resize
        await self.resize(new_shape)

        # store data
        append_selection = tuple(
            slice(None) if i != axis else slice(old_shape[i], new_shape[i])
            for i in range(len(self.shape))
        )
        await self.setitem(append_selection, data)

        return new_shape

    async def update_attributes(self, new_attributes: dict[str, JSON]) -> Self:
        """
        Asynchronously update the array's attributes.

        Parameters
        ----------
        new_attributes : dict of str to JSON
            A dictionary of new attributes to update or add to the array. The keys represent attribute
            names, and the values must be JSON-compatible.

        Returns
        -------
        AsyncArray
            The array with the updated attributes.

        Raises
        ------
        ValueError
            If the attributes are invalid or incompatible with the array's metadata.

        Notes
        -----
        - This method is asynchronous and should be awaited.
        - The updated attributes will be merged with existing attributes, and any conflicts will be
          overwritten by the new values.
        """
        self.metadata.attributes.update(new_attributes)

        # Write new metadata
        await self._save_metadata(self.metadata)

        return self

    def __repr__(self) -> str:
        return f"<AsyncArray {self.store_path} shape={self.shape} dtype={self.dtype}>"

    @property
    def info(self) -> Any:
        """
        Return the statically known information for an array.

        Returns
        -------
        ArrayInfo

        See Also
        --------
        AsyncArray.info_complete
            All information about a group, including dynamic information
            like the number of bytes and chunks written.

        Examples
        --------

        >>> arr = await zarr.api.asynchronous.create(
        ...     path="array", shape=(3, 4, 5), chunks=(2, 2, 2))
        ... )
        >>> arr.info
        Type               : Array
        Zarr format        : 3
        Data type          : DataType.float64
        Shape              : (3, 4, 5)
        Chunk shape        : (2, 2, 2)
        Order              : C
        Read-only          : False
        Store type         : MemoryStore
        Codecs             : [{'endian': <Endian.little: 'little'>}]
        No. bytes          : 480
        """
        return self._info()

    async def info_complete(self) -> Any:
        """
        Return all the information for an array, including dynamic information like a storage size.

        In addition to the static information, this provides

        - The count of chunks initialized
        - The sum of the bytes written

        Returns
        -------
        ArrayInfo

        See Also
        --------
        AsyncArray.info
            A property giving just the statically known information about an array.
        """
        return self._info(
            await self.nshards_initialized(),
            await self.store_path.store.getsize_prefix(self.store_path.path),
        )

    def _info(
        self, count_chunks_initialized: int | None = None, count_bytes_stored: int | None = None
    ) -> Any:
        return ArrayInfo(
            _zarr_format=self.metadata.zarr_format,
            _data_type=self._zdtype,
            _fill_value=self.metadata.fill_value,
            _shape=self.shape,
            _order=self.order,
            _shard_shape=self.shards,
            _chunk_shape=self.chunks,
            _read_only=self.read_only,
            _compressors=self.compressors,
            _filters=self.filters,
            _serializer=self.serializer,
            _store_type=type(self.store_path.store).__name__,
            _count_bytes=self.nbytes,
            _count_bytes_stored=count_bytes_stored,
            _count_chunks_initialized=count_chunks_initialized,
        )


# TODO: Array can be a frozen data class again once property setters (e.g. shape) are removed
@dataclass(frozen=False)
class Array:
    """
    A Zarr array.
    """

    _async_array: AsyncArray[ArrayV3Metadata] | AsyncArray[ArrayV2Metadata]

    @classmethod
    @deprecated("Use zarr.create_array instead.")
    def create(
        cls,
        store: StoreLike,
        *,
        # v2 and v3
        shape: ChunkCoords,
        dtype: ZDTypeLike,
        zarr_format: ZarrFormat = 3,
        fill_value: Any | None = DEFAULT_FILL_VALUE,
        attributes: dict[str, JSON] | None = None,
        # v3 only
        chunk_shape: ChunkCoords | None = None,
        chunk_key_encoding: (
            ChunkKeyEncoding
            | tuple[Literal["default"], Literal[".", "/"]]
            | tuple[Literal["v2"], Literal[".", "/"]]
            | None
        ) = None,
        codecs: Iterable[Codec | dict[str, JSON]] | None = None,
        dimension_names: DimensionNames = None,
        # v2 only
        chunks: ChunkCoords | None = None,
        dimension_separator: Literal[".", "/"] | None = None,
        order: MemoryOrder | None = None,
        filters: list[dict[str, JSON]] | None = None,
        compressor: CompressorLike = "auto",
        # runtime
        overwrite: bool = False,
        config: ArrayConfigLike | None = None,
    ) -> Array:
        """Creates a new Array instance from an initialized store.

        .. deprecated:: 3.0.0
            Deprecated in favor of :func:`zarr.create_array`.

        Parameters
        ----------
        store : StoreLike
            The array store that has already been initialized.
        shape : ChunkCoords
            The shape of the array.
        dtype : ZDTypeLike
            The data type of the array.
        chunk_shape : ChunkCoords, optional
            The shape of the Array's chunks.
            Zarr format 3 only. Zarr format 2 arrays should use `chunks` instead.
            If not specified, default are guessed based on the shape and dtype.
        chunk_key_encoding : ChunkKeyEncodingLike, optional
            A specification of how the chunk keys are represented in storage.
            Zarr format 3 only. Zarr format 2 arrays should use `dimension_separator` instead.
            Default is ``("default", "/")``.
        codecs : Sequence of Codecs or dicts, optional
            An iterable of Codec or dict serializations of Codecs. The elements of
            this collection specify the transformation from array values to stored bytes.
            Zarr format 3 only. Zarr format 2 arrays should use ``filters`` and ``compressor`` instead.

            If no codecs are provided, default codecs will be used:

            - For numeric arrays, the default is ``BytesCodec`` and ``ZstdCodec``.
            - For Unicode strings, the default is ``VLenUTF8Codec`` and ``ZstdCodec``.
            - For bytes or objects, the default is ``VLenBytesCodec`` and ``ZstdCodec``.

            These defaults can be changed by modifying the value of ``array.v3_default_filters``,
            ``array.v3_default_serializer`` and ``array.v3_default_compressors`` in :mod:`zarr.core.config`.
        dimension_names : Iterable[str | None], optional
            The names of the dimensions (default is None).
            Zarr format 3 only. Zarr format 2 arrays should not use this parameter.
        chunks : ChunkCoords, optional
            The shape of the array's chunks.
            Zarr format 2 only. Zarr format 3 arrays should use ``chunk_shape`` instead.
            If not specified, default are guessed based on the shape and dtype.
        dimension_separator : Literal[".", "/"], optional
            The dimension separator (default is ".").
            Zarr format 2 only. Zarr format 3 arrays should use ``chunk_key_encoding`` instead.
        order : Literal["C", "F"], optional
            The memory of the array (default is "C").
            If ``zarr_format`` is 2, this parameter sets the memory order of the array.
            If `zarr_format`` is 3, then this parameter is deprecated, because memory order
            is a runtime parameter for Zarr 3 arrays. The recommended way to specify the memory
            order for Zarr 3 arrays is via the ``config`` parameter, e.g. ``{'order': 'C'}``.
        filters : list[dict[str, JSON]], optional
            Sequence of filters to use to encode chunk data prior to compression.
            Zarr format 2 only. Zarr format 3 arrays should use ``codecs`` instead. If no ``filters``
            are provided, a default set of filters will be used.
            These defaults can be changed by modifying the value of ``array.v2_default_filters`` in :mod:`zarr.core.config`.
        compressor : dict[str, JSON], optional
            Primary compressor to compress chunk data.
            Zarr format 2 only. Zarr format 3 arrays should use ``codecs`` instead.

            If no ``compressor`` is provided, a default compressor will be used:

            - For numeric arrays, the default is ``ZstdCodec``.
            - For Unicode strings, the default is ``VLenUTF8Codec``.
            - For bytes or objects, the default is ``VLenBytesCodec``.

            These defaults can be changed by modifying the value of ``array.v2_default_compressor`` in :mod:`zarr.core.config`.
        overwrite : bool, optional
            Whether to raise an error if the store already exists (default is False).

        Returns
        -------
        Array
            Array created from the store.
        """
        return cls._create(
            store,
            # v2 and v3
            shape=shape,
            dtype=dtype,
            zarr_format=zarr_format,
            attributes=attributes,
            fill_value=fill_value,
            # v3 only
            chunk_shape=chunk_shape,
            chunk_key_encoding=chunk_key_encoding,
            codecs=codecs,
            dimension_names=dimension_names,
            # v2 only
            chunks=chunks,
            dimension_separator=dimension_separator,
            order=order,
            filters=filters,
            compressor=compressor,
            # runtime
            overwrite=overwrite,
            config=config,
        )

    @classmethod
    def _create(
        cls,
        store: StoreLike,
        *,
        # v2 and v3
        shape: ChunkCoords,
        dtype: ZDTypeLike,
        zarr_format: ZarrFormat = 3,
        fill_value: Any | None = DEFAULT_FILL_VALUE,
        attributes: dict[str, JSON] | None = None,
        # v3 only
        chunk_shape: ChunkCoords | None = None,
        chunk_key_encoding: (
            ChunkKeyEncoding
            | tuple[Literal["default"], Literal[".", "/"]]
            | tuple[Literal["v2"], Literal[".", "/"]]
            | None
        ) = None,
        codecs: Iterable[Codec | dict[str, JSON]] | None = None,
        dimension_names: DimensionNames = None,
        # v2 only
        chunks: ChunkCoords | None = None,
        dimension_separator: Literal[".", "/"] | None = None,
        order: MemoryOrder | None = None,
        filters: list[dict[str, JSON]] | None = None,
        compressor: CompressorLike = "auto",
        # runtime
        overwrite: bool = False,
        config: ArrayConfigLike | None = None,
    ) -> Array:
        """Creates a new Array instance from an initialized store.
        See :func:`Array.create` for more details.
        Deprecated in favor of :func:`zarr.create_array`.
        """
        async_array = sync(
            AsyncArray._create(
                store=store,
                shape=shape,
                dtype=dtype,
                zarr_format=zarr_format,
                attributes=attributes,
                fill_value=fill_value,
                chunk_shape=chunk_shape,
                chunk_key_encoding=chunk_key_encoding,
                codecs=codecs,
                dimension_names=dimension_names,
                chunks=chunks,
                dimension_separator=dimension_separator,
                order=order,
                filters=filters,
                compressor=compressor,
                overwrite=overwrite,
                config=config,
            ),
        )
        return cls(async_array)

    @classmethod
    def from_dict(
        cls,
        store_path: StorePath,
        data: dict[str, JSON],
    ) -> Array:
        """
        Create a Zarr array from a dictionary.

        Parameters
        ----------
        store_path : StorePath
            The path within the store where the array should be created.

        data : dict
            A dictionary representing the array data. This dictionary should include necessary metadata
            for the array, such as shape, dtype, fill value, and attributes.

        Returns
        -------
        Array
            The created Zarr array.

        Raises
        ------
        ValueError
            If the dictionary data is invalid or missing required fields for array creation.
        """
        async_array = AsyncArray.from_dict(store_path=store_path, data=data)
        return cls(async_array)

    @classmethod
    def open(
        cls,
        store: StoreLike,
    ) -> Array:
        """Opens an existing Array from a store.

        Parameters
        ----------
        store : Store
            Store containing the Array.

        Returns
        -------
        Array
            Array opened from the store.
        """
        async_array = sync(AsyncArray.open(store))
        return cls(async_array)

    @property
    def store(self) -> Store:
        return self._async_array.store

    @property
    def ndim(self) -> int:
        """Returns the number of dimensions in the array.

        Returns
        -------
        int
            The number of dimensions in the array.
        """
        return self._async_array.ndim

    @property
    def shape(self) -> ChunkCoords:
        """Returns the shape of the array.

        Returns
        -------
        ChunkCoords
            The shape of the array.
        """
        return self._async_array.shape

    @shape.setter
    def shape(self, value: ChunkCoords) -> None:
        """Sets the shape of the array by calling resize."""
        self.resize(value)

    @property
    def chunks(self) -> ChunkCoords:
        """Returns a tuple of integers describing the length of each dimension of a chunk of the array.
        If sharding is used the inner chunk shape is returned.

        Only defined for arrays using using `RegularChunkGrid`.
        If array doesn't use `RegularChunkGrid`, `NotImplementedError` is raised.

        Returns
        -------
        tuple
            A tuple of integers representing the length of each dimension of a chunk.
        """
        return self._async_array.chunks

    @property
    def shards(self) -> ChunkCoords | None:
        """Returns a tuple of integers describing the length of each dimension of a shard of the array.
        Returns None if sharding is not used.

        Only defined for arrays using using `RegularChunkGrid`.
        If array doesn't use `RegularChunkGrid`, `NotImplementedError` is raised.

        Returns
        -------
        tuple | None
            A tuple of integers representing the length of each dimension of a shard or None if sharding is not used.
        """
        return self._async_array.shards

    @property
    def size(self) -> int:
        """Returns the total number of elements in the array.

        Returns
        -------
        int
            Total number of elements in the array.
        """
        return self._async_array.size

    @property
    def dtype(self) -> np.dtype[Any]:
        """Returns the NumPy data type.

        Returns
        -------
        np.dtype
            The NumPy data type.
        """
        return self._async_array.dtype

    @property
    def attrs(self) -> Attributes:
        """Returns a MutableMapping containing user-defined attributes.

        Returns
        -------
        attrs : MutableMapping
            A MutableMapping object containing user-defined attributes.

        Notes
        -----
        Note that attribute values must be JSON serializable.
        """
        return Attributes(self)

    @property
    def path(self) -> str:
        """Storage path."""
        return self._async_array.path

    @property
    def name(self) -> str:
        """Array name following h5py convention."""
        return self._async_array.name

    @property
    def basename(self) -> str:
        """Final component of name."""
        return self._async_array.basename

    @property
    def metadata(self) -> ArrayMetadata:
        return self._async_array.metadata

    @property
    def store_path(self) -> StorePath:
        return self._async_array.store_path

    @property
    def order(self) -> MemoryOrder:
        return self._async_array.order

    @property
    def read_only(self) -> bool:
        return self._async_array.read_only

    @property
    def fill_value(self) -> Any:
        return self.metadata.fill_value

    @property
    def filters(self) -> tuple[numcodecs.abc.Codec, ...] | tuple[ArrayArrayCodec, ...]:
        """
        Filters that are applied to each chunk of the array, in order, before serializing that
        chunk to bytes.
        """
        return self._async_array.filters

    @property
    def serializer(self) -> None | ArrayBytesCodec:
        """
        Array-to-bytes codec to use for serializing the chunks into bytes.
        """
        return self._async_array.serializer

    @property
    @deprecated("Use Array.compressors instead.")
    def compressor(self) -> numcodecs.abc.Codec | None:
        """
        Compressor that is applied to each chunk of the array.

        .. deprecated:: 3.0.0
            `array.compressor` is deprecated and will be removed in a future release.
            Use `array.compressors` instead.
        """
        return self._async_array.compressor

    @property
    def compressors(self) -> tuple[numcodecs.abc.Codec, ...] | tuple[BytesBytesCodec, ...]:
        """
        Compressors that are applied to each chunk of the array. Compressors are applied in order, and after any
        filters are applied (if any are specified) and the data is serialized into bytes.
        """
        return self._async_array.compressors

    @property
    def cdata_shape(self) -> ChunkCoords:
        """
        The shape of the chunk grid for this array. This property exists for backwards compatibility.
        See :func:`chunk_grid_shape` for the preferred method.
        """
        return self._async_array.chunk_grid_shape

    @property
    def chunk_grid_shape(self) -> ChunkCoords:
        """
        The shape of the chunk grid for this array.
        """
        return self._async_array.chunk_grid_shape

    @property
    def shard_grid_shape(self) -> ChunkCoords:
        """
        The shape of the shard grid for this array.
        """
        return self._async_array.shard_grid_shape

    @property
    def nchunks(self) -> int:
        """
        The number of chunks in this array.

        Note that if a sharding codec is used, then the number of chunks may exceed the number of
        stored objects supporting this array. To find out the number of stored objects that support
        this array, see :func:`nshards`.
        """
        return self._async_array.nchunks

    @property
    def nshards(self) -> int:
        """
        The number of shards in the stored representation of this array.
        """
        return self._async_array.nshards

    @property
    def nbytes(self) -> int:
        """
        The total number of bytes that can be stored in the chunks of this array.

        Notes
        -----
        This value is calculated by multiplying the number of elements in the array and the size
        of each element, the latter of which is determined by the dtype of the array.
        For this reason, ``nbytes`` will likely be inaccurate for arrays with variable-length
        dtypes. It is not possible to determine the size of an array with variable-length elements
        from the shape and dtype alone.
        """
        return self._async_array.nbytes

    @property
    def nchunks_initialized(self) -> int:
        """
        Calculate the number of chunks that have been initialized in storage.

        This value is calculated as the product of the number of initialized shards and the number of
        chunks per shard. For arrays that do not use sharding, the number of chunks per shard is effectively 1,
        and in that case the number of chunks initialized is the same as the number of stored objects associated with an
        array. For a direct count of the number of initialized stored objects, see ``nshards_initialized``.

        Returns
        -------
        nchunks_initialized : int
            The number of chunks that have been initialized.

        Examples
        --------
        >>> arr = zarr.create_array(store={}, shape=(10,), chunks=(1,), shards=(2,))
        >>> arr.nchunks_initialized
        0
        >>> arr[:5] = 1
        >>> arr.nshards_initialized
        3
        >>> arr.nchunks_initialized
        6
        """
        return sync(self._async_array.nchunks_initialized())

    @property
    def nshards_initialized(self) -> int:
        """
        Calculate the number of shards that have been initialized, i.e. the number of shards that have
        been persisted to the storage backend.

        Returns
        -------
        nshards_initialized : int
            The number of shards that have been initialized.

        Examples
        --------
        >>> arr = await zarr.create(shape=(10,), chunks=(2,))
        >>> arr.nshards_initialized
        0
        >>> arr[:5] = 1
        >>> arr.nshard_initialized
        3
        """
        return sync(self._async_array.nshards_initialized())

    def nbytes_stored(self) -> int:
        """
        Determine the size, in bytes, of the array actually written to the store.

        Returns
        -------
        size : int
        """
        return sync(self._async_array.nbytes_stored())

    def _iter_shard_keys(
        self, origin: Sequence[int] | None = None, selection_shape: Sequence[int] | None = None
    ) -> Iterator[str]:
        """
        Iterate over the storage keys of each shard, relative to an optional origin, and optionally
        limited to a contiguous region in chunk grid coordinates.

        Parameters
        ----------
        origin : Sequence[int] | None, default=None
            The origin of the selection relative to the array's shard grid.
        selection_shape : Sequence[int] | None, default=None
            The shape of the selection in shard grid coordinates.

        Yields
        ------
        key: str
            The storage key of each shard in the selection.
        """
        return self._async_array._iter_shard_keys(origin=origin, selection_shape=selection_shape)

    def _iter_chunk_coords(
        self, origin: Sequence[int] | None = None, selection_shape: Sequence[int] | None = None
    ) -> Iterator[ChunkCoords]:
        """
        Create an iterator over the coordinates of chunks in chunk grid space.

        If the `origin` keyword is used, iteration will start at the chunk index specified by `origin`.
        The default behavior is to start at the origin of the grid coordinate space.
        If the `selection_shape` keyword is used, iteration will be bounded over a contiguous region
        ranging from `[origin, origin + selection_shape]`, where the upper bound is exclusive as
        per python indexing conventions.

        Parameters
        ----------
        origin : Sequence[int] | None, default=None
            The origin of the selection relative to the array's chunk grid.
        selection_shape : Sequence[int] | None, default=None
            The shape of the selection in chunk grid coordinates.

        Yields
        ------
        chunk_coords: ChunkCoords
            The coordinates of each chunk in the selection.
        """
        return self._async_array._iter_chunk_coords(origin=origin, selection_shape=selection_shape)

    def _iter_shard_coords(
        self, *, origin: Sequence[int] | None = None, selection_shape: Sequence[int] | None = None
    ) -> Iterator[tuple[int, ...]]:
        """
        Create an iterator over the coordinates of shards in shard grid space.

        If the `origin` keyword is used, iteration will start at the shard index specified by `origin`.
        The default behavior is to start at the origin of the grid coordinate space.
        If the `selection_shape` keyword is used, iteration will be bounded over a contiguous region
        ranging from `[origin, origin selection_shape]`, where the upper bound is exclusive as
        per python indexing conventions.

        Parameters
        ----------
        origin : Sequence[int] | None, default=None
            The origin of the selection relative to the array's shard grid.
        selection_shape : Sequence[int] | None, default=None
            The shape of the selection in shard grid coordinates.

        Yields
        ------
        chunk_coords: tuple[int, ...]
            The coordinates of each shard in the selection.
        """
        return self._async_array._iter_shard_coords(origin=origin, selection_shape=selection_shape)

    def _iter_chunk_regions(
        self, origin: Sequence[int] | None = None, selection_shape: Sequence[int] | None = None
    ) -> Iterator[tuple[slice, ...]]:
        """
        Iterate over the regions spanned by each chunk.

        Parameters
        ----------
        origin : Sequence[int] | None, default=None
            The origin of the selection relative to the array's chunk grid.
        selection_shape : Sequence[int] | None, default=None
            The shape of the selection in chunk grid coordinates.

        Yields
        ------
        region: tuple[slice, ...]
            A tuple of slice objects representing the region spanned by each chunk in the selection.
        """
        return self._async_array._iter_chunk_regions(origin=origin, selection_shape=selection_shape)

    def _iter_shard_regions(
        self, origin: Sequence[int] | None = None, selection_shape: Sequence[int] | None = None
    ) -> Iterator[tuple[slice, ...]]:
        """
        Iterate over the regions spanned by each shard.

        Parameters
        ----------
        origin : Sequence[int] | None, default=None
            The origin of the selection relative to the array's chunk grid.
        selection_shape : Sequence[int] | None, default=None
            The shape of the selection in chunk grid coordinates.

        Yields
        ------
        region: tuple[slice, ...]
            A tuple of slice objects representing the region spanned by each chunk in the selection.
        """
        return self._async_array._iter_shard_regions(origin=origin, selection_shape=selection_shape)

    def __array__(
        self, dtype: npt.DTypeLike | None = None, copy: bool | None = None
    ) -> NDArrayLike:
        """
        This method is used by numpy when converting zarr.Array into a numpy array.
        For more information, see https://numpy.org/devdocs/user/basics.interoperability.html#the-array-method
        """
        if copy is False:
            msg = "`copy=False` is not supported. This method always creates a copy."
            raise ValueError(msg)

        arr = self[...]
        arr_np: NDArrayLike = np.array(arr, dtype=dtype)

        if dtype is not None:
            arr_np = arr_np.astype(dtype)

        return arr_np

    def __getitem__(self, selection: Selection) -> NDArrayLikeOrScalar:
        """Retrieve data for an item or region of the array.

        Parameters
        ----------
        selection : tuple
            An integer index or slice or tuple of int/slice objects specifying the
            requested item or region for each dimension of the array.

        Returns
        -------
        NDArrayLikeOrScalar
             An array-like or scalar containing the data for the requested region.

        Examples
        --------
        Setup a 1-dimensional array::

            >>> import zarr
            >>> import numpy as np
            >>> data = np.arange(100, dtype="uint16")
            >>> z = zarr.create_array(
            >>>        StorePath(MemoryStore(mode="w")),
            >>>        shape=data.shape,
            >>>        chunks=(10,),
            >>>        dtype=data.dtype,
            >>>        )
            >>> z[:] = data

        Retrieve a single item::

            >>> z[5]
            5

        Retrieve a region via slicing::

            >>> z[:5]
            array([0, 1, 2, 3, 4])
            >>> z[-5:]
            array([95, 96, 97, 98, 99])
            >>> z[5:10]
            array([5, 6, 7, 8, 9])
            >>> z[5:10:2]
            array([5, 7, 9])
            >>> z[::2]
            array([ 0,  2,  4, ..., 94, 96, 98])

        Load the entire array into memory::

            >>> z[...]
            array([ 0,  1,  2, ..., 97, 98, 99])

        Setup a 2-dimensional array::

            >>> data = np.arange(100, dtype="uint16").reshape(10, 10)
            >>> z = zarr.create_array(
            >>>        StorePath(MemoryStore(mode="w")),
            >>>        shape=data.shape,
            >>>        chunks=(10, 10),
            >>>        dtype=data.dtype,
            >>>        )
            >>> z[:] = data

        Retrieve an item::

            >>> z[2, 2]
            22

        Retrieve a region via slicing::

            >>> z[1:3, 1:3]
            array([[11, 12],
                   [21, 22]])
            >>> z[1:3, :]
            array([[10, 11, 12, 13, 14, 15, 16, 17, 18, 19],
                   [20, 21, 22, 23, 24, 25, 26, 27, 28, 29]])
            >>> z[:, 1:3]
            array([[ 1,  2],
                   [11, 12],
                   [21, 22],
                   [31, 32],
                   [41, 42],
                   [51, 52],
                   [61, 62],
                   [71, 72],
                   [81, 82],
                   [91, 92]])
            >>> z[0:5:2, 0:5:2]
            array([[ 0,  2,  4],
                   [20, 22, 24],
                   [40, 42, 44]])
            >>> z[::2, ::2]
            array([[ 0,  2,  4,  6,  8],
                   [20, 22, 24, 26, 28],
                   [40, 42, 44, 46, 48],
                   [60, 62, 64, 66, 68],
                   [80, 82, 84, 86, 88]])

        Load the entire array into memory::

            >>> z[...]
            array([[ 0,  1,  2,  3,  4,  5,  6,  7,  8,  9],
                   [10, 11, 12, 13, 14, 15, 16, 17, 18, 19],
                   [20, 21, 22, 23, 24, 25, 26, 27, 28, 29],
                   [30, 31, 32, 33, 34, 35, 36, 37, 38, 39],
                   [40, 41, 42, 43, 44, 45, 46, 47, 48, 49],
                   [50, 51, 52, 53, 54, 55, 56, 57, 58, 59],
                   [60, 61, 62, 63, 64, 65, 66, 67, 68, 69],
                   [70, 71, 72, 73, 74, 75, 76, 77, 78, 79],
                   [80, 81, 82, 83, 84, 85, 86, 87, 88, 89],
                   [90, 91, 92, 93, 94, 95, 96, 97, 98, 99]])

        Notes
        -----
        Slices with step > 1 are supported, but slices with negative step are not.

        For arrays with a structured dtype, see Zarr format 2 for examples of how to use
        fields

        Currently the implementation for __getitem__ is provided by
        :func:`vindex` if the indexing is pure fancy indexing (ie a
        broadcast-compatible tuple of integer array indices), or by
        :func:`set_basic_selection` otherwise.

        Effectively, this means that the following indexing modes are supported:

           - integer indexing
           - slice indexing
           - mixed slice and integer indexing
           - boolean indexing
           - fancy indexing (vectorized list of integers)

        For specific indexing options including outer indexing, see the
        methods listed under See Also.

        See Also
        --------
        get_basic_selection, set_basic_selection, get_mask_selection, set_mask_selection,
        get_coordinate_selection, set_coordinate_selection, get_orthogonal_selection,
        set_orthogonal_selection, get_block_selection, set_block_selection,
        vindex, oindex, blocks, __setitem__

        """
        fields, pure_selection = pop_fields(selection)
        if is_pure_fancy_indexing(pure_selection, self.ndim):
            return self.vindex[cast("CoordinateSelection | MaskSelection", selection)]
        elif is_pure_orthogonal_indexing(pure_selection, self.ndim):
            return self.get_orthogonal_selection(pure_selection, fields=fields)
        else:
            return self.get_basic_selection(cast("BasicSelection", pure_selection), fields=fields)

    def __setitem__(self, selection: Selection, value: npt.ArrayLike) -> None:
        """Modify data for an item or region of the array.

        Parameters
        ----------
        selection : tuple
            An integer index or slice or tuple of int/slice specifying the requested
            region for each dimension of the array.
        value : npt.ArrayLike
            An array-like containing the data to be stored in the selection.

        Examples
        --------
        Setup a 1-dimensional array::

            >>> import zarr
            >>> z = zarr.zeros(
            >>>        shape=(100,),
            >>>        store=StorePath(MemoryStore(mode="w")),
            >>>        chunk_shape=(5,),
            >>>        dtype="i4",
            >>>       )

        Set all array elements to the same scalar value::

            >>> z[...] = 42
            >>> z[...]
            array([42, 42, 42, ..., 42, 42, 42])

        Set a portion of the array::

            >>> z[:10] = np.arange(10)
            >>> z[-10:] = np.arange(10)[::-1]
            >>> z[...]
            array([ 0, 1, 2, ..., 2, 1, 0])

        Setup a 2-dimensional array::

            >>> z = zarr.zeros(
            >>>        shape=(5, 5),
            >>>        store=StorePath(MemoryStore(mode="w")),
            >>>        chunk_shape=(5, 5),
            >>>        dtype="i4",
            >>>       )

        Set all array elements to the same scalar value::

            >>> z[...] = 42

        Set a portion of the array::

            >>> z[0, :] = np.arange(z.shape[1])
            >>> z[:, 0] = np.arange(z.shape[0])
            >>> z[...]
            array([[ 0,  1,  2,  3,  4],
                   [ 1, 42, 42, 42, 42],
                   [ 2, 42, 42, 42, 42],
                   [ 3, 42, 42, 42, 42],
                   [ 4, 42, 42, 42, 42]])

        Notes
        -----
        Slices with step > 1 are supported, but slices with negative step are not.

        For arrays with a structured dtype, see Zarr format 2 for examples of how to use
        fields

        Currently the implementation for __setitem__ is provided by
        :func:`vindex` if the indexing is pure fancy indexing (ie a
        broadcast-compatible tuple of integer array indices), or by
        :func:`set_basic_selection` otherwise.

        Effectively, this means that the following indexing modes are supported:

           - integer indexing
           - slice indexing
           - mixed slice and integer indexing
           - boolean indexing
           - fancy indexing (vectorized list of integers)

        For specific indexing options including outer indexing, see the
        methods listed under See Also.

        See Also
        --------
        get_basic_selection, set_basic_selection, get_mask_selection, set_mask_selection,
        get_coordinate_selection, set_coordinate_selection, get_orthogonal_selection,
        set_orthogonal_selection, get_block_selection, set_block_selection,
        vindex, oindex, blocks, __getitem__

        """
        fields, pure_selection = pop_fields(selection)
        if is_pure_fancy_indexing(pure_selection, self.ndim):
            self.vindex[cast("CoordinateSelection | MaskSelection", selection)] = value
        elif is_pure_orthogonal_indexing(pure_selection, self.ndim):
            self.set_orthogonal_selection(pure_selection, value, fields=fields)
        else:
            self.set_basic_selection(cast("BasicSelection", pure_selection), value, fields=fields)

    def get_basic_selection(
        self,
        selection: BasicSelection = Ellipsis,
        *,
        out: NDBuffer | None = None,
        prototype: BufferPrototype | None = None,
        fields: Fields | None = None,
    ) -> NDArrayLikeOrScalar:
        """Retrieve data for an item or region of the array.

        Parameters
        ----------
        selection : tuple
            A tuple specifying the requested item or region for each dimension of the
            array. May be any combination of int and/or slice or ellipsis for multidimensional arrays.
        out : NDBuffer, optional
            If given, load the selected data directly into this buffer.
        prototype : BufferPrototype, optional
            The prototype of the buffer to use for the output data. If not provided, the default buffer prototype is used.
        fields : str or sequence of str, optional
            For arrays with a structured dtype, one or more fields can be specified to
            extract data for.

        Returns
        -------
        NDArrayLikeOrScalar
            An array-like or scalar containing the data for the requested region.

        Examples
        --------
        Setup a 1-dimensional array::

            >>> import zarr
            >>> import numpy as np
            >>> data = np.arange(100, dtype="uint16")
            >>> z = zarr.create_array(
            >>>        StorePath(MemoryStore(mode="w")),
            >>>        shape=data.shape,
            >>>        chunks=(3,),
            >>>        dtype=data.dtype,
            >>>        )
            >>> z[:] = data

        Retrieve a single item::

            >>> z.get_basic_selection(5)
            5

        Retrieve a region via slicing::

            >>> z.get_basic_selection(slice(5))
            array([0, 1, 2, 3, 4])
            >>> z.get_basic_selection(slice(-5, None))
            array([95, 96, 97, 98, 99])
            >>> z.get_basic_selection(slice(5, 10))
            array([5, 6, 7, 8, 9])
            >>> z.get_basic_selection(slice(5, 10, 2))
            array([5, 7, 9])
            >>> z.get_basic_selection(slice(None, None, 2))
            array([  0,  2,  4, ..., 94, 96, 98])

        Setup a 3-dimensional array::

            >>> data = np.arange(1000).reshape(10, 10, 10)
            >>> z = zarr.create_array(
            >>>        StorePath(MemoryStore(mode="w")),
            >>>        shape=data.shape,
            >>>        chunks=(5, 5, 5),
            >>>        dtype=data.dtype,
            >>>        )
            >>> z[:] = data

        Retrieve an item::

            >>> z.get_basic_selection((1, 2, 3))
            123

        Retrieve a region via slicing and Ellipsis::

            >>> z.get_basic_selection((slice(1, 3), slice(1, 3), 0))
            array([[110, 120],
                   [210, 220]])
            >>> z.get_basic_selection(0, (slice(1, 3), slice(None)))
            array([[10, 11, 12, 13, 14, 15, 16, 17, 18, 19],
                   [20, 21, 22, 23, 24, 25, 26, 27, 28, 29]])
            >>> z.get_basic_selection((..., 5))
            array([[  2  12  22  32  42  52  62  72  82  92]
                   [102 112 122 132 142 152 162 172 182 192]
                   ...
                   [802 812 822 832 842 852 862 872 882 892]
                   [902 912 922 932 942 952 962 972 982 992]]

        Notes
        -----
        Slices with step > 1 are supported, but slices with negative step are not.

        For arrays with a structured dtype, see Zarr format 2 for examples of how to use
        the `fields` parameter.

        This method provides the implementation for accessing data via the
        square bracket notation (__getitem__). See :func:`__getitem__` for examples
        using the alternative notation.

        See Also
        --------
        set_basic_selection, get_mask_selection, set_mask_selection,
        get_coordinate_selection, set_coordinate_selection, get_orthogonal_selection,
        set_orthogonal_selection, get_block_selection, set_block_selection,
        vindex, oindex, blocks, __getitem__, __setitem__

        """

        if prototype is None:
            prototype = default_buffer_prototype()
        return sync(
            self._async_array._get_selection(
                BasicIndexer(selection, self.shape, self.metadata.chunk_grid),
                out=out,
                fields=fields,
                prototype=prototype,
            )
        )

    def set_basic_selection(
        self,
        selection: BasicSelection,
        value: npt.ArrayLike,
        *,
        fields: Fields | None = None,
        prototype: BufferPrototype | None = None,
    ) -> None:
        """Modify data for an item or region of the array.

        Parameters
        ----------
        selection : tuple
            A tuple specifying the requested item or region for each dimension of the
            array. May be any combination of int and/or slice or ellipsis for multidimensional arrays.
        value : npt.ArrayLike
            An array-like containing values to be stored into the array.
        fields : str or sequence of str, optional
            For arrays with a structured dtype, one or more fields can be specified to set
            data for.
        prototype : BufferPrototype, optional
            The prototype of the buffer used for setting the data. If not provided, the
            default buffer prototype is used.

        Examples
        --------
        Setup a 1-dimensional array::

            >>> import zarr
            >>> z = zarr.zeros(
            >>>        shape=(100,),
            >>>        store=StorePath(MemoryStore(mode="w")),
            >>>        chunk_shape=(100,),
            >>>        dtype="i4",
            >>>       )

        Set all array elements to the same scalar value::

            >>> z.set_basic_selection(..., 42)
            >>> z[...]
            array([42, 42, 42, ..., 42, 42, 42])

        Set a portion of the array::

            >>> z.set_basic_selection(slice(10), np.arange(10))
            >>> z.set_basic_selection(slice(-10, None), np.arange(10)[::-1])
            >>> z[...]
            array([ 0, 1, 2, ..., 2, 1, 0])

        Setup a 2-dimensional array::

            >>> z = zarr.zeros(
            >>>        shape=(5, 5),
            >>>        store=StorePath(MemoryStore(mode="w")),
            >>>        chunk_shape=(5, 5),
            >>>        dtype="i4",
            >>>       )

        Set all array elements to the same scalar value::

            >>> z.set_basic_selection(..., 42)

        Set a portion of the array::

            >>> z.set_basic_selection((0, slice(None)), np.arange(z.shape[1]))
            >>> z.set_basic_selection((slice(None), 0), np.arange(z.shape[0]))
            >>> z[...]
            array([[ 0,  1,  2,  3,  4],
                   [ 1, 42, 42, 42, 42],
                   [ 2, 42, 42, 42, 42],
                   [ 3, 42, 42, 42, 42],
                   [ 4, 42, 42, 42, 42]])

        Notes
        -----
        For arrays with a structured dtype, see Zarr format 2 for examples of how to use
        the `fields` parameter.

        This method provides the underlying implementation for modifying data via square
        bracket notation, see :func:`__setitem__` for equivalent examples using the
        alternative notation.

        See Also
        --------
        get_basic_selection, get_mask_selection, set_mask_selection,
        get_coordinate_selection, set_coordinate_selection, get_orthogonal_selection,
        set_orthogonal_selection, get_block_selection, set_block_selection,
        vindex, oindex, blocks, __getitem__, __setitem__

        """
        if prototype is None:
            prototype = default_buffer_prototype()
        indexer = BasicIndexer(selection, self.shape, self.metadata.chunk_grid)
        sync(self._async_array._set_selection(indexer, value, fields=fields, prototype=prototype))

    def get_orthogonal_selection(
        self,
        selection: OrthogonalSelection,
        *,
        out: NDBuffer | None = None,
        fields: Fields | None = None,
        prototype: BufferPrototype | None = None,
    ) -> NDArrayLikeOrScalar:
        """Retrieve data by making a selection for each dimension of the array. For
        example, if an array has 2 dimensions, allows selecting specific rows and/or
        columns. The selection for each dimension can be either an integer (indexing a
        single item), a slice, an array of integers, or a Boolean array where True
        values indicate a selection.

        Parameters
        ----------
        selection : tuple
            A selection for each dimension of the array. May be any combination of int,
            slice, integer array or Boolean array.
        out : NDBuffer, optional
            If given, load the selected data directly into this buffer.
        fields : str or sequence of str, optional
            For arrays with a structured dtype, one or more fields can be specified to
            extract data for.
        prototype : BufferPrototype, optional
            The prototype of the buffer to use for the output data. If not provided, the default buffer prototype is used.

        Returns
        -------
        NDArrayLikeOrScalar
            An array-like or scalar containing the data for the requested selection.

        Examples
        --------
        Setup a 2-dimensional array::

            >>> import zarr
            >>> import numpy as np
            >>> data = np.arange(100).reshape(10, 10)
            >>> z = zarr.create_array(
            >>>        StorePath(MemoryStore(mode="w")),
            >>>        shape=data.shape,
            >>>        chunks=data.shape,
            >>>        dtype=data.dtype,
            >>>        )
            >>> z[:] = data

        Retrieve rows and columns via any combination of int, slice, integer array and/or
        Boolean array::

            >>> z.get_orthogonal_selection(([1, 4], slice(None)))
            array([[10, 11, 12, 13, 14, 15, 16, 17, 18, 19],
                   [40, 41, 42, 43, 44, 45, 46, 47, 48, 49]])
            >>> z.get_orthogonal_selection((slice(None), [1, 4]))
            array([[ 1,  4],
                   [11, 14],
                   [21, 24],
                   [31, 34],
                   [41, 44],
                   [51, 54],
                   [61, 64],
                   [71, 74],
                   [81, 84],
                   [91, 94]])
            >>> z.get_orthogonal_selection(([1, 4], [1, 4]))
            array([[11, 14],
                   [41, 44]])
            >>> sel = np.zeros(z.shape[0], dtype=bool)
            >>> sel[1] = True
            >>> sel[4] = True
            >>> z.get_orthogonal_selection((sel, sel))
            array([[11, 14],
                   [41, 44]])

        For convenience, the orthogonal selection functionality is also available via the
        `oindex` property, e.g.::

            >>> z.oindex[[1, 4], :]
            array([[10, 11, 12, 13, 14, 15, 16, 17, 18, 19],
                   [40, 41, 42, 43, 44, 45, 46, 47, 48, 49]])
            >>> z.oindex[:, [1, 4]]
            array([[ 1,  4],
                   [11, 14],
                   [21, 24],
                   [31, 34],
                   [41, 44],
                   [51, 54],
                   [61, 64],
                   [71, 74],
                   [81, 84],
                   [91, 94]])
            >>> z.oindex[[1, 4], [1, 4]]
            array([[11, 14],
                   [41, 44]])
            >>> sel = np.zeros(z.shape[0], dtype=bool)
            >>> sel[1] = True
            >>> sel[4] = True
            >>> z.oindex[sel, sel]
            array([[11, 14],
                   [41, 44]])

        Notes
        -----
        Orthogonal indexing is also known as outer indexing.

        Slices with step > 1 are supported, but slices with negative step are not.

        See Also
        --------
        get_basic_selection, set_basic_selection, get_mask_selection, set_mask_selection,
        get_coordinate_selection, set_coordinate_selection, set_orthogonal_selection,
        get_block_selection, set_block_selection,
        vindex, oindex, blocks, __getitem__, __setitem__

        """
        if prototype is None:
            prototype = default_buffer_prototype()
        indexer = OrthogonalIndexer(selection, self.shape, self.metadata.chunk_grid)
        return sync(
            self._async_array._get_selection(
                indexer=indexer, out=out, fields=fields, prototype=prototype
            )
        )

    def set_orthogonal_selection(
        self,
        selection: OrthogonalSelection,
        value: npt.ArrayLike,
        *,
        fields: Fields | None = None,
        prototype: BufferPrototype | None = None,
    ) -> None:
        """Modify data via a selection for each dimension of the array.

        Parameters
        ----------
        selection : tuple
            A selection for each dimension of the array. May be any combination of int,
            slice, integer array or Boolean array.
        value : npt.ArrayLike
            An array-like array containing the data to be stored in the array.
        fields : str or sequence of str, optional
            For arrays with a structured dtype, one or more fields can be specified to set
            data for.
        prototype : BufferPrototype, optional
            The prototype of the buffer used for setting the data. If not provided, the
            default buffer prototype is used.

        Examples
        --------
        Setup a 2-dimensional array::

            >>> import zarr
            >>> z = zarr.zeros(
            >>>        shape=(5, 5),
            >>>        store=StorePath(MemoryStore(mode="w")),
            >>>        chunk_shape=(5, 5),
            >>>        dtype="i4",
            >>>       )


        Set data for a selection of rows::

            >>> z.set_orthogonal_selection(([1, 4], slice(None)), 1)
            >>> z[...]
            array([[0, 0, 0, 0, 0],
                   [1, 1, 1, 1, 1],
                   [0, 0, 0, 0, 0],
                   [0, 0, 0, 0, 0],
                   [1, 1, 1, 1, 1]])

        Set data for a selection of columns::

            >>> z.set_orthogonal_selection((slice(None), [1, 4]), 2)
            >>> z[...]
            array([[0, 2, 0, 0, 2],
                   [1, 2, 1, 1, 2],
                   [0, 2, 0, 0, 2],
                   [0, 2, 0, 0, 2],
                   [1, 2, 1, 1, 2]])

        Set data for a selection of rows and columns::

            >>> z.set_orthogonal_selection(([1, 4], [1, 4]), 3)
            >>> z[...]
            array([[0, 2, 0, 0, 2],
                   [1, 3, 1, 1, 3],
                   [0, 2, 0, 0, 2],
                   [0, 2, 0, 0, 2],
                   [1, 3, 1, 1, 3]])

        Set data from a 2D array::

            >>> values = np.arange(10).reshape(2, 5)
            >>> z.set_orthogonal_selection(([0, 3], ...), values)
            >>> z[...]
            array([[0, 1, 2, 3, 4],
                   [1, 3, 1, 1, 3],
                   [0, 2, 0, 0, 2],
                   [5, 6, 7, 8, 9],
                   [1, 3, 1, 1, 3]])

        For convenience, this functionality is also available via the `oindex` property.
        E.g.::

            >>> z.oindex[[1, 4], [1, 4]] = 4
            >>> z[...]
            array([[0, 1, 2, 3, 4],
                   [1, 4, 1, 1, 4],
                   [0, 2, 0, 0, 2],
                   [5, 6, 7, 8, 9],
                   [1, 4, 1, 1, 4]])

        Notes
        -----
        Orthogonal indexing is also known as outer indexing.

        Slices with step > 1 are supported, but slices with negative step are not.

        See Also
        --------
        get_basic_selection, set_basic_selection, get_mask_selection, set_mask_selection,
        get_coordinate_selection, set_coordinate_selection, get_orthogonal_selection,
        get_block_selection, set_block_selection,
        vindex, oindex, blocks, __getitem__, __setitem__

        """
        if prototype is None:
            prototype = default_buffer_prototype()
        indexer = OrthogonalIndexer(selection, self.shape, self.metadata.chunk_grid)
        return sync(
            self._async_array._set_selection(indexer, value, fields=fields, prototype=prototype)
        )

    def get_mask_selection(
        self,
        mask: MaskSelection,
        *,
        out: NDBuffer | None = None,
        fields: Fields | None = None,
        prototype: BufferPrototype | None = None,
    ) -> NDArrayLikeOrScalar:
        """Retrieve a selection of individual items, by providing a Boolean array of the
        same shape as the array against which the selection is being made, where True
        values indicate a selected item.

        Parameters
        ----------
        mask : ndarray, bool
            A Boolean array of the same shape as the array against which the selection is
            being made.
        out : NDBuffer, optional
            If given, load the selected data directly into this buffer.
        fields : str or sequence of str, optional
            For arrays with a structured dtype, one or more fields can be specified to
            extract data for.
        prototype : BufferPrototype, optional
            The prototype of the buffer to use for the output data. If not provided, the default buffer prototype is used.

        Returns
        -------
        NDArrayLikeOrScalar
            An array-like or scalar containing the data for the requested selection.

        Examples
        --------
        Setup a 2-dimensional array::

            >>> import zarr
            >>> import numpy as np
            >>> data = np.arange(100).reshape(10, 10)
            >>> z = zarr.create_array(
            >>>        StorePath(MemoryStore(mode="w")),
            >>>        shape=data.shape,
            >>>        chunks=data.shape,
            >>>        dtype=data.dtype,
            >>>        )
            >>> z[:] = data

        Retrieve items by specifying a mask::

            >>> sel = np.zeros_like(z, dtype=bool)
            >>> sel[1, 1] = True
            >>> sel[4, 4] = True
            >>> z.get_mask_selection(sel)
            array([11, 44])

        For convenience, the mask selection functionality is also available via the
        `vindex` property, e.g.::

            >>> z.vindex[sel]
            array([11, 44])

        Notes
        -----
        Mask indexing is a form of vectorized or inner indexing, and is equivalent to
        coordinate indexing. Internally the mask array is converted to coordinate
        arrays by calling `np.nonzero`.

        See Also
        --------
        get_basic_selection, set_basic_selection, set_mask_selection,
        get_orthogonal_selection, set_orthogonal_selection, get_coordinate_selection,
        set_coordinate_selection, get_block_selection, set_block_selection,
        vindex, oindex, blocks, __getitem__, __setitem__
        """

        if prototype is None:
            prototype = default_buffer_prototype()
        indexer = MaskIndexer(mask, self.shape, self.metadata.chunk_grid)
        return sync(
            self._async_array._get_selection(
                indexer=indexer, out=out, fields=fields, prototype=prototype
            )
        )

    def set_mask_selection(
        self,
        mask: MaskSelection,
        value: npt.ArrayLike,
        *,
        fields: Fields | None = None,
        prototype: BufferPrototype | None = None,
    ) -> None:
        """Modify a selection of individual items, by providing a Boolean array of the
        same shape as the array against which the selection is being made, where True
        values indicate a selected item.

        Parameters
        ----------
        mask : ndarray, bool
            A Boolean array of the same shape as the array against which the selection is
            being made.
        value : npt.ArrayLike
            An array-like containing values to be stored into the array.
        fields : str or sequence of str, optional
            For arrays with a structured dtype, one or more fields can be specified to set
            data for.

        Examples
        --------
        Setup a 2-dimensional array::

            >>> import zarr
            >>> z = zarr.zeros(
            >>>        shape=(5, 5),
            >>>        store=StorePath(MemoryStore(mode="w")),
            >>>        chunk_shape=(5, 5),
            >>>        dtype="i4",
            >>>       )

        Set data for a selection of items::

            >>> sel = np.zeros_like(z, dtype=bool)
            >>> sel[1, 1] = True
            >>> sel[4, 4] = True
            >>> z.set_mask_selection(sel, 1)
            >>> z[...]
            array([[0, 0, 0, 0, 0],
                   [0, 1, 0, 0, 0],
                   [0, 0, 0, 0, 0],
                   [0, 0, 0, 0, 0],
                   [0, 0, 0, 0, 1]])

        For convenience, this functionality is also available via the `vindex` property.
        E.g.::

            >>> z.vindex[sel] = 2
            >>> z[...]
            array([[0, 0, 0, 0, 0],
                   [0, 2, 0, 0, 0],
                   [0, 0, 0, 0, 0],
                   [0, 0, 0, 0, 0],
                   [0, 0, 0, 0, 2]])

        Notes
        -----
        Mask indexing is a form of vectorized or inner indexing, and is equivalent to
        coordinate indexing. Internally the mask array is converted to coordinate
        arrays by calling `np.nonzero`.

        See Also
        --------
        get_basic_selection, set_basic_selection, get_mask_selection,
        get_orthogonal_selection, set_orthogonal_selection, get_coordinate_selection,
        set_coordinate_selection, get_block_selection, set_block_selection,
        vindex, oindex, blocks, __getitem__, __setitem__

        """
        if prototype is None:
            prototype = default_buffer_prototype()
        indexer = MaskIndexer(mask, self.shape, self.metadata.chunk_grid)
        sync(self._async_array._set_selection(indexer, value, fields=fields, prototype=prototype))

    def get_coordinate_selection(
        self,
        selection: CoordinateSelection,
        *,
        out: NDBuffer | None = None,
        fields: Fields | None = None,
        prototype: BufferPrototype | None = None,
    ) -> NDArrayLikeOrScalar:
        """Retrieve a selection of individual items, by providing the indices
        (coordinates) for each selected item.

        Parameters
        ----------
        selection : tuple
            An integer (coordinate) array for each dimension of the array.
        out : NDBuffer, optional
            If given, load the selected data directly into this buffer.
        fields : str or sequence of str, optional
            For arrays with a structured dtype, one or more fields can be specified to
            extract data for.
        prototype : BufferPrototype, optional
            The prototype of the buffer to use for the output data. If not provided, the default buffer prototype is used.

        Returns
        -------
        NDArrayLikeOrScalar
            An array-like or scalar containing the data for the requested coordinate selection.

        Examples
        --------
        Setup a 2-dimensional array::

            >>> import zarr
            >>> import numpy as np
            >>> data = np.arange(0, 100, dtype="uint16").reshape((10, 10))
            >>> z = zarr.create_array(
            >>>        StorePath(MemoryStore(mode="w")),
            >>>        shape=data.shape,
            >>>        chunks=(3, 3),
            >>>        dtype=data.dtype,
            >>>        )
            >>> z[:] = data

        Retrieve items by specifying their coordinates::

            >>> z.get_coordinate_selection(([1, 4], [1, 4]))
            array([11, 44])

        For convenience, the coordinate selection functionality is also available via the
        `vindex` property, e.g.::

            >>> z.vindex[[1, 4], [1, 4]]
            array([11, 44])

        Notes
        -----
        Coordinate indexing is also known as point selection, and is a form of vectorized
        or inner indexing.

        Slices are not supported. Coordinate arrays must be provided for all dimensions
        of the array.

        Coordinate arrays may be multidimensional, in which case the output array will
        also be multidimensional. Coordinate arrays are broadcast against each other
        before being applied. The shape of the output will be the same as the shape of
        each coordinate array after broadcasting.

        See Also
        --------
        get_basic_selection, set_basic_selection, get_mask_selection, set_mask_selection,
        get_orthogonal_selection, set_orthogonal_selection, set_coordinate_selection,
        get_block_selection, set_block_selection,
        vindex, oindex, blocks, __getitem__, __setitem__

        """
        if prototype is None:
            prototype = default_buffer_prototype()
        indexer = CoordinateIndexer(selection, self.shape, self.metadata.chunk_grid)
        out_array = sync(
            self._async_array._get_selection(
                indexer=indexer, out=out, fields=fields, prototype=prototype
            )
        )

        if hasattr(out_array, "shape"):
            # restore shape
            out_array = np.array(out_array).reshape(indexer.sel_shape)
        return out_array

    def set_coordinate_selection(
        self,
        selection: CoordinateSelection,
        value: npt.ArrayLike,
        *,
        fields: Fields | None = None,
        prototype: BufferPrototype | None = None,
    ) -> None:
        """Modify a selection of individual items, by providing the indices (coordinates)
        for each item to be modified.

        Parameters
        ----------
        selection : tuple
            An integer (coordinate) array for each dimension of the array.
        value : npt.ArrayLike
            An array-like containing values to be stored into the array.
        fields : str or sequence of str, optional
            For arrays with a structured dtype, one or more fields can be specified to set
            data for.

        Examples
        --------
        Setup a 2-dimensional array::

            >>> import zarr
            >>> z = zarr.zeros(
            >>>        shape=(5, 5),
            >>>        store=StorePath(MemoryStore(mode="w")),
            >>>        chunk_shape=(5, 5),
            >>>        dtype="i4",
            >>>       )

        Set data for a selection of items::

            >>> z.set_coordinate_selection(([1, 4], [1, 4]), 1)
            >>> z[...]
            array([[0, 0, 0, 0, 0],
                   [0, 1, 0, 0, 0],
                   [0, 0, 0, 0, 0],
                   [0, 0, 0, 0, 0],
                   [0, 0, 0, 0, 1]])

        For convenience, this functionality is also available via the `vindex` property.
        E.g.::

            >>> z.vindex[[1, 4], [1, 4]] = 2
            >>> z[...]
            array([[0, 0, 0, 0, 0],
                   [0, 2, 0, 0, 0],
                   [0, 0, 0, 0, 0],
                   [0, 0, 0, 0, 0],
                   [0, 0, 0, 0, 2]])

        Notes
        -----
        Coordinate indexing is also known as point selection, and is a form of vectorized
        or inner indexing.

        Slices are not supported. Coordinate arrays must be provided for all dimensions
        of the array.

        See Also
        --------
        get_basic_selection, set_basic_selection, get_mask_selection, set_mask_selection,
        get_orthogonal_selection, set_orthogonal_selection, get_coordinate_selection,
        get_block_selection, set_block_selection,
        vindex, oindex, blocks, __getitem__, __setitem__

        """
        if prototype is None:
            prototype = default_buffer_prototype()
        # setup indexer
        indexer = CoordinateIndexer(selection, self.shape, self.metadata.chunk_grid)

        # handle value - need ndarray-like flatten value
        if not is_scalar(value, self.dtype):
            try:
                from numcodecs.compat import ensure_ndarray_like

                value = ensure_ndarray_like(value)  # TODO replace with agnostic
            except TypeError:
                # Handle types like `list` or `tuple`
                value = np.array(value)  # TODO replace with agnostic
        if hasattr(value, "shape") and len(value.shape) > 1:
            value = np.array(value).reshape(-1)

        if not is_scalar(value, self.dtype) and (
            isinstance(value, NDArrayLike) and indexer.shape != value.shape
        ):
            raise ValueError(
                f"Attempting to set a selection of {indexer.sel_shape[0]} "
                f"elements with an array of {value.shape[0]} elements."
            )

        sync(self._async_array._set_selection(indexer, value, fields=fields, prototype=prototype))

    def get_block_selection(
        self,
        selection: BasicSelection,
        *,
        out: NDBuffer | None = None,
        fields: Fields | None = None,
        prototype: BufferPrototype | None = None,
    ) -> NDArrayLikeOrScalar:
        """Retrieve a selection of individual items, by providing the indices
        (coordinates) for each selected item.

        Parameters
        ----------
        selection : int or slice or tuple of int or slice
            An integer (coordinate) or slice for each dimension of the array.
        out : NDBuffer, optional
            If given, load the selected data directly into this buffer.
        fields : str or sequence of str, optional
            For arrays with a structured dtype, one or more fields can be specified to
            extract data for.
        prototype : BufferPrototype, optional
            The prototype of the buffer to use for the output data. If not provided, the default buffer prototype is used.

        Returns
        -------
        NDArrayLikeOrScalar
            An array-like or scalar containing the data for the requested block selection.

        Examples
        --------
        Setup a 2-dimensional array::

            >>> import zarr
            >>> import numpy as np
            >>> data = np.arange(0, 100, dtype="uint16").reshape((10, 10))
            >>> z = zarr.create_array(
            >>>        StorePath(MemoryStore(mode="w")),
            >>>        shape=data.shape,
            >>>        chunks=(3, 3),
            >>>        dtype=data.dtype,
            >>>        )
            >>> z[:] = data

        Retrieve items by specifying their block coordinates::

            >>> z.get_block_selection((1, slice(None)))
            array([[30, 31, 32, 33, 34, 35, 36, 37, 38, 39],
                   [40, 41, 42, 43, 44, 45, 46, 47, 48, 49],
                   [50, 51, 52, 53, 54, 55, 56, 57, 58, 59]])

        Which is equivalent to::

            >>> z[3:6, :]
            array([[30, 31, 32, 33, 34, 35, 36, 37, 38, 39],
                   [40, 41, 42, 43, 44, 45, 46, 47, 48, 49],
                   [50, 51, 52, 53, 54, 55, 56, 57, 58, 59]])

        For convenience, the block selection functionality is also available via the
        `blocks` property, e.g.::

            >>> z.blocks[1]
            array([[30, 31, 32, 33, 34, 35, 36, 37, 38, 39],
                   [40, 41, 42, 43, 44, 45, 46, 47, 48, 49],
                   [50, 51, 52, 53, 54, 55, 56, 57, 58, 59]])

        Notes
        -----
        Block indexing is a convenience indexing method to work on individual chunks
        with chunk index slicing. It has the same concept as Dask's `Array.blocks`
        indexing.

        Slices are supported. However, only with a step size of one.

        Block index arrays may be multidimensional to index multidimensional arrays.
        For example::

            >>> z.blocks[0, 1:3]
            array([[ 3,  4,  5,  6,  7,  8],
                   [13, 14, 15, 16, 17, 18],
                   [23, 24, 25, 26, 27, 28]])

        See Also
        --------
        get_basic_selection, set_basic_selection, get_mask_selection, set_mask_selection,
        get_orthogonal_selection, set_orthogonal_selection, get_coordinate_selection,
        set_coordinate_selection, set_block_selection,
        vindex, oindex, blocks, __getitem__, __setitem__

        """
        if prototype is None:
            prototype = default_buffer_prototype()
        indexer = BlockIndexer(selection, self.shape, self.metadata.chunk_grid)
        return sync(
            self._async_array._get_selection(
                indexer=indexer, out=out, fields=fields, prototype=prototype
            )
        )

    def set_block_selection(
        self,
        selection: BasicSelection,
        value: npt.ArrayLike,
        *,
        fields: Fields | None = None,
        prototype: BufferPrototype | None = None,
    ) -> None:
        """Modify a selection of individual blocks, by providing the chunk indices
        (coordinates) for each block to be modified.

        Parameters
        ----------
        selection : tuple
            An integer (coordinate) or slice for each dimension of the array.
        value : npt.ArrayLike
            An array-like containing the data to be stored in the block selection.
        fields : str or sequence of str, optional
            For arrays with a structured dtype, one or more fields can be specified to set
            data for.
        prototype : BufferPrototype, optional
            The prototype of the buffer used for setting the data. If not provided, the
            default buffer prototype is used.

        Examples
        --------
        Set up a 2-dimensional array::

            >>> import zarr
            >>> z = zarr.zeros(
            >>>        shape=(6, 6),
            >>>        store=StorePath(MemoryStore(mode="w")),
            >>>        chunk_shape=(2, 2),
            >>>        dtype="i4",
            >>>       )

        Set data for a selection of items::

            >>> z.set_block_selection((1, 0), 1)
            >>> z[...]
            array([[0, 0, 0, 0, 0, 0],
                   [0, 0, 0, 0, 0, 0],
                   [1, 1, 0, 0, 0, 0],
                   [1, 1, 0, 0, 0, 0],
                   [0, 0, 0, 0, 0, 0],
                   [0, 0, 0, 0, 0, 0]])

        For convenience, this functionality is also available via the `blocks` property.
        E.g.::

            >>> z.blocks[2, 1] = 4
            >>> z[...]
            array([[0, 0, 0, 0, 0, 0],
                   [0, 0, 0, 0, 0, 0],
                   [1, 1, 0, 0, 0, 0],
                   [1, 1, 0, 0, 0, 0],
                   [0, 0, 4, 4, 0, 0],
                   [0, 0, 4, 4, 0, 0]])

            >>> z.blocks[:, 2] = 7
            >>> z[...]
            array([[0, 0, 0, 0, 7, 7],
                   [0, 0, 0, 0, 7, 7],
                   [1, 1, 0, 0, 7, 7],
                   [1, 1, 0, 0, 7, 7],
                   [0, 0, 4, 4, 7, 7],
                   [0, 0, 4, 4, 7, 7]])

        Notes
        -----
        Block indexing is a convenience indexing method to work on individual chunks
        with chunk index slicing. It has the same concept as Dask's `Array.blocks`
        indexing.

        Slices are supported. However, only with a step size of one.

        See Also
        --------
        get_basic_selection, set_basic_selection, get_mask_selection, set_mask_selection,
        get_orthogonal_selection, set_orthogonal_selection, get_coordinate_selection,
        get_block_selection, set_block_selection,
        vindex, oindex, blocks, __getitem__, __setitem__

        """
        if prototype is None:
            prototype = default_buffer_prototype()
        indexer = BlockIndexer(selection, self.shape, self.metadata.chunk_grid)
        sync(self._async_array._set_selection(indexer, value, fields=fields, prototype=prototype))

    @property
    def vindex(self) -> VIndex:
        """Shortcut for vectorized (inner) indexing, see :func:`get_coordinate_selection`,
        :func:`set_coordinate_selection`, :func:`get_mask_selection` and
        :func:`set_mask_selection` for documentation and examples."""
        return VIndex(self)

    @property
    def oindex(self) -> OIndex:
        """Shortcut for orthogonal (outer) indexing, see :func:`get_orthogonal_selection` and
        :func:`set_orthogonal_selection` for documentation and examples."""
        return OIndex(self)

    @property
    def blocks(self) -> BlockIndex:
        """Shortcut for blocked chunked indexing, see :func:`get_block_selection` and
        :func:`set_block_selection` for documentation and examples."""
        return BlockIndex(self)

    def resize(self, new_shape: ShapeLike) -> None:
        """
        Change the shape of the array by growing or shrinking one or more
        dimensions.

        Parameters
        ----------
        new_shape : tuple
            New shape of the array.

        Notes
        -----
        If one or more dimensions are shrunk, any chunks falling outside the
        new array shape will be deleted from the underlying store.
        However, it is noteworthy that the chunks partially falling inside the new array
        (i.e. boundary chunks) will remain intact, and therefore,
        the data falling outside the new array but inside the boundary chunks
        would be restored by a subsequent resize operation that grows the array size.

        Examples
        --------
        >>> import zarr
        >>> z = zarr.zeros(shape=(10000, 10000),
        >>>                chunk_shape=(1000, 1000),
        >>>                dtype="i4",)
        >>> z.shape
        (10000, 10000)
        >>> z = z.resize(20000, 1000)
        >>> z.shape
        (20000, 1000)
        >>> z2 = z.resize(50, 50)
        >>> z.shape
        (20000, 1000)
        >>> z2.shape
        (50, 50)
        """
        sync(self._async_array.resize(new_shape))

    def append(self, data: npt.ArrayLike, axis: int = 0) -> ChunkCoords:
        """Append `data` to `axis`.

        Parameters
        ----------
        data : array-like
            Data to be appended.
        axis : int
            Axis along which to append.

        Returns
        -------
        new_shape : tuple

        Notes
        -----
        The size of all dimensions other than `axis` must match between this
        array and `data`.

        Examples
        --------
        >>> import numpy as np
        >>> import zarr
        >>> a = np.arange(10000000, dtype='i4').reshape(10000, 1000)
        >>> z = zarr.array(a, chunks=(1000, 100))
        >>> z.shape
        (10000, 1000)
        >>> z.append(a)
        (20000, 1000)
        >>> z.append(np.vstack([a, a]), axis=1)
        (20000, 2000)
        >>> z.shape
        (20000, 2000)
        """
        return sync(self._async_array.append(data, axis=axis))

    def update_attributes(self, new_attributes: dict[str, JSON]) -> Array:
        """
        Update the array's attributes.

        Parameters
        ----------
        new_attributes : dict
            A dictionary of new attributes to update or add to the array. The keys represent attribute
            names, and the values must be JSON-compatible.

        Returns
        -------
        Array
            The array with the updated attributes.

        Raises
        ------
        ValueError
            If the attributes are invalid or incompatible with the array's metadata.

        Notes
        -----
        - The updated attributes will be merged with existing attributes, and any conflicts will be
          overwritten by the new values.
        """
        # TODO: remove this cast when type inference improves
        new_array = sync(self._async_array.update_attributes(new_attributes))
        # TODO: remove this cast when type inference improves
        _new_array = cast("AsyncArray[ArrayV2Metadata] | AsyncArray[ArrayV3Metadata]", new_array)
        return type(self)(_new_array)

    def __repr__(self) -> str:
        return f"<Array {self.store_path} shape={self.shape} dtype={self.dtype}>"

    @property
    def info(self) -> Any:
        """
        Return the statically known information for an array.

        Returns
        -------
        ArrayInfo

        See Also
        --------
        Array.info_complete
            All information about a group, including dynamic information
            like the number of bytes and chunks written.

        Examples
        --------
        >>> arr = zarr.create(shape=(10,), chunks=(2,), dtype="float32")
        >>> arr.info
        Type               : Array
        Zarr format        : 3
        Data type          : DataType.float32
        Shape              : (10,)
        Chunk shape        : (2,)
        Order              : C
        Read-only          : False
        Store type         : MemoryStore
        Codecs             : [BytesCodec(endian=<Endian.little: 'little'>)]
        No. bytes          : 40
        """
        return self._async_array.info

    def info_complete(self) -> Any:
        """
        Returns all the information about an array, including information from the Store.

        In addition to the statically known information like ``name`` and ``zarr_format``,
        this includes additional information like the size of the array in bytes and
        the number of chunks written.

        Note that this method will need to read metadata from the store.

        Returns
        -------
        ArrayInfo

        See Also
        --------
        Array.info
            The statically known subset of metadata about an array.
        """
        return sync(self._async_array.info_complete())


async def shards_initialized(
    array: AsyncArray[ArrayV2Metadata] | AsyncArray[ArrayV3Metadata],
) -> tuple[str, ...]:
    """
    Return the keys of the chunks that have been persisted to the storage backend.

    Parameters
    ----------
    array : AsyncArray
        The array to inspect.

    Returns
    -------
    chunks_initialized : tuple[str, ...]
        The keys of the chunks that have been initialized.

    See Also
    --------
    nchunks_initialized

    """
    store_contents = [
        x async for x in array.store_path.store.list_prefix(prefix=array.store_path.path)
    ]
    store_contents_relative = [
        _relativize_path(path=key, prefix=array.store_path.path) for key in store_contents
    ]
    return tuple(
        chunk_key for chunk_key in array._iter_shard_keys() if chunk_key in store_contents_relative
    )


def _build_parents(
    node: AsyncArray[ArrayV2Metadata] | AsyncArray[ArrayV3Metadata] | AsyncGroup,
) -> list[AsyncGroup]:
    from zarr.core.group import AsyncGroup, GroupMetadata

    store = node.store_path.store
    path = node.store_path.path
    if not path:
        return []

    required_parts = path.split("/")[:-1]
    parents = [
        # the root group
        AsyncGroup(
            metadata=GroupMetadata(zarr_format=node.metadata.zarr_format),
            store_path=StorePath(store=store, path=""),
        )
    ]

    for i, part in enumerate(required_parts):
        p = "/".join(required_parts[:i] + [part])
        parents.append(
            AsyncGroup(
                metadata=GroupMetadata(zarr_format=node.metadata.zarr_format),
                store_path=StorePath(store=store, path=p),
            )
        )

    return parents


FiltersLike: TypeAlias = (
    Iterable[dict[str, JSON] | ArrayArrayCodec | numcodecs.abc.Codec]
    | ArrayArrayCodec
    | Iterable[numcodecs.abc.Codec]
    | numcodecs.abc.Codec
    | Literal["auto"]
    | None
)
# Union of acceptable types for users to pass in for both v2 and v3 compressors
CompressorLike: TypeAlias = (
    dict[str, JSON] | BytesBytesCodec | numcodecs.abc.Codec | Literal["auto"] | None
)

CompressorsLike: TypeAlias = (
    Iterable[dict[str, JSON] | BytesBytesCodec | numcodecs.abc.Codec]
    | dict[str, JSON]
    | BytesBytesCodec
    | numcodecs.abc.Codec
    | Literal["auto"]
    | None
)
SerializerLike: TypeAlias = dict[str, JSON] | ArrayBytesCodec | Literal["auto"]


class ShardsConfigParam(TypedDict):
    shape: ChunkCoords
    index_location: ShardingCodecIndexLocation | None


ShardsLike: TypeAlias = ChunkCoords | ShardsConfigParam | Literal["auto"]


async def from_array(
    store: str | StoreLike,
    *,
    data: Array | npt.ArrayLike,
    write_data: bool = True,
    name: str | None = None,
    chunks: Literal["auto", "keep"] | ChunkCoords = "keep",
    shards: ShardsLike | None | Literal["keep"] = "keep",
    filters: FiltersLike | Literal["keep"] = "keep",
    compressors: CompressorsLike | Literal["keep"] = "keep",
    serializer: SerializerLike | Literal["keep"] = "keep",
    fill_value: Any | None = DEFAULT_FILL_VALUE,
    order: MemoryOrder | None = None,
    zarr_format: ZarrFormat | None = None,
    attributes: dict[str, JSON] | None = None,
    chunk_key_encoding: ChunkKeyEncodingLike | None = None,
    dimension_names: DimensionNames = None,
    storage_options: dict[str, Any] | None = None,
    overwrite: bool = False,
    config: ArrayConfig | ArrayConfigLike | None = None,
) -> AsyncArray[ArrayV2Metadata] | AsyncArray[ArrayV3Metadata]:
    """Create an array from an existing array or array-like.

    Parameters
    ----------
    store : str or Store
        Store or path to directory in file system or name of zip file for the new array.
    data : Array | array-like
        The array to copy.
    write_data : bool, default True
        Whether to copy the data from the input array to the new array.
        If ``write_data`` is ``False``, the new array will be created with the same metadata as the
        input array, but without any data.
    name : str or None, optional
        The name of the array within the store. If ``name`` is ``None``, the array will be located
        at the root of the store.
    chunks : ChunkCoords or "auto" or "keep", optional
        Chunk shape of the array.
        Following values are supported:

        - "auto": Automatically determine the chunk shape based on the array's shape and dtype.
        - "keep": Retain the chunk shape of the data array if it is a zarr Array.
        - ChunkCoords: A tuple of integers representing the chunk shape.

        If not specified, defaults to "keep" if data is a zarr Array, otherwise "auto".
    shards : ChunkCoords, optional
        Shard shape of the array.
        Following values are supported:

        - "auto": Automatically determine the shard shape based on the array's shape and chunk shape.
        - "keep": Retain the shard shape of the data array if it is a zarr Array.
        - ChunkCoords: A tuple of integers representing the shard shape.
        - None: No sharding.

        If not specified, defaults to "keep" if data is a zarr Array, otherwise None.
    filters : Iterable[Codec] or "auto" or "keep", optional
        Iterable of filters to apply to each chunk of the array, in order, before serializing that
        chunk to bytes.

        For Zarr format 3, a "filter" is a codec that takes an array and returns an array,
        and these values must be instances of ``ArrayArrayCodec``, or dict representations
        of ``ArrayArrayCodec``.

        For Zarr format 2, a "filter" can be any numcodecs codec; you should ensure that the
        the order if your filters is consistent with the behavior of each filter.

        Following values are supported:

        - Iterable[Codec]: List of filters to apply to the array.
        - "auto": Automatically determine the filters based on the array's dtype.
        - "keep": Retain the filters of the data array if it is a zarr Array.

        If no ``filters`` are provided, defaults to "keep" if data is a zarr Array, otherwise "auto".
    compressors : Iterable[Codec] or "auto" or "keep", optional
        List of compressors to apply to the array. Compressors are applied in order, and after any
        filters are applied (if any are specified) and the data is serialized into bytes.

        For Zarr format 3, a "compressor" is a codec that takes a bytestream, and
        returns another bytestream. Multiple compressors my be provided for Zarr format 3.

        For Zarr format 2, a "compressor" can be any numcodecs codec. Only a single compressor may
        be provided for Zarr format 2.

        Following values are supported:

        - Iterable[Codec]: List of compressors to apply to the array.
        - "auto": Automatically determine the compressors based on the array's dtype.
        - "keep": Retain the compressors of the input array if it is a zarr Array.

        If no ``compressors`` are provided, defaults to "keep" if data is a zarr Array, otherwise "auto".
    serializer : dict[str, JSON] | ArrayBytesCodec or "auto" or "keep", optional
        Array-to-bytes codec to use for encoding the array data.
        Zarr format 3 only. Zarr format 2 arrays use implicit array-to-bytes conversion.

        Following values are supported:

        - dict[str, JSON]: A dict representation of an ``ArrayBytesCodec``.
        - ArrayBytesCodec: An instance of ``ArrayBytesCodec``.
        - "auto": a default serializer will be used. These defaults can be changed by modifying the value of
          ``array.v3_default_serializer`` in :mod:`zarr.core.config`.
        - "keep": Retain the serializer of the input array if it is a zarr Array.

    fill_value : Any, optional
        Fill value for the array.
        If not specified, defaults to the fill value of the data array.
    order : {"C", "F"}, optional
        The memory of the array (default is "C").
        For Zarr format 2, this parameter sets the memory order of the array.
        For Zarr format 3, this parameter is deprecated, because memory order
        is a runtime parameter for Zarr format 3 arrays. The recommended way to specify the memory
        order for Zarr format 3 arrays is via the ``config`` parameter, e.g. ``{'config': 'C'}``.
        If not specified, defaults to the memory order of the data array.
    zarr_format : {2, 3}, optional
        The zarr format to use when saving.
        If not specified, defaults to the zarr format of the data array.
    attributes : dict, optional
        Attributes for the array.
        If not specified, defaults to the attributes of the data array.
    chunk_key_encoding : ChunkKeyEncoding, optional
        A specification of how the chunk keys are represented in storage.
        For Zarr format 3, the default is ``{"name": "default", "separator": "/"}}``.
        For Zarr format 2, the default is ``{"name": "v2", "separator": "."}}``.
        If not specified and the data array has the same zarr format as the target array,
        the chunk key encoding of the data array is used.
    dimension_names : Iterable[str | None], optional
        The names of the dimensions (default is None).
        Zarr format 3 only. Zarr format 2 arrays should not use this parameter.
        If not specified, defaults to the dimension names of the data array.
    storage_options : dict, optional
        If using an fsspec URL to create the store, these will be passed to the backend implementation.
        Ignored otherwise.
    overwrite : bool, default False
        Whether to overwrite an array with the same name in the store, if one exists.
    config : ArrayConfig or ArrayConfigLike, optional
        Runtime configuration for the array.

    Returns
    -------
    AsyncArray
        The array.

    Examples
    --------
    Create an array from an existing Array::

        >>> import zarr
        >>> store = zarr.storage.MemoryStore()
        >>> store2 = zarr.storage.LocalStore('example.zarr')
        >>> arr = zarr.create_array(
        >>>     store=store,
        >>>     shape=(100,100),
        >>>     chunks=(10,10),
        >>>     dtype='int32',
        >>>     fill_value=0)
        >>> arr2 = await zarr.api.asynchronous.from_array(store2, data=arr)
        <AsyncArray file://example.zarr shape=(100, 100) dtype=int32>

    Create an array from an existing NumPy array::

        >>> arr3 = await zarr.api.asynchronous.from_array(
        >>>     zarr.storage.MemoryStore(),
        >>>     data=np.arange(10000, dtype='i4').reshape(100, 100),
        >>> )
        <AsyncArray memory://123286956732800 shape=(100, 100) dtype=int32>

    Create an array from any array-like object::

        >>> arr4 = await zarr.api.asynchronous.from_array(
        >>>     zarr.storage.MemoryStore(),
        >>>     data=[[1, 2], [3, 4]],
        >>> )
        <AsyncArray memory://123286959761024 shape=(2, 2) dtype=int64>
        >>> await arr4.getitem(...)
        array([[1, 2],[3, 4]])

    Create an array from an existing Array without copying the data::

        >>> arr5 = await zarr.api.asynchronous.from_array(
        >>>     zarr.storage.MemoryStore(),
        >>>     data=Array(arr4),
        >>>     write_data=False,
        >>> )
        <AsyncArray memory://140678602965568 shape=(2, 2) dtype=int64>
        >>> await arr5.getitem(...)
        array([[0, 0],[0, 0]])
    """
    mode: Literal["a"] = "a"
    config_parsed = parse_array_config(config)
    store_path = await make_store_path(store, path=name, mode=mode, storage_options=storage_options)

    (
        chunks,
        shards,
        filters,
        compressors,
        serializer,
        fill_value,
        order,
        zarr_format,
        chunk_key_encoding,
        dimension_names,
    ) = _parse_keep_array_attr(
        data=data,
        chunks=chunks,
        shards=shards,
        filters=filters,
        compressors=compressors,
        serializer=serializer,
        fill_value=fill_value,
        order=order,
        zarr_format=zarr_format,
        chunk_key_encoding=chunk_key_encoding,
        dimension_names=dimension_names,
    )
    if not hasattr(data, "dtype") or not hasattr(data, "shape"):
        data = np.array(data)

    result = await init_array(
        store_path=store_path,
        shape=data.shape,
        dtype=data.dtype,
        chunks=chunks,
        shards=shards,
        filters=filters,
        compressors=compressors,
        serializer=serializer,
        fill_value=fill_value,
        order=order,
        zarr_format=zarr_format,
        attributes=attributes,
        chunk_key_encoding=chunk_key_encoding,
        dimension_names=dimension_names,
        overwrite=overwrite,
        config=config_parsed,
    )

    if write_data:
        if isinstance(data, Array):

            async def _copy_array_region(chunk_coords: ChunkCoords | slice, _data: Array) -> None:
                arr = await _data._async_array.getitem(chunk_coords)
                await result.setitem(chunk_coords, arr)

            # Stream data from the source array to the new array
            await concurrent_map(
                [(region, data) for region in result._iter_shard_regions()],
                _copy_array_region,
                zarr.core.config.config.get("async.concurrency"),
            )
        else:

            async def _copy_arraylike_region(chunk_coords: slice, _data: NDArrayLike) -> None:
                await result.setitem(chunk_coords, _data[chunk_coords])

            # Stream data from the source array to the new array
            await concurrent_map(
                [(region, data) for region in result._iter_chunk_regions()],
                _copy_arraylike_region,
                zarr.core.config.config.get("async.concurrency"),
            )
    return result


async def init_array(
    *,
    store_path: StorePath,
    shape: ShapeLike,
    dtype: ZDTypeLike,
    chunks: ChunkCoords | Literal["auto"] = "auto",
    shards: ShardsLike | None = None,
    filters: FiltersLike = "auto",
    compressors: CompressorsLike = "auto",
    serializer: SerializerLike = "auto",
    fill_value: Any | None = DEFAULT_FILL_VALUE,
    order: MemoryOrder | None = None,
    zarr_format: ZarrFormat | None = 3,
    attributes: dict[str, JSON] | None = None,
    chunk_key_encoding: ChunkKeyEncodingLike | None = None,
    dimension_names: DimensionNames = None,
    overwrite: bool = False,
    config: ArrayConfigLike | None,
) -> AsyncArray[ArrayV3Metadata] | AsyncArray[ArrayV2Metadata]:
    """Create and persist an array metadata document.

    Parameters
    ----------
    store_path : StorePath
        StorePath instance. The path attribute is the name of the array to initialize.
    shape : ChunkCoords
        Shape of the array.
    dtype : ZDTypeLike
        Data type of the array.
    chunks : ChunkCoords, optional
        Chunk shape of the array.
        If not specified, default are guessed based on the shape and dtype.
    shards : ChunkCoords, optional
        Shard shape of the array. The default value of ``None`` results in no sharding at all.
    filters : Iterable[Codec], optional
        Iterable of filters to apply to each chunk of the array, in order, before serializing that
        chunk to bytes.

        For Zarr format 3, a "filter" is a codec that takes an array and returns an array,
        and these values must be instances of ``ArrayArrayCodec``, or dict representations
        of ``ArrayArrayCodec``.
        If no ``filters`` are provided, a default set of filters will be used.
        These defaults can be changed by modifying the value of ``array.v3_default_filters``
        in :mod:`zarr.core.config`.
        Use ``None`` to omit default filters.

        For Zarr format 2, a "filter" can be any numcodecs codec; you should ensure that the
        the order if your filters is consistent with the behavior of each filter.
        If no ``filters`` are provided, a default set of filters will be used.
        These defaults can be changed by modifying the value of ``array.v2_default_filters``
        in :mod:`zarr.core.config`.
        Use ``None`` to omit default filters.
    compressors : Iterable[Codec], optional
        List of compressors to apply to the array. Compressors are applied in order, and after any
        filters are applied (if any are specified) and the data is serialized into bytes.

        For Zarr format 3, a "compressor" is a codec that takes a bytestream, and
        returns another bytestream. Multiple compressors my be provided for Zarr format 3.
        If no ``compressors`` are provided, a default set of compressors will be used.
        These defaults can be changed by modifying the value of ``array.v3_default_compressors``
        in :mod:`zarr.core.config`.
        Use ``None`` to omit default compressors.

        For Zarr format 2, a "compressor" can be any numcodecs codec. Only a single compressor may
        be provided for Zarr format 2.
        If no ``compressor`` is provided, a default compressor will be used.
        in :mod:`zarr.core.config`.
        Use ``None`` to omit the default compressor.
    serializer : dict[str, JSON] | ArrayBytesCodec, optional
        Array-to-bytes codec to use for encoding the array data.
        Zarr format 3 only. Zarr format 2 arrays use implicit array-to-bytes conversion.
        If no ``serializer`` is provided, a default serializer will be used.
        These defaults can be changed by modifying the value of ``array.v3_default_serializer``
        in :mod:`zarr.core.config`.
    fill_value : Any, optional
        Fill value for the array.
    order : {"C", "F"}, optional
        The memory of the array (default is "C").
        For Zarr format 2, this parameter sets the memory order of the array.
        For Zarr format 3, this parameter is deprecated, because memory order
        is a runtime parameter for Zarr format 3 arrays. The recommended way to specify the memory
        order for Zarr format 3 arrays is via the ``config`` parameter, e.g. ``{'config': 'C'}``.
        If no ``order`` is provided, a default order will be used.
        This default can be changed by modifying the value of ``array.order`` in :mod:`zarr.core.config`.
    zarr_format : {2, 3}, optional
        The zarr format to use when saving.
    attributes : dict, optional
        Attributes for the array.
    chunk_key_encoding : ChunkKeyEncodingLike, optional
        A specification of how the chunk keys are represented in storage.
        For Zarr format 3, the default is ``{"name": "default", "separator": "/"}}``.
        For Zarr format 2, the default is ``{"name": "v2", "separator": "."}}``.
    dimension_names : Iterable[str], optional
        The names of the dimensions (default is None).
        Zarr format 3 only. Zarr format 2 arrays should not use this parameter.
    overwrite : bool, default False
        Whether to overwrite an array with the same name in the store, if one exists.
    config : ArrayConfigLike or None, optional
        Configuration for this array.

    Returns
    -------
    AsyncArray
        The AsyncArray.
    """

    if zarr_format is None:
        zarr_format = _default_zarr_format()

    from zarr.codecs.sharding import ShardingCodec, ShardingCodecIndexLocation

    zdtype = parse_dtype(dtype, zarr_format=zarr_format)
    shape_parsed = parse_shapelike(shape)
    chunk_key_encoding_parsed = _parse_chunk_key_encoding(
        chunk_key_encoding, zarr_format=zarr_format
    )

    if overwrite:
        if store_path.store.supports_deletes:
            await store_path.delete_dir()
        else:
            await ensure_no_existing_node(store_path, zarr_format=zarr_format)
    else:
        await ensure_no_existing_node(store_path, zarr_format=zarr_format)

    item_size = 1
    if isinstance(zdtype, HasItemSize):
        item_size = zdtype.item_size

    shard_shape_parsed, chunk_shape_parsed = _auto_partition(
        array_shape=shape_parsed,
        shard_shape=shards,
        chunk_shape=chunks,
        item_size=item_size,
    )
    chunks_out: tuple[int, ...]
    meta: ArrayV2Metadata | ArrayV3Metadata
    if zarr_format == 2:
        if shard_shape_parsed is not None:
            msg = (
                "Zarr format 2 arrays can only be created with `shard_shape` set to `None`. "
                f"Got `shard_shape={shards}` instead."
            )

            raise ValueError(msg)
        if serializer != "auto":
            raise ValueError("Zarr format 2 arrays do not support `serializer`.")

        filters_parsed, compressor_parsed = _parse_chunk_encoding_v2(
            compressor=compressors, filters=filters, dtype=zdtype
        )
        if dimension_names is not None:
            raise ValueError("Zarr format 2 arrays do not support dimension names.")
        if order is None:
            order_parsed = zarr_config.get("array.order")
        else:
            order_parsed = order

        meta = AsyncArray._create_metadata_v2(
            shape=shape_parsed,
            dtype=zdtype,
            chunks=chunk_shape_parsed,
            dimension_separator=chunk_key_encoding_parsed.separator,
            fill_value=fill_value,
            order=order_parsed,
            filters=filters_parsed,
            compressor=compressor_parsed,
            attributes=attributes,
        )
    else:
        array_array, array_bytes, bytes_bytes = _parse_chunk_encoding_v3(
            compressors=compressors,
            filters=filters,
            serializer=serializer,
            dtype=zdtype,
        )
        sub_codecs = cast("tuple[Codec, ...]", (*array_array, array_bytes, *bytes_bytes))
        codecs_out: tuple[Codec, ...]
        if shard_shape_parsed is not None:
            index_location = None
            if isinstance(shards, dict):
                index_location = ShardingCodecIndexLocation(shards.get("index_location", None))
            if index_location is None:
                index_location = ShardingCodecIndexLocation.end
            sharding_codec = ShardingCodec(
                chunk_shape=chunk_shape_parsed, codecs=sub_codecs, index_location=index_location
            )
            sharding_codec.validate(
                shape=chunk_shape_parsed,
                dtype=zdtype,
                chunk_grid=RegularChunkGrid(chunk_shape=shard_shape_parsed),
            )
            codecs_out = (sharding_codec,)
            chunks_out = shard_shape_parsed
        else:
            chunks_out = chunk_shape_parsed
            codecs_out = sub_codecs

        if order is not None:
            _warn_order_kwarg()

        meta = AsyncArray._create_metadata_v3(
            shape=shape_parsed,
            dtype=zdtype,
            fill_value=fill_value,
            chunk_shape=chunks_out,
            chunk_key_encoding=chunk_key_encoding_parsed,
            codecs=codecs_out,
            dimension_names=dimension_names,
            attributes=attributes,
        )

    arr = AsyncArray(metadata=meta, store_path=store_path, config=config)
    await arr._save_metadata(meta, ensure_parents=True)
    return arr


async def create_array(
    store: str | StoreLike,
    *,
    name: str | None = None,
    shape: ShapeLike | None = None,
    dtype: ZDTypeLike | None = None,
    data: np.ndarray[Any, np.dtype[Any]] | None = None,
    chunks: ChunkCoords | Literal["auto"] = "auto",
    shards: ShardsLike | None = None,
    filters: FiltersLike = "auto",
    compressors: CompressorsLike = "auto",
    serializer: SerializerLike = "auto",
    fill_value: Any | None = DEFAULT_FILL_VALUE,
    order: MemoryOrder | None = None,
    zarr_format: ZarrFormat | None = 3,
    attributes: dict[str, JSON] | None = None,
    chunk_key_encoding: ChunkKeyEncodingLike | None = None,
    dimension_names: DimensionNames = None,
    storage_options: dict[str, Any] | None = None,
    overwrite: bool = False,
    config: ArrayConfigLike | None = None,
    write_data: bool = True,
) -> AsyncArray[ArrayV2Metadata] | AsyncArray[ArrayV3Metadata]:
    """Create an array.

    Parameters
    ----------
    store : str or Store
        Store or path to directory in file system or name of zip file.
    name : str or None, optional
        The name of the array within the store. If ``name`` is ``None``, the array will be located
        at the root of the store.
    shape : ChunkCoords, optional
        Shape of the array. Can be ``None`` if ``data`` is provided.
    dtype : ZDTypeLike | None
        Data type of the array. Can be ``None`` if ``data`` is provided.
    data : Array-like data to use for initializing the array. If this parameter is provided, the
        ``shape`` and ``dtype`` parameters must be identical to ``data.shape`` and ``data.dtype``,
        or ``None``.
    chunks : ChunkCoords, optional
        Chunk shape of the array.
        If not specified, default are guessed based on the shape and dtype.
    shards : ChunkCoords, optional
        Shard shape of the array. The default value of ``None`` results in no sharding at all.
    filters : Iterable[Codec], optional
        Iterable of filters to apply to each chunk of the array, in order, before serializing that
        chunk to bytes.

        For Zarr format 3, a "filter" is a codec that takes an array and returns an array,
        and these values must be instances of ``ArrayArrayCodec``, or dict representations
        of ``ArrayArrayCodec``.
        If no ``filters`` are provided, a default set of filters will be used.
        These defaults can be changed by modifying the value of ``array.v3_default_filters``
        in :mod:`zarr.core.config`.
        Use ``None`` to omit default filters.

        For Zarr format 2, a "filter" can be any numcodecs codec; you should ensure that the
        the order if your filters is consistent with the behavior of each filter.
        If no ``filters`` are provided, a default set of filters will be used.
        These defaults can be changed by modifying the value of ``array.v2_default_filters``
        in :mod:`zarr.core.config`.
        Use ``None`` to omit default filters.
    compressors : Iterable[Codec], optional
        List of compressors to apply to the array. Compressors are applied in order, and after any
        filters are applied (if any are specified) and the data is serialized into bytes.

        For Zarr format 3, a "compressor" is a codec that takes a bytestream, and
        returns another bytestream. Multiple compressors my be provided for Zarr format 3.
        If no ``compressors`` are provided, a default set of compressors will be used.
        These defaults can be changed by modifying the value of ``array.v3_default_compressors``
        in :mod:`zarr.core.config`.
        Use ``None`` to omit default compressors.

        For Zarr format 2, a "compressor" can be any numcodecs codec. Only a single compressor may
        be provided for Zarr format 2.
        If no ``compressor`` is provided, a default compressor will be used.
        in :mod:`zarr.core.config`.
        Use ``None`` to omit the default compressor.
    serializer : dict[str, JSON] | ArrayBytesCodec, optional
        Array-to-bytes codec to use for encoding the array data.
        Zarr format 3 only. Zarr format 2 arrays use implicit array-to-bytes conversion.
        If no ``serializer`` is provided, a default serializer will be used.
        These defaults can be changed by modifying the value of ``array.v3_default_serializer``
        in :mod:`zarr.core.config`.
    fill_value : Any, optional
        Fill value for the array.
    order : {"C", "F"}, optional
        The memory of the array (default is "C").
        For Zarr format 2, this parameter sets the memory order of the array.
        For Zarr format 3, this parameter is deprecated, because memory order
        is a runtime parameter for Zarr format 3 arrays. The recommended way to specify the memory
        order for Zarr format 3 arrays is via the ``config`` parameter, e.g. ``{'config': 'C'}``.
        If no ``order`` is provided, a default order will be used.
        This default can be changed by modifying the value of ``array.order`` in :mod:`zarr.core.config`.
    zarr_format : {2, 3}, optional
        The zarr format to use when saving.
    attributes : dict, optional
        Attributes for the array.
    chunk_key_encoding : ChunkKeyEncodingLike, optional
        A specification of how the chunk keys are represented in storage.
        For Zarr format 3, the default is ``{"name": "default", "separator": "/"}}``.
        For Zarr format 2, the default is ``{"name": "v2", "separator": "."}}``.
    dimension_names : Iterable[str], optional
        The names of the dimensions (default is None).
        Zarr format 3 only. Zarr format 2 arrays should not use this parameter.
    storage_options : dict, optional
        If using an fsspec URL to create the store, these will be passed to the backend implementation.
        Ignored otherwise.
    overwrite : bool, default False
        Whether to overwrite an array with the same name in the store, if one exists.
    config : ArrayConfigLike, optional
        Runtime configuration for the array.
    write_data : bool
        If a pre-existing array-like object was provided to this function via the ``data`` parameter
        then ``write_data`` determines whether the values in that array-like object should be
        written to the Zarr array created by this function. If ``write_data`` is ``False``, then the
        array will be left empty.

    Returns
    -------
    AsyncArray
        The array.

    Examples
    --------
    >>> import zarr
    >>> store = zarr.storage.MemoryStore(mode='w')
    >>> async_arr = await zarr.api.asynchronous.create_array(
    >>>     store=store,
    >>>     shape=(100,100),
    >>>     chunks=(10,10),
    >>>     dtype='i4',
    >>>     fill_value=0)
    <AsyncArray memory://140349042942400 shape=(100, 100) dtype=int32>
    """
    data_parsed, shape_parsed, dtype_parsed = _parse_data_params(
        data=data, shape=shape, dtype=dtype
    )
    if data_parsed is not None:
        return await from_array(
            store,
            data=data_parsed,
            write_data=write_data,
            name=name,
            chunks=chunks,
            shards=shards,
            filters=filters,
            compressors=compressors,
            serializer=serializer,
            fill_value=fill_value,
            order=order,
            zarr_format=zarr_format,
            attributes=attributes,
            chunk_key_encoding=chunk_key_encoding,
            dimension_names=dimension_names,
            storage_options=storage_options,
            overwrite=overwrite,
            config=config,
        )
    else:
        mode: Literal["a"] = "a"

        store_path = await make_store_path(
            store, path=name, mode=mode, storage_options=storage_options
        )
        return await init_array(
            store_path=store_path,
            shape=shape_parsed,
            dtype=dtype_parsed,
            chunks=chunks,
            shards=shards,
            filters=filters,
            compressors=compressors,
            serializer=serializer,
            fill_value=fill_value,
            order=order,
            zarr_format=zarr_format,
            attributes=attributes,
            chunk_key_encoding=chunk_key_encoding,
            dimension_names=dimension_names,
            overwrite=overwrite,
            config=config,
        )


def _parse_keep_array_attr(
    data: Array | npt.ArrayLike,
    chunks: Literal["auto", "keep"] | ChunkCoords,
    shards: ShardsLike | None | Literal["keep"],
    filters: FiltersLike | Literal["keep"],
    compressors: CompressorsLike | Literal["keep"],
    serializer: SerializerLike | Literal["keep"],
    fill_value: Any | None,
    order: MemoryOrder | None,
    zarr_format: ZarrFormat | None,
    chunk_key_encoding: ChunkKeyEncodingLike | None,
    dimension_names: DimensionNames,
) -> tuple[
    ChunkCoords | Literal["auto"],
    ShardsLike | None,
    FiltersLike,
    CompressorsLike,
    SerializerLike,
    Any | None,
    MemoryOrder | None,
    ZarrFormat,
    ChunkKeyEncodingLike | None,
    DimensionNames,
]:
    if isinstance(data, Array):
        if chunks == "keep":
            chunks = data.chunks
        if shards == "keep":
            shards = data.shards
        if zarr_format is None:
            zarr_format = data.metadata.zarr_format
        if filters == "keep":
            if zarr_format == data.metadata.zarr_format:
                filters = data.filters or None
            else:
                filters = "auto"
        if compressors == "keep":
            if zarr_format == data.metadata.zarr_format:
                compressors = data.compressors or None
            else:
                compressors = "auto"
        if serializer == "keep":
            if zarr_format == 3 and data.metadata.zarr_format == 3:
                serializer = cast("SerializerLike", data.serializer)
            else:
                serializer = "auto"
        if fill_value is None:
            fill_value = data.fill_value

        if data.metadata.zarr_format == 2 and zarr_format == 3 and data.order == "F":
            # Can't set order="F" for v3 arrays
            warnings.warn(
                "The 'order' attribute of a Zarr format 2 array does not have a direct analogue in Zarr format 3. "
                "The existing order='F' of the source Zarr format 2 array will be ignored.",
                UserWarning,
                stacklevel=2,
            )
        elif order is None and zarr_format == 2:
            order = data.order

        if chunk_key_encoding is None and zarr_format == data.metadata.zarr_format:
            if isinstance(data.metadata, ArrayV2Metadata):
                chunk_key_encoding = {"name": "v2", "separator": data.metadata.dimension_separator}
            elif isinstance(data.metadata, ArrayV3Metadata):
                chunk_key_encoding = data.metadata.chunk_key_encoding
        if dimension_names is None and data.metadata.zarr_format == 3:
            dimension_names = data.metadata.dimension_names
    else:
        if chunks == "keep":
            chunks = "auto"
        if shards == "keep":
            shards = None
        if zarr_format is None:
            zarr_format = 3
        if filters == "keep":
            filters = "auto"
        if compressors == "keep":
            compressors = "auto"
        if serializer == "keep":
            serializer = "auto"
    return (
        chunks,
        shards,
        filters,
        compressors,
        serializer,
        fill_value,
        order,
        zarr_format,
        chunk_key_encoding,
        dimension_names,
    )


def _parse_chunk_key_encoding(
    data: ChunkKeyEncodingLike | None, zarr_format: ZarrFormat
) -> ChunkKeyEncoding:
    """
    Take an implicit specification of a chunk key encoding and parse it into a ChunkKeyEncoding object.
    """
    if data is None:
        if zarr_format == 2:
            result = ChunkKeyEncoding.from_dict({"name": "v2", "separator": "."})
        else:
            result = ChunkKeyEncoding.from_dict({"name": "default", "separator": "/"})
    elif isinstance(data, ChunkKeyEncoding):
        result = data
    else:
        result = ChunkKeyEncoding.from_dict(data)
    if zarr_format == 2 and result.name != "v2":
        msg = (
            "Invalid chunk key encoding. For Zarr format 2 arrays, the `name` field of the "
            f"chunk key encoding must be 'v2'. Got `name` = {result.name} instead."
        )
        raise ValueError(msg)
    return result


def _get_default_chunk_encoding_v3(
    dtype: ZDType[TBaseDType, TBaseScalar],
) -> tuple[tuple[ArrayArrayCodec, ...], ArrayBytesCodec, tuple[BytesBytesCodec, ...]]:
    """
    Get the default ArrayArrayCodecs, ArrayBytesCodec, and BytesBytesCodec for a given dtype.
    """

    dtype_category = categorize_data_type(dtype)

    filters = zarr_config.get("array.v3_default_filters").get(dtype_category)
    compressors = zarr_config.get("array.v3_default_compressors").get(dtype_category)
    serializer = zarr_config.get("array.v3_default_serializer").get(dtype_category)

    return (
        tuple(_parse_array_array_codec(f) for f in filters),
        _parse_array_bytes_codec(serializer),
        tuple(_parse_bytes_bytes_codec(c) for c in compressors),
    )


def default_filters_v3(dtype: ZDType[Any, Any]) -> tuple[ArrayArrayCodec, ...]:
    """
    Given a data type, return the default filters for that data type.

    This is an empty tuple. No data types have default filters.
    """
    return ()


def default_compressors_v3(dtype: ZDType[Any, Any]) -> tuple[BytesBytesCodec, ...]:
    """
    Given a data type, return the default compressors for that data type.

    This is just a tuple containing ``ZstdCodec``
    """
    return (ZstdCodec(),)


def default_serializer_v3(dtype: ZDType[Any, Any]) -> ArrayBytesCodec:
    """
    Given a data type, return the default serializer for that data type.

    The default serializer for most data types is the ``BytesCodec``, which may or may not be
    parameterized with an endianness, depending on whether the data type has endianness. Variable
    length strings and variable length bytes have hard-coded serializers -- ``VLenUTF8Codec`` and
    ``VLenBytesCodec``, respectively.

    """
    serializer: ArrayBytesCodec = BytesCodec(endian=None)

    if isinstance(dtype, HasEndianness):
        serializer = BytesCodec(endian="little")
    elif isinstance(dtype, HasObjectCodec):
        if dtype.object_codec_id == "vlen-bytes":
            serializer = VLenBytesCodec()
        elif dtype.object_codec_id == "vlen-utf8":
            serializer = VLenUTF8Codec()
        else:
            msg = f"Data type {dtype} requires an unknown object codec: {dtype.object_codec_id!r}."
            raise ValueError(msg)
    return serializer


def default_filters_v2(dtype: ZDType[Any, Any]) -> tuple[numcodecs.abc.Codec] | None:
    """
    Given a data type, return the default filters for that data type.

    For data types that require an object codec, namely variable length data types,
    this is a tuple containing the object codec. Otherwise it's ``None``.
    """
    if isinstance(dtype, HasObjectCodec):
        if dtype.object_codec_id == "vlen-bytes":
            from numcodecs import VLenBytes

            return (VLenBytes(),)
        elif dtype.object_codec_id == "vlen-utf8":
            from numcodecs import VLenUTF8

            return (VLenUTF8(),)
        else:
            msg = f"Data type {dtype} requires an unknown object codec: {dtype.object_codec_id!r}."
            raise ValueError(msg)
    return None


def default_compressor_v2(dtype: ZDType[Any, Any]) -> numcodecs.abc.Codec:
    """
    Given a data type, return the default compressors for that data type.

    This is just the numcodecs ``Zstd`` codec.
    """
    from numcodecs import Zstd

    return Zstd(level=0, checksum=False)


def _parse_chunk_encoding_v2(
    *,
    compressor: CompressorsLike,
    filters: FiltersLike,
    dtype: ZDType[TBaseDType, TBaseScalar],
) -> tuple[tuple[numcodecs.abc.Codec, ...] | None, numcodecs.abc.Codec | None]:
    """
    Generate chunk encoding classes for Zarr format 2 arrays with optional defaults.
    """
    _filters: tuple[numcodecs.abc.Codec, ...] | None
    _compressor: numcodecs.abc.Codec | None

    if compressor is None or compressor == ():
        _compressor = None
    elif compressor == "auto":
        _compressor = default_compressor_v2(dtype)
    elif isinstance(compressor, tuple | list) and len(compressor) == 1:
        _compressor = parse_compressor(compressor[0])
    else:
        if isinstance(compressor, Iterable) and not isinstance(compressor, dict):
            msg = f"For Zarr format 2 arrays, the `compressor` must be a single codec. Got an iterable with type {type(compressor)} instead."
            raise TypeError(msg)
        _compressor = parse_compressor(compressor)

    if filters is None:
        _filters = None
    elif filters == "auto":
        _filters = default_filters_v2(dtype)
    else:
        if isinstance(filters, Iterable):
            for idx, f in enumerate(filters):
                if not isinstance(f, numcodecs.abc.Codec):
                    msg = (
                        "For Zarr format 2 arrays, all elements of `filters` must be numcodecs codecs. "
                        f"Element at index {idx} has type {type(f)}, which is not a numcodecs codec."
                    )
                    raise TypeError(msg)
        _filters = parse_filters(filters)
    if isinstance(dtype, HasObjectCodec):
        # check the filters and the compressor for the object codec required for this data type
        if _filters is None:
            if _compressor is None:
                object_codec_id = None
            else:
                object_codec_id = get_object_codec_id((_compressor.get_config(),))
        else:
            object_codec_id = get_object_codec_id(
                (
                    *[f.get_config() for f in _filters],
                    _compressor.get_config() if _compressor is not None else None,
                )
            )
        if object_codec_id is None:
            if isinstance(dtype, VariableLengthUTF8):  # type: ignore[unreachable]
                codec_name = "the numcodecs.VLenUTF8 codec"  # type: ignore[unreachable]
            elif isinstance(dtype, VariableLengthBytes):  # type: ignore[unreachable]
                codec_name = "the numcodecs.VLenBytes codec"  # type: ignore[unreachable]
            else:
                codec_name = f"an unknown object codec with id {dtype.object_codec_id!r}"
            msg = (
                f"Data type {dtype} requires {codec_name}, "
                "but no such codec was specified in the filters or compressor parameters for "
                "this array. "
            )
            raise ValueError(msg)
    return _filters, _compressor


def _parse_chunk_encoding_v3(
    *,
    compressors: CompressorsLike,
    filters: FiltersLike,
    serializer: SerializerLike,
    dtype: ZDType[TBaseDType, TBaseScalar],
) -> tuple[tuple[ArrayArrayCodec, ...], ArrayBytesCodec, tuple[BytesBytesCodec, ...]]:
    """
    Generate chunk encoding classes for v3 arrays with optional defaults.
    """

    if filters is None:
        out_array_array: tuple[ArrayArrayCodec, ...] = ()
    elif filters == "auto":
        out_array_array = default_filters_v3(dtype)
    else:
        maybe_array_array: Iterable[Codec | dict[str, JSON]]
        if isinstance(filters, dict | Codec):
            maybe_array_array = (filters,)
        else:
            maybe_array_array = cast("Iterable[Codec | dict[str, JSON]]", filters)
        out_array_array = tuple(_parse_array_array_codec(c) for c in maybe_array_array)

    if serializer == "auto":
        out_array_bytes = default_serializer_v3(dtype)
    else:
        # TODO: ensure that the serializer is compatible with the ndarray produced by the
        # array-array codecs. For example, if a sequence of array-array codecs produces an
        # array with a single-byte data type, then the serializer should not specify endiannesss.
        out_array_bytes = _parse_array_bytes_codec(serializer)

    if compressors is None:
        out_bytes_bytes: tuple[BytesBytesCodec, ...] = ()
    elif compressors == "auto":
        out_bytes_bytes = default_compressors_v3(dtype)
    else:
        maybe_bytes_bytes: Iterable[Codec | dict[str, JSON]]
        if isinstance(compressors, dict | Codec):
            maybe_bytes_bytes = (compressors,)
        else:
            maybe_bytes_bytes = cast("Iterable[Codec | dict[str, JSON]]", compressors)

        out_bytes_bytes = tuple(_parse_bytes_bytes_codec(c) for c in maybe_bytes_bytes)

    # TODO: ensure that the serializer is compatible with the ndarray produced by the
    # array-array codecs. For example, if a sequence of array-array codecs produces an
    # array with a single-byte data type, then the serializer should not specify endiannesss.

    # TODO: add checks to ensure that the right serializer is used for vlen data types
    return out_array_array, out_array_bytes, out_bytes_bytes


def _parse_deprecated_compressor(
    compressor: CompressorLike | None, compressors: CompressorsLike, zarr_format: int = 3
) -> CompressorsLike | None:
    if compressor != "auto":
        if compressors != "auto":
            raise ValueError("Cannot specify both `compressor` and `compressors`.")
        if zarr_format == 3:
            warn(
                "The `compressor` argument is deprecated. Use `compressors` instead.",
                category=UserWarning,
                stacklevel=2,
            )
        if compressor is None:
            # "no compression"
            compressors = ()
        else:
            compressors = (compressor,)
    elif zarr_format == 2 and compressor == compressors == "auto":
        compressors = ({"id": "blosc"},)
    return compressors


def _parse_data_params(
    *,
    data: np.ndarray[Any, np.dtype[Any]] | None,
    shape: ShapeLike | None,
    dtype: ZDTypeLike | None,
) -> tuple[np.ndarray[Any, np.dtype[Any]] | None, ShapeLike, ZDTypeLike]:
    """
    Ensure an array-like ``data`` parameter is consistent with the ``dtype`` and ``shape``
    parameters.
    """
    if data is None:
        if shape is None:
            msg = (
                "The data parameter was set to None, but shape was not specified. "
                "Either provide a value for data, or specify shape."
            )
            raise ValueError(msg)
        shape_out = shape
        if dtype is None:
            msg = (
                "The data parameter was set to None, but dtype was not specified."
                "Either provide an array-like value for data, or specify dtype."
            )
            raise ValueError(msg)
        dtype_out = dtype
    else:
        if shape is not None:
            msg = (
                "The data parameter was used, but the shape parameter was also "
                "used. This is an error. Either use the data parameter, or the shape parameter, "
                "but not both."
            )
            raise ValueError(msg)
        shape_out = data.shape
        if dtype is not None:
            msg = (
                "The data parameter was used, but the dtype parameter was also "
                "used. This is an error. Either use the data parameter, or the dtype parameter, "
                "but not both."
            )
            raise ValueError(msg)
        dtype_out = data.dtype
    return data, shape_out, dtype_out


def iter_chunk_coords(
    array: Array | AsyncArray[Any],
    *,
    origin: Sequence[int] | None = None,
    selection_shape: Sequence[int] | None = None,
) -> Iterator[ChunkCoords]:
    """
    Create an iterator over the coordinates of chunks in chunk grid space. If the `origin`
    keyword is used, iteration will start at the chunk index specified by `origin`.
    The default behavior is to start at the origin of the grid coordinate space.
    If the `selection_shape` keyword is used, iteration will be bounded over a contiguous region
    ranging from `[origin, origin selection_shape]`, where the upper bound is exclusive as
    per python indexing conventions.

    Parameters
    ----------
    array : Array | AsyncArray
        The array to iterate over.
    origin : Sequence[int] | None, default=None
        The origin of the selection in grid coordinates.
    selection_shape : Sequence[int] | None, default=None
        The shape of the selection in grid coordinates.

    Yields
    ------
    chunk_coords: ChunkCoords
        The coordinates of each chunk in the selection.
    """
    return iter_grid(array.chunk_grid_shape, origin=origin, selection_shape=selection_shape)


def iter_shard_coords(
    array: Array | AsyncArray[Any],
    *,
    origin: Sequence[int] | None = None,
    selection_shape: Sequence[int] | None = None,
) -> Iterator[ChunkCoords]:
    """
    Create an iterator over the coordinates of shards in shard grid space. If the `origin`
    keyword is used, iteration will start at the shard index specified by `origin`.
    The default behavior is to start at the origin of the grid coordinate space.
    If the `selection_shape` keyword is used, iteration will be bounded over a contiguous region
    ranging from `[origin, origin selection_shape]`, where the upper bound is exclusive as
    per python indexing conventions.

    Parameters
    ----------
    array : Array | AsyncArray
        The array to iterate over.
    origin : Sequence[int] | None, default=None
        The origin of the selection in grid coordinates.
    selection_shape : Sequence[int] | None, default=None
        The shape of the selection in grid coordinates.

    Yields
    ------
    chunk_coords: ChunkCoords
        The coordinates of each shard in the selection.
    """
    return iter_grid(array.shard_grid_shape, origin=origin, selection_shape=selection_shape)


def iter_shard_keys(
    array: Array | AsyncArray[Any],
    *,
    origin: Sequence[int] | None = None,
    selection_shape: Sequence[int] | None = None,
) -> Iterator[str]:
    """
    Iterate over the storage keys of each shard, relative to an optional origin, and optionally
    limited to a contiguous region in shard grid coordinates.

    Parameters
    ----------
    array : Array | AsyncArray
        The array to iterate over.
    origin : Sequence[int] | None, default=None
        The origin of the selection in grid coordinates.
    selection_shape : Sequence[int] | None, default=None
        The shape of the selection in grid coordinates.

    Yields
    ------
    key: str
        The storage key of each chunk in the selection.
    """
    # Iterate over the coordinates of chunks in chunk grid space.
    _iter = iter_grid(array.shard_grid_shape, origin=origin, selection_shape=selection_shape)
    return (array.metadata.encode_chunk_key(k) for k in _iter)


def iter_shard_regions(
    array: Array | AsyncArray[Any],
    *,
    origin: Sequence[int] | None = None,
    selection_shape: Sequence[int] | None = None,
) -> Iterator[tuple[slice, ...]]:
    """
    Iterate over the regions spanned by each shard.

    These are the smallest regions of the array that are safe to write concurrently.

    Parameters
    ----------
    array : Array | AsyncArray
        The array to iterate over.
    origin : Sequence[int] | None, default=None
        The origin of the selection relative to the array's shard grid.
    selection_shape : Sequence[int] | None, default=None
        The shape of the selection in shard grid coordinates.

    Yields
    ------
    region: tuple[slice, ...]
        A tuple of slice objects representing the region spanned by each shard in the selection.
    """
    if array.shards is None:
        shard_shape = array.chunks
    else:
        shard_shape = array.shards

    return iter_regions(
        array.shape, shard_shape, origin=origin, selection_shape=selection_shape, trim_excess=True
    )


def iter_chunk_regions(
    array: Array | AsyncArray[Any],
    *,
    origin: Sequence[int] | None = None,
    selection_shape: Sequence[int] | None = None,
) -> Iterator[tuple[slice, ...]]:
    """
    Iterate over the regions spanned by each shard.

    These are the smallest regions of the array that are efficient to read concurrently.

    Parameters
    ----------
    array : Array | AsyncArray
        The array to iterate over.
    origin : Sequence[int] | None, default=None
        The origin of the selection in grid coordinates.
    selection_shape : Sequence[int] | None, default=None
        The shape of the selection in grid coordinates.

    Yields
    ------
    region: tuple[slice, ...]
        A tuple of slice objects representing the region spanned by each shard in the selection.
    """

    return iter_regions(
        array.shape, array.chunks, origin=origin, selection_shape=selection_shape, trim_excess=True
    )<|MERGE_RESOLUTION|>--- conflicted
+++ resolved
@@ -94,11 +94,6 @@
     OrthogonalSelection,
     Selection,
     VIndex,
-<<<<<<< HEAD
-    ceildiv,
-=======
-    _iter_grid,
->>>>>>> 4eda04eb
     check_fields,
     check_no_multi_fields,
     is_pure_fancy_indexing,
