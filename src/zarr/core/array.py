--- conflicted
+++ resolved
@@ -524,16 +524,6 @@
             Zarr format 3 only. Zarr format 2 arrays should use ``filters`` and ``compressor`` instead.
 
             If no codecs are provided, default codecs will be used:
-
-<<<<<<< HEAD
-            - For numeric arrays, the default is ``BytesCodec`` and ``ZstdCodec``.
-            - For Unicode strings, the default is ``VLenUTF8Codec`` and ``ZstdCodec``.
-            - For bytes or objects, the default is ``VLenBytesCodec`` and ``ZstdCodec``.
-
-            These defaults can be changed by modifying the value of ``array.v3_default_filters``,
-            ``array.v3_default_serializer`` and ``array.v3_default_compressors`` in [`zarr.config`][zarr.config].
-=======
->>>>>>> b5e0793a
         dimension_names : Iterable[str | None], optional
             The names of the dimensions (default is None).
             Zarr format 3 only. Zarr format 2 arrays should not use this parameter.
@@ -550,20 +540,13 @@
             If ``zarr_format`` is 3, then this parameter is deprecated, because memory order
             is a runtime parameter for Zarr 3 arrays. The recommended way to specify the memory
             order for Zarr 3 arrays is via the ``config`` parameter, e.g. ``{'config': 'C'}``.
-<<<<<<< HEAD
-        filters : list[dict[str, JSON]], optional
-            Sequence of filters to use to encode chunk data prior to compression.
-            Zarr format 2 only. Zarr format 3 arrays should use ``codecs`` instead. If no ``filters``
-            are provided, a default set of filters will be used.
-            These defaults can be changed by modifying the value of ``array.v2_default_filters`` in [`zarr.config`][zarr.config].
-=======
         filters : Iterable[Codec] | Literal["auto"], optional
             Iterable of filters to apply to each chunk of the array, in order, before serializing that
             chunk to bytes.
 
             For Zarr format 3, a "filter" is a codec that takes an array and returns an array,
-            and these values must be instances of :class:`zarr.abc.codec.ArrayArrayCodec`, or a
-            dict representations of :class:`zarr.abc.codec.ArrayArrayCodec`.
+            and these values must be instances of [`zarr.abc.codec.ArrayArrayCodec`][], or a
+            dict representations of [`zarr.abc.codec.ArrayArrayCodec`][].
 
             For Zarr format 2, a "filter" can be any numcodecs codec; you should ensure that the
             the order if your filters is consistent with the behavior of each filter.
@@ -572,11 +555,10 @@
             type of the array and the Zarr format specified. For all data types in Zarr V3, and most
             data types in Zarr V2, the default filters are empty. The only cases where default filters
             are not empty is when the Zarr format is 2, and the data type is a variable-length data type like
-            :class:`zarr.dtype.VariableLengthUTF8` or :class:`zarr.dtype.VariableLengthUTF8`. In these cases,
+            [`zarr.dtype.VariableLengthUTF8`][] or [`zarr.dtype.VariableLengthUTF8`][]. In these cases,
             the default filters contains a single element which is a codec specific to that particular data type.
 
             To create an array with no filters, provide an empty iterable or the value ``None``.
->>>>>>> b5e0793a
         compressor : dict[str, JSON], optional
             The compressor used to compress the data (default is None).
             Zarr format 2 only. Zarr format 3 arrays should use ``codecs`` instead.
@@ -2074,12 +2056,6 @@
             - For numeric arrays, the default is ``BytesCodec`` and ``ZstdCodec``.
             - For Unicode strings, the default is ``VLenUTF8Codec`` and ``ZstdCodec``.
             - For bytes or objects, the default is ``VLenBytesCodec`` and ``ZstdCodec``.
-<<<<<<< HEAD
-
-            These defaults can be changed by modifying the value of ``array.v3_default_filters``,
-            ``array.v3_default_serializer`` and ``array.v3_default_compressors`` in [`zarr.config`][zarr.config].
-=======
->>>>>>> b5e0793a
         dimension_names : Iterable[str | None], optional
             The names of the dimensions (default is None).
             Zarr format 3 only. Zarr format 2 arrays should not use this parameter.
@@ -2096,20 +2072,14 @@
             If ``zarr_format`` is 3, then this parameter is deprecated, because memory order
             is a runtime parameter for Zarr 3 arrays. The recommended way to specify the memory
             order for Zarr 3 arrays is via the ``config`` parameter, e.g. ``{'order': 'C'}``.
-<<<<<<< HEAD
-        filters : list[dict[str, JSON]], optional
-            Sequence of filters to use to encode chunk data prior to compression.
-            Zarr format 2 only. Zarr format 3 arrays should use ``codecs`` instead. If no ``filters``
-            are provided, a default set of filters will be used.
-            These defaults can be changed by modifying the value of ``array.v2_default_filters`` in [`zarr.config`][zarr.config].
-=======
+
         filters : Iterable[Codec] | Literal["auto"], optional
             Iterable of filters to apply to each chunk of the array, in order, before serializing that
             chunk to bytes.
 
             For Zarr format 3, a "filter" is a codec that takes an array and returns an array,
-            and these values must be instances of :class:`zarr.abc.codec.ArrayArrayCodec`, or a
-            dict representations of :class:`zarr.abc.codec.ArrayArrayCodec`.
+            and these values must be instances of [`zarr.abc.codec.ArrayArrayCodec`][], or a
+            dict representations of [`zarr.abc.codec.ArrayArrayCodec`][].
 
             For Zarr format 2, a "filter" can be any numcodecs codec; you should ensure that the
             the order if your filters is consistent with the behavior of each filter.
@@ -2118,11 +2088,10 @@
             type of the array and the Zarr format specified. For all data types in Zarr V3, and most
             data types in Zarr V2, the default filters are empty. The only cases where default filters
             are not empty is when the Zarr format is 2, and the data type is a variable-length data type like
-            :class:`zarr.dtype.VariableLengthUTF8` or :class:`zarr.dtype.VariableLengthUTF8`. In these cases,
+            [`zarr.dtype.VariableLengthUTF8`][] or [`zarr.dtype.VariableLengthUTF8`][]. In these cases,
             the default filters contains a single element which is a codec specific to that particular data type.
 
             To create an array with no filters, provide an empty iterable or the value ``None``.
->>>>>>> b5e0793a
         compressor : dict[str, JSON], optional
             Primary compressor to compress chunk data.
             Zarr format 2 only. Zarr format 3 arrays should use ``codecs`` instead.
@@ -4316,8 +4285,8 @@
         chunk to bytes.
 
         For Zarr format 3, a "filter" is a codec that takes an array and returns an array,
-        and these values must be instances of :class:`zarr.abc.codec.ArrayArrayCodec`, or a
-        dict representations of :class:`zarr.abc.codec.ArrayArrayCodec`.
+        and these values must be instances of [`zarr.abc.codec.ArrayArrayCodec`][], or a
+        dict representations of [`zarr.abc.codec.ArrayArrayCodec`][].
 
         For Zarr format 2, a "filter" can be any numcodecs codec; you should ensure that the
         the order if your filters is consistent with the behavior of each filter.
@@ -4327,8 +4296,8 @@
         which is to choose default filters based on the data type of the array and the Zarr format specified.
         For all data types in Zarr V3, and most data types in Zarr V2, the default filters are the empty tuple ``()``.
         The only cases where default filters are not empty is when the Zarr format is 2, and the
-        data type is a variable-length data type like :class:`zarr.dtype.VariableLengthUTF8` or
-        :class:`zarr.dtype.VariableLengthUTF8`. In these cases, the default filters is a tuple with a
+        data type is a variable-length data type like [`zarr.dtype.VariableLengthUTF8`][] or
+        [`zarr.dtype.VariableLengthUTF8`][]. In these cases, the default filters is a tuple with a
         single element which is a codec specific to that particular data type.
 
         To create an array with no filters, provide an empty iterable or the value ``None``.
@@ -4563,45 +4532,8 @@
         chunk to bytes.
 
         For Zarr format 3, a "filter" is a codec that takes an array and returns an array,
-<<<<<<< HEAD
-        and these values must be instances of ``ArrayArrayCodec``, or dict representations
-        of ``ArrayArrayCodec``.
-        If no ``filters`` are provided, a default set of filters will be used.
-        These defaults can be changed by modifying the value of ``array.v3_default_filters``
-        in [`zarr.config`][zarr.config].
-        Use ``None`` to omit default filters.
-
-        For Zarr format 2, a "filter" can be any numcodecs codec; you should ensure that the
-        the order if your filters is consistent with the behavior of each filter.
-        If no ``filters`` are provided, a default set of filters will be used.
-        These defaults can be changed by modifying the value of ``array.v2_default_filters``
-        in [`zarr.config`][zarr.config].
-        Use ``None`` to omit default filters.
-    compressors : Iterable[Codec], optional
-        List of compressors to apply to the array. Compressors are applied in order, and after any
-        filters are applied (if any are specified) and the data is serialized into bytes.
-
-        For Zarr format 3, a "compressor" is a codec that takes a bytestream, and
-        returns another bytestream. Multiple compressors my be provided for Zarr format 3.
-        If no ``compressors`` are provided, a default set of compressors will be used.
-        These defaults can be changed by modifying the value of ``array.v3_default_compressors``
-        in [`zarr.config`][zarr.config].
-        Use ``None`` to omit default compressors.
-
-        For Zarr format 2, a "compressor" can be any numcodecs codec. Only a single compressor may
-        be provided for Zarr format 2.
-        If no ``compressor`` is provided, a default compressor will be used.
-        in [`zarr.config`][zarr.config].
-        Use ``None`` to omit the default compressor.
-    serializer : dict[str, JSON] | ArrayBytesCodec, optional
-        Array-to-bytes codec to use for encoding the array data.
-        Zarr format 3 only. Zarr format 2 arrays use implicit array-to-bytes conversion.
-        If no ``serializer`` is provided, a default serializer will be used.
-        These defaults can be changed by modifying the value of ``array.v3_default_serializer``
-        in [`zarr.config`][zarr.config].
-=======
-        and these values must be instances of :class:`zarr.abc.codec.ArrayArrayCodec`, or a
-        dict representations of :class:`zarr.abc.codec.ArrayArrayCodec`.
+        and these values must be instances of [`zarr.abc.codec.ArrayArrayCodec`][], or a
+        dict representations of [`zarr.abc.codec.ArrayArrayCodec`][].
 
         For Zarr format 2, a "filter" can be any numcodecs codec; you should ensure that the
         the order if your filters is consistent with the behavior of each filter.
@@ -4610,7 +4542,7 @@
         type of the array and the Zarr format specified. For all data types in Zarr V3, and most
         data types in Zarr V2, the default filters are empty. The only cases where default filters
         are not empty is when the Zarr format is 2, and the data type is a variable-length data type like
-        :class:`zarr.dtype.VariableLengthUTF8` or :class:`zarr.dtype.VariableLengthUTF8`. In these cases,
+        [`zarr.dtype.VariableLengthUTF8`][] or [`zarr.dtype.VariableLengthUTF8`][]. In these cases,
         the default filters contains a single element which is a codec specific to that particular data type.
 
         To create an array with no filters, provide an empty iterable or the value ``None``.
@@ -4618,7 +4550,7 @@
         List of compressors to apply to the array. Compressors are applied in order, and after any
         filters are applied (if any are specified) and the data is serialized into bytes.
 
-        The default value of ``"auto"`` instructs Zarr to use a default of :class:`zarr.codecs.ZstdCodec`.
+        The default value of ``"auto"`` instructs Zarr to use a default of [`zarr.codecs.ZstdCodec`][].
 
         To create an array with no compressors, provide an empty iterable or the value ``None``.
     serializer : dict[str, JSON] | ArrayBytesCodec | Literal["auto"], optional
@@ -4626,10 +4558,9 @@
         Zarr format 3 only. Zarr format 2 arrays use implicit array-to-bytes conversion.
 
         The default value of ``"auto"`` instructs Zarr to use a default codec based on the data type of the array.
-        For most data types this default codec is :class:`zarr.codecs.BytesCodec`.
-        For :class:`zarr.dtype.VariableLengthUTF8`, the default codec is :class:`zarr.codecs.VlenUTF8Codec`.
-        For :class:`zarr.dtype.VariableLengthBytes`, the default codec is :class:`zarr.codecs.VlenBytesCodec`.
->>>>>>> b5e0793a
+        For most data types this default codec is [`zarr.codecs.BytesCodec`][].
+        For [`zarr.dtype.VariableLengthUTF8`][], the default codec is [`zarr.codecs.VlenUTF8Codec`][].
+        For [`zarr.dtype.VariableLengthBytes`][], the default codec is [`zarr.codecs.VlenBytesCodec`][].
     fill_value : Any, optional
         Fill value for the array.
     order : {"C", "F"}, optional
@@ -4825,23 +4756,8 @@
         chunk to bytes.
 
         For Zarr format 3, a "filter" is a codec that takes an array and returns an array,
-<<<<<<< HEAD
-        and these values must be instances of ``ArrayArrayCodec``, or dict representations
-        of ``ArrayArrayCodec``.
-        If no ``filters`` are provided, a default set of filters will be used.
-        These defaults can be changed by modifying the value of ``array.v3_default_filters``
-        in [`zarr.config`][zarr.config].
-        Use ``None`` to omit default filters.
-
-        For Zarr format 2, a "filter" can be any numcodecs codec; you should ensure that the
-        the order if your filters is consistent with the behavior of each filter.
-        If no ``filters`` are provided, a default set of filters will be used.
-        These defaults can be changed by modifying the value of ``array.v2_default_filters``
-        in [`zarr.config`][zarr.config].
-        Use ``None`` to omit default filters.
-=======
-        and these values must be instances of :class:`zarr.abc.codec.ArrayArrayCodec`, or a
-        dict representations of :class:`zarr.abc.codec.ArrayArrayCodec`.
+        and these values must be instances of [`zarr.abc.codec.ArrayArrayCodec`][], or a
+        dict representations of [`zarr.abc.codec.ArrayArrayCodec`][].
 
         For Zarr format 2, a "filter" can be any numcodecs codec; you should ensure that the
         the order if your filters is consistent with the behavior of each filter.
@@ -4850,11 +4766,10 @@
         type of the array and the Zarr format specified. For all data types in Zarr V3, and most
         data types in Zarr V2, the default filters are empty. The only cases where default filters
         are not empty is when the Zarr format is 2, and the data type is a variable-length data type like
-        :class:`zarr.dtype.VariableLengthUTF8` or :class:`zarr.dtype.VariableLengthUTF8`. In these cases,
+        [`zarr.dtype.VariableLengthUTF8`][] or [`zarr.dtype.VariableLengthUTF8`][]. In these cases,
         the default filters contains a single element which is a codec specific to that particular data type.
 
         To create an array with no filters, provide an empty iterable or the value ``None``.
->>>>>>> b5e0793a
     compressors : Iterable[Codec], optional
         List of compressors to apply to the array. Compressors are applied in order, and after any
         filters are applied (if any are specified) and the data is serialized into bytes.
