--- conflicted
+++ resolved
@@ -4403,7 +4403,6 @@
     >>>     fill_value=0)
     <AsyncArray memory://140349042942400 shape=(100, 100) dtype=int32>
     """
-<<<<<<< HEAD
     data_parsed, shape_parsed, dtype_parsed = _parse_data_params(
         data=data, shape=shape, dtype=dtype
     )
@@ -4427,46 +4426,14 @@
             storage_options=storage_options,
             overwrite=overwrite,
             config=config,
-=======
-    mode: Literal["a"] = "a"
-    store_path = await make_store_path(store, path=name, mode=mode, storage_options=storage_options)
-
-    data_parsed, shape_parsed, dtype_parsed = _parse_data_params(
-        data=data, shape=shape, dtype=dtype
-    )
-    result = await init_array(
-        store_path=store_path,
-        shape=shape_parsed,
-        dtype=dtype_parsed,
-        chunks=chunks,
-        shards=shards,
-        filters=filters,
-        compressors=compressors,
-        serializer=serializer,
-        fill_value=fill_value,
-        order=order,
-        zarr_format=zarr_format,
-        attributes=attributes,
-        chunk_key_encoding=chunk_key_encoding,
-        dimension_names=dimension_names,
-        overwrite=overwrite,
-        config=config,
-    )
-
-    if write_data is True and data_parsed is not None:
-        await result._set_selection(
-            BasicIndexer(..., shape=result.shape, chunk_grid=result.metadata.chunk_grid),
-            data_parsed,
-            prototype=default_buffer_prototype(),
->>>>>>> 5a36e175
         )
     else:
         mode: Literal["a"] = "a"
-        config_parsed = parse_array_config(config)
+
         store_path = await make_store_path(
             store, path=name, mode=mode, storage_options=storage_options
         )
-        meta = await init_array(
+        result = await init_array(
             store_path=store_path,
             shape=shape_parsed,
             dtype=dtype_parsed,
@@ -4482,7 +4449,7 @@
             chunk_key_encoding=chunk_key_encoding,
             dimension_names=dimension_names,
             overwrite=overwrite,
-        )
+        config=config,)
         return AsyncArray(metadata=meta, store_path=store_path, config=config_parsed)
 
 
