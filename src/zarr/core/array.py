--- conflicted
+++ resolved
@@ -23,15 +23,9 @@
 from typing_extensions import deprecated
 
 import zarr
-<<<<<<< HEAD
-from zarr.abc.codec import ArrayArrayCodec, ArrayBytesCodec, BytesBytesCodec, Codec, Numcodec
+from zarr.abc.codec import ArrayArrayCodec, ArrayBytesCodec, BytesBytesCodec, Codec
+from zarr.abc.numcodec import Numcodec
 from zarr.abc.store import Store, set_or_delete
-=======
-from zarr.abc.codec import ArrayArrayCodec, ArrayBytesCodec, BytesBytesCodec, Codec
-from zarr.abc.numcodec import Numcodec, _is_numcodec
-from zarr.abc.store import Store, set_or_delete
-from zarr.codecs._v2 import V2Codec
->>>>>>> cee4389f
 from zarr.codecs.bytes import BytesCodec
 from zarr.codecs.transpose import TransposeCodec
 from zarr.codecs.vlen_utf8 import VLenBytesCodec, VLenUTF8Codec
@@ -1048,11 +1042,7 @@
         return np.prod(self.metadata.shape).item()
 
     @property
-<<<<<<< HEAD
-    def filters(self) -> tuple[Codec, ...] | tuple[ArrayArrayCodec, ...]:
-=======
     def filters(self) -> tuple[Numcodec, ...] | tuple[ArrayArrayCodec, ...]:
->>>>>>> cee4389f
         """
         Filters that are applied to each chunk of the array, in order, before serializing that
         chunk to bytes.
@@ -1080,11 +1070,7 @@
         )
 
     @property
-<<<<<<< HEAD
-    @deprecated("Use AsyncArray.compressors instead.")
-=======
     @deprecated("Use AsyncArray.compressors instead.", category=ZarrDeprecationWarning)
->>>>>>> cee4389f
     def compressor(self) -> Numcodec | None:
         """
         Compressor that is applied to each chunk of the array.
@@ -2201,11 +2187,7 @@
         return self._async_array.serializer
 
     @property
-<<<<<<< HEAD
-    @deprecated("Use Array.compressors instead.")
-=======
     @deprecated("Use Array.compressors instead.", category=ZarrDeprecationWarning)
->>>>>>> cee4389f
     def compressor(self) -> Numcodec | None:
         """
         Compressor that is applied to each chunk of the array.
@@ -4716,11 +4698,7 @@
     return serializer
 
 
-<<<<<<< HEAD
 def default_filters_v2(dtype: ZDType[Any, Any]) -> tuple[Codec] | None:
-=======
-def default_filters_v2(dtype: ZDType[Any, Any]) -> tuple[Numcodec] | None:
->>>>>>> cee4389f
     """
     Given a data type, return the default filters for that data type.
 
@@ -4738,23 +4716,15 @@
     return None
 
 
-<<<<<<< HEAD
-def default_compressor_v2(dtype: ZDType[Any, Any]) -> BytesBytesCodec:
-=======
 def default_compressor_v2(dtype: ZDType[Any, Any]) -> Numcodec:
->>>>>>> cee4389f
     """
     Given a data type, return the default compressors for that data type.
 
     This is just the ``Zstd`` codec.
     """
-<<<<<<< HEAD
-    return ZstdCodec()
-=======
     from numcodecs import Zstd
 
     return Zstd(level=0, checksum=False)  # type: ignore[no-any-return]
->>>>>>> cee4389f
 
 
 def _parse_chunk_encoding_v2(
@@ -4762,21 +4732,12 @@
     compressor: CompressorsLike,
     filters: FiltersLike,
     dtype: ZDType[TBaseDType, TBaseScalar],
-<<<<<<< HEAD
-) -> tuple[tuple[Codec, ...] | None, Codec | None]:
-    """
-    Generate chunk encoding classes for Zarr format 2 arrays with optional defaults.
-    """
-    _filters: tuple[Codec, ...] | None
-    _compressor: Codec | None
-=======
 ) -> tuple[tuple[Numcodec, ...] | None, Numcodec | None]:
     """
     Generate chunk encoding classes for Zarr format 2 arrays with optional defaults.
     """
     _filters: tuple[Numcodec, ...] | None
     _compressor: Numcodec | None
->>>>>>> cee4389f
 
     if compressor is None or compressor == ():
         _compressor = None
@@ -4792,17 +4753,6 @@
     elif filters == "auto":
         _filters = default_filters_v2(dtype)
     else:
-<<<<<<< HEAD
-=======
-        if isinstance(filters, Iterable):
-            for idx, f in enumerate(filters):
-                if not _is_numcodec(f):
-                    msg = (
-                        "For Zarr format 2 arrays, all elements of `filters` must be numcodecs codecs. "
-                        f"Element at index {idx} has type {type(f)}, which is not a numcodecs codec."
-                    )
-                    raise TypeError(msg)
->>>>>>> cee4389f
         _filters = parse_filters(filters)
     if isinstance(dtype, HasObjectCodec):
         # check the filters and the compressor for the object codec required for this data type
@@ -4913,11 +4863,6 @@
             compressors = ()
         else:
             compressors = (compressor,)
-<<<<<<< HEAD
-=======
-    elif zarr_format == 2 and compressor == compressors == "auto":
-        compressors = ({"id": "blosc"},)
->>>>>>> cee4389f
     return compressors
 
 
