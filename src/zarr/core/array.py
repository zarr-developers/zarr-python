--- conflicted
+++ resolved
@@ -495,8 +495,6 @@
         # v2 and v3
         shape: ShapeLike,
         dtype: ZDTypeLike,
-<<<<<<< HEAD
-=======
         zarr_format: Literal[3] = 3,
         fill_value: Any | None = DEFAULT_FILL_VALUE,
         attributes: dict[str, JSON] | None = None,
@@ -525,7 +523,6 @@
         # v2 and v3
         shape: ShapeLike,
         dtype: ZDTypeLike,
->>>>>>> 94d543cc
         zarr_format: ZarrFormat,
         fill_value: Any | None = DEFAULT_FILL_VALUE,
         attributes: dict[str, JSON] | None = None,
