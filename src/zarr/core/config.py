"""
The config module is responsible for managing the configuration of zarr and is based on the Donfig python library.
For selecting custom implementations of codecs, pipelines, buffers and ndbuffers, first register the implementations
in the registry and then select them in the config.

Example:
    An implementation of the bytes codec in a class ``your.module.NewBytesCodec`` requires the value of ``codecs.bytes``
    to be ``your.module.NewBytesCodec``. Donfig can be configured programmatically, by environment variables, or from
    YAML files in standard locations.

    .. code-block:: python

        from your.module import NewBytesCodec
        from zarr.core.config import register_codec, config

        register_codec("bytes", NewBytesCodec)
        config.set({"codecs.bytes": "your.module.NewBytesCodec"})

    Instead of setting the value programmatically with ``config.set``, you can also set the value with an environment
    variable. The environment variable ``ZARR_CODECS__BYTES`` can be set to ``your.module.NewBytesCodec``. The double
    underscore ``__`` is used to indicate nested access.

    .. code-block:: bash

        export ZARR_CODECS__BYTES="your.module.NewBytesCodec"

For more information, see the Donfig documentation at https://github.com/pytroll/donfig.
"""

from __future__ import annotations

from typing import TYPE_CHECKING, Any, Literal, cast

from donfig import Config as DConfig

if TYPE_CHECKING:
    from donfig.config_obj import ConfigSet

    from zarr.core.dtype.wrapper import ZDType


class BadConfigError(ValueError):
    _msg = "bad Config: %r"


# These values are used for rough categorization of data types
# we use this for choosing a default encoding scheme based on the data type. Specifically,
# these categories are keys in a configuration dictionary.
# it is not a part of the ZDType class because these categories are more of an implementation detail
# of our config system rather than a useful attribute of any particular data type.
DTypeCategory = Literal["variable-length-string", "default"]


class Config(DConfig):  # type: ignore[misc]
    """The Config will collect configuration from config files and environment variables

    Example environment variables:
    Grabs environment variables of the form "ZARR_FOO__BAR_BAZ=123" and
    turns these into config variables of the form ``{"foo": {"bar-baz": 123}}``
    It transforms the key and value in the following way:

    -  Lower-cases the key text
    -  Treats ``__`` (double-underscore) as nested access
    -  Calls ``ast.literal_eval`` on the value

    """

    def reset(self) -> None:
        self.clear()
        self.refresh()

    def enable_gpu(self) -> ConfigSet:
        """
        Configure Zarr to use GPUs where possible.
        """
        return self.set(
<<<<<<< HEAD
            {
                "buffer": "zarr.core.buffer.gpu.Buffer",
                "ndbuffer": "zarr.core.buffer.gpu.NDBuffer",
                "codecs": {"zstd": "zarr.codecs.gpu.NvcompZstdCodec"},
                "codec_pipeline": {
                    "path": "zarr.core.codec_pipeline.BatchedCodecPipeline",
                    "batch_size": 65536,
                },
            }
=======
            {"buffer": "zarr.buffer.gpu.Buffer", "ndbuffer": "zarr.buffer.gpu.NDBuffer"}
>>>>>>> 23edb800
        )


# The default configuration for zarr
config = Config(
    "zarr",
    defaults=[
        {
            "default_zarr_format": 3,
            "array": {
                "order": "C",
                "write_empty_chunks": False,
                "v2_default_compressor": {
                    "default": {"id": "zstd", "level": 0, "checksum": False},
                    "variable-length-string": {"id": "zstd", "level": 0, "checksum": False},
                },
                "v2_default_filters": {
                    "default": None,
                    "variable-length-string": [{"id": "vlen-utf8"}],
                },
                "v3_default_filters": {"default": [], "variable-length-string": []},
                "v3_default_serializer": {
                    "default": {"name": "bytes", "configuration": {"endian": "little"}},
                    "variable-length-string": {"name": "vlen-utf8"},
                },
                "v3_default_compressors": {
<<<<<<< HEAD
                    "numeric": [
                        {
                            "name": "zstd",
                            "configuration": {"level": 0, "checksum": False},
                        },
                    ],
                    "string": [
                        {
                            "name": "zstd",
                            "configuration": {"level": 0, "checksum": False},
                        },
                    ],
                    "bytes": [
                        {
                            "name": "zstd",
                            "configuration": {"level": 0, "checksum": False},
                        },
=======
                    "default": [
                        {"name": "zstd", "configuration": {"level": 0, "checksum": False}},
                    ],
                    "variable-length-string": [
                        {"name": "zstd", "configuration": {"level": 0, "checksum": False}}
>>>>>>> 23edb800
                    ],
                },
            },
            "async": {"concurrency": 10, "timeout": None},
            "threading": {"max_workers": None},
            "json_indent": 2,
            "codec_pipeline": {
                "path": "zarr.core.codec_pipeline.BatchedCodecPipeline",
                "batch_size": 1,
            },
            "codecs": {
                "blosc": "zarr.codecs.blosc.BloscCodec",
                "gzip": "zarr.codecs.gzip.GzipCodec",
                "zstd": "zarr.codecs.zstd.ZstdCodec",
                "bytes": "zarr.codecs.bytes.BytesCodec",
                "endian": "zarr.codecs.bytes.BytesCodec",  # compatibility with earlier versions of ZEP1
                "crc32c": "zarr.codecs.crc32c_.Crc32cCodec",
                "sharding_indexed": "zarr.codecs.sharding.ShardingCodec",
                "transpose": "zarr.codecs.transpose.TransposeCodec",
                "vlen-utf8": "zarr.codecs.vlen_utf8.VLenUTF8Codec",
                "vlen-bytes": "zarr.codecs.vlen_utf8.VLenBytesCodec",
            },
            "buffer": "zarr.buffer.cpu.Buffer",
            "ndbuffer": "zarr.buffer.cpu.NDBuffer",
        }
    ],
)


def parse_indexing_order(data: Any) -> Literal["C", "F"]:
    if data in ("C", "F"):
        return cast("Literal['C', 'F']", data)
    msg = f"Expected one of ('C', 'F'), got {data} instead."
    raise ValueError(msg)


def categorize_data_type(dtype: ZDType[Any, Any]) -> DTypeCategory:
    """
    Classify a ZDType. The return value is a string which belongs to the type ``DTypeCategory``.

    This is used by the config system to determine how to encode arrays with the associated data type
    when the user has not specified a particular serialization scheme.
    """
    from zarr.core.dtype import VariableLengthUTF8

    if isinstance(dtype, VariableLengthUTF8):
        return "variable-length-string"
    return "default"<|MERGE_RESOLUTION|>--- conflicted
+++ resolved
@@ -74,19 +74,15 @@
         Configure Zarr to use GPUs where possible.
         """
         return self.set(
-<<<<<<< HEAD
             {
-                "buffer": "zarr.core.buffer.gpu.Buffer",
-                "ndbuffer": "zarr.core.buffer.gpu.NDBuffer",
+                "buffer": "zarr.buffer.gpu.Buffer",
+                "ndbuffer": "zarr.buffer.gpu.NDBuffer",
                 "codecs": {"zstd": "zarr.codecs.gpu.NvcompZstdCodec"},
                 "codec_pipeline": {
                     "path": "zarr.core.codec_pipeline.BatchedCodecPipeline",
                     "batch_size": 65536,
                 },
             }
-=======
-            {"buffer": "zarr.buffer.gpu.Buffer", "ndbuffer": "zarr.buffer.gpu.NDBuffer"}
->>>>>>> 23edb800
         )
 
 
@@ -113,31 +109,11 @@
                     "variable-length-string": {"name": "vlen-utf8"},
                 },
                 "v3_default_compressors": {
-<<<<<<< HEAD
-                    "numeric": [
-                        {
-                            "name": "zstd",
-                            "configuration": {"level": 0, "checksum": False},
-                        },
-                    ],
-                    "string": [
-                        {
-                            "name": "zstd",
-                            "configuration": {"level": 0, "checksum": False},
-                        },
-                    ],
-                    "bytes": [
-                        {
-                            "name": "zstd",
-                            "configuration": {"level": 0, "checksum": False},
-                        },
-=======
                     "default": [
                         {"name": "zstd", "configuration": {"level": 0, "checksum": False}},
                     ],
                     "variable-length-string": [
                         {"name": "zstd", "configuration": {"level": 0, "checksum": False}}
->>>>>>> 23edb800
                     ],
                 },
             },
