"""
The config module is responsible for managing the configuration of zarr and is based on the Donfig python library.
For selecting custom implementations of codecs, pipelines, buffers and ndbuffers, first register the implementations
in the registry and then select them in the config.

Example:
    An implementation of the bytes codec in a class ``your.module.NewBytesCodec`` requires the value of ``codecs.bytes``
    to be ``your.module.NewBytesCodec``. Donfig can be configured programmatically, by environment variables, or from
    YAML files in standard locations.

    .. code-block:: python

        from your.module import NewBytesCodec
        from zarr.core.config import register_codec, config

        register_codec("bytes", NewBytesCodec)
        config.set({"codecs.bytes": "your.module.NewBytesCodec"})

    Instead of setting the value programmatically with ``config.set``, you can also set the value with an environment
    variable. The environment variable ``ZARR_CODECS__BYTES`` can be set to ``your.module.NewBytesCodec``. The double
    underscore ``__`` is used to indicate nested access.

    .. code-block:: bash

        export ZARR_CODECS__BYTES="your.module.NewBytesCodec"

For more information, see the Donfig documentation at https://github.com/pytroll/donfig.
"""

from __future__ import annotations

from typing import Any, Literal, cast

from donfig import Config as DConfig


class BadConfigError(ValueError):
    _msg = "bad Config: %r"


class Config(DConfig):  # type: ignore[misc]
    """The Config will collect configuration from config files and environment variables

    Example environment variables:
    Grabs environment variables of the form "ZARR_FOO__BAR_BAZ=123" and
    turns these into config variables of the form ``{"foo": {"bar-baz": 123}}``
    It transforms the key and value in the following way:

    -  Lower-cases the key text
    -  Treats ``__`` (double-underscore) as nested access
    -  Calls ``ast.literal_eval`` on the value

    """

    def reset(self) -> None:
        self.clear()
        self.refresh()


# The default configuration for zarr
config = Config(
    "zarr",
    defaults=[
        {
            "default_zarr_version": 3,
<<<<<<< HEAD
            "array": {"order": "C", "write_empty_chunks": False},
=======
            "array": {
                "order": "C",
                "v2_default_compressor": {
                    "numeric": "zstd",
                    "string": "vlen-utf8",
                    "bytes": "vlen-bytes",
                },
                "v3_default_codecs": {
                    "numeric": ["bytes", "zstd"],
                    "string": ["vlen-utf8"],
                    "bytes": ["vlen-bytes"],
                },
            },
>>>>>>> 4cb8ddd4
            "async": {"concurrency": 10, "timeout": None},
            "threading": {"max_workers": None},
            "json_indent": 2,
            "codec_pipeline": {
                "path": "zarr.core.codec_pipeline.BatchedCodecPipeline",
                "batch_size": 1,
            },
            "codecs": {
                "blosc": "zarr.codecs.blosc.BloscCodec",
                "gzip": "zarr.codecs.gzip.GzipCodec",
                "zstd": "zarr.codecs.zstd.ZstdCodec",
                "bytes": "zarr.codecs.bytes.BytesCodec",
                "endian": "zarr.codecs.bytes.BytesCodec",  # compatibility with earlier versions of ZEP1
                "crc32c": "zarr.codecs.crc32c_.Crc32cCodec",
                "sharding_indexed": "zarr.codecs.sharding.ShardingCodec",
                "transpose": "zarr.codecs.transpose.TransposeCodec",
                "vlen-utf8": "zarr.codecs.vlen_utf8.VLenUTF8Codec",
                "vlen-bytes": "zarr.codecs.vlen_utf8.VLenBytesCodec",
            },
            "buffer": "zarr.core.buffer.cpu.Buffer",
            "ndbuffer": "zarr.core.buffer.cpu.NDBuffer",
        }
    ],
)


def parse_indexing_order(data: Any) -> Literal["C", "F"]:
    if data in ("C", "F"):
        return cast(Literal["C", "F"], data)
    msg = f"Expected one of ('C', 'F'), got {data} instead."
    raise ValueError(msg)<|MERGE_RESOLUTION|>--- conflicted
+++ resolved
@@ -63,11 +63,9 @@
     defaults=[
         {
             "default_zarr_version": 3,
-<<<<<<< HEAD
-            "array": {"order": "C", "write_empty_chunks": False},
-=======
             "array": {
                 "order": "C",
+                "write_empty_chunks": False,
                 "v2_default_compressor": {
                     "numeric": "zstd",
                     "string": "vlen-utf8",
@@ -79,7 +77,6 @@
                     "bytes": ["vlen-bytes"],
                 },
             },
->>>>>>> 4cb8ddd4
             "async": {"concurrency": 10, "timeout": None},
             "threading": {"max_workers": None},
             "json_indent": 2,
