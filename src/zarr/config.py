--- conflicted
+++ resolved
@@ -34,7 +34,7 @@
         {
             "array": {"order": "C"},
             "async": {"concurrency": None, "timeout": None},
-<<<<<<< HEAD
+            "json_indent": 2,
             "codec_pipeline": {"name": "BatchedCodecPipeline", "batch_size": 1},
             "codecs": {
                 "blosc": {"name": "BloscCodec"},
@@ -48,10 +48,7 @@
             },
             "buffer": {"name": "Buffer"},
             "ndbuffer": {"name": "NDBuffer"},
-=======
             "codec_pipeline": {"batch_size": 1},
-            "json_indent": 2,
->>>>>>> d4c25b2b
         }
     ],
 )
