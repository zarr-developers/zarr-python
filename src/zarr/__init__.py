--- conflicted
+++ resolved
@@ -1,12 +1,9 @@
 from __future__ import annotations
 
 import zarr.codecs  # noqa: F401
-<<<<<<< HEAD
 from zarr._version import version as __version__
-from zarr.array import Array, AsyncArray  # noqa: F401
-=======
 from zarr.array import Array, AsyncArray
->>>>>>> c31a7859
+
 from zarr.array_v2 import ArrayV2
 from zarr.config import config  # noqa: F401
 from zarr.group import AsyncGroup, Group
