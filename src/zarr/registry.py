from __future__ import annotations

import warnings
from collections import defaultdict
from importlib.metadata import entry_points as get_entry_points
from typing import TYPE_CHECKING, Any, Generic, TypeVar

from zarr.codecs._v2 import NumcodecsWrapper
from zarr.core.config import BadConfigError, config
from zarr.core.dtype import data_type_registry
from zarr.errors import ZarrUserWarning

if TYPE_CHECKING:
    from importlib.metadata import EntryPoint

    from zarr.abc.codec import (
        ArrayArrayCodec,
        ArrayBytesCodec,
        BytesBytesCodec,
        Codec,
<<<<<<< HEAD
        CodecJSON,
=======
        CodecJSON_V2,
>>>>>>> cee4389f
        CodecPipeline,
    )
    from zarr.abc.numcodec import Numcodec
    from zarr.core.buffer import Buffer, NDBuffer
    from zarr.core.common import JSON, ZarrFormat

__all__ = [
    "Registry",
    "get_buffer_class",
    "get_codec_class",
    "get_ndbuffer_class",
    "get_pipeline_class",
    "register_buffer",
    "register_codec",
    "register_ndbuffer",
    "register_pipeline",
]

T = TypeVar("T")


class Registry(dict[str, type[T]], Generic[T]):
    def __init__(self) -> None:
        super().__init__()
        self.lazy_load_list: list[EntryPoint] = []

    def lazy_load(self) -> None:
        for e in self.lazy_load_list:
            self.register(e.load())

        self.lazy_load_list.clear()

    def register(self, cls: type[T], qualname: str | None = None) -> None:
        if qualname is None:
            qualname = fully_qualified_name(cls)
        self[qualname] = cls


__codec_registries: dict[str, Registry[Codec]] = defaultdict(Registry)
__pipeline_registry: Registry[CodecPipeline] = Registry()
__buffer_registry: Registry[Buffer] = Registry()
__ndbuffer_registry: Registry[NDBuffer] = Registry()

"""
The registry module is responsible for managing implementations of codecs,
pipelines, buffers and ndbuffers and collecting them from entrypoints.
The implementation used is determined by the config.

The registry module is also responsible for managing dtypes.
"""


def _collect_entrypoints() -> list[Registry[Any]]:
    """
    Collects codecs, pipelines, dtypes, buffers and ndbuffers from entrypoints.
    Entry points can either be single items or groups of items.
    Allowed syntax for entry_points.txt is e.g.

        [zarr.codecs]
        gzip = package:EntrypointGzipCodec1
        [zarr.codecs.gzip]
        some_name = package:EntrypointGzipCodec2
        another = package:EntrypointGzipCodec3

        [zarr]
        buffer = package:TestBuffer1
        [zarr.buffer]
        xyz = package:TestBuffer2
        abc = package:TestBuffer3
        ...
    """
    entry_points = get_entry_points()

    __buffer_registry.lazy_load_list.extend(entry_points.select(group="zarr.buffer"))
    __buffer_registry.lazy_load_list.extend(entry_points.select(group="zarr", name="buffer"))
    __ndbuffer_registry.lazy_load_list.extend(entry_points.select(group="zarr.ndbuffer"))
    __ndbuffer_registry.lazy_load_list.extend(entry_points.select(group="zarr", name="ndbuffer"))

    data_type_registry._lazy_load_list.extend(entry_points.select(group="zarr.data_type"))
    data_type_registry._lazy_load_list.extend(entry_points.select(group="zarr", name="data_type"))

    __pipeline_registry.lazy_load_list.extend(entry_points.select(group="zarr.codec_pipeline"))
    __pipeline_registry.lazy_load_list.extend(
        entry_points.select(group="zarr", name="codec_pipeline")
    )
    for e in entry_points.select(group="zarr.codecs"):
        __codec_registries[e.name].lazy_load_list.append(e)
    for group in entry_points.groups:
        if group.startswith("zarr.codecs."):
            codec_name = group.split(".")[2]
            __codec_registries[codec_name].lazy_load_list.extend(entry_points.select(group=group))
    return [
        *__codec_registries.values(),
        __pipeline_registry,
        __buffer_registry,
        __ndbuffer_registry,
    ]


def _reload_config() -> None:
    config.refresh()


def fully_qualified_name(cls: type) -> str:
    module = cls.__module__
    return module + "." + cls.__qualname__


def register_codec(key: str, codec_cls: type[Codec]) -> None:
    if key not in __codec_registries:
        __codec_registries[key] = Registry()
    __codec_registries[key].register(codec_cls)


def register_pipeline(pipe_cls: type[CodecPipeline]) -> None:
    __pipeline_registry.register(pipe_cls)


def register_ndbuffer(cls: type[NDBuffer], qualname: str | None = None) -> None:
    __ndbuffer_registry.register(cls, qualname)


def register_buffer(cls: type[Buffer], qualname: str | None = None) -> None:
    __buffer_registry.register(cls, qualname)


def _get_codec_class(
    key: str, registry: dict[str, Registry[Codec]], *, reload_config: bool = False
) -> type[Codec]:
    if reload_config:
        _reload_config()

    if key in registry:
        # logger.debug("Auto loading codec '%s' from entrypoint", codec_id)
        registry[key].lazy_load()

    codec_classes = registry[key]

    if not codec_classes:
        raise KeyError(key)

    config_entry = config.get("codecs", {}).get(key)
    if config_entry is None:
        if len(codec_classes) == 1:
            return next(iter(codec_classes.values()))
        warnings.warn(
            f"Codec '{key}' not configured in config. Selecting any implementation.",
            stacklevel=2,
            category=ZarrUserWarning,
        )
        return list(codec_classes.values())[-1]
    selected_codec_cls = codec_classes[config_entry]

    if selected_codec_cls:
        return selected_codec_cls
    raise KeyError(key)


def get_codec(request: CodecJSON, *, zarr_format: ZarrFormat) -> Codec:
    """
    Get an instance of a codec from a name and a configuration
    """
    # avoid circular import
    from zarr.codecs._numcodecs import get_numcodec

    codec_name: str
    if zarr_format == 2:
        if isinstance(request, str):
            raise TypeError(
                f"Invalid request type {type(request)} for zarr format 2. Expected dict, got {request!r}"
            )
        else:
            codec_name = request["id"]
            codec_config = {k: v for k, v in request.items() if k != "id"}
    elif zarr_format == 3:
        if isinstance(request, str):
            codec_name = request
            codec_config = {}
        else:
            codec_name = request["name"]
            codec_config = request.get("configuration", {})
    else:
        raise ValueError(
            f"Invalid zarr format. Must be 2 or 3, got {zarr_format!r}"
        )  # pragma: no cover

    try:
        codec_cls = get_codec_class(codec_name)
        return codec_cls.from_json(request, zarr_format=zarr_format)
    except KeyError:
        # if we can't find the codec in the zarr python registry, try the numcodecs registry
        codec = get_numcodec(request)
        return NumcodecsWrapper(codec=codec)


def get_codec_class(key: str, reload_config: bool = False) -> type[Codec]:
    return _get_codec_class(key, __codec_registries, reload_config=reload_config)


def _resolve_codec(data: dict[str, JSON]) -> Codec:
    """
    Get a codec instance from a dict representation of that codec.
    """
    # TODO: narrow the type of the input to only those dicts that map on to codec class instances.
    return get_codec_class(data["name"]).from_dict(data)  # type: ignore[arg-type]


def _parse_bytes_bytes_codec(
    data: dict[str, JSON] | Codec | Numcodec, *, zarr_format: ZarrFormat
) -> BytesBytesCodec:
    """
    Normalize the input to a ``BytesBytesCodec`` instance.
    If the input is already a ``BytesBytesCodec``, it is returned as is. If the input is a dict, it
    is converted to a ``BytesBytesCodec`` instance via the ``_resolve_codec`` function.
    """
    # avoid circular import, AKA a sign that this function is in the wrong place
    from zarr.abc.codec import BytesBytesCodec
    from zarr.codecs.numcodec import Numcodec, NumcodecsBytesBytesCodec, NumcodecsWrapper

    result: BytesBytesCodec
    if isinstance(data, dict):
        result = get_codec(data, zarr_format=zarr_format)
        if isinstance(result, NumcodecsWrapper):
            result = result.to_bytes_bytes()
        if not isinstance(result, BytesBytesCodec):
            msg = f"Expected a dict representation of a BytesBytesCodec; got a dict representation of a {type(result)} instead."
            raise TypeError(msg)
    elif isinstance(data, Numcodec):
        return NumcodecsBytesBytesCodec(codec=data)
    else:
        if not isinstance(data, BytesBytesCodec):
            raise TypeError(f"Expected a BytesBytesCodec. Got {type(data)} instead.")
        result = data
    return result


def _parse_array_bytes_codec(
    data: dict[str, JSON] | Codec | Numcodec, *, zarr_format: ZarrFormat
) -> ArrayBytesCodec:
    """
    Normalize the input to a ``ArrayBytesCodec`` instance.
    If the input is already a ``ArrayBytesCodec``, it is returned as is. If the input is a dict, it
    is converted to a ``ArrayBytesCodec`` instance via the ``_resolve_codec`` function.
    """
    from zarr.abc.codec import ArrayBytesCodec
    from zarr.codecs.numcodec import Numcodec, NumcodecsArrayBytesCodec, NumcodecsWrapper

    if isinstance(data, dict):
        result = get_codec(data, zarr_format=zarr_format)
        if isinstance(result, NumcodecsWrapper):
            result = result.to_array_bytes()
        if not isinstance(result, ArrayBytesCodec):
            msg = f"Expected a dict representation of a ArrayBytesCodec; got a dict representation of a {type(result)} instead."
            raise TypeError(msg)
    elif isinstance(data, Numcodec):
        return NumcodecsArrayBytesCodec(codec=data)
    else:
        if not isinstance(data, ArrayBytesCodec):
            raise TypeError(f"Expected a ArrayBytesCodec. Got {type(data)} instead.")
        result = data
    return result


def _parse_array_array_codec(
    data: dict[str, JSON] | Codec | Numcodec, *, zarr_format: ZarrFormat
) -> ArrayArrayCodec:
    """
    Normalize the input to a ``ArrayArrayCodec`` instance.
    If the input is already a ``ArrayArrayCodec``, it is returned as is. If the input is a dict, it
    is converted to a ``ArrayArrayCodec`` instance via the ``_resolve_codec`` function.
    """
    from zarr.abc.codec import ArrayArrayCodec
    from zarr.codecs.numcodec import Numcodec, NumcodecsArrayArrayCodec, NumcodecsWrapper

    if isinstance(data, dict):
        result = get_codec(data, zarr_format=zarr_format)
        if isinstance(result, NumcodecsWrapper):
            result = result.to_array_array()
        elif not isinstance(result, ArrayArrayCodec):
            msg = f"Expected a dict representation of a ArrayArrayCodec; got a dict representation of a {type(result)} instead."
            raise TypeError(msg)
    elif isinstance(data, Numcodec):
        return NumcodecsArrayArrayCodec(codec=data)
    else:
        if not isinstance(data, ArrayArrayCodec):
            raise TypeError(f"Expected a ArrayArrayCodec. Got {type(data)} instead.")
        result = data
    return result


def get_pipeline_class(reload_config: bool = False) -> type[CodecPipeline]:
    if reload_config:
        _reload_config()
    __pipeline_registry.lazy_load()
    path = config.get("codec_pipeline.path")
    pipeline_class = __pipeline_registry.get(path)
    if pipeline_class:
        return pipeline_class
    raise BadConfigError(
        f"Pipeline class '{path}' not found in registered pipelines: {list(__pipeline_registry)}."
    )


def get_buffer_class(reload_config: bool = False) -> type[Buffer]:
    if reload_config:
        _reload_config()
    __buffer_registry.lazy_load()

    path = config.get("buffer")
    buffer_class = __buffer_registry.get(path)
    if buffer_class:
        return buffer_class
    raise BadConfigError(
        f"Buffer class '{path}' not found in registered buffers: {list(__buffer_registry)}."
    )


def get_ndbuffer_class(reload_config: bool = False) -> type[NDBuffer]:
    if reload_config:
        _reload_config()
    __ndbuffer_registry.lazy_load()
    path = config.get("ndbuffer")
    ndbuffer_class = __ndbuffer_registry.get(path)
    if ndbuffer_class:
        return ndbuffer_class
    raise BadConfigError(
        f"NDBuffer class '{path}' not found in registered buffers: {list(__ndbuffer_registry)}."
    )


_collect_entrypoints()


def get_numcodec(data: CodecJSON_V2[str]) -> Numcodec:
    """
    Resolve a numcodec codec from the numcodecs registry.

    This requires the Numcodecs package to be installed.

    Parameters
    ----------
    data : CodecJSON_V2
        The JSON metadata for the codec.

    Returns
    -------
    codec : Numcodec

    Examples
    --------

    >>> codec = get_codec({'id': 'zlib', 'level': 1})
    >>> codec
    Zlib(level=1)
    """

    from numcodecs.registry import get_codec

    return get_codec(data)  # type: ignore[no-any-return]<|MERGE_RESOLUTION|>--- conflicted
+++ resolved
@@ -5,7 +5,6 @@
 from importlib.metadata import entry_points as get_entry_points
 from typing import TYPE_CHECKING, Any, Generic, TypeVar
 
-from zarr.codecs._v2 import NumcodecsWrapper
 from zarr.core.config import BadConfigError, config
 from zarr.core.dtype import data_type_registry
 from zarr.errors import ZarrUserWarning
@@ -18,14 +17,12 @@
         ArrayBytesCodec,
         BytesBytesCodec,
         Codec,
-<<<<<<< HEAD
         CodecJSON,
-=======
         CodecJSON_V2,
->>>>>>> cee4389f
         CodecPipeline,
     )
     from zarr.abc.numcodec import Numcodec
+    from zarr.codecs._v2 import NumcodecsWrapper
     from zarr.core.buffer import Buffer, NDBuffer
     from zarr.core.common import JSON, ZarrFormat
 
@@ -181,12 +178,11 @@
     raise KeyError(key)
 
 
-def get_codec(request: CodecJSON, *, zarr_format: ZarrFormat) -> Codec:
+def get_codec(request: CodecJSON, *, zarr_format: ZarrFormat) -> Codec | NumcodecsWrapper:
     """
     Get an instance of a codec from a name and a configuration
     """
-    # avoid circular import
-    from zarr.codecs._numcodecs import get_numcodec
+    from zarr.codecs._v2 import NumcodecsWrapper
 
     codec_name: str
     if zarr_format == 2:
@@ -196,19 +192,15 @@
             )
         else:
             codec_name = request["id"]
-            codec_config = {k: v for k, v in request.items() if k != "id"}
     elif zarr_format == 3:
         if isinstance(request, str):
             codec_name = request
-            codec_config = {}
         else:
             codec_name = request["name"]
-            codec_config = request.get("configuration", {})
     else:
         raise ValueError(
             f"Invalid zarr format. Must be 2 or 3, got {zarr_format!r}"
         )  # pragma: no cover
-
     try:
         codec_cls = get_codec_class(codec_name)
         return codec_cls.from_json(request, zarr_format=zarr_format)
@@ -240,7 +232,7 @@
     """
     # avoid circular import, AKA a sign that this function is in the wrong place
     from zarr.abc.codec import BytesBytesCodec
-    from zarr.codecs.numcodec import Numcodec, NumcodecsBytesBytesCodec, NumcodecsWrapper
+    from zarr.codecs._v2 import Numcodec, NumcodecsBytesBytesCodec, NumcodecsWrapper
 
     result: BytesBytesCodec
     if isinstance(data, dict):
