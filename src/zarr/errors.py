from typing import Any

__all__ = [
    "BaseZarrError",
    "ContainsArrayAndGroupError",
    "ContainsArrayError",
    "ContainsGroupError",
    "GroupNotFoundError",
    "MetadataValidationError",
    "NodeTypeValidationError",
    "UnstableSpecificationWarning",
    "ZarrDeprecationWarning",
    "ZarrFutureWarning",
    "ZarrRuntimeWarning",
]


class BaseZarrError(ValueError):
    """
    Base error which all zarr errors are sub-classed from.
    """

    _msg = ""

    def __init__(self, *args: Any) -> None:
        super().__init__(self._msg.format(*args))


class GroupNotFoundError(BaseZarrError, FileNotFoundError):
    """
    Raised when a group isn't found at a certain path.
    """

    _msg = "No group found in store {!r} at path {!r}"


class ContainsGroupError(BaseZarrError):
    """Raised when a group already exists at a certain path."""

    _msg = "A group exists in store {!r} at path {!r}."


class ContainsArrayError(BaseZarrError):
    """Raised when an array already exists at a certain path."""

    _msg = "An array exists in store {!r} at path {!r}."


class ContainsArrayAndGroupError(BaseZarrError):
    """Raised when both array and group metadata are found at the same path."""

    _msg = (
        "Array and group metadata documents (.zarray and .zgroup) were both found in store "
        "{!r} at path {!r}. "
        "Only one of these files may be present in a given directory / prefix. "
        "Remove the .zarray file, or the .zgroup file, or both."
    )


class MetadataValidationError(BaseZarrError):
    """Raised when the Zarr metadata is invalid in some way"""

    _msg = "Invalid value for '{}'. Expected '{}'. Got '{}'."


class NodeTypeValidationError(MetadataValidationError):
    """
    Specialized exception when the node_type of the metadata document is incorrect.

    This can be raised when the value is invalid or unexpected given the context,
    for example an 'array' node when we expected a 'group'.
    """


<<<<<<< HEAD
class CodecValidationError(BaseZarrError):
    """Raised when the Zarr codec metadata is invalid in some way"""

    _msg = "{}"
=======
class ZarrFutureWarning(FutureWarning):
    """
    A warning intended for end users raised to indicate deprecated features.
    """


class UnstableSpecificationWarning(ZarrFutureWarning):
    """
    A warning raised to indicate that a feature is outside the Zarr specification.
    """


class ZarrDeprecationWarning(DeprecationWarning):
    """
    A warning raised to indicate that a feature will be removed in a future release.
    """


class ZarrUserWarning(UserWarning):
    """
    A warning raised to report problems with user code.
    """


class ZarrRuntimeWarning(RuntimeWarning):
    """
    A warning for dubious runtime behavior.
    """
>>>>>>> cee4389f
<|MERGE_RESOLUTION|>--- conflicted
+++ resolved
@@ -72,12 +72,6 @@
     """
 
 
-<<<<<<< HEAD
-class CodecValidationError(BaseZarrError):
-    """Raised when the Zarr codec metadata is invalid in some way"""
-
-    _msg = "{}"
-=======
 class ZarrFutureWarning(FutureWarning):
     """
     A warning intended for end users raised to indicate deprecated features.
@@ -106,4 +100,6 @@
     """
     A warning for dubious runtime behavior.
     """
->>>>>>> cee4389f
+
+
+class CodecValidationError(ValueError): ...