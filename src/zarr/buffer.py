from __future__ import annotations

import sys
from collections.abc import Callable, Iterable
from typing import (
    TYPE_CHECKING,
    Any,
    Literal,
    Protocol,
    runtime_checkable,
)

import numpy as np
import numpy.typing as npt

from zarr.common import ChunkCoords

if TYPE_CHECKING:
    from typing_extensions import Self

    from zarr.codecs.bytes import Endian
    from zarr.common import BytesLike

<<<<<<< HEAD

@runtime_checkable
class ArrayLike(Protocol):
    """Protocol for the array-like type that underlie Buffer"""

    dtype: np.DTypeLike
    ndim: int
    size: int

    def view(self, dtype: np.DTypeLike) -> Self: ...

    def __getitem__(self, key: slice) -> Self: ...

    def __setitem__(self, key: slice, value: Any) -> None: ...


@runtime_checkable
class NDArrayLike(Protocol):
    """Protocol for the nd-array-like type that underlie NDBuffer"""

    dtype: np.DTypeLike
    shape: ChunkCoords
    ndim: int
    size: int

    @runtime_checkable
    class flags(Protocol):
        contiguous: bool

    def __len__(self) -> int: ...

    def __getitem__(self, key: slice) -> Self: ...

    def __setitem__(self, key: slice, value: Any) -> None: ...

    def reshape(self, shape: ChunkCoords, order: Literal["A", "C", "F"] = ...) -> Self: ...

    def view(self, dtype: np.DTypeLike) -> Self: ...

    def astype(self, dtype: np.DTypeLike, order: Literal["K", "A", "C", "F"] = ...) -> Self: ...

    def fill(self, value: Any) -> None: ...

    def copy(self) -> Self: ...

    def transpose(self, *axes: np.SupportsIndex) -> Self: ...

    def ravel(self, order: Literal["K", "A", "C", "F"]) -> Self: ...

    def all(self) -> bool: ...

    def __eq__(self, other: NDBuffer | np.ScalarType) -> Self:  # type: ignore
        """Element-wise equal

        Notice
        ------
        Type checkers such as mypy complains because the type signature isn't compatible
        with the supertype "object", which violates the Liskov substitution principle.
        This is correct, but since NumPy's ndarray is defined as an element-wise equal,
        our hands are tied.
        """
=======
# TODO: create a protocol for the attributes we need, for now we alias Numpy's ndarray
#       both for the array-like and ndarray-like
ArrayLike: TypeAlias = npt.NDArray[Any]
NDArrayLike: TypeAlias = npt.NDArray[Any]
>>>>>>> c2e03c3b


def check_item_key_is_1d_contiguous(key: Any) -> None:
    """Raises error if `key` isn't a 1d contiguous slice"""
    if not isinstance(key, slice):
        raise TypeError(
            f"Item key has incorrect type (expected slice, got {key.__class__.__name__})"
        )
    if not (key.step is None or key.step == 1):
        raise ValueError("slice must be contiguous")


class Factory:
    class Create(Protocol):
        def __call__(
            self,
            *,
            shape: Iterable[int],
            dtype: npt.DTypeLike,
            order: Literal["C", "F"],
            fill_value: Any | None,
        ) -> NDBuffer:
            """Factory function to create a new NDBuffer (or subclass)

            Callables implementing the `Factory.Create` protocol must create a new
            instance of NDBuffer (or subclass) given the following parameters.

            Parameters
            ----------
            shape
                The shape of the new buffer
            dtype
                The datatype of each element in the new buffer
            order
                Whether to store multi-dimensional data in row-major (C-style) or
                column-major (Fortran-style) order in memory.
            fill_value
                If not None, fill the new buffer with a scalar value.

            Return
            ------
                A new NDBuffer or subclass instance
            """

    class NDArrayLike(Protocol):
        def __call__(self, ndarray_like: NDArrayLike) -> NDBuffer:
            """Factory function to coerce an array into a NDBuffer (or subclass)

            Callables implementing the `Factory.NDArrayLike` protocol must return
            an instance of NDBuffer (or subclass) given an ndarray-like object.

            Parameters
            ----------
            ndarray_like
                ndarray-like object

            Return
            ------
                A NDBuffer or subclass instance that represents `ndarray_like`
            """


class Buffer:
    """A flat contiguous memory block

    We use Buffer throughout Zarr to represent a contiguous block of memory.

    A Buffer is backed by a underlying array-like instance that represents
    the memory. The memory type is unspecified; can be regular host memory,
    CUDA device memory, or something else. The only requirement is that the
    array-like instance can be copied/converted to a regular Numpy array
    (host memory).

    Note
    ----
    This buffer is untyped, so all indexing and sizes are in bytes.

    Parameters
    ----------
    array_like
        array-like object that must be 1-dim, contiguous, and byte dtype.
    """

    def __init__(self, array_like: ArrayLike):
        if array_like.ndim != 1:
            raise ValueError("array_like: only 1-dim allowed")
        if array_like.dtype != np.dtype("b"):
            raise ValueError("array_like: only byte dtype allowed")
        self._data = array_like

    @classmethod
    def create_zero_length(cls) -> Self:
        """Create an empty buffer with length zero

        Return
        ------
            New empty 0-length buffer
        """
        return cls(np.array([], dtype="b"))

    @classmethod
    def from_array_like(cls, array_like: ArrayLike) -> Self:
        """Create a new buffer of a array-like object

        Parameters
        ----------
        array_like
            array-like object that must be 1-dim, contiguous, and byte dtype.

        Return
        ------
            New buffer representing `array_like`
        """
        return cls(array_like)

    @classmethod
    def from_bytes(cls, bytes_like: BytesLike) -> Self:
        """Create a new buffer of a bytes-like object (host memory)

        Parameters
        ----------
        bytes_like
           bytes-like object

        Return
        ------
            New buffer representing `bytes_like`
        """
        return cls.from_array_like(np.frombuffer(bytes_like, dtype="b"))

    def as_array_like(self) -> ArrayLike:
        """Return the underlying array (host or device memory) of this buffer

        This will never copy data.

        Return
        ------
            The underlying 1d array such as a NumPy or CuPy array.
        """
        return self._data

<<<<<<< HEAD
    def as_numpy_array(self) -> np.ndarray:
=======
    def as_nd_buffer(self, *, dtype: npt.DTypeLike) -> NDBuffer:
        """Create a new NDBuffer from this one.

        This will never copy data.

        Parameters
        ----------
        dtype
           The datatype of the returned buffer (reinterpretation of the bytes)

        Return
        ------
            New NDbuffer representing `self.as_array_like()`
        """
        return NDBuffer.from_ndarray_like(self._data.view(dtype=dtype))

    def as_numpy_array(self) -> npt.NDArray[Any]:
>>>>>>> c2e03c3b
        """Return the buffer as a NumPy array (host memory).

        Warning
        -------
        Might have to copy data, consider using `.as_array_like()` instead.

        Return
        ------
            NumPy array of this buffer (might be a data copy)
        """
        return np.asanyarray(self._data)

    def to_bytes(self) -> bytes:
        """Return the buffer as `bytes` (host memory).

        Warning
        -------
        Will always copy data, only use this method for small buffers such as metadata
        buffers. If possible, use `.as_numpy_array()` or `.as_array_like()` instead.

        Return
        ------
            `bytes` of this buffer (data copy)
        """
        return bytes(self.as_numpy_array())

    def __getitem__(self, key: slice) -> Self:
        check_item_key_is_1d_contiguous(key)
        return self.__class__(self._data.__getitem__(key))

    def __setitem__(self, key: slice, value: Any) -> None:
        check_item_key_is_1d_contiguous(key)
        self._data.__setitem__(key, value)

    def __len__(self) -> int:
        return self._data.size

    def __add__(self, other: Buffer) -> Self:
        """Concatenate two buffers"""

        other_array = other.as_array_like()
        assert other_array.dtype == np.dtype("b")
        return self.__class__(np.concatenate((self._data, other_array)))


class NDBuffer:
    """A n-dimensional memory block

    We use NDBuffer throughout Zarr to represent a n-dimensional memory block.

    A NDBuffer is backed by a underlying ndarray-like instance that represents
    the memory. The memory type is unspecified; can be regular host memory,
    CUDA device memory, or something else. The only requirement is that the
    ndarray-like instance can be copied/converted to a regular Numpy array
    (host memory).

    Note
    ----
    The two buffer classes Buffer and NDBuffer are very similar. In fact, Buffer
    is a special case of NDBuffer where dim=1, stride=1, and dtype="b". However,
    in order to use Python's type system to differentiate between the contiguous
    Buffer and the n-dim (non-contiguous) NDBuffer, we keep the definition of the
    two classes separate.

    Parameters
    ----------
    ndarray_like
        ndarray-like object that is convertible to a regular Numpy array.
    """

    def __init__(self, array: NDArrayLike):
        assert array.ndim > 0
        assert array.dtype != object
        self._data = array

    @classmethod
    def create(
        cls,
        *,
        shape: Iterable[int],
        dtype: npt.DTypeLike,
        order: Literal["C", "F"] = "C",
        fill_value: Any | None = None,
    ) -> Self:
        """Create a new buffer and its underlying ndarray-like object

        Parameters
        ----------
        shape
            The shape of the buffer and its underlying ndarray-like object
        dtype
            The datatype of the buffer and its underlying ndarray-like object
        order
            Whether to store multi-dimensional data in row-major (C-style) or
            column-major (Fortran-style) order in memory.
        fill_value
            If not None, fill the new buffer with a scalar value.

        Return
        ------
            New buffer representing a new ndarray_like object

        Developer Notes
        ---------------
        A subclass can overwrite this method to create a ndarray-like object
        other then the default Numpy array.
        """
        ret = cls(np.empty(shape=tuple(shape), dtype=dtype, order=order))
        if fill_value is not None:
            ret.fill(fill_value)
        return ret

    @classmethod
    def from_ndarray_like(cls, ndarray_like: NDArrayLike) -> Self:
        """Create a new buffer of a ndarray-like object

        Parameters
        ----------
        ndarray_like
            ndarray-like object

        Return
        ------
            New buffer representing `ndarray_like`
        """
        return cls(ndarray_like)

    @classmethod
    def from_numpy_array(cls, array_like: npt.ArrayLike) -> Self:
        """Create a new buffer of Numpy array-like object

        Parameters
        ----------
        array_like
            Object that can be coerced into a Numpy array

        Return
        ------
            New buffer representing `array_like`
        """
        return cls.from_ndarray_like(np.asanyarray(array_like))

    def as_ndarray_like(self) -> NDArrayLike:
        """Return the underlying array (host or device memory) of this buffer

        This will never copy data.

        Return
        ------
            The underlying array such as a NumPy or CuPy array.
        """
        return self._data

<<<<<<< HEAD
    def as_numpy_array(self) -> np.ndarray:
=======
    def as_buffer(self) -> Buffer:
        """Create a new Buffer from this one.

        Warning
        -------
        Copies data if the buffer is non-contiguous.

        Return
        ------
            The new buffer (might be data copy)
        """
        data = self._data
        if not self._data.flags.contiguous:
            data = np.ascontiguousarray(self._data)
        return Buffer(data.reshape(-1).view(dtype="b"))  # Flatten the array without copy

    def as_numpy_array(self) -> npt.NDArray[Any]:
>>>>>>> c2e03c3b
        """Return the buffer as a NumPy array (host memory).

        Warning
        -------
        Might have to copy data, consider using `.as_ndarray_like()` instead.

        Return
        ------
            NumPy array of this buffer (might be a data copy)
        """
        return np.asanyarray(self._data)

    @property
    def dtype(self) -> np.dtype[Any]:
        return self._data.dtype

    @property
    def shape(self) -> tuple[int, ...]:
        return self._data.shape

    @property
    def byteorder(self) -> Endian:
        from zarr.codecs.bytes import Endian

        if self.dtype.byteorder == "<":
            return Endian.little
        elif self.dtype.byteorder == ">":
            return Endian.big
        else:
            return Endian(sys.byteorder)

<<<<<<< HEAD
    def reshape(self, newshape: ChunkCoords) -> Self:
        return self.__class__(self._data.reshape(newshape))
=======
    def reshape(self, newshape: Iterable[int]) -> Self:
        return self.__class__(self._data.reshape(tuple(newshape)))
>>>>>>> c2e03c3b

    def astype(self, dtype: npt.DTypeLike, order: Literal["K", "A", "C", "F"] = "K") -> Self:
        return self.__class__(self._data.astype(dtype=dtype, order=order))

    def __getitem__(self, key: Any) -> Self:
        return self.__class__(np.asanyarray(self._data.__getitem__(key)))

    def __setitem__(self, key: Any, value: Any) -> None:
        if isinstance(value, NDBuffer):
            value = value._data
        self._data.__setitem__(key, value)

    def __len__(self) -> int:
        return self._data.__len__()

    def all_equal(self, other: NDBuffer | np.ScalarType) -> bool:
        return bool((self._data == other).all())

    def fill(self, value: Any) -> None:
        self._data.fill(value)

    def copy(self) -> Self:
        return self.__class__(self._data.copy())

    def transpose(self, *axes: np.SupportsIndex) -> Self:  # type: ignore[name-defined]
        return self.__class__(self._data.transpose(*axes))


def as_numpy_array_wrapper(func: Callable[[npt.NDArray[Any]], bytes], buf: Buffer) -> Buffer:
    """Converts the input of `func` to a numpy array and the output back to `Buffer`.

    This function is useful when calling a `func` that only support host memory such
    as `GZip.decode` and `Blosc.decode`. In this case, use this wrapper to convert
    the input `buf` to a Numpy array and convert the result back into a `Buffer`.

    Parameters
    ----------
    func
        The callable that will be called with the converted `buf` as input.
        `func` must return bytes, which will be converted into a `Buffer`
        before returned.
    buf
        The buffer that will be converted to a Numpy array before given as
        input to `func`.

    Return
    ------
        The result of `func` converted to a `Buffer`
    """
    return Buffer.from_bytes(func(buf.as_numpy_array()))<|MERGE_RESOLUTION|>--- conflicted
+++ resolved
@@ -21,7 +21,6 @@
     from zarr.codecs.bytes import Endian
     from zarr.common import BytesLike
 
-<<<<<<< HEAD
 
 @runtime_checkable
 class ArrayLike(Protocol):
@@ -83,12 +82,6 @@
         This is correct, but since NumPy's ndarray is defined as an element-wise equal,
         our hands are tied.
         """
-=======
-# TODO: create a protocol for the attributes we need, for now we alias Numpy's ndarray
-#       both for the array-like and ndarray-like
-ArrayLike: TypeAlias = npt.NDArray[Any]
-NDArrayLike: TypeAlias = npt.NDArray[Any]
->>>>>>> c2e03c3b
 
 
 def check_item_key_is_1d_contiguous(key: Any) -> None:
@@ -230,27 +223,7 @@
         """
         return self._data
 
-<<<<<<< HEAD
-    def as_numpy_array(self) -> np.ndarray:
-=======
-    def as_nd_buffer(self, *, dtype: npt.DTypeLike) -> NDBuffer:
-        """Create a new NDBuffer from this one.
-
-        This will never copy data.
-
-        Parameters
-        ----------
-        dtype
-           The datatype of the returned buffer (reinterpretation of the bytes)
-
-        Return
-        ------
-            New NDbuffer representing `self.as_array_like()`
-        """
-        return NDBuffer.from_ndarray_like(self._data.view(dtype=dtype))
-
     def as_numpy_array(self) -> npt.NDArray[Any]:
->>>>>>> c2e03c3b
         """Return the buffer as a NumPy array (host memory).
 
         Warning
@@ -404,27 +377,7 @@
         """
         return self._data
 
-<<<<<<< HEAD
-    def as_numpy_array(self) -> np.ndarray:
-=======
-    def as_buffer(self) -> Buffer:
-        """Create a new Buffer from this one.
-
-        Warning
-        -------
-        Copies data if the buffer is non-contiguous.
-
-        Return
-        ------
-            The new buffer (might be data copy)
-        """
-        data = self._data
-        if not self._data.flags.contiguous:
-            data = np.ascontiguousarray(self._data)
-        return Buffer(data.reshape(-1).view(dtype="b"))  # Flatten the array without copy
-
     def as_numpy_array(self) -> npt.NDArray[Any]:
->>>>>>> c2e03c3b
         """Return the buffer as a NumPy array (host memory).
 
         Warning
@@ -456,13 +409,8 @@
         else:
             return Endian(sys.byteorder)
 
-<<<<<<< HEAD
     def reshape(self, newshape: ChunkCoords) -> Self:
         return self.__class__(self._data.reshape(newshape))
-=======
-    def reshape(self, newshape: Iterable[int]) -> Self:
-        return self.__class__(self._data.reshape(tuple(newshape)))
->>>>>>> c2e03c3b
 
     def astype(self, dtype: npt.DTypeLike, order: Literal["K", "A", "C", "F"] = "K") -> Self:
         return self.__class__(self._data.astype(dtype=dtype, order=order))
