from __future__ import annotations

import asyncio
import contextvars
import functools
import operator
from collections.abc import Iterable
from dataclasses import dataclass
from enum import Enum
from typing import TYPE_CHECKING, Any, Literal, ParamSpec, TypeVar, overload

if TYPE_CHECKING:
    from collections.abc import Awaitable, Callable, Iterator

import numpy as np

ZARR_JSON = "zarr.json"
ZARRAY_JSON = ".zarray"
ZGROUP_JSON = ".zgroup"
ZATTRS_JSON = ".zattrs"

BytesLike = bytes | bytearray | memoryview
ChunkCoords = tuple[int, ...]
ChunkCoordsLike = Iterable[int]
SliceSelection = tuple[slice, ...]
Selection = slice | SliceSelection
ZarrFormat = Literal[2, 3]
<<<<<<< HEAD
JSON = Union[str, None, int, float, Enum, dict[str, "JSON"], list["JSON"], tuple["JSON", ...]]
MEMORY_ORDER = Literal["C", "F"]
=======
JSON = None | str | int | float | Enum | dict[str, "JSON"] | list["JSON"] | tuple["JSON", ...]
>>>>>>> 50b3fb1a


def product(tup: ChunkCoords) -> int:
    return functools.reduce(operator.mul, tup, 1)


T = TypeVar("T", bound=tuple[Any, ...])
V = TypeVar("V")


async def concurrent_map(
    items: list[T], func: Callable[..., Awaitable[V]], limit: int | None = None
) -> list[V]:
    if limit is None:
        return await asyncio.gather(*[func(*item) for item in items])

    else:
        sem = asyncio.Semaphore(limit)

        async def run(item: tuple[Any]) -> V:
            async with sem:
                return await func(*item)

        return await asyncio.gather(*[asyncio.ensure_future(run(item)) for item in items])


P = ParamSpec("P")
U = TypeVar("U")


async def to_thread(func: Callable[P, U], /, *args: P.args, **kwargs: P.kwargs) -> U:
    loop = asyncio.get_running_loop()
    ctx = contextvars.copy_context()
    func_call = functools.partial(ctx.run, func, *args, **kwargs)
    return await loop.run_in_executor(None, func_call)


E = TypeVar("E", bound=Enum)


def enum_names(enum: type[E]) -> Iterator[str]:
    for item in enum:
        yield item.name


def parse_enum(data: JSON, cls: type[E]) -> E:
    if isinstance(data, cls):
        return data
    if not isinstance(data, str):
        raise TypeError(f"Expected str, got {type(data)}")
    if data in enum_names(cls):
        return cls(data)
    raise ValueError(f"Value must be one of {list(enum_names(cls))!r}. Got {data} instead.")


@dataclass(frozen=True)
class ArraySpec:
    shape: ChunkCoords
    dtype: np.dtype[Any]
    fill_value: Any
    order: MEMORY_ORDER

    def __init__(
        self, shape: ChunkCoords, dtype: np.dtype[Any], fill_value: Any, order: MEMORY_ORDER
    ) -> None:
        shape_parsed = parse_shapelike(shape)
        dtype_parsed = parse_dtype(dtype)
        fill_value_parsed = parse_fill_value(fill_value)
        order_parsed = parse_order(order)

        object.__setattr__(self, "shape", shape_parsed)
        object.__setattr__(self, "dtype", dtype_parsed)
        object.__setattr__(self, "fill_value", fill_value_parsed)
        object.__setattr__(self, "order", order_parsed)

    @property
    def ndim(self) -> int:
        return len(self.shape)


def parse_name(data: JSON, expected: str | None = None) -> str:
    if isinstance(data, str):
        if expected is None or data == expected:
            return data
        raise ValueError(f"Expected '{expected}'. Got {data} instead.")
    else:
        raise TypeError(f"Expected a string, got an instance of {type(data)}.")


def parse_configuration(data: JSON) -> JSON:
    if not isinstance(data, dict):
        raise TypeError(f"Expected dict, got {type(data)}")
    return data


@overload
def parse_named_configuration(
    data: JSON, expected_name: str | None = None
) -> tuple[str, dict[str, JSON]]: ...


@overload
def parse_named_configuration(
    data: JSON, expected_name: str | None = None, *, require_configuration: bool = True
) -> tuple[str, dict[str, JSON] | None]: ...


def parse_named_configuration(
    data: JSON, expected_name: str | None = None, *, require_configuration: bool = True
) -> tuple[str, JSON | None]:
    if not isinstance(data, dict):
        raise TypeError(f"Expected dict, got {type(data)}")
    if "name" not in data:
        raise ValueError(f"Named configuration does not have a 'name' key. Got {data}.")
    name_parsed = parse_name(data["name"], expected_name)
    if "configuration" in data:
        configuration_parsed = parse_configuration(data["configuration"])
    elif require_configuration:
        raise ValueError(f"Named configuration does not have a 'configuration' key. Got {data}.")
    else:
        configuration_parsed = None
    return name_parsed, configuration_parsed


def parse_shapelike(data: Any) -> tuple[int, ...]:
    if not isinstance(data, Iterable):
        raise TypeError(f"Expected an iterable. Got {data} instead.")
    data_tuple = tuple(data)
    if len(data_tuple) == 0:
        raise ValueError("Expected at least one element. Got 0.")
    if not all(isinstance(v, int) for v in data_tuple):
        msg = f"Expected an iterable of integers. Got {type(data)} instead."
        raise TypeError(msg)
    if not all(lambda v: v > 0 for v in data_tuple):
        raise ValueError(f"All values must be greater than 0. Got {data}.")
    return data_tuple


def parse_dtype(data: Any) -> np.dtype[Any]:
    # todo: real validation
    return np.dtype(data)


def parse_fill_value(data: Any) -> Any:
    # todo: real validation
    return data


def parse_order(data: Any) -> Literal["C", "F"]:
    if data in ("C", "F"):
        return data
    raise ValueError(f"Expected one of ('C', 'F'), got {data} instead.")<|MERGE_RESOLUTION|>--- conflicted
+++ resolved
@@ -25,12 +25,8 @@
 SliceSelection = tuple[slice, ...]
 Selection = slice | SliceSelection
 ZarrFormat = Literal[2, 3]
-<<<<<<< HEAD
-JSON = Union[str, None, int, float, Enum, dict[str, "JSON"], list["JSON"], tuple["JSON", ...]]
+JSON = None | str | int | float | Enum | dict[str, "JSON"] | list["JSON"] | tuple["JSON", ...]
 MEMORY_ORDER = Literal["C", "F"]
-=======
-JSON = None | str | int | float | Enum | dict[str, "JSON"] | list["JSON"] | tuple["JSON", ...]
->>>>>>> 50b3fb1a
 
 
 def product(tup: ChunkCoords) -> int:
