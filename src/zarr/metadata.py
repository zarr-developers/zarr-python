from __future__ import annotations

import json
from abc import ABC, abstractmethod
from collections.abc import Iterable
from dataclasses import dataclass, field, replace
from enum import Enum
from typing import TYPE_CHECKING, Any, Literal

import numpy as np
import numpy.typing as npt

from zarr.abc.codec import Codec, CodecPipeline
from zarr.abc.metadata import Metadata
from zarr.buffer import Buffer, BufferPrototype, default_buffer_prototype
from zarr.chunk_grids import ChunkGrid, RegularChunkGrid
from zarr.chunk_key_encodings import ChunkKeyEncoding, parse_separator
from zarr.codecs._v2 import V2Compressor, V2Filters
<<<<<<< HEAD
from zarr.registry import get_pipeline_class
=======
from zarr.config import config
>>>>>>> d4c25b2b

if TYPE_CHECKING:
    from typing_extensions import Self

import numcodecs.abc

from zarr.array_spec import ArraySpec
from zarr.common import (
    JSON,
    ZARR_JSON,
    ZARRAY_JSON,
    ZATTRS_JSON,
    ChunkCoords,
    ZarrFormat,
    parse_dtype,
    parse_fill_value,
    parse_shapelike,
)
from zarr.config import parse_indexing_order

# For type checking
_bool = bool

__all__ = ["ArrayMetadata"]


class DataType(Enum):
    bool = "bool"
    int8 = "int8"
    int16 = "int16"
    int32 = "int32"
    int64 = "int64"
    uint8 = "uint8"
    uint16 = "uint16"
    uint32 = "uint32"
    uint64 = "uint64"
    float32 = "float32"
    float64 = "float64"

    @property
    def byte_count(self) -> int:
        data_type_byte_counts = {
            DataType.bool: 1,
            DataType.int8: 1,
            DataType.int16: 2,
            DataType.int32: 4,
            DataType.int64: 8,
            DataType.uint8: 1,
            DataType.uint16: 2,
            DataType.uint32: 4,
            DataType.uint64: 8,
            DataType.float32: 4,
            DataType.float64: 8,
        }
        return data_type_byte_counts[self]

    @property
    def has_endianness(self) -> _bool:
        # This might change in the future, e.g. for a complex with 2 8-bit floats
        return self.byte_count != 1

    def to_numpy_shortname(self) -> str:
        data_type_to_numpy = {
            DataType.bool: "bool",
            DataType.int8: "i1",
            DataType.int16: "i2",
            DataType.int32: "i4",
            DataType.int64: "i8",
            DataType.uint8: "u1",
            DataType.uint16: "u2",
            DataType.uint32: "u4",
            DataType.uint64: "u8",
            DataType.float32: "f4",
            DataType.float64: "f8",
        }
        return data_type_to_numpy[self]

    @classmethod
    def from_dtype(cls, dtype: np.dtype[Any]) -> DataType:
        dtype_to_data_type = {
            "|b1": "bool",
            "bool": "bool",
            "|i1": "int8",
            "<i2": "int16",
            "<i4": "int32",
            "<i8": "int64",
            "|u1": "uint8",
            "<u2": "uint16",
            "<u4": "uint32",
            "<u8": "uint64",
            "<f4": "float32",
            "<f8": "float64",
        }
        return DataType[dtype_to_data_type[dtype.str]]


@dataclass(frozen=True, kw_only=True)
class ArrayMetadata(Metadata, ABC):
    shape: ChunkCoords
    fill_value: Any
    chunk_grid: ChunkGrid
    attributes: dict[str, JSON]
    zarr_format: ZarrFormat

    @property
    @abstractmethod
    def dtype(self) -> np.dtype[Any]:
        pass

    @property
    @abstractmethod
    def ndim(self) -> int:
        pass

    @property
    @abstractmethod
    def codec_pipeline(self) -> CodecPipeline:
        pass

    @abstractmethod
    def get_chunk_spec(
        self, _chunk_coords: ChunkCoords, order: Literal["C", "F"], prototype: BufferPrototype
    ) -> ArraySpec:
        pass

    @abstractmethod
    def encode_chunk_key(self, chunk_coords: ChunkCoords) -> str:
        pass

    @abstractmethod
    def to_buffer_dict(self, prototype: BufferPrototype) -> dict[str, Buffer]:
        pass

    @abstractmethod
    def update_shape(self, shape: ChunkCoords) -> Self:
        pass

    @abstractmethod
    def update_attributes(self, attributes: dict[str, JSON]) -> Self:
        pass


@dataclass(frozen=True, kw_only=True)
class ArrayV3Metadata(ArrayMetadata):
    shape: ChunkCoords
    data_type: np.dtype[Any]
    chunk_grid: ChunkGrid
    chunk_key_encoding: ChunkKeyEncoding
    fill_value: Any
    codecs: CodecPipeline
    attributes: dict[str, Any] = field(default_factory=dict)
    dimension_names: tuple[str, ...] | None = None
    zarr_format: Literal[3] = field(default=3, init=False)
    node_type: Literal["array"] = field(default="array", init=False)

    def __init__(
        self,
        *,
        shape: Iterable[int],
        data_type: npt.DTypeLike,
        chunk_grid: dict[str, JSON] | ChunkGrid,
        chunk_key_encoding: dict[str, JSON] | ChunkKeyEncoding,
        fill_value: Any,
        codecs: Iterable[Codec | JSON],
        attributes: None | dict[str, JSON],
        dimension_names: None | Iterable[str],
    ) -> None:
        """
        Because the class is a frozen dataclass, we set attributes using object.__setattr__
        """
        shape_parsed = parse_shapelike(shape)
        data_type_parsed = parse_dtype(data_type)
        chunk_grid_parsed = ChunkGrid.from_dict(chunk_grid)
        chunk_key_encoding_parsed = ChunkKeyEncoding.from_dict(chunk_key_encoding)
        dimension_names_parsed = parse_dimension_names(dimension_names)
        fill_value_parsed = parse_fill_value(fill_value)
        attributes_parsed = parse_attributes(attributes)

        array_spec = ArraySpec(
            shape=shape_parsed,
            dtype=data_type_parsed,
            fill_value=fill_value_parsed,
            order="C",  # TODO: order is not needed here.
            prototype=default_buffer_prototype(),  # TODO: prototype is not needed here.
        )
        codecs_parsed = parse_codecs(codecs).evolve_from_array_spec(array_spec)

        object.__setattr__(self, "shape", shape_parsed)
        object.__setattr__(self, "data_type", data_type_parsed)
        object.__setattr__(self, "chunk_grid", chunk_grid_parsed)
        object.__setattr__(self, "chunk_key_encoding", chunk_key_encoding_parsed)
        object.__setattr__(self, "codecs", codecs_parsed)
        object.__setattr__(self, "dimension_names", dimension_names_parsed)
        object.__setattr__(self, "fill_value", fill_value_parsed)
        object.__setattr__(self, "attributes", attributes_parsed)

        self._validate_metadata()

    def _validate_metadata(self) -> None:
        if isinstance(self.chunk_grid, RegularChunkGrid) and len(self.shape) != len(
            self.chunk_grid.chunk_shape
        ):
            raise ValueError(
                "`chunk_shape` and `shape` need to have the same number of dimensions."
            )
        if self.dimension_names is not None and len(self.shape) != len(self.dimension_names):
            raise ValueError(
                "`dimension_names` and `shape` need to have the same number of dimensions."
            )
        if self.fill_value is None:
            raise ValueError("`fill_value` is required.")
        self.codecs.validate(self)

    @property
    def dtype(self) -> np.dtype[Any]:
        return self.data_type

    @property
    def ndim(self) -> int:
        return len(self.shape)

    @property
    def codec_pipeline(self) -> CodecPipeline:
        return self.codecs

    def get_chunk_spec(
        self, _chunk_coords: ChunkCoords, order: Literal["C", "F"], prototype: BufferPrototype
    ) -> ArraySpec:
        assert isinstance(
            self.chunk_grid, RegularChunkGrid
        ), "Currently, only regular chunk grid is supported"
        return ArraySpec(
            shape=self.chunk_grid.chunk_shape,
            dtype=self.dtype,
            fill_value=self.fill_value,
            order=order,
            prototype=prototype,
        )

    def encode_chunk_key(self, chunk_coords: ChunkCoords) -> str:
        return self.chunk_key_encoding.encode_chunk_key(chunk_coords)

    def to_buffer_dict(self, prototype: BufferPrototype) -> dict[str, Buffer]:
        def _json_convert(o: np.dtype[Any] | Enum | Codec) -> str | dict[str, Any]:
            if isinstance(o, np.dtype):
                return str(o)
            if isinstance(o, Enum):
                return o.name
            # this serializes numcodecs compressors
            # todo: implement to_dict for codecs
            elif isinstance(o, numcodecs.abc.Codec):
                config: dict[str, Any] = o.get_config()
                return config
            raise TypeError

        json_indent = config.get("json_indent")
        return {
<<<<<<< HEAD
            ZARR_JSON: prototype.buffer.from_bytes(
                json.dumps(self.to_dict(), default=_json_convert).encode()
=======
            ZARR_JSON: Buffer.from_bytes(
                json.dumps(self.to_dict(), default=_json_convert, indent=json_indent).encode()
>>>>>>> d4c25b2b
            )
        }

    @classmethod
    def from_dict(cls, data: dict[str, JSON]) -> ArrayV3Metadata:
        # TODO: Remove the type: ignores[] comments below and use a TypedDict to type `data`
        # check that the zarr_format attribute is correct
        _ = parse_zarr_format_v3(data.pop("zarr_format"))  # type: ignore[arg-type]
        # check that the node_type attribute is correct
        _ = parse_node_type_array(data.pop("node_type"))  # type: ignore[arg-type]

        data["dimension_names"] = data.pop("dimension_names", None)

        return cls(**data)  # type: ignore[arg-type]

    def to_dict(self) -> dict[str, Any]:
        out_dict = super().to_dict()

        if not isinstance(out_dict, dict):
            raise TypeError(f"Expected dict. Got {type(out_dict)}.")

        # if `dimension_names` is `None`, we do not include it in
        # the metadata document
        if out_dict["dimension_names"] is None:
            out_dict.pop("dimension_names")
        return out_dict

    def update_shape(self, shape: ChunkCoords) -> Self:
        return replace(self, shape=shape)

    def update_attributes(self, attributes: dict[str, JSON]) -> Self:
        return replace(self, attributes=attributes)


@dataclass(frozen=True, kw_only=True)
class ArrayV2Metadata(ArrayMetadata):
    shape: ChunkCoords
    chunk_grid: RegularChunkGrid
    data_type: np.dtype[Any]
    fill_value: None | int | float = 0
    order: Literal["C", "F"] = "C"
    filters: list[dict[str, JSON]] | None = None
    dimension_separator: Literal[".", "/"] = "."
    compressor: dict[str, JSON] | None = None
    attributes: dict[str, JSON] = field(default_factory=dict)
    zarr_format: Literal[2] = field(init=False, default=2)

    def __init__(
        self,
        *,
        shape: ChunkCoords,
        dtype: npt.DTypeLike,
        chunks: ChunkCoords,
        fill_value: Any,
        order: Literal["C", "F"],
        dimension_separator: Literal[".", "/"] = ".",
        compressor: dict[str, JSON] | None = None,
        filters: list[dict[str, JSON]] | None = None,
        attributes: dict[str, JSON] | None = None,
    ):
        """
        Metadata for a Zarr version 2 array.
        """
        shape_parsed = parse_shapelike(shape)
        data_type_parsed = parse_dtype(dtype)
        chunks_parsed = parse_shapelike(chunks)
        compressor_parsed = parse_compressor(compressor)
        order_parsed = parse_indexing_order(order)
        dimension_separator_parsed = parse_separator(dimension_separator)
        filters_parsed = parse_filters(filters)
        fill_value_parsed = parse_fill_value(fill_value)
        attributes_parsed = parse_attributes(attributes)

        object.__setattr__(self, "shape", shape_parsed)
        object.__setattr__(self, "data_type", data_type_parsed)
        object.__setattr__(self, "chunk_grid", RegularChunkGrid(chunk_shape=chunks_parsed))
        object.__setattr__(self, "compressor", compressor_parsed)
        object.__setattr__(self, "order", order_parsed)
        object.__setattr__(self, "dimension_separator", dimension_separator_parsed)
        object.__setattr__(self, "filters", filters_parsed)
        object.__setattr__(self, "fill_value", fill_value_parsed)
        object.__setattr__(self, "attributes", attributes_parsed)

        # ensure that the metadata document is consistent
        _ = parse_v2_metadata(self)

    @property
    def ndim(self) -> int:
        return len(self.shape)

    @property
    def dtype(self) -> np.dtype[Any]:
        return self.data_type

    @property
    def chunks(self) -> ChunkCoords:
        return self.chunk_grid.chunk_shape

    @property
    def codec_pipeline(self) -> CodecPipeline:
        return get_pipeline_class().from_list(
            [V2Filters(self.filters or []), V2Compressor(self.compressor)]
        )

    def to_buffer_dict(self, prototype: BufferPrototype) -> dict[str, Buffer]:
        def _json_convert(
            o: np.dtype[Any],
        ) -> str | list[tuple[str, str] | tuple[str, str, tuple[int, ...]]]:
            if isinstance(o, np.dtype):
                if o.fields is None:
                    return o.str
                else:
                    return o.descr
            raise TypeError

        zarray_dict = self.to_dict()
        assert isinstance(zarray_dict, dict)
        zattrs_dict = zarray_dict.pop("attributes", {})
        assert isinstance(zattrs_dict, dict)
        json_indent = config.get("json_indent")
        return {
<<<<<<< HEAD
            ZARRAY_JSON: prototype.buffer.from_bytes(
                json.dumps(zarray_dict, default=_json_convert).encode()
            ),
            ZATTRS_JSON: prototype.buffer.from_bytes(json.dumps(zattrs_dict).encode()),
=======
            ZARRAY_JSON: Buffer.from_bytes(
                json.dumps(zarray_dict, default=_json_convert, indent=json_indent).encode()
            ),
            ZATTRS_JSON: Buffer.from_bytes(json.dumps(zattrs_dict, indent=json_indent).encode()),
>>>>>>> d4c25b2b
        }

    @classmethod
    def from_dict(cls, data: dict[str, Any]) -> ArrayV2Metadata:
        # check that the zarr_format attribute is correct
        _ = parse_zarr_format_v2(data.pop("zarr_format"))
        return cls(**data)

    def to_dict(self) -> JSON:
        zarray_dict = super().to_dict()

        assert isinstance(zarray_dict, dict)

        _ = zarray_dict.pop("chunk_grid")
        zarray_dict["chunks"] = self.chunk_grid.chunk_shape

        _ = zarray_dict.pop("data_type")
        zarray_dict["dtype"] = self.data_type.str

        return zarray_dict

    def get_chunk_spec(
        self, _chunk_coords: ChunkCoords, order: Literal["C", "F"], prototype: BufferPrototype
    ) -> ArraySpec:
        return ArraySpec(
            shape=self.chunk_grid.chunk_shape,
            dtype=self.dtype,
            fill_value=self.fill_value,
            order=order,
            prototype=prototype,
        )

    def encode_chunk_key(self, chunk_coords: ChunkCoords) -> str:
        chunk_identifier = self.dimension_separator.join(map(str, chunk_coords))
        return "0" if chunk_identifier == "" else chunk_identifier

    def update_shape(self, shape: ChunkCoords) -> Self:
        return replace(self, shape=shape)

    def update_attributes(self, attributes: dict[str, JSON]) -> Self:
        return replace(self, attributes=attributes)


def parse_dimension_names(data: None | Iterable[str]) -> tuple[str, ...] | None:
    if data is None:
        return data
    elif all([isinstance(x, str) for x in data]):
        return tuple(data)
    else:
        msg = f"Expected either None or a iterable of str, got {type(data)}"
        raise TypeError(msg)


# todo: real validation
def parse_attributes(data: None | dict[str, JSON]) -> dict[str, JSON]:
    if data is None:
        return {}

    return data


# todo: move to its own module and drop _v3 suffix
# todo: consider folding all the literal parsing into a single function
# that takes 2 arguments
def parse_zarr_format_v3(data: Literal[3]) -> Literal[3]:
    if data == 3:
        return data
    raise ValueError(f"Invalid value. Expected 3. Got {data}.")


# todo: move to its own module and drop _v2 suffix
def parse_zarr_format_v2(data: Literal[2]) -> Literal[2]:
    if data == 2:
        return data
    raise ValueError(f"Invalid value. Expected 2. Got {data}.")


def parse_node_type_array(data: Literal["array"]) -> Literal["array"]:
    if data == "array":
        return data
    raise ValueError(f"Invalid value. Expected 'array'. Got {data}.")


# todo: real validation
def parse_filters(data: list[dict[str, JSON]] | None) -> list[dict[str, JSON]] | None:
    return data


# todo: real validation
def parse_compressor(data: dict[str, JSON] | None) -> dict[str, JSON] | None:
    return data


def parse_v2_metadata(data: ArrayV2Metadata) -> ArrayV2Metadata:
    if (l_chunks := len(data.chunks)) != (l_shape := len(data.shape)):
        msg = (
            f"The `shape` and `chunks` attributes must have the same length. "
            f"`chunks` has length {l_chunks}, but `shape` has length {l_shape}."
        )
        raise ValueError(msg)
    return data


def parse_codecs(data: Iterable[Codec | JSON]) -> CodecPipeline:
    if not isinstance(data, Iterable):
        raise TypeError(f"Expected iterable, got {type(data)}")
    return get_pipeline_class().from_dict(data)<|MERGE_RESOLUTION|>--- conflicted
+++ resolved
@@ -16,11 +16,8 @@
 from zarr.chunk_grids import ChunkGrid, RegularChunkGrid
 from zarr.chunk_key_encodings import ChunkKeyEncoding, parse_separator
 from zarr.codecs._v2 import V2Compressor, V2Filters
-<<<<<<< HEAD
 from zarr.registry import get_pipeline_class
-=======
 from zarr.config import config
->>>>>>> d4c25b2b
 
 if TYPE_CHECKING:
     from typing_extensions import Self
@@ -278,13 +275,8 @@
 
         json_indent = config.get("json_indent")
         return {
-<<<<<<< HEAD
             ZARR_JSON: prototype.buffer.from_bytes(
-                json.dumps(self.to_dict(), default=_json_convert).encode()
-=======
-            ZARR_JSON: Buffer.from_bytes(
                 json.dumps(self.to_dict(), default=_json_convert, indent=json_indent).encode()
->>>>>>> d4c25b2b
             )
         }
 
@@ -406,17 +398,10 @@
         assert isinstance(zattrs_dict, dict)
         json_indent = config.get("json_indent")
         return {
-<<<<<<< HEAD
             ZARRAY_JSON: prototype.buffer.from_bytes(
-                json.dumps(zarray_dict, default=_json_convert).encode()
-            ),
-            ZATTRS_JSON: prototype.buffer.from_bytes(json.dumps(zattrs_dict).encode()),
-=======
-            ZARRAY_JSON: Buffer.from_bytes(
                 json.dumps(zarray_dict, default=_json_convert, indent=json_indent).encode()
             ),
-            ZATTRS_JSON: Buffer.from_bytes(json.dumps(zattrs_dict, indent=json_indent).encode()),
->>>>>>> d4c25b2b
+            ZATTRS_JSON: prototype.buffer.from_bytes(json.dumps(zattrs_dict, indent=json_indent).encode()),
         }
 
     @classmethod
