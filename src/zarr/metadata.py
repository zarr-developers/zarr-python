--- conflicted
+++ resolved
@@ -5,14 +5,10 @@
 from collections.abc import Iterable
 from dataclasses import dataclass, field, replace
 from enum import Enum
-<<<<<<< HEAD
 from typing import TYPE_CHECKING, cast
 
 if TYPE_CHECKING:
-    from typing import Any
-=======
-from typing import TYPE_CHECKING, Any, Literal
->>>>>>> f648b619
+    from typing import Any, Literal
 
 import numpy as np
 import numpy.typing as npt
@@ -289,7 +285,7 @@
         # check that the zarr_format attribute is correct
         _ = parse_zarr_format_v3(data.pop("zarr_format"))  # type: ignore[arg-type]
         # check that the node_type attribute is correct
-        _ = parse_node_type_array(data.pop("node_type"))  # type: ignore[arg-type]
+        _ = parse_node_type_array(data.pop("node_type"))
 
         data["dimension_names"] = data.pop("dimension_names", None)
 
@@ -470,20 +466,20 @@
 # that takes 2 arguments
 def parse_zarr_format_v3(data: Literal[3]) -> Literal[3]:
     if data == 3:
-        return data
+        return 3
     raise ValueError(f"Invalid value. Expected 3. Got {data}.")
 
 
 # todo: move to its own module and drop _v2 suffix
 def parse_zarr_format_v2(data: Literal[2]) -> Literal[2]:
     if data == 2:
-        return data
+        return 2
     raise ValueError(f"Invalid value. Expected 2. Got {data}.")
 
 
-def parse_node_type_array(data: Literal["array"]) -> Literal["array"]:
+def parse_node_type_array(data: Any) -> Literal["array"]:
     if data == "array":
-        return data
+        return "array"
     raise ValueError(f"Invalid value. Expected 'array'. Got {data}.")
 
 
