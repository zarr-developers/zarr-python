--- conflicted
+++ resolved
@@ -7,23 +7,17 @@
 import numpy as np
 import numpy.typing as npt
 
+from zarr.abc.codec import Codec, CodecPipeline
+from zarr.abc.metadata import Metadata
 from zarr.chunk_grids import ChunkGrid, RegularChunkGrid
 from zarr.chunk_key_encodings import ChunkKeyEncoding, parse_separator
 from zarr.codecs._v2 import V2Compressor, V2Filters
 
 
 if TYPE_CHECKING:
-<<<<<<< HEAD
     from typing import Literal
     from typing_extensions import Self
-    from zarr.codecs import CodecPipeline
-=======
-    from typing import Literal, Union, List, Optional, Tuple
->>>>>>> 2397d3f5
-
-
-from zarr.abc.codec import Codec, CodecPipeline
-from zarr.abc.metadata import Metadata
+
 
 from zarr.common import (
     JSON,
@@ -361,9 +355,9 @@
 
     @property
     def codec_pipeline(self) -> CodecPipeline:
-        from zarr.codecs.pipeline.hybrid import HybridCodecPipeline
-
-        return HybridCodecPipeline.from_list(
+        from zarr.codecs import BatchedCodecPipeline
+
+        return BatchedCodecPipeline.from_list(
             [V2Filters(self.filters or [], self.order), V2Compressor(self.compressor)]
         )
 
@@ -391,6 +385,19 @@
         _ = parse_zarr_format_v2(data.pop("zarr_format"))
         return cls(**data)
 
+    def to_dict(self) -> JSON:
+        zarray_dict = super().to_dict()
+
+        assert isinstance(zarray_dict, dict)
+
+        _ = zarray_dict.pop("chunk_grid")
+        zarray_dict["chunks"] = self.chunk_grid.chunk_shape
+
+        _ = zarray_dict.pop("data_type")
+        zarray_dict["dtype"] = self.data_type
+
+        return zarray_dict
+
     def get_chunk_spec(self, _chunk_coords: ChunkCoords, order: Literal["C", "F"]) -> ArraySpec:
         return ArraySpec(
             shape=self.chunk_grid.chunk_shape,
@@ -451,11 +458,7 @@
 
 
 # todo: real validation
-<<<<<<< HEAD
-def parse_filters(data: Any) -> list[Codec]:
-=======
 def parse_filters(data: Any) -> list[dict[str, JSON]]:
->>>>>>> 2397d3f5
     return data
 
 
@@ -474,13 +477,8 @@
     return data
 
 
-<<<<<<< HEAD
 def parse_codecs(data: Iterable[Codec | JSON]) -> CodecPipeline:
-    from zarr.codecs.pipeline.hybrid import HybridCodecPipeline
-=======
-def parse_codecs(data: Iterable[Union[Codec, JSON]]) -> CodecPipeline:
     from zarr.codecs import BatchedCodecPipeline
->>>>>>> 2397d3f5
 
     if not isinstance(data, Iterable):
         raise TypeError(f"Expected iterable, got {type(data)}")
