from __future__ import annotations

import itertools
import math
import numbers
import operator
from collections.abc import Iterator, Sequence
from dataclasses import dataclass
from enum import Enum
from functools import reduce
from types import EllipsisType
from typing import (
    TYPE_CHECKING,
    Any,
    NamedTuple,
    Protocol,
    TypeGuard,
    TypeVar,
    cast,
    runtime_checkable,
)

import numpy as np
import numpy.typing as npt

from zarr.buffer import NDArrayLike
from zarr.common import ChunkCoords, product

if TYPE_CHECKING:
    from zarr.array import Array
    from zarr.chunk_grids import ChunkGrid

IntSequence = list[int] | npt.NDArray[np.intp]
ArrayOfIntOrBool = npt.NDArray[np.intp] | npt.NDArray[np.bool_]
BasicSelector = int | slice | EllipsisType
Selector = BasicSelector | ArrayOfIntOrBool

BasicSelection = BasicSelector | tuple[BasicSelector, ...]  # also used for BlockIndex
CoordinateSelection = IntSequence | tuple[IntSequence, ...]
MaskSelection = npt.NDArray[np.bool_]
OrthogonalSelection = Selector | tuple[Selector, ...]
Selection = BasicSelection | CoordinateSelection | MaskSelection | OrthogonalSelection
CoordinateSelectionNormalized = tuple[npt.NDArray[np.intp], ...]
SelectionNormalized = tuple[Selector, ...] | ArrayOfIntOrBool
SelectionWithFields = Selection | str | Sequence[str]
SelectorTuple = tuple[Selector, ...] | npt.NDArray[np.intp] | slice
Fields = str | list[str] | tuple[str, ...]


class ArrayIndexError(IndexError):
    pass


class BoundsCheckError(IndexError):
    _msg = ""

    def __init__(self, dim_len: int):
        self._msg = f"index out of bounds for dimension with length {dim_len}"


class NegativeStepError(IndexError):
    _msg = "only slices with step >= 1 are supported"


class VindexInvalidSelectionError(IndexError):
    _msg = (
        "unsupported selection type for vectorized indexing; only "
        "coordinate selection (tuple of integer arrays) and mask selection "
        "(single Boolean array) are supported; got {0!r}"
    )


def err_too_many_indices(selection: Any, shape: ChunkCoords) -> None:
    raise IndexError(f"too many indices for array; expected {len(shape)}, got {len(selection)}")


@runtime_checkable
class Indexer(Protocol):
    shape: ChunkCoords
    drop_axes: ChunkCoords

    def __iter__(self) -> Iterator[ChunkProjection]: ...


def ceildiv(a: float, b: float) -> int:
    return math.ceil(a / b)


def is_integer(x: Any) -> TypeGuard[int]:
    """True if x is an integer (both pure Python or NumPy).

    Note that Python's bool is considered an integer too.
    """
    return isinstance(x, numbers.Integral)


def is_integer_list(x: Any) -> TypeGuard[list[int]]:
    """True if x is a list of integers.

    This function assumes ie *does not check* that all elements of the list
    have the same type. Mixed type lists will result in other errors that will
    bubble up anyway.
    """
    return isinstance(x, list) and len(x) > 0 and is_integer(x[0])


def is_integer_array(x: Any, ndim: int | None = None) -> TypeGuard[npt.NDArray[np.intp]]:
    t = not np.isscalar(x) and hasattr(x, "shape") and hasattr(x, "dtype") and x.dtype.kind in "ui"
    if ndim is not None:
        t = t and hasattr(x, "shape") and len(x.shape) == ndim
    return t


def is_bool_array(x: Any, ndim: int | None = None) -> TypeGuard[npt.NDArray[np.bool_]]:
    t = hasattr(x, "shape") and hasattr(x, "dtype") and x.dtype == bool
    if ndim is not None:
        t = t and hasattr(x, "shape") and len(x.shape) == ndim
    return t


def is_scalar(value: Any, dtype: np.dtype[Any]) -> bool:
    if np.isscalar(value):
        return True
    if hasattr(value, "shape") and value.shape == ():
        return True
    if isinstance(value, tuple) and dtype.names and len(value) == len(dtype.names):
        return True
    return False


def is_pure_fancy_indexing(selection: Any, ndim: int) -> bool:
    """Check whether a selection contains only scalars or integer array-likes.

    Parameters
    ----------
    selection : tuple, slice, or scalar
        A valid selection value for indexing into arrays.

    Returns
    -------
    is_pure : bool
        True if the selection is a pure fancy indexing expression (ie not mixed
        with boolean or slices).
    """
    if ndim == 1:
        if is_integer_list(selection) or is_integer_array(selection):
            return True
        # if not, we go through the normal path below, because a 1-tuple
        # of integers is also allowed.
    no_slicing = (
        isinstance(selection, tuple)
        and len(selection) == ndim
        and not (any(isinstance(elem, slice) or elem is Ellipsis for elem in selection))
    )
    return (
        no_slicing
        and all(
            is_integer(elem) or is_integer_list(elem) or is_integer_array(elem)
            for elem in selection
        )
        and any(is_integer_list(elem) or is_integer_array(elem) for elem in selection)
    )


def is_pure_orthogonal_indexing(selection: Selection, ndim: int) -> TypeGuard[OrthogonalSelection]:
    if not ndim:
        return False

    # Case 1: Selection is a single iterable of integers
    if is_integer_list(selection) or is_integer_array(selection, ndim=1):
        return True

    # Case two: selection contains either zero or one integer iterables.
    # All other selection elements are slices or integers
    return (
        isinstance(selection, tuple)
        and len(selection) == ndim
        and sum(is_integer_list(elem) or is_integer_array(elem) for elem in selection) <= 1
        and all(
            is_integer_list(elem) or is_integer_array(elem) or isinstance(elem, int | slice)
            for elem in selection
        )
    )


def get_chunk_shape(chunk_grid: ChunkGrid) -> ChunkCoords:
    from zarr.chunk_grids import RegularChunkGrid

    assert isinstance(
        chunk_grid, RegularChunkGrid
    ), "Only regular chunk grid is supported, currently."
    return chunk_grid.chunk_shape


def normalize_integer_selection(dim_sel: int, dim_len: int) -> int:
    # normalize type to int
    dim_sel = int(dim_sel)

    # handle wraparound
    if dim_sel < 0:
        dim_sel = dim_len + dim_sel

    # handle out of bounds
    if dim_sel >= dim_len or dim_sel < 0:
        raise BoundsCheckError(dim_len)

    return dim_sel


class ChunkDimProjection(NamedTuple):
    """A mapping from chunk to output array for a single dimension.

    Parameters
    ----------
    dim_chunk_ix
        Index of chunk.
    dim_chunk_sel
        Selection of items from chunk array.
    dim_out_sel
        Selection of items in target (output) array.

    """

    dim_chunk_ix: int
    dim_chunk_sel: Selector
    dim_out_sel: Selector | None


@dataclass(frozen=True)
class IntDimIndexer:
    dim_sel: int
    dim_len: int
    dim_chunk_len: int
    nitems: int = 1

    def __init__(self, dim_sel: int, dim_len: int, dim_chunk_len: int):
        object.__setattr__(self, "dim_sel", normalize_integer_selection(dim_sel, dim_len))
        object.__setattr__(self, "dim_len", dim_len)
        object.__setattr__(self, "dim_chunk_len", dim_chunk_len)

    def __iter__(self) -> Iterator[ChunkDimProjection]:
        dim_chunk_ix = self.dim_sel // self.dim_chunk_len
        dim_offset = dim_chunk_ix * self.dim_chunk_len
        dim_chunk_sel = self.dim_sel - dim_offset
        dim_out_sel = None
        yield ChunkDimProjection(dim_chunk_ix, dim_chunk_sel, dim_out_sel)


@dataclass(frozen=True)
class SliceDimIndexer:
    dim_len: int
    dim_chunk_len: int
    nitems: int
    nchunks: int

    start: int
    stop: int
    step: int

    def __init__(self, dim_sel: slice, dim_len: int, dim_chunk_len: int):
        # normalize
        start, stop, step = dim_sel.indices(dim_len)
        if step < 1:
            raise NegativeStepError

        object.__setattr__(self, "start", start)
        object.__setattr__(self, "stop", stop)
        object.__setattr__(self, "step", step)

        object.__setattr__(self, "dim_len", dim_len)
        object.__setattr__(self, "dim_chunk_len", dim_chunk_len)
        object.__setattr__(self, "nitems", max(0, ceildiv((stop - start), step)))
        object.__setattr__(self, "nchunks", ceildiv(dim_len, dim_chunk_len))

    def __iter__(self) -> Iterator[ChunkDimProjection]:
        # figure out the range of chunks we need to visit
        dim_chunk_ix_from = self.start // self.dim_chunk_len
        dim_chunk_ix_to = ceildiv(self.stop, self.dim_chunk_len)

        # iterate over chunks in range
        for dim_chunk_ix in range(dim_chunk_ix_from, dim_chunk_ix_to):
            # compute offsets for chunk within overall array
            dim_offset = dim_chunk_ix * self.dim_chunk_len
            dim_limit = min(self.dim_len, (dim_chunk_ix + 1) * self.dim_chunk_len)

            # determine chunk length, accounting for trailing chunk
            dim_chunk_len = dim_limit - dim_offset

            if self.start < dim_offset:
                # selection starts before current chunk
                dim_chunk_sel_start = 0
                remainder = (dim_offset - self.start) % self.step
                if remainder:
                    dim_chunk_sel_start += self.step - remainder
                # compute number of previous items, provides offset into output array
                dim_out_offset = ceildiv((dim_offset - self.start), self.step)

            else:
                # selection starts within current chunk
                dim_chunk_sel_start = self.start - dim_offset
                dim_out_offset = 0

            if self.stop > dim_limit:
                # selection ends after current chunk
                dim_chunk_sel_stop = dim_chunk_len

            else:
                # selection ends within current chunk
                dim_chunk_sel_stop = self.stop - dim_offset

            dim_chunk_sel = slice(dim_chunk_sel_start, dim_chunk_sel_stop, self.step)
            dim_chunk_nitems = ceildiv((dim_chunk_sel_stop - dim_chunk_sel_start), self.step)

            # If there are no elements on the selection within this chunk, then skip
            if dim_chunk_nitems == 0:
                continue

            dim_out_sel = slice(dim_out_offset, dim_out_offset + dim_chunk_nitems)

            yield ChunkDimProjection(dim_chunk_ix, dim_chunk_sel, dim_out_sel)


def check_selection_length(selection: SelectionNormalized, shape: ChunkCoords) -> None:
    if len(selection) > len(shape):
        err_too_many_indices(selection, shape)


def replace_ellipsis(selection: Any, shape: ChunkCoords) -> SelectionNormalized:
    selection = ensure_tuple(selection)

    # count number of ellipsis present
    n_ellipsis = sum(1 for i in selection if i is Ellipsis)

    if n_ellipsis > 1:
        # more than 1 is an error
        raise IndexError("an index can only have a single ellipsis ('...')")

    elif n_ellipsis == 1:
        # locate the ellipsis, count how many items to left and right
        n_items_l = selection.index(Ellipsis)  # items to left of ellipsis
        n_items_r = len(selection) - (n_items_l + 1)  # items to right of ellipsis
        n_items = len(selection) - 1  # all non-ellipsis items

        if n_items >= len(shape):
            # ellipsis does nothing, just remove it
            selection = tuple(i for i in selection if i != Ellipsis)

        else:
            # replace ellipsis with as many slices are needed for number of dims
            new_item = selection[:n_items_l] + ((slice(None),) * (len(shape) - n_items))
            if n_items_r:
                new_item += selection[-n_items_r:]
            selection = new_item

    # fill out selection if not completely specified
    if len(selection) < len(shape):
        selection += (slice(None),) * (len(shape) - len(selection))

    # check selection not too long
    check_selection_length(selection, shape)

    return cast(SelectionNormalized, selection)


def replace_lists(selection: SelectionNormalized) -> SelectionNormalized:
    return tuple(
        np.asarray(dim_sel) if isinstance(dim_sel, list) else dim_sel for dim_sel in selection
    )


T = TypeVar("T")


def ensure_tuple(v: Any) -> SelectionNormalized:
    if not isinstance(v, tuple):
        v = (v,)
    return cast(SelectionNormalized, v)


class ChunkProjection(NamedTuple):
    """A mapping of items from chunk to output array. Can be used to extract items from the
    chunk array for loading into an output array. Can also be used to extract items from a
    value array for setting/updating in a chunk array.

    Parameters
    ----------
    chunk_coords
        Indices of chunk.
    chunk_selection
        Selection of items from chunk array.
    out_selection
        Selection of items in target (output) array.

    """

    chunk_coords: ChunkCoords
    chunk_selection: tuple[Selector, ...] | npt.NDArray[np.intp]
    out_selection: tuple[Selector, ...] | npt.NDArray[np.intp] | slice


def is_slice(s: Any) -> TypeGuard[slice]:
    return isinstance(s, slice)


def is_contiguous_slice(s: Any) -> TypeGuard[slice]:
    return is_slice(s) and (s.step is None or s.step == 1)


def is_positive_slice(s: Any) -> TypeGuard[slice]:
    return is_slice(s) and (s.step is None or s.step >= 1)


def is_contiguous_selection(selection: Any) -> TypeGuard[slice]:
    selection = ensure_tuple(selection)
    return all((is_integer_array(s) or is_contiguous_slice(s) or s == Ellipsis) for s in selection)


def is_basic_selection(selection: Any) -> TypeGuard[BasicSelection]:
    selection = ensure_tuple(selection)
    return all(is_integer(s) or is_positive_slice(s) for s in selection)


@dataclass(frozen=True)
class BasicIndexer(Indexer):
    dim_indexers: list[IntDimIndexer | SliceDimIndexer]
    shape: ChunkCoords
    drop_axes: ChunkCoords

    def __init__(
        self,
        selection: BasicSelection,
        shape: ChunkCoords,
        chunk_grid: ChunkGrid,
    ):
        chunk_shape = get_chunk_shape(chunk_grid)
        # handle ellipsis
        selection_normalized = replace_ellipsis(selection, shape)

        # setup per-dimension indexers
        dim_indexers: list[IntDimIndexer | SliceDimIndexer] = []
        for dim_sel, dim_len, dim_chunk_len in zip(
            selection_normalized, shape, chunk_shape, strict=True
        ):
            dim_indexer: IntDimIndexer | SliceDimIndexer
            if is_integer(dim_sel):
                dim_indexer = IntDimIndexer(dim_sel, dim_len, dim_chunk_len)

            elif is_slice(dim_sel):
                dim_indexer = SliceDimIndexer(dim_sel, dim_len, dim_chunk_len)

            else:
                raise IndexError(
                    "unsupported selection item for basic indexing; "
                    f"expected integer or slice, got {type(dim_sel)!r}"
                )

            dim_indexers.append(dim_indexer)

        object.__setattr__(self, "dim_indexers", dim_indexers)
        object.__setattr__(
            self,
            "shape",
            tuple(s.nitems for s in self.dim_indexers if not isinstance(s, IntDimIndexer)),
        )
        object.__setattr__(self, "drop_axes", ())

    def __iter__(self) -> Iterator[ChunkProjection]:
        for dim_projections in itertools.product(*self.dim_indexers):
            chunk_coords = tuple(p.dim_chunk_ix for p in dim_projections)
            chunk_selection = tuple(p.dim_chunk_sel for p in dim_projections)
            out_selection = tuple(
                p.dim_out_sel for p in dim_projections if p.dim_out_sel is not None
            )

            yield ChunkProjection(chunk_coords, chunk_selection, out_selection)


@dataclass(frozen=True)
class BoolArrayDimIndexer:
    dim_sel: npt.NDArray[np.bool_]
    dim_len: int
    dim_chunk_len: int
    nchunks: int

    chunk_nitems: npt.NDArray[Any]
    chunk_nitems_cumsum: npt.NDArray[Any]
    nitems: int
    dim_chunk_ixs: npt.NDArray[np.intp]

    def __init__(self, dim_sel: npt.NDArray[np.bool_], dim_len: int, dim_chunk_len: int):
        # check number of dimensions
        if not is_bool_array(dim_sel, 1):
            raise IndexError("Boolean arrays in an orthogonal selection must be 1-dimensional only")

        # check shape
        if dim_sel.shape[0] != dim_len:
            raise IndexError(
                f"Boolean array has the wrong length for dimension; expected {dim_len}, got {dim_sel.shape[0]}"
            )

        # precompute number of selected items for each chunk
        nchunks = ceildiv(dim_len, dim_chunk_len)
        chunk_nitems = np.zeros(nchunks, dtype="i8")
        for dim_chunk_ix in range(nchunks):
            dim_offset = dim_chunk_ix * dim_chunk_len
            chunk_nitems[dim_chunk_ix] = np.count_nonzero(
                dim_sel[dim_offset : dim_offset + dim_chunk_len]
            )
        chunk_nitems_cumsum = np.cumsum(chunk_nitems)
        nitems = chunk_nitems_cumsum[-1]
        dim_chunk_ixs = np.nonzero(chunk_nitems)[0]

        # store attributes
        object.__setattr__(self, "dim_sel", dim_sel)
        object.__setattr__(self, "dim_len", dim_len)
        object.__setattr__(self, "dim_chunk_len", dim_chunk_len)
        object.__setattr__(self, "nchunks", nchunks)
        object.__setattr__(self, "chunk_nitems", chunk_nitems)
        object.__setattr__(self, "chunk_nitems_cumsum", chunk_nitems_cumsum)
        object.__setattr__(self, "nitems", nitems)
        object.__setattr__(self, "dim_chunk_ixs", dim_chunk_ixs)

    def __iter__(self) -> Iterator[ChunkDimProjection]:
        # iterate over chunks with at least one item
        for dim_chunk_ix in self.dim_chunk_ixs:
            # find region in chunk
            dim_offset = dim_chunk_ix * self.dim_chunk_len
            dim_chunk_sel = self.dim_sel[dim_offset : dim_offset + self.dim_chunk_len]

            # pad out if final chunk
            if dim_chunk_sel.shape[0] < self.dim_chunk_len:
                tmp = np.zeros(self.dim_chunk_len, dtype=bool)
                tmp[: dim_chunk_sel.shape[0]] = dim_chunk_sel
                dim_chunk_sel = tmp

            # find region in output
            if dim_chunk_ix == 0:
                start = 0
            else:
                start = self.chunk_nitems_cumsum[dim_chunk_ix - 1]
            stop = self.chunk_nitems_cumsum[dim_chunk_ix]
            dim_out_sel = slice(start, stop)

            yield ChunkDimProjection(dim_chunk_ix, dim_chunk_sel, dim_out_sel)


class Order(Enum):
    UNKNOWN = 0
    INCREASING = 1
    DECREASING = 2
    UNORDERED = 3

    @staticmethod
    def check(a: npt.NDArray[Any]) -> Order:
        diff = np.diff(a)
        diff_positive = diff >= 0
        n_diff_positive = np.count_nonzero(diff_positive)
        all_increasing = n_diff_positive == len(diff_positive)
        any_increasing = n_diff_positive > 0
        if all_increasing:
            order = Order.INCREASING
        elif any_increasing:
            order = Order.UNORDERED
        else:
            order = Order.DECREASING
        return order


def wraparound_indices(x: npt.NDArray[Any], dim_len: int) -> None:
    loc_neg = x < 0
    if np.any(loc_neg):
        x[loc_neg] = x[loc_neg] + dim_len


def boundscheck_indices(x: npt.NDArray[Any], dim_len: int) -> None:
    if np.any(x < 0) or np.any(x >= dim_len):
        raise BoundsCheckError(dim_len)


@dataclass(frozen=True)
class IntArrayDimIndexer:
    """Integer array selection against a single dimension."""

    dim_len: int
    dim_chunk_len: int
    nchunks: int
    nitems: int
    order: Order
    dim_sel: npt.NDArray[np.intp]
    dim_out_sel: npt.NDArray[np.intp]
    chunk_nitems: int
    dim_chunk_ixs: npt.NDArray[np.intp]
    chunk_nitems_cumsum: npt.NDArray[np.intp]

    def __init__(
        self,
        dim_sel: npt.NDArray[np.intp],
        dim_len: int,
        dim_chunk_len: int,
        wraparound: bool = True,
        boundscheck: bool = True,
        order: Order = Order.UNKNOWN,
    ):
        # ensure 1d array
        dim_sel = np.asanyarray(dim_sel)
        if not is_integer_array(dim_sel, 1):
            raise IndexError("integer arrays in an orthogonal selection must be 1-dimensional only")

        nitems = len(dim_sel)
        nchunks = ceildiv(dim_len, dim_chunk_len)

        # handle wraparound
        if wraparound:
            wraparound_indices(dim_sel, dim_len)

        # handle out of bounds
        if boundscheck:
            boundscheck_indices(dim_sel, dim_len)

        # determine which chunk is needed for each selection item
        # note: for dense integer selections, the division operation here is the
        # bottleneck
        dim_sel_chunk = dim_sel // dim_chunk_len

        # determine order of indices
        if order == Order.UNKNOWN:
            order = Order.check(dim_sel)
        order = Order(order)

        if order == Order.INCREASING:
            dim_sel = dim_sel
            dim_out_sel = None
        elif order == Order.DECREASING:
            dim_sel = dim_sel[::-1]
            # TODO should be possible to do this without creating an arange
            dim_out_sel = np.arange(nitems - 1, -1, -1)
        else:
            # sort indices to group by chunk
            dim_out_sel = np.argsort(dim_sel_chunk)
            dim_sel = np.take(dim_sel, dim_out_sel)

        # precompute number of selected items for each chunk
        chunk_nitems = np.bincount(dim_sel_chunk, minlength=nchunks)

        # find chunks that we need to visit
        dim_chunk_ixs = np.nonzero(chunk_nitems)[0]

        # compute offsets into the output array
        chunk_nitems_cumsum = np.cumsum(chunk_nitems)

        # store attributes
        object.__setattr__(self, "dim_len", dim_len)
        object.__setattr__(self, "dim_chunk_len", dim_chunk_len)
        object.__setattr__(self, "nchunks", nchunks)
        object.__setattr__(self, "nitems", nitems)
        object.__setattr__(self, "order", order)
        object.__setattr__(self, "dim_sel", dim_sel)
        object.__setattr__(self, "dim_out_sel", dim_out_sel)
        object.__setattr__(self, "chunk_nitems", chunk_nitems)
        object.__setattr__(self, "dim_chunk_ixs", dim_chunk_ixs)
        object.__setattr__(self, "chunk_nitems_cumsum", chunk_nitems_cumsum)

    def __iter__(self) -> Iterator[ChunkDimProjection]:
        for dim_chunk_ix in self.dim_chunk_ixs:
            dim_out_sel: slice | npt.NDArray[np.intp]
            # find region in output
            if dim_chunk_ix == 0:
                start = 0
            else:
                start = self.chunk_nitems_cumsum[dim_chunk_ix - 1]
            stop = self.chunk_nitems_cumsum[dim_chunk_ix]
            if self.order == Order.INCREASING:
                dim_out_sel = slice(start, stop)
            else:
                dim_out_sel = self.dim_out_sel[start:stop]

            # find region in chunk
            dim_offset = dim_chunk_ix * self.dim_chunk_len
            dim_chunk_sel = self.dim_sel[start:stop] - dim_offset

            yield ChunkDimProjection(dim_chunk_ix, dim_chunk_sel, dim_out_sel)


def slice_to_range(s: slice, length: int) -> range:
    return range(*s.indices(length))


def ix_(selection: Any, shape: ChunkCoords) -> npt.NDArray[np.intp]:
    """Convert an orthogonal selection to a numpy advanced (fancy) selection, like numpy.ix_
    but with support for slices and single ints."""

    # normalisation
    selection = replace_ellipsis(selection, shape)

    # replace slice and int as these are not supported by numpy.ix_
    selection = [
        slice_to_range(dim_sel, dim_len)
        if isinstance(dim_sel, slice)
        else [dim_sel]
        if is_integer(dim_sel)
        else dim_sel
        for dim_sel, dim_len in zip(selection, shape, strict=True)
    ]

    # now get numpy to convert to a coordinate selection
    selection = np.ix_(*selection)

    return cast(npt.NDArray[np.intp], selection)


def oindex(a: npt.NDArray[Any], selection: Selection) -> npt.NDArray[Any]:
    """Implementation of orthogonal indexing with slices and ints."""
    selection = replace_ellipsis(selection, a.shape)
    drop_axes = tuple(i for i, s in enumerate(selection) if is_integer(s))
    selection = ix_(selection, a.shape)
    result = a[selection]
    if drop_axes:
        result = result.squeeze(axis=drop_axes)
    return result


def oindex_set(a: npt.NDArray[Any], selection: Selection, value: Any) -> None:
    selection = replace_ellipsis(selection, a.shape)
    drop_axes = tuple(i for i, s in enumerate(selection) if is_integer(s))
    selection = ix_(selection, a.shape)
    if not np.isscalar(value) and drop_axes:
        value = np.asanyarray(value)
        value_selection: list[Selector | None] = [slice(None)] * len(a.shape)
        for i in drop_axes:
            value_selection[i] = np.newaxis
        value = value[tuple(value_selection)]
    a[selection] = value


@dataclass(frozen=True)
class OrthogonalIndexer(Indexer):
    dim_indexers: list[IntDimIndexer | SliceDimIndexer | IntArrayDimIndexer | BoolArrayDimIndexer]
    shape: ChunkCoords
    chunk_shape: ChunkCoords
    is_advanced: bool
    drop_axes: tuple[int, ...]

    def __init__(self, selection: Selection, shape: ChunkCoords, chunk_grid: ChunkGrid):
        chunk_shape = get_chunk_shape(chunk_grid)

        # handle ellipsis
        selection = replace_ellipsis(selection, shape)

        # normalize list to array
        selection = replace_lists(selection)

        # setup per-dimension indexers
        dim_indexers: list[
            IntDimIndexer | SliceDimIndexer | IntArrayDimIndexer | BoolArrayDimIndexer
        ] = []
        for dim_sel, dim_len, dim_chunk_len in zip(selection, shape, chunk_shape, strict=True):
            dim_indexer: IntDimIndexer | SliceDimIndexer | IntArrayDimIndexer | BoolArrayDimIndexer
            if is_integer(dim_sel):
                dim_indexer = IntDimIndexer(dim_sel, dim_len, dim_chunk_len)

            elif isinstance(dim_sel, slice):
                dim_indexer = SliceDimIndexer(dim_sel, dim_len, dim_chunk_len)

            elif is_integer_array(dim_sel):
                dim_indexer = IntArrayDimIndexer(dim_sel, dim_len, dim_chunk_len)

            elif is_bool_array(dim_sel):
                dim_indexer = BoolArrayDimIndexer(dim_sel, dim_len, dim_chunk_len)

            else:
                raise IndexError(
                    "unsupported selection item for orthogonal indexing; "
                    "expected integer, slice, integer array or Boolean "
                    f"array, got {type(dim_sel)!r}"
                )

            dim_indexers.append(dim_indexer)

        dim_indexers = dim_indexers
        shape = tuple(s.nitems for s in dim_indexers if not isinstance(s, IntDimIndexer))
        chunk_shape = chunk_shape
        is_advanced = not is_basic_selection(selection)
        if is_advanced:
            drop_axes = tuple(
                i
                for i, dim_indexer in enumerate(dim_indexers)
                if isinstance(dim_indexer, IntDimIndexer)
            )
        else:
            drop_axes = ()

        object.__setattr__(self, "dim_indexers", dim_indexers)
        object.__setattr__(self, "shape", shape)
        object.__setattr__(self, "chunk_shape", chunk_shape)
        object.__setattr__(self, "is_advanced", is_advanced)
        object.__setattr__(self, "drop_axes", drop_axes)

    def __iter__(self) -> Iterator[ChunkProjection]:
        for dim_projections in itertools.product(*self.dim_indexers):
            chunk_coords = tuple(p.dim_chunk_ix for p in dim_projections)
            chunk_selection: tuple[Selector, ...] | npt.NDArray[Any] = tuple(
                p.dim_chunk_sel for p in dim_projections
            )
            out_selection: tuple[Selector, ...] | npt.NDArray[Any] = tuple(
                p.dim_out_sel for p in dim_projections if p.dim_out_sel is not None
            )

            # handle advanced indexing arrays orthogonally
            if self.is_advanced:
                # N.B., numpy doesn't support orthogonal indexing directly as yet,
                # so need to work around via np.ix_. Also np.ix_ does not support a
                # mixture of arrays and slices or integers, so need to convert slices
                # and integers into ranges.
                chunk_selection = ix_(chunk_selection, self.chunk_shape)

                # special case for non-monotonic indices
                if not is_basic_selection(out_selection):
                    out_selection = ix_(out_selection, self.shape)

            yield ChunkProjection(chunk_coords, chunk_selection, out_selection)


@dataclass(frozen=True)
class OIndex:
    array: Array

    def __getitem__(self, selection: OrthogonalSelection) -> NDArrayLike:
        fields, new_selection = pop_fields(selection)
        new_selection = ensure_tuple(new_selection)
        new_selection = replace_lists(new_selection)
        return self.array.get_orthogonal_selection(
            cast(OrthogonalSelection, new_selection), fields=fields
        )

    def __setitem__(self, selection: OrthogonalSelection, value: npt.ArrayLike) -> None:
        fields, new_selection = pop_fields(selection)
        new_selection = ensure_tuple(new_selection)
        new_selection = replace_lists(new_selection)
        return self.array.set_orthogonal_selection(
            cast(OrthogonalSelection, new_selection), value, fields=fields
        )


@dataclass(frozen=True)
class BlockIndexer(Indexer):
    dim_indexers: list[SliceDimIndexer]
    shape: ChunkCoords
    drop_axes: ChunkCoords

    def __init__(self, selection: BasicSelection, shape: ChunkCoords, chunk_grid: ChunkGrid):
        chunk_shape = get_chunk_shape(chunk_grid)

        # handle ellipsis
        selection_normalized = replace_ellipsis(selection, shape)

        # normalize list to array
        selection_normalized = replace_lists(selection_normalized)

        # setup per-dimension indexers
        dim_indexers = []
        for dim_sel, dim_len, dim_chunk_size in zip(
            selection_normalized, shape, chunk_shape, strict=True
        ):
            dim_numchunks = int(np.ceil(dim_len / dim_chunk_size))

            if is_integer(dim_sel):
                if dim_sel < 0:
                    dim_sel = dim_numchunks + dim_sel

                start = dim_sel * dim_chunk_size
                stop = start + dim_chunk_size
                slice_ = slice(start, stop)

            elif is_slice(dim_sel):
                start = dim_sel.start if dim_sel.start is not None else 0
                stop = dim_sel.stop if dim_sel.stop is not None else dim_numchunks

                if dim_sel.step not in {1, None}:
                    raise IndexError(
                        "unsupported selection item for block indexing; "
                        f"expected integer or slice with step=1, got {type(dim_sel)!r}"
                    )

                # Can't reuse wraparound_indices because it expects a numpy array
                # We have integers here.
                if start < 0:
                    start = dim_numchunks + start
                if stop < 0:
                    stop = dim_numchunks + stop

                start = start * dim_chunk_size
                stop = stop * dim_chunk_size
                slice_ = slice(start, stop)

            else:
                raise IndexError(
                    "unsupported selection item for block indexing; "
                    f"expected integer or slice, got {type(dim_sel)!r}"
                )

            dim_indexer = SliceDimIndexer(slice_, dim_len, dim_chunk_size)
            dim_indexers.append(dim_indexer)

            if start >= dim_len or start < 0:
                raise BoundsCheckError(dim_len)

        dim_indexers = dim_indexers
        shape = tuple(s.nitems for s in dim_indexers)

        object.__setattr__(self, "dim_indexers", dim_indexers)
        object.__setattr__(self, "shape", shape)
        object.__setattr__(self, "drop_axes", ())

    def __iter__(self) -> Iterator[ChunkProjection]:
        for dim_projections in itertools.product(*self.dim_indexers):
            chunk_coords = tuple(p.dim_chunk_ix for p in dim_projections)
            chunk_selection = tuple(p.dim_chunk_sel for p in dim_projections)
            out_selection = tuple(
                p.dim_out_sel for p in dim_projections if p.dim_out_sel is not None
            )

            yield ChunkProjection(chunk_coords, chunk_selection, out_selection)


@dataclass(frozen=True)
class BlockIndex:
    array: Array

    def __getitem__(self, selection: BasicSelection) -> NDArrayLike:
        fields, new_selection = pop_fields(selection)
        new_selection = ensure_tuple(new_selection)
        new_selection = replace_lists(new_selection)
        return self.array.get_block_selection(cast(BasicSelection, new_selection), fields=fields)

    def __setitem__(self, selection: BasicSelection, value: npt.ArrayLike) -> None:
        fields, new_selection = pop_fields(selection)
        new_selection = ensure_tuple(new_selection)
        new_selection = replace_lists(new_selection)
        return self.array.set_block_selection(
            cast(BasicSelection, new_selection), value, fields=fields
        )


def is_coordinate_selection(
    selection: SelectionNormalized, shape: ChunkCoords
) -> TypeGuard[CoordinateSelectionNormalized]:
    return (
        isinstance(selection, tuple)
        and len(selection) == len(shape)
        and all(is_integer(dim_sel) or is_integer_array(dim_sel) for dim_sel in selection)
    )


def is_mask_selection(selection: Selection, shape: ChunkCoords) -> TypeGuard[MaskSelection]:
    return (
        isinstance(selection, tuple)
        and len(selection) == 1
        and is_bool_array(selection[0])
        and selection[0].shape == shape
    )


@dataclass(frozen=True)
class CoordinateIndexer(Indexer):
    sel_shape: ChunkCoords
    selection: CoordinateSelectionNormalized
    sel_sort: npt.NDArray[np.intp] | None
    chunk_nitems_cumsum: npt.NDArray[np.intp]
    chunk_rixs: npt.NDArray[np.intp]
    chunk_mixs: tuple[npt.NDArray[np.intp], ...]
    shape: ChunkCoords
    chunk_shape: ChunkCoords
    drop_axes: ChunkCoords

    def __init__(self, selection: CoordinateSelection, shape: ChunkCoords, chunk_grid: ChunkGrid):
        chunk_shape = get_chunk_shape(chunk_grid)

        cdata_shape: ChunkCoords
        if shape == ():
            cdata_shape = (1,)
        else:
            cdata_shape = tuple(math.ceil(s / c) for s, c in zip(shape, chunk_shape, strict=True))
        nchunks = reduce(operator.mul, cdata_shape, 1)

        # some initial normalization
        selection_normalized = cast(CoordinateSelectionNormalized, ensure_tuple(selection))
        selection_normalized = tuple(
            np.asarray([i]) if is_integer(i) else i for i in selection_normalized
        )
        selection_normalized = cast(
            CoordinateSelectionNormalized, replace_lists(selection_normalized)
        )

        # validation
        if not is_coordinate_selection(selection_normalized, shape):
            raise IndexError(
                "invalid coordinate selection; expected one integer "
                "(coordinate) array per dimension of the target array, "
                f"got {selection!r}"
            )

        # handle wraparound, boundscheck
        for dim_sel, dim_len in zip(selection_normalized, shape, strict=True):
            # handle wraparound
            wraparound_indices(dim_sel, dim_len)

            # handle out of bounds
            boundscheck_indices(dim_sel, dim_len)

        # compute chunk index for each point in the selection
        chunks_multi_index = tuple(
            dim_sel // dim_chunk_len
            for (dim_sel, dim_chunk_len) in zip(selection_normalized, chunk_shape, strict=True)
        )

        # broadcast selection - this will raise error if array dimensions don't match
        selection_broadcast = tuple(np.broadcast_arrays(*selection_normalized))
        chunks_multi_index_broadcast = np.broadcast_arrays(*chunks_multi_index)

        # remember shape of selection, because we will flatten indices for processing
        sel_shape = selection_broadcast[0].shape if selection_broadcast[0].shape else (1,)

        # flatten selection
        selection_broadcast = tuple(dim_sel.reshape(-1) for dim_sel in selection_broadcast)
<<<<<<< HEAD
        chunks_multi_index_broadcast = list(
            [dim_chunks.reshape(-1) for dim_chunks in chunks_multi_index_broadcast]
=======
        chunks_multi_index_broadcast = tuple(
            dim_chunks.reshape(-1) for dim_chunks in chunks_multi_index_broadcast
>>>>>>> b3010fcd
        )

        # ravel chunk indices
        chunks_raveled_indices = np.ravel_multi_index(
            chunks_multi_index_broadcast, dims=cdata_shape
        )

        # group points by chunk
        if np.any(np.diff(chunks_raveled_indices) < 0):
            # optimisation, only sort if needed
            sel_sort = np.argsort(chunks_raveled_indices)
            selection_broadcast = tuple(dim_sel[sel_sort] for dim_sel in selection_broadcast)
        else:
            sel_sort = None

        shape = selection_broadcast[0].shape if selection_broadcast[0].shape else (1,)

        # precompute number of selected items for each chunk
        chunk_nitems = np.bincount(chunks_raveled_indices, minlength=nchunks)
        chunk_nitems_cumsum = np.cumsum(chunk_nitems)
        # locate the chunks we need to process
        chunk_rixs = np.nonzero(chunk_nitems)[0]

        # unravel chunk indices
        chunk_mixs = np.unravel_index(chunk_rixs, cdata_shape)

        object.__setattr__(self, "sel_shape", sel_shape)
        object.__setattr__(self, "selection", selection_broadcast)
        object.__setattr__(self, "sel_sort", sel_sort)
        object.__setattr__(self, "chunk_nitems_cumsum", chunk_nitems_cumsum)
        object.__setattr__(self, "chunk_rixs", chunk_rixs)
        object.__setattr__(self, "chunk_mixs", chunk_mixs)
        object.__setattr__(self, "chunk_shape", chunk_shape)
        object.__setattr__(self, "shape", shape)
        object.__setattr__(self, "drop_axes", ())

    def __iter__(self) -> Iterator[ChunkProjection]:
        # iterate over chunks
        for i, chunk_rix in enumerate(self.chunk_rixs):
            chunk_coords = tuple(m[i] for m in self.chunk_mixs)
            if chunk_rix == 0:
                start = 0
            else:
                start = self.chunk_nitems_cumsum[chunk_rix - 1]
            stop = self.chunk_nitems_cumsum[chunk_rix]
            out_selection: slice | npt.NDArray[np.intp]
            if self.sel_sort is None:
                out_selection = slice(start, stop)
            else:
                out_selection = self.sel_sort[start:stop]

            chunk_offsets = tuple(
                dim_chunk_ix * dim_chunk_len
                for dim_chunk_ix, dim_chunk_len in zip(chunk_coords, self.chunk_shape, strict=True)
            )
            chunk_selection = tuple(
                dim_sel[start:stop] - dim_chunk_offset
                for (dim_sel, dim_chunk_offset) in zip(self.selection, chunk_offsets, strict=True)
            )

            yield ChunkProjection(chunk_coords, chunk_selection, out_selection)


@dataclass(frozen=True)
class MaskIndexer(CoordinateIndexer):
    def __init__(self, selection: MaskSelection, shape: ChunkCoords, chunk_grid: ChunkGrid):
        # some initial normalization
        selection_normalized = cast(tuple[MaskSelection], ensure_tuple(selection))
        selection_normalized = cast(tuple[MaskSelection], replace_lists(selection_normalized))

        # validation
        if not is_mask_selection(selection_normalized, shape):
            raise IndexError(
                "invalid mask selection; expected one Boolean (mask)"
                f"array with the same shape as the target array, got {selection_normalized!r}"
            )

        # convert to indices
        selection_indices = np.nonzero(selection_normalized[0])

        # delegate the rest to superclass
        super().__init__(selection_indices, shape, chunk_grid)


@dataclass(frozen=True)
class VIndex:
    array: Array

    def __getitem__(self, selection: CoordinateSelection | MaskSelection) -> NDArrayLike:
        fields, new_selection = pop_fields(selection)
        new_selection = ensure_tuple(new_selection)
        new_selection = replace_lists(new_selection)
        if is_coordinate_selection(new_selection, self.array.shape):
            return self.array.get_coordinate_selection(new_selection, fields=fields)
        elif is_mask_selection(new_selection, self.array.shape):
            return self.array.get_mask_selection(new_selection, fields=fields)
        else:
            raise VindexInvalidSelectionError(new_selection)

    def __setitem__(
        self, selection: CoordinateSelection | MaskSelection, value: npt.ArrayLike
    ) -> None:
        fields, new_selection = pop_fields(selection)
        new_selection = ensure_tuple(new_selection)
        new_selection = replace_lists(new_selection)
        if is_coordinate_selection(new_selection, self.array.shape):
            self.array.set_coordinate_selection(new_selection, value, fields=fields)
        elif is_mask_selection(new_selection, self.array.shape):
            self.array.set_mask_selection(new_selection, value, fields=fields)
        else:
            raise VindexInvalidSelectionError(new_selection)


def check_fields(fields: Fields | None, dtype: np.dtype[Any]) -> np.dtype[Any]:
    # early out
    if fields is None:
        return dtype
    # check type
    if not isinstance(fields, str | list | tuple):
        raise IndexError(
            f"'fields' argument must be a string or list of strings; found {type(fields)!r}"
        )
    if fields:
        if dtype.names is None:
            raise IndexError("invalid 'fields' argument, array does not have any fields")
        try:
            if isinstance(fields, str):
                # single field selection
                out_dtype = dtype[fields]
            else:
                # multiple field selection
                out_dtype = np.dtype([(f, dtype[f]) for f in fields])
        except KeyError as e:
            raise IndexError(f"invalid 'fields' argument, field not found: {e!r}") from e
        else:
            return out_dtype
    else:
        return dtype


def check_no_multi_fields(fields: Fields | None) -> Fields | None:
    if isinstance(fields, list):
        if len(fields) == 1:
            return fields[0]
        elif len(fields) > 1:
            raise IndexError("multiple fields are not supported for this operation")
    return fields


def pop_fields(selection: SelectionWithFields) -> tuple[Fields | None, Selection]:
    if isinstance(selection, str):
        # single field selection
        return selection, ()
    elif not isinstance(selection, tuple):
        # single selection item, no fields
        # leave selection as-is
        return None, cast(Selection, selection)
    else:
        # multiple items, split fields from selection items
        fields: Fields = [f for f in selection if isinstance(f, str)]
        fields = fields[0] if len(fields) == 1 else fields
        selection_tuple = tuple(s for s in selection if not isinstance(s, str))
        selection = cast(
            Selection, selection_tuple[0] if len(selection_tuple) == 1 else selection_tuple
        )
        return fields, selection


def make_slice_selection(selection: Any) -> list[slice]:
    ls: list[slice] = []
    for dim_selection in selection:
        if is_integer(dim_selection):
            ls.append(slice(int(dim_selection), int(dim_selection) + 1, 1))
        elif isinstance(dim_selection, np.ndarray):
            if len(dim_selection) == 1:
                ls.append(slice(int(dim_selection[0]), int(dim_selection[0]) + 1, 1))
            else:
                raise ArrayIndexError
        else:
            ls.append(dim_selection)
    return ls


def morton_order_iter(chunk_shape: ChunkCoords) -> Iterator[ChunkCoords]:
    def decode_morton(z: int, chunk_shape: ChunkCoords) -> ChunkCoords:
        # Inspired by compressed morton code as implemented in Neuroglancer
        # https://github.com/google/neuroglancer/blob/master/src/neuroglancer/datasource/precomputed/volume.md#compressed-morton-code
        bits = tuple(math.ceil(math.log2(c)) for c in chunk_shape)
        max_coords_bits = max(*bits)
        input_bit = 0
        input_value = z
        out = [0 for _ in range(len(chunk_shape))]

        for coord_bit in range(max_coords_bits):
            for dim in range(len(chunk_shape)):
                if coord_bit < bits[dim]:
                    bit = (input_value >> input_bit) & 1
                    out[dim] |= bit << coord_bit
                    input_bit += 1
        return tuple(out)

    for i in range(product(chunk_shape)):
        yield decode_morton(i, chunk_shape)


def c_order_iter(chunks_per_shard: ChunkCoords) -> Iterator[ChunkCoords]:
    return itertools.product(*(range(x) for x in chunks_per_shard))


def is_total_slice(item: Selection, shape: ChunkCoords) -> bool:
    """Determine whether `item` specifies a complete slice of array with the
    given `shape`. Used to optimize __setitem__ operations on the Chunk
    class."""

    # N.B., assume shape is normalized
    if item == slice(None):
        return True
    if isinstance(item, slice):
        item = (item,)
    if isinstance(item, tuple):
        return all(
            isinstance(dim_sel, slice)
            and (
                (dim_sel == slice(None))
                or ((dim_sel.stop - dim_sel.start == dim_len) and (dim_sel.step in [1, None]))
            )
            for dim_sel, dim_len in zip(item, shape, strict=False)
        )
    else:
        raise TypeError(f"expected slice or tuple of slices, found {item!r}")


def get_indexer(
    selection: SelectionWithFields, shape: ChunkCoords, chunk_grid: ChunkGrid
) -> Indexer:
    _, pure_selection = pop_fields(selection)
    if is_pure_fancy_indexing(pure_selection, len(shape)):
        new_selection = ensure_tuple(selection)
        new_selection = replace_lists(new_selection)
        if is_coordinate_selection(new_selection, shape):
            return CoordinateIndexer(cast(CoordinateSelection, selection), shape, chunk_grid)
        elif is_mask_selection(new_selection, shape):
            return MaskIndexer(cast(MaskSelection, selection), shape, chunk_grid)
        else:
            raise VindexInvalidSelectionError(new_selection)
    elif is_pure_orthogonal_indexing(pure_selection, len(shape)):
        return OrthogonalIndexer(cast(OrthogonalSelection, selection), shape, chunk_grid)
    else:
        return BasicIndexer(cast(BasicSelection, selection), shape, chunk_grid)<|MERGE_RESOLUTION|>--- conflicted
+++ resolved
@@ -1022,13 +1022,8 @@
 
         # flatten selection
         selection_broadcast = tuple(dim_sel.reshape(-1) for dim_sel in selection_broadcast)
-<<<<<<< HEAD
         chunks_multi_index_broadcast = list(
-            [dim_chunks.reshape(-1) for dim_chunks in chunks_multi_index_broadcast]
-=======
-        chunks_multi_index_broadcast = tuple(
             dim_chunks.reshape(-1) for dim_chunks in chunks_multi_index_broadcast
->>>>>>> b3010fcd
         )
 
         # ravel chunk indices
