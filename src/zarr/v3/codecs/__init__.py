--- conflicted
+++ resolved
@@ -1,26 +1,17 @@
 from __future__ import annotations
+from dataclasses import dataclass
 
 from typing import (
     TYPE_CHECKING,
-<<<<<<< HEAD
-=======
     Iterable,
     Iterator,
->>>>>>> 5e855002
     List,
     Literal,
     Optional,
     Tuple,
     Union,
 )
-<<<<<<< HEAD
-
-from zarr.v3.common import NamedConfig
-
-if TYPE_CHECKING:
-=======
 from warnings import warn
-from attr import frozen
 
 import numpy as np
 
@@ -32,13 +23,12 @@
     ArrayBytesCodec,
     BytesBytesCodec,
 )
-from zarr.v3.common import BytesLike, SliceSelection
-from zarr.v3.metadata import CodecMetadata, ShardingCodecIndexLocation, RuntimeConfiguration
+from zarr.v3.common import BytesLike, NamedConfig, SliceSelection
+from zarr.v3.metadata import RuntimeConfiguration
 from zarr.v3.store import StorePath
 
 if TYPE_CHECKING:
     from zarr.v3.metadata import ArrayMetadata, ArraySpec
->>>>>>> 5e855002
     from zarr.v3.codecs.sharding import ShardingCodecMetadata
     from zarr.v3.codecs.blosc import BloscCodecMetadata
     from zarr.v3.codecs.bytes import BytesCodecMetadata
@@ -48,9 +38,9 @@
     from zarr.v3.codecs.crc32c_ import Crc32cCodecMetadata
 
 
-<<<<<<< HEAD
 ShardingCodecIndexLocation = Literal["start", "end"]
-=======
+
+
 def _find_array_bytes_codec(
     codecs: Iterable[Tuple[Codec, ArraySpec]]
 ) -> Tuple[ArrayBytesCodec, ArraySpec]:
@@ -60,7 +50,7 @@
     raise KeyError
 
 
-@frozen
+@dataclass(frozen=True)
 class CodecPipeline:
     array_array_codecs: List[ArrayArrayCodec]
     array_bytes_codec: ArrayBytesCodec
@@ -254,7 +244,6 @@
             byte_length = codec.compute_encoded_size(byte_length, array_spec)
             array_spec = codec.resolve_metadata(array_spec)
         return byte_length
->>>>>>> 5e855002
 
 
 def blosc_codec(
@@ -320,15 +309,9 @@
 
 def sharding_codec(
     chunk_shape: Tuple[int, ...],
-<<<<<<< HEAD
     codecs: Optional[List[NamedConfig]] = None,
     index_codecs: Optional[List[NamedConfig]] = None,
     index_location: ShardingCodecIndexLocation = "end",
-=======
-    codecs: Optional[Iterable[CodecMetadata]] = None,
-    index_codecs: Optional[Iterable[CodecMetadata]] = None,
-    index_location: ShardingCodecIndexLocation = ShardingCodecIndexLocation.end,
->>>>>>> 5e855002
 ) -> "ShardingCodecMetadata":
     from zarr.v3.codecs.sharding import ShardingCodecMetadata, ShardingCodecConfigurationMetadata
 
