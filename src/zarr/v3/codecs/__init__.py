from __future__ import annotations

<<<<<<< HEAD
from typing import (
    TYPE_CHECKING,
    Iterable,
    Iterator,
    List,
    Literal,
    Optional,
    Tuple,
    Union,
)
from warnings import warn
from attr import frozen

import numpy as np

from zarr.v3.abc.codec import (
    ArrayBytesCodecPartialDecodeMixin,
    ArrayBytesCodecPartialEncodeMixin,
    Codec,
    ArrayArrayCodec,
    ArrayBytesCodec,
    BytesBytesCodec,
)
from zarr.v3.common import BytesLike, SliceSelection
from zarr.v3.metadata import CodecMetadata, ShardingCodecIndexLocation, RuntimeConfiguration
from zarr.v3.store import StorePath

if TYPE_CHECKING:
    from zarr.v3.metadata import ArrayMetadata, ArraySpec
    from zarr.v3.codecs.sharding import ShardingCodecMetadata
    from zarr.v3.codecs.blosc import BloscCodecMetadata
    from zarr.v3.codecs.bytes import BytesCodecMetadata
    from zarr.v3.codecs.transpose import TransposeCodecMetadata
    from zarr.v3.codecs.gzip import GzipCodecMetadata
    from zarr.v3.codecs.zstd import ZstdCodecMetadata
    from zarr.v3.codecs.crc32c_ import Crc32cCodecMetadata


def _find_array_bytes_codec(
    codecs: Iterable[Tuple[Codec, ArraySpec]],
) -> Tuple[ArrayBytesCodec, ArraySpec]:
    for codec, array_spec in codecs:
        if isinstance(codec, ArrayBytesCodec):
            return (codec, array_spec)
    raise KeyError


@frozen
class CodecPipeline:
    array_array_codecs: List[ArrayArrayCodec]
    array_bytes_codec: ArrayBytesCodec
    bytes_bytes_codecs: List[BytesBytesCodec]

    @classmethod
    def create(cls, codecs: List[Codec]) -> CodecPipeline:
        from zarr.v3.codecs.sharding import ShardingCodec

        assert any(
            isinstance(codec, ArrayBytesCodec) for codec in codecs
        ), "Exactly one array-to-bytes codec is required."

        prev_codec: Optional[Codec] = None
        for codec in codecs:
            if prev_codec is not None:
                assert not isinstance(codec, ArrayBytesCodec) or not isinstance(
                    prev_codec, ArrayBytesCodec
                ), (
                    f"ArrayBytesCodec '{type(codec)}' cannot follow after "
                    + f"ArrayBytesCodec '{type(prev_codec)}' because exactly "
                    + "1 ArrayBytesCodec is allowed."
                )
                assert not isinstance(codec, ArrayBytesCodec) or not isinstance(
                    prev_codec, BytesBytesCodec
                ), (
                    f"ArrayBytesCodec '{type(codec)}' cannot follow after "
                    + f"BytesBytesCodec '{type(prev_codec)}'."
                )
                assert not isinstance(codec, ArrayArrayCodec) or not isinstance(
                    prev_codec, ArrayBytesCodec
                ), (
                    f"ArrayArrayCodec '{type(codec)}' cannot follow after "
                    + f"ArrayBytesCodec '{type(prev_codec)}'."
                )
                assert not isinstance(codec, ArrayArrayCodec) or not isinstance(
                    prev_codec, BytesBytesCodec
                ), (
                    f"ArrayArrayCodec '{type(codec)}' cannot follow after "
                    + f"BytesBytesCodec '{type(prev_codec)}'."
                )
            prev_codec = codec

        if any(isinstance(codec, ShardingCodec) for codec in codecs) and len(codecs) > 1:
            warn(
                "Combining a `sharding_indexed` codec disables partial reads and "
                + "writes, which may lead to inefficient performance."
            )

        return CodecPipeline(
            array_array_codecs=[codec for codec in codecs if isinstance(codec, ArrayArrayCodec)],
            array_bytes_codec=[codec for codec in codecs if isinstance(codec, ArrayBytesCodec)][0],
            bytes_bytes_codecs=[codec for codec in codecs if isinstance(codec, BytesBytesCodec)],
        )

    @property
    def supports_partial_decode(self) -> bool:
        return (len(self.array_array_codecs) + len(self.bytes_bytes_codecs)) == 0 and isinstance(
            self.array_bytes_codec, ArrayBytesCodecPartialDecodeMixin
        )

    @property
    def supports_partial_encode(self) -> bool:
        return (len(self.array_array_codecs) + len(self.bytes_bytes_codecs)) == 0 and isinstance(
            self.array_bytes_codec, ArrayBytesCodecPartialEncodeMixin
        )

    def __iter__(self) -> Iterator[Codec]:
        for aa_codec in self.array_array_codecs:
            yield aa_codec

        yield self.array_bytes_codec

        for bb_codec in self.bytes_bytes_codecs:
            yield bb_codec

    def validate(self, array_metadata: ArrayMetadata) -> None:
        for codec in self:
            codec.validate(array_metadata)

    def _codecs_with_resolved_metadata(
        self, array_spec: ArraySpec
    ) -> Tuple[
        List[Tuple[ArrayArrayCodec, ArraySpec]],
        Tuple[ArrayBytesCodec, ArraySpec],
        List[Tuple[BytesBytesCodec, ArraySpec]],
    ]:
        aa_codecs_with_spec: List[Tuple[ArrayArrayCodec, ArraySpec]] = []
        for aa_codec in self.array_array_codecs:
            aa_codecs_with_spec.append((aa_codec, array_spec))
            array_spec = aa_codec.resolve_metadata(array_spec)

        ab_codec_with_spec = (self.array_bytes_codec, array_spec)
        array_spec = self.array_bytes_codec.resolve_metadata(array_spec)

        bb_codecs_with_spec: List[Tuple[BytesBytesCodec, ArraySpec]] = []
        for bb_codec in self.bytes_bytes_codecs:
            bb_codecs_with_spec.append((bb_codec, array_spec))
            array_spec = bb_codec.resolve_metadata(array_spec)

        return (aa_codecs_with_spec, ab_codec_with_spec, bb_codecs_with_spec)

    async def decode(
        self,
        chunk_bytes: BytesLike,
        array_spec: ArraySpec,
        runtime_configuration: RuntimeConfiguration,
    ) -> np.ndarray:
        (
            aa_codecs_with_spec,
            ab_codec_with_spec,
            bb_codecs_with_spec,
        ) = self._codecs_with_resolved_metadata(array_spec)

        for bb_codec, array_spec in bb_codecs_with_spec[::-1]:
            chunk_bytes = await bb_codec.decode(chunk_bytes, array_spec, runtime_configuration)

        ab_codec, array_spec = ab_codec_with_spec
        chunk_array = await ab_codec.decode(chunk_bytes, array_spec, runtime_configuration)

        for aa_codec, array_spec in aa_codecs_with_spec[::-1]:
            chunk_array = await aa_codec.decode(chunk_array, array_spec, runtime_configuration)

        return chunk_array

    async def decode_partial(
        self,
        store_path: StorePath,
        selection: SliceSelection,
        chunk_spec: ArraySpec,
        runtime_configuration: RuntimeConfiguration,
    ) -> Optional[np.ndarray]:
        assert self.supports_partial_decode
        assert isinstance(self.array_bytes_codec, ArrayBytesCodecPartialDecodeMixin)
        return await self.array_bytes_codec.decode_partial(
            store_path, selection, chunk_spec, runtime_configuration
        )

    async def encode(
        self,
        chunk_array: np.ndarray,
        array_spec: ArraySpec,
        runtime_configuration: RuntimeConfiguration,
    ) -> Optional[BytesLike]:
        (
            aa_codecs_with_spec,
            ab_codec_with_spec,
            bb_codecs_with_spec,
        ) = self._codecs_with_resolved_metadata(array_spec)

        for aa_codec, array_spec in aa_codecs_with_spec:
            chunk_array_maybe = await aa_codec.encode(
                chunk_array, array_spec, runtime_configuration
            )
            if chunk_array_maybe is None:
                return None
            chunk_array = chunk_array_maybe

        ab_codec, array_spec = ab_codec_with_spec
        chunk_bytes_maybe = await ab_codec.encode(chunk_array, array_spec, runtime_configuration)
        if chunk_bytes_maybe is None:
            return None
        chunk_bytes = chunk_bytes_maybe

        for bb_codec, array_spec in bb_codecs_with_spec:
            chunk_bytes_maybe = await bb_codec.encode(
                chunk_bytes, array_spec, runtime_configuration
            )
            if chunk_bytes_maybe is None:
                return None
            chunk_bytes = chunk_bytes_maybe

        return chunk_bytes

    async def encode_partial(
        self,
        store_path: StorePath,
        chunk_array: np.ndarray,
        selection: SliceSelection,
        chunk_spec: ArraySpec,
        runtime_configuration: RuntimeConfiguration,
    ) -> None:
        assert self.supports_partial_encode
        assert isinstance(self.array_bytes_codec, ArrayBytesCodecPartialEncodeMixin)
        await self.array_bytes_codec.encode_partial(
            store_path, chunk_array, selection, chunk_spec, runtime_configuration
        )

    def compute_encoded_size(self, byte_length: int, array_spec: ArraySpec) -> int:
        for codec in self:
            byte_length = codec.compute_encoded_size(byte_length, array_spec)
            array_spec = codec.resolve_metadata(array_spec)
        return byte_length


def blosc_codec(
    typesize: int,
    cname: Literal["lz4", "lz4hc", "blosclz", "zstd", "snappy", "zlib"] = "zstd",
    clevel: int = 5,
    shuffle: Literal["noshuffle", "shuffle", "bitshuffle"] = "noshuffle",
    blocksize: int = 0,
) -> "BloscCodecMetadata":
    from zarr.v3.codecs.blosc import BloscCodecMetadata, BloscCodecConfigurationMetadata

    return BloscCodecMetadata(
        configuration=BloscCodecConfigurationMetadata(
            cname=cname,
            clevel=clevel,
            shuffle=shuffle,
            blocksize=blocksize,
            typesize=typesize,
        )
    )


def bytes_codec(endian: Optional[Literal["big", "little"]] = "little") -> "BytesCodecMetadata":
    from zarr.v3.codecs.bytes import BytesCodecMetadata, BytesCodecConfigurationMetadata

    return BytesCodecMetadata(configuration=BytesCodecConfigurationMetadata(endian))


def transpose_codec(
    order: Union[Tuple[int, ...], Literal["C", "F"]], ndim: Optional[int] = None
) -> "TransposeCodecMetadata":
    from zarr.v3.codecs.transpose import TransposeCodecMetadata, TransposeCodecConfigurationMetadata

    if order == "C" or order == "F":
        assert (
            isinstance(ndim, int) and ndim > 0
        ), 'When using "C" or "F" the `ndim` argument needs to be provided.'
        if order == "C":
            order = tuple(range(ndim))
        if order == "F":
            order = tuple(ndim - i - 1 for i in range(ndim))

    return TransposeCodecMetadata(configuration=TransposeCodecConfigurationMetadata(order))


def gzip_codec(level: int = 5) -> "GzipCodecMetadata":
    from zarr.v3.codecs.gzip import GzipCodecMetadata, GzipCodecConfigurationMetadata

    return GzipCodecMetadata(configuration=GzipCodecConfigurationMetadata(level))


def zstd_codec(level: int = 0, checksum: bool = False) -> "ZstdCodecMetadata":
    from zarr.v3.codecs.zstd import ZstdCodecMetadata, ZstdCodecConfigurationMetadata

    return ZstdCodecMetadata(configuration=ZstdCodecConfigurationMetadata(level, checksum))


def crc32c_codec() -> "Crc32cCodecMetadata":
    from zarr.v3.codecs.crc32c_ import Crc32cCodecMetadata

    return Crc32cCodecMetadata()


def sharding_codec(
    chunk_shape: Tuple[int, ...],
    codecs: Optional[Iterable[CodecMetadata]] = None,
    index_codecs: Optional[Iterable[CodecMetadata]] = None,
    index_location: ShardingCodecIndexLocation = ShardingCodecIndexLocation.end,
) -> "ShardingCodecMetadata":
    from zarr.v3.codecs.sharding import ShardingCodecMetadata, ShardingCodecConfigurationMetadata

    codecs = tuple(codecs) if codecs is not None else (bytes_codec(),)
    index_codecs = (
        tuple(index_codecs) if index_codecs is not None else (bytes_codec(), crc32c_codec())
    )
    return ShardingCodecMetadata(
        configuration=ShardingCodecConfigurationMetadata(
            chunk_shape, codecs, index_codecs, index_location
        )
    )
=======
from zarr.v3.codecs.blosc import BloscCodec, BloscCname, BloscShuffle  # noqa: F401
from zarr.v3.codecs.bytes import BytesCodec, Endian  # noqa: F401
from zarr.v3.codecs.crc32c_ import Crc32cCodec  # noqa: F401
from zarr.v3.codecs.gzip import GzipCodec  # noqa: F401
from zarr.v3.codecs.sharding import ShardingCodec, ShardingCodecIndexLocation  # noqa: F401
from zarr.v3.codecs.transpose import TransposeCodec  # noqa: F401
from zarr.v3.codecs.zstd import ZstdCodec  # noqa: F401
>>>>>>> 4e6cca2c
<|MERGE_RESOLUTION|>--- conflicted
+++ resolved
@@ -1,333 +1,9 @@
 from __future__ import annotations
 
-<<<<<<< HEAD
-from typing import (
-    TYPE_CHECKING,
-    Iterable,
-    Iterator,
-    List,
-    Literal,
-    Optional,
-    Tuple,
-    Union,
-)
-from warnings import warn
-from attr import frozen
-
-import numpy as np
-
-from zarr.v3.abc.codec import (
-    ArrayBytesCodecPartialDecodeMixin,
-    ArrayBytesCodecPartialEncodeMixin,
-    Codec,
-    ArrayArrayCodec,
-    ArrayBytesCodec,
-    BytesBytesCodec,
-)
-from zarr.v3.common import BytesLike, SliceSelection
-from zarr.v3.metadata import CodecMetadata, ShardingCodecIndexLocation, RuntimeConfiguration
-from zarr.v3.store import StorePath
-
-if TYPE_CHECKING:
-    from zarr.v3.metadata import ArrayMetadata, ArraySpec
-    from zarr.v3.codecs.sharding import ShardingCodecMetadata
-    from zarr.v3.codecs.blosc import BloscCodecMetadata
-    from zarr.v3.codecs.bytes import BytesCodecMetadata
-    from zarr.v3.codecs.transpose import TransposeCodecMetadata
-    from zarr.v3.codecs.gzip import GzipCodecMetadata
-    from zarr.v3.codecs.zstd import ZstdCodecMetadata
-    from zarr.v3.codecs.crc32c_ import Crc32cCodecMetadata
-
-
-def _find_array_bytes_codec(
-    codecs: Iterable[Tuple[Codec, ArraySpec]],
-) -> Tuple[ArrayBytesCodec, ArraySpec]:
-    for codec, array_spec in codecs:
-        if isinstance(codec, ArrayBytesCodec):
-            return (codec, array_spec)
-    raise KeyError
-
-
-@frozen
-class CodecPipeline:
-    array_array_codecs: List[ArrayArrayCodec]
-    array_bytes_codec: ArrayBytesCodec
-    bytes_bytes_codecs: List[BytesBytesCodec]
-
-    @classmethod
-    def create(cls, codecs: List[Codec]) -> CodecPipeline:
-        from zarr.v3.codecs.sharding import ShardingCodec
-
-        assert any(
-            isinstance(codec, ArrayBytesCodec) for codec in codecs
-        ), "Exactly one array-to-bytes codec is required."
-
-        prev_codec: Optional[Codec] = None
-        for codec in codecs:
-            if prev_codec is not None:
-                assert not isinstance(codec, ArrayBytesCodec) or not isinstance(
-                    prev_codec, ArrayBytesCodec
-                ), (
-                    f"ArrayBytesCodec '{type(codec)}' cannot follow after "
-                    + f"ArrayBytesCodec '{type(prev_codec)}' because exactly "
-                    + "1 ArrayBytesCodec is allowed."
-                )
-                assert not isinstance(codec, ArrayBytesCodec) or not isinstance(
-                    prev_codec, BytesBytesCodec
-                ), (
-                    f"ArrayBytesCodec '{type(codec)}' cannot follow after "
-                    + f"BytesBytesCodec '{type(prev_codec)}'."
-                )
-                assert not isinstance(codec, ArrayArrayCodec) or not isinstance(
-                    prev_codec, ArrayBytesCodec
-                ), (
-                    f"ArrayArrayCodec '{type(codec)}' cannot follow after "
-                    + f"ArrayBytesCodec '{type(prev_codec)}'."
-                )
-                assert not isinstance(codec, ArrayArrayCodec) or not isinstance(
-                    prev_codec, BytesBytesCodec
-                ), (
-                    f"ArrayArrayCodec '{type(codec)}' cannot follow after "
-                    + f"BytesBytesCodec '{type(prev_codec)}'."
-                )
-            prev_codec = codec
-
-        if any(isinstance(codec, ShardingCodec) for codec in codecs) and len(codecs) > 1:
-            warn(
-                "Combining a `sharding_indexed` codec disables partial reads and "
-                + "writes, which may lead to inefficient performance."
-            )
-
-        return CodecPipeline(
-            array_array_codecs=[codec for codec in codecs if isinstance(codec, ArrayArrayCodec)],
-            array_bytes_codec=[codec for codec in codecs if isinstance(codec, ArrayBytesCodec)][0],
-            bytes_bytes_codecs=[codec for codec in codecs if isinstance(codec, BytesBytesCodec)],
-        )
-
-    @property
-    def supports_partial_decode(self) -> bool:
-        return (len(self.array_array_codecs) + len(self.bytes_bytes_codecs)) == 0 and isinstance(
-            self.array_bytes_codec, ArrayBytesCodecPartialDecodeMixin
-        )
-
-    @property
-    def supports_partial_encode(self) -> bool:
-        return (len(self.array_array_codecs) + len(self.bytes_bytes_codecs)) == 0 and isinstance(
-            self.array_bytes_codec, ArrayBytesCodecPartialEncodeMixin
-        )
-
-    def __iter__(self) -> Iterator[Codec]:
-        for aa_codec in self.array_array_codecs:
-            yield aa_codec
-
-        yield self.array_bytes_codec
-
-        for bb_codec in self.bytes_bytes_codecs:
-            yield bb_codec
-
-    def validate(self, array_metadata: ArrayMetadata) -> None:
-        for codec in self:
-            codec.validate(array_metadata)
-
-    def _codecs_with_resolved_metadata(
-        self, array_spec: ArraySpec
-    ) -> Tuple[
-        List[Tuple[ArrayArrayCodec, ArraySpec]],
-        Tuple[ArrayBytesCodec, ArraySpec],
-        List[Tuple[BytesBytesCodec, ArraySpec]],
-    ]:
-        aa_codecs_with_spec: List[Tuple[ArrayArrayCodec, ArraySpec]] = []
-        for aa_codec in self.array_array_codecs:
-            aa_codecs_with_spec.append((aa_codec, array_spec))
-            array_spec = aa_codec.resolve_metadata(array_spec)
-
-        ab_codec_with_spec = (self.array_bytes_codec, array_spec)
-        array_spec = self.array_bytes_codec.resolve_metadata(array_spec)
-
-        bb_codecs_with_spec: List[Tuple[BytesBytesCodec, ArraySpec]] = []
-        for bb_codec in self.bytes_bytes_codecs:
-            bb_codecs_with_spec.append((bb_codec, array_spec))
-            array_spec = bb_codec.resolve_metadata(array_spec)
-
-        return (aa_codecs_with_spec, ab_codec_with_spec, bb_codecs_with_spec)
-
-    async def decode(
-        self,
-        chunk_bytes: BytesLike,
-        array_spec: ArraySpec,
-        runtime_configuration: RuntimeConfiguration,
-    ) -> np.ndarray:
-        (
-            aa_codecs_with_spec,
-            ab_codec_with_spec,
-            bb_codecs_with_spec,
-        ) = self._codecs_with_resolved_metadata(array_spec)
-
-        for bb_codec, array_spec in bb_codecs_with_spec[::-1]:
-            chunk_bytes = await bb_codec.decode(chunk_bytes, array_spec, runtime_configuration)
-
-        ab_codec, array_spec = ab_codec_with_spec
-        chunk_array = await ab_codec.decode(chunk_bytes, array_spec, runtime_configuration)
-
-        for aa_codec, array_spec in aa_codecs_with_spec[::-1]:
-            chunk_array = await aa_codec.decode(chunk_array, array_spec, runtime_configuration)
-
-        return chunk_array
-
-    async def decode_partial(
-        self,
-        store_path: StorePath,
-        selection: SliceSelection,
-        chunk_spec: ArraySpec,
-        runtime_configuration: RuntimeConfiguration,
-    ) -> Optional[np.ndarray]:
-        assert self.supports_partial_decode
-        assert isinstance(self.array_bytes_codec, ArrayBytesCodecPartialDecodeMixin)
-        return await self.array_bytes_codec.decode_partial(
-            store_path, selection, chunk_spec, runtime_configuration
-        )
-
-    async def encode(
-        self,
-        chunk_array: np.ndarray,
-        array_spec: ArraySpec,
-        runtime_configuration: RuntimeConfiguration,
-    ) -> Optional[BytesLike]:
-        (
-            aa_codecs_with_spec,
-            ab_codec_with_spec,
-            bb_codecs_with_spec,
-        ) = self._codecs_with_resolved_metadata(array_spec)
-
-        for aa_codec, array_spec in aa_codecs_with_spec:
-            chunk_array_maybe = await aa_codec.encode(
-                chunk_array, array_spec, runtime_configuration
-            )
-            if chunk_array_maybe is None:
-                return None
-            chunk_array = chunk_array_maybe
-
-        ab_codec, array_spec = ab_codec_with_spec
-        chunk_bytes_maybe = await ab_codec.encode(chunk_array, array_spec, runtime_configuration)
-        if chunk_bytes_maybe is None:
-            return None
-        chunk_bytes = chunk_bytes_maybe
-
-        for bb_codec, array_spec in bb_codecs_with_spec:
-            chunk_bytes_maybe = await bb_codec.encode(
-                chunk_bytes, array_spec, runtime_configuration
-            )
-            if chunk_bytes_maybe is None:
-                return None
-            chunk_bytes = chunk_bytes_maybe
-
-        return chunk_bytes
-
-    async def encode_partial(
-        self,
-        store_path: StorePath,
-        chunk_array: np.ndarray,
-        selection: SliceSelection,
-        chunk_spec: ArraySpec,
-        runtime_configuration: RuntimeConfiguration,
-    ) -> None:
-        assert self.supports_partial_encode
-        assert isinstance(self.array_bytes_codec, ArrayBytesCodecPartialEncodeMixin)
-        await self.array_bytes_codec.encode_partial(
-            store_path, chunk_array, selection, chunk_spec, runtime_configuration
-        )
-
-    def compute_encoded_size(self, byte_length: int, array_spec: ArraySpec) -> int:
-        for codec in self:
-            byte_length = codec.compute_encoded_size(byte_length, array_spec)
-            array_spec = codec.resolve_metadata(array_spec)
-        return byte_length
-
-
-def blosc_codec(
-    typesize: int,
-    cname: Literal["lz4", "lz4hc", "blosclz", "zstd", "snappy", "zlib"] = "zstd",
-    clevel: int = 5,
-    shuffle: Literal["noshuffle", "shuffle", "bitshuffle"] = "noshuffle",
-    blocksize: int = 0,
-) -> "BloscCodecMetadata":
-    from zarr.v3.codecs.blosc import BloscCodecMetadata, BloscCodecConfigurationMetadata
-
-    return BloscCodecMetadata(
-        configuration=BloscCodecConfigurationMetadata(
-            cname=cname,
-            clevel=clevel,
-            shuffle=shuffle,
-            blocksize=blocksize,
-            typesize=typesize,
-        )
-    )
-
-
-def bytes_codec(endian: Optional[Literal["big", "little"]] = "little") -> "BytesCodecMetadata":
-    from zarr.v3.codecs.bytes import BytesCodecMetadata, BytesCodecConfigurationMetadata
-
-    return BytesCodecMetadata(configuration=BytesCodecConfigurationMetadata(endian))
-
-
-def transpose_codec(
-    order: Union[Tuple[int, ...], Literal["C", "F"]], ndim: Optional[int] = None
-) -> "TransposeCodecMetadata":
-    from zarr.v3.codecs.transpose import TransposeCodecMetadata, TransposeCodecConfigurationMetadata
-
-    if order == "C" or order == "F":
-        assert (
-            isinstance(ndim, int) and ndim > 0
-        ), 'When using "C" or "F" the `ndim` argument needs to be provided.'
-        if order == "C":
-            order = tuple(range(ndim))
-        if order == "F":
-            order = tuple(ndim - i - 1 for i in range(ndim))
-
-    return TransposeCodecMetadata(configuration=TransposeCodecConfigurationMetadata(order))
-
-
-def gzip_codec(level: int = 5) -> "GzipCodecMetadata":
-    from zarr.v3.codecs.gzip import GzipCodecMetadata, GzipCodecConfigurationMetadata
-
-    return GzipCodecMetadata(configuration=GzipCodecConfigurationMetadata(level))
-
-
-def zstd_codec(level: int = 0, checksum: bool = False) -> "ZstdCodecMetadata":
-    from zarr.v3.codecs.zstd import ZstdCodecMetadata, ZstdCodecConfigurationMetadata
-
-    return ZstdCodecMetadata(configuration=ZstdCodecConfigurationMetadata(level, checksum))
-
-
-def crc32c_codec() -> "Crc32cCodecMetadata":
-    from zarr.v3.codecs.crc32c_ import Crc32cCodecMetadata
-
-    return Crc32cCodecMetadata()
-
-
-def sharding_codec(
-    chunk_shape: Tuple[int, ...],
-    codecs: Optional[Iterable[CodecMetadata]] = None,
-    index_codecs: Optional[Iterable[CodecMetadata]] = None,
-    index_location: ShardingCodecIndexLocation = ShardingCodecIndexLocation.end,
-) -> "ShardingCodecMetadata":
-    from zarr.v3.codecs.sharding import ShardingCodecMetadata, ShardingCodecConfigurationMetadata
-
-    codecs = tuple(codecs) if codecs is not None else (bytes_codec(),)
-    index_codecs = (
-        tuple(index_codecs) if index_codecs is not None else (bytes_codec(), crc32c_codec())
-    )
-    return ShardingCodecMetadata(
-        configuration=ShardingCodecConfigurationMetadata(
-            chunk_shape, codecs, index_codecs, index_location
-        )
-    )
-=======
 from zarr.v3.codecs.blosc import BloscCodec, BloscCname, BloscShuffle  # noqa: F401
 from zarr.v3.codecs.bytes import BytesCodec, Endian  # noqa: F401
 from zarr.v3.codecs.crc32c_ import Crc32cCodec  # noqa: F401
 from zarr.v3.codecs.gzip import GzipCodec  # noqa: F401
 from zarr.v3.codecs.sharding import ShardingCodec, ShardingCodecIndexLocation  # noqa: F401
 from zarr.v3.codecs.transpose import TransposeCodec  # noqa: F401
-from zarr.v3.codecs.zstd import ZstdCodec  # noqa: F401
->>>>>>> 4e6cca2c
+from zarr.v3.codecs.zstd import ZstdCodec  # noqa: F401