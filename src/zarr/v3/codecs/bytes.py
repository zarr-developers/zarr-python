from __future__ import annotations
from dataclasses import dataclass, replace
from enum import Enum

from typing import TYPE_CHECKING, Dict, Literal, Optional

import numpy as np

from zarr.v3.abc.codec import ArrayBytesCodec
from zarr.v3.codecs.registry import register_codec
from zarr.v3.common import parse_enum, parse_name

if TYPE_CHECKING:
    from zarr.v3.common import JSON, ArraySpec, BytesLike, RuntimeConfiguration
    from typing_extensions import Self


class Endian(Enum):
    big = "big"
    little = "little"


<<<<<<< HEAD
def parse_endian(data: JSON) -> Literal["big", "little"]:
    return parse_enum(data, Endian)
=======
def parse_name(data: Any) -> Literal["bytes"]:
    if data == "bytes":
        return data
    msg = f"Expected 'bytes', got {data} instead."
    raise ValueError(msg)


Endian = Literal["big", "little"]


@dataclass(frozen=True)
class BytesCodecConfigurationMetadata(Metadata):
    endian: Optional[Endian] = "little"

    def __init__(self, endian: Literal["big", "little"]):
        endian_parsed = parse_endian(endian)
        object.__setattr__(self, "endian", endian_parsed)


@dataclass(frozen=True)
class BytesCodecMetadata(Metadata):
    configuration: BytesCodecConfigurationMetadata
    name: Literal["bytes"] = field(default="bytes", init=False)

    @classmethod
    def from_dict(cls, data: Dict[str, Any]) -> Self:
        _ = parse_name(data.pop("name"))
        return cls(**data)
>>>>>>> e756d625


@dataclass(frozen=True)
class BytesCodec(ArrayBytesCodec):
    is_fixed_size = True

    endian: Optional[Endian]

    def __init__(self, *, endian=Endian.little) -> None:
        endian_parsed = None if endian is None else parse_endian(endian)

        object.__setattr__(self, "endian", endian_parsed)

    @classmethod
    def from_dict(cls, data: Dict[str, JSON]) -> Self:
        parse_name(data["name"], "bytes")
        return cls(**data.get("configuration", {}))

    def to_dict(self) -> Dict[str, JSON]:
        if self.endian is None:
            return {"name": "bytes"}
        else:
            return {"name": "bytes", "configuration": {"endian": self.endian}}

    def evolve(self, array_spec: ArraySpec) -> Self:
        if array_spec.dtype.itemsize == 0:
            if self.endian is not None:
                return replace(self, endian=None)
        elif self.endian is None:
            raise ValueError(
                "The `endian` configuration needs to be specified for multi-byte data types."
            )
        return self

    def _get_byteorder(self, array: np.ndarray) -> Endian:
        if array.dtype.byteorder == "<":
            return Endian.little
        elif array.dtype.byteorder == ">":
            return Endian.big
        else:
            import sys

            return sys.byteorder

    async def decode(
        self,
        chunk_bytes: BytesLike,
        chunk_spec: ArraySpec,
        _runtime_configuration: RuntimeConfiguration,
    ) -> np.ndarray:
        if chunk_spec.dtype.itemsize > 0:
            if self.endian == Endian.little:
                prefix = "<"
            else:
                prefix = ">"
            dtype = np.dtype(f"{prefix}{chunk_spec.dtype.str[1:]}")
        else:
            dtype = np.dtype(f"|{chunk_spec.dtype.str[1:]}")
        print(dtype)
        chunk_array = np.frombuffer(chunk_bytes, dtype)

        # ensure correct chunk shape
        if chunk_array.shape != chunk_spec.shape:
            chunk_array = chunk_array.reshape(
                chunk_spec.shape,
            )
        return chunk_array

    async def encode(
        self,
        chunk_array: np.ndarray,
        _chunk_spec: ArraySpec,
        _runtime_configuration: RuntimeConfiguration,
    ) -> Optional[BytesLike]:
        if chunk_array.dtype.itemsize > 1:
            byteorder = self._get_byteorder(chunk_array)
            if self.endian != byteorder:
                new_dtype = chunk_array.dtype.newbyteorder(self.endian.name)
                chunk_array = chunk_array.astype(new_dtype)
        return chunk_array.tobytes()

    def compute_encoded_size(self, input_byte_length: int, _chunk_spec: ArraySpec) -> int:
        return input_byte_length

    def to_dict(self) -> Dict[str, Any]:
        return BytesCodecMetadata(configuration=self.configuration)

    @classmethod
    def from_dict(cls, data: Dict[str, Any]):
        return cls(configuration=data["configuration"])


register_codec("bytes", BytesCodec)

# compatibility with earlier versions of ZEP1
register_codec("endian", BytesCodec)<|MERGE_RESOLUTION|>--- conflicted
+++ resolved
@@ -2,7 +2,7 @@
 from dataclasses import dataclass, replace
 from enum import Enum
 
-from typing import TYPE_CHECKING, Dict, Literal, Optional
+from typing import TYPE_CHECKING, Dict, Optional
 
 import numpy as np
 
@@ -20,41 +20,6 @@
     little = "little"
 
 
-<<<<<<< HEAD
-def parse_endian(data: JSON) -> Literal["big", "little"]:
-    return parse_enum(data, Endian)
-=======
-def parse_name(data: Any) -> Literal["bytes"]:
-    if data == "bytes":
-        return data
-    msg = f"Expected 'bytes', got {data} instead."
-    raise ValueError(msg)
-
-
-Endian = Literal["big", "little"]
-
-
-@dataclass(frozen=True)
-class BytesCodecConfigurationMetadata(Metadata):
-    endian: Optional[Endian] = "little"
-
-    def __init__(self, endian: Literal["big", "little"]):
-        endian_parsed = parse_endian(endian)
-        object.__setattr__(self, "endian", endian_parsed)
-
-
-@dataclass(frozen=True)
-class BytesCodecMetadata(Metadata):
-    configuration: BytesCodecConfigurationMetadata
-    name: Literal["bytes"] = field(default="bytes", init=False)
-
-    @classmethod
-    def from_dict(cls, data: Dict[str, Any]) -> Self:
-        _ = parse_name(data.pop("name"))
-        return cls(**data)
->>>>>>> e756d625
-
-
 @dataclass(frozen=True)
 class BytesCodec(ArrayBytesCodec):
     is_fixed_size = True
@@ -62,7 +27,7 @@
     endian: Optional[Endian]
 
     def __init__(self, *, endian=Endian.little) -> None:
-        endian_parsed = None if endian is None else parse_endian(endian)
+        endian_parsed = None if endian is None else parse_enum(endian, Endian)
 
         object.__setattr__(self, "endian", endian_parsed)
 
@@ -137,13 +102,6 @@
     def compute_encoded_size(self, input_byte_length: int, _chunk_spec: ArraySpec) -> int:
         return input_byte_length
 
-    def to_dict(self) -> Dict[str, Any]:
-        return BytesCodecMetadata(configuration=self.configuration)
-
-    @classmethod
-    def from_dict(cls, data: Dict[str, Any]):
-        return cls(configuration=data["configuration"])
-
 
 register_codec("bytes", BytesCodec)
 
