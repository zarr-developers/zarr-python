--- conflicted
+++ resolved
@@ -1,9 +1,6 @@
 from __future__ import annotations
-<<<<<<< HEAD
 from dataclasses import asdict, dataclass, field, replace
-=======
 from functools import lru_cache
->>>>>>> 5e855002
 
 from typing import (
     TYPE_CHECKING,
@@ -16,32 +13,22 @@
 
 import numcodecs
 import numpy as np
-<<<<<<< HEAD
-=======
-from attr import evolve, frozen, field
->>>>>>> 5e855002
 from numcodecs.blosc import Blosc
 
 from zarr.v3.abc.codec import BytesBytesCodec
 from zarr.v3.abc.metadata import Metadata
 from zarr.v3.codecs.registry import register_codec
-<<<<<<< HEAD
-from zarr.v3.common import BytesLike, RuntimeConfiguration, to_thread
+from zarr.v3.common import to_thread
 from zarr.v3.common import NamedConfig
 
 if TYPE_CHECKING:
-    from zarr.v3.metadata import CoreArrayMetadata
+    from zarr.v3.metadata import ArraySpec
     from typing_extensions import Self
-=======
-from zarr.v3.common import BytesLike, to_thread
-
-if TYPE_CHECKING:
-    from zarr.v3.metadata import ArraySpec, CodecMetadata, DataType, RuntimeConfiguration
-
->>>>>>> 5e855002
+    from zarr.v3.common import BytesLike, RuntimeConfiguration
 
 BloscShuffle = Literal["noshuffle", "shuffle", "bitshuffle"]
 BloscCname = Literal["lz4", "lz4hc", "blosclz", "zstd", "snappy", "zlib"]
+
 # See https://zarr.readthedocs.io/en/stable/tutorial.html#configuring-blosc
 numcodecs.blosc.use_threads = False
 
@@ -146,34 +133,15 @@
     is_fixed_size = False
 
     @classmethod
-<<<<<<< HEAD
-    def from_metadata(
-        cls, codec_metadata: NamedConfig, array_metadata: CoreArrayMetadata
-    ) -> BloscCodec:
-        assert isinstance(codec_metadata, BloscCodecMetadata)
-        configuration = codec_metadata.configuration
-        if configuration.typesize == 0:
-            configuration = replace(configuration, typesize=array_metadata.dtype.byte_count)
-        config_dict = asdict(codec_metadata.configuration)
-        config_dict.pop("typesize", None)
-        map_shuffle_str_to_int = {"noshuffle": 0, "shuffle": 1, "bitshuffle": 2}
-        config_dict["shuffle"] = map_shuffle_str_to_int[config_dict["shuffle"]]
-        return cls(
-            array_metadata=array_metadata,
-            configuration=configuration,
-            blosc_codec=Blosc.from_config(config_dict),
-        )
-=======
-    def from_metadata(cls, codec_metadata: CodecMetadata) -> BloscCodec:
+    def from_metadata(cls, codec_metadata: NamedConfig) -> BloscCodec:
         assert isinstance(codec_metadata, BloscCodecMetadata)
         return cls(configuration=codec_metadata.configuration)
->>>>>>> 5e855002
 
     @classmethod
     def get_metadata_class(cls) -> Type[BloscCodecMetadata]:
         return BloscCodecMetadata
 
-    def evolve(self, *, data_type: DataType, **_kwargs) -> BloscCodec:
+    def evolve(self, *, data_type: np.dtype, **_kwargs) -> BloscCodec:
         new_codec = self
         if new_codec.configuration.typesize == 0:
             new_configuration = evolve(new_codec.configuration, typesize=data_type.byte_count)
@@ -193,26 +161,18 @@
         return Blosc.from_config(config_dict)
 
     async def decode(
-<<<<<<< HEAD
-        self, chunk_bytes: bytes, runtime_configuration: RuntimeConfiguration
-=======
         self,
         chunk_bytes: bytes,
         _chunk_spec: ArraySpec,
         _runtime_configuration: RuntimeConfiguration,
->>>>>>> 5e855002
     ) -> BytesLike:
         return await to_thread(self.get_blosc_codec().decode, chunk_bytes)
 
     async def encode(
-<<<<<<< HEAD
-        self, chunk_bytes: bytes, runtime_configuration: RuntimeConfiguration
-=======
         self,
         chunk_bytes: bytes,
         chunk_spec: ArraySpec,
         _runtime_configuration: RuntimeConfiguration,
->>>>>>> 5e855002
     ) -> Optional[BytesLike]:
         chunk_array = np.frombuffer(chunk_bytes, dtype=chunk_spec.dtype)
         return await to_thread(self.get_blosc_codec().encode, chunk_array)
