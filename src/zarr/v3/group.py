from __future__ import annotations
from collections.abc import AsyncGenerator
from typing import TYPE_CHECKING
from dataclasses import asdict, dataclass, field, replace

import asyncio
import json
import logging

if TYPE_CHECKING:
    from typing import (
        Any,
        Literal,
        AsyncIterator,
    )
from zarr.v3.abc.metadata import Metadata

from zarr.v3.array import AsyncArray, Array
from zarr.v3.attributes import Attributes
from zarr.v3.common import ZARR_JSON, ZARRAY_JSON, ZATTRS_JSON, ZGROUP_JSON
from zarr.v3.config import RuntimeConfiguration, SyncConfiguration
from zarr.v3.store import StoreLike, StorePath, make_store_path
from zarr.v3.sync import SyncMixin, sync

logger = logging.getLogger("zarr.group")


def parse_zarr_format(data: Any) -> Literal[2, 3]:
    if data in (2, 3):
        return data
    msg = msg = f"Invalid zarr_format. Expected one 2 or 3. Got {data}."
    raise ValueError(msg)


# todo: convert None to empty dict
def parse_attributes(data: Any) -> dict[str, Any]:
    if data is None:
        return {}
    elif isinstance(data, dict) and all(map(lambda v: isinstance(v, str), data.keys())):
        return data
    msg = f"Expected dict with string keys. Got {type(data)} instead."
    raise TypeError(msg)


@dataclass(frozen=True)
class GroupMetadata(Metadata):
    attributes: dict[str, Any] = field(default_factory=dict)
    zarr_format: Literal[2, 3] = 3
    node_type: Literal["group"] = field(default="group", init=False)

    # todo: rename this, since it doesn't return bytes
    def to_bytes(self) -> dict[str, bytes]:
        if self.zarr_format == 3:
            return {ZARR_JSON: json.dumps(self.to_dict()).encode()}
        else:
            return {
                ZGROUP_JSON: json.dumps({"zarr_format": self.zarr_format}).encode(),
                ZGROUP_JSON: json.dumps({"zarr_format": self.zarr_format}).encode(),
                ZATTRS_JSON: json.dumps(self.attributes).encode(),
            }

    def __init__(self, attributes: dict[str, Any] | None = None, zarr_format: Literal[2, 3] = 3):
        attributes_parsed = parse_attributes(attributes)
        zarr_format_parsed = parse_zarr_format(zarr_format)

        object.__setattr__(self, "attributes", attributes_parsed)
        object.__setattr__(self, "zarr_format", zarr_format_parsed)

    @classmethod
    def from_dict(cls, data: dict[str, Any]) -> GroupMetadata:
        assert data.pop("node_type", None) in ("group", None)
        return cls(**data)

    def to_dict(self) -> dict[str, Any]:
        return asdict(self)


@dataclass(frozen=True)
class AsyncGroup:
    metadata: GroupMetadata
    store_path: StorePath
    runtime_configuration: RuntimeConfiguration = RuntimeConfiguration()

    @classmethod
    async def create(
        cls,
        store: StoreLike,
        *,
        attributes: dict[str, Any] = {},
        exists_ok: bool = False,
        zarr_format: Literal[2, 3] = 3,
        runtime_configuration: RuntimeConfiguration = RuntimeConfiguration(),
    ) -> AsyncGroup:
        store_path = make_store_path(store)
        if not exists_ok:
            if zarr_format == 3:
                assert not await (store_path / ZARR_JSON).exists()
            elif zarr_format == 2:
                assert not await (store_path / ZGROUP_JSON).exists()
        group = cls(
            metadata=GroupMetadata(attributes=attributes, zarr_format=zarr_format),
            store_path=store_path,
            runtime_configuration=runtime_configuration,
        )
        await group._save_metadata()
        return group

    @classmethod
    async def open(
        cls,
        store: StoreLike,
        runtime_configuration: RuntimeConfiguration = RuntimeConfiguration(),
        zarr_format: Literal[2, 3] = 3,
    ) -> AsyncGroup:
        store_path = make_store_path(store)

        zarr_json_bytes: bytes | None

        # TODO: consider trying to autodiscover the zarr-format here
        if zarr_format == 3:
            # V3 groups are comprised of a zarr.json object
            # (it is optional in the case of implicit groups)
            zarr_json_bytes = await (store_path / ZARR_JSON).get()
            zarr_json = (
                json.loads(zarr_json_bytes) if zarr_json_bytes is not None else {"zarr_format": 3}
            )
        elif zarr_format == 2:
            # V2 groups are comprised of a .zgroup and .zattrs objects
            zgroup_bytes, zattrs_bytes = await asyncio.gather(
                (store_path / ZGROUP_JSON).get(), (store_path / ZATTRS_JSON).get()
            )
            if zgroup_bytes is None:
                raise FileNotFoundError(f"No Zarr v2 group metadata found at {store_path}")
            zgroup = json.loads(zgroup_bytes)
            zattrs = json.loads(zattrs_bytes) if zattrs_bytes is not None else {}
            zarr_json = {**zgroup, "attributes": zattrs}
        else:
            raise ValueError(f"unexpected zarr_format: {zarr_format}")
        return cls.from_dict(store_path, zarr_json, runtime_configuration)

    @classmethod
    def from_dict(
        cls,
        store_path: StorePath,
        data: dict[str, Any],
        runtime_configuration: RuntimeConfiguration,
    ) -> AsyncGroup:
        group = cls(
            metadata=GroupMetadata.from_dict(data),
            store_path=store_path,
            runtime_configuration=runtime_configuration,
        )
        return group

    async def getitem(
        self,
        key: str,
    ) -> AsyncArray | AsyncGroup:
        store_path = self.store_path / key
        logger.warning("key=%s, store_path=%s", key, store_path)

        # if `key` names an object in storage, it cannot be an array or group
        if await store_path.exists():
            raise KeyError(key)

        # calling list_dir here is a big performance loss. We should try to find a way around
        # this.
        # see https://github.com/zarr-developers/zarr-python/pull/1743#issuecomment-2058681807
        if key not in await store_path.store.list_dir(self.store_path.path):
            raise KeyError(key)

        if self.metadata.zarr_format == 3:
            zarr_json_bytes = await (store_path / ZARR_JSON).get()
            if zarr_json_bytes is None:
                # implicit group?
                logger.warning("group at %s is an implicit group", store_path)
                zarr_json = {
                    "zarr_format": self.metadata.zarr_format,
                    "node_type": "group",
                    "attributes": {},
                }
            else:
                zarr_json = json.loads(zarr_json_bytes)
            if zarr_json["node_type"] == "group":
                return type(self).from_dict(store_path, zarr_json, self.runtime_configuration)
            elif zarr_json["node_type"] == "array":
                return AsyncArray.from_dict(
                    store_path, zarr_json, runtime_configuration=self.runtime_configuration
                )
            else:
                raise ValueError(f"unexpected node_type: {zarr_json['node_type']}")
        elif self.metadata.zarr_format == 2:
            # Q: how do we like optimistically fetching .zgroup, .zarray, and .zattrs?
            # This guarantees that we will always make at least one extra request to the store
            zgroup_bytes, zarray_bytes, zattrs_bytes = await asyncio.gather(
                (store_path / ZGROUP_JSON).get(),
                (store_path / ZARRAY_JSON).get(),
                (store_path / ZATTRS_JSON).get(),
            )

            # unpack the zarray, if this is None then we must be opening a group
            zarray = json.loads(zarray_bytes) if zarray_bytes else None
            # unpack the zattrs, this can be None if no attrs were written
            zattrs = json.loads(zattrs_bytes) if zattrs_bytes is not None else {}

            if zarray is not None:
                # TODO: update this once the V2 array support is part of the primary array class
                zarr_json = {**zarray, "attributes": zattrs}
                return AsyncArray.from_dict(
                    store_path, zarray, runtime_configuration=self.runtime_configuration
                )
            else:
                zgroup = (
                    json.loads(zgroup_bytes)
                    if zgroup_bytes is not None
                    else {"zarr_format": self.metadata.zarr_format}
                )
                zarr_json = {**zgroup, "attributes": zattrs}
                return type(self).from_dict(store_path, zarr_json, self.runtime_configuration)
        else:
            raise ValueError(f"unexpected zarr_format: {self.metadata.zarr_format}")

    async def delitem(self, key: str) -> None:
        store_path = self.store_path / key
        if self.metadata.zarr_format == 3:
            await (store_path / ZARR_JSON).delete()
        elif self.metadata.zarr_format == 2:
            await asyncio.gather(
                (store_path / ZGROUP_JSON).delete(),  # TODO: missing_ok=False
                (store_path / ZATTRS_JSON).delete(),  # TODO: missing_ok=True
            )
        else:
            raise ValueError(f"unexpected zarr_format: {self.metadata.zarr_format}")

    async def _save_metadata(self) -> None:
        to_save = self.metadata.to_bytes()
        awaitables = [(self.store_path / key).set(value) for key, value in to_save.items()]
        await asyncio.gather(*awaitables)

    @property
    def attrs(self):
        return self.metadata.attributes

    @property
    def info(self):
        return self.metadata.info

    async def create_group(self, path: str, **kwargs) -> AsyncGroup:
        runtime_configuration = kwargs.pop("runtime_configuration", self.runtime_configuration)
        return await type(self).create(
            self.store_path / path,
            runtime_configuration=runtime_configuration,
            zarr_format=self.metadata.zarr_format,
            **kwargs,
        )

    async def create_array(self, path: str, **kwargs) -> AsyncArray:
        runtime_configuration = kwargs.pop("runtime_configuration", self.runtime_configuration)
        return await AsyncArray.create(
            self.store_path / path,
            runtime_configuration=runtime_configuration,
            zarr_format=self.metadata.zarr_format,
            **kwargs,
        )

    async def update_attributes(self, new_attributes: dict[str, Any]):
        # metadata.attributes is "frozen" so we simply clear and update the dict
        self.metadata.attributes.clear()
        self.metadata.attributes.update(new_attributes)

        # Write new metadata
        to_save = self.metadata.to_bytes()
        if self.metadata.zarr_format == 2:
            # only save the .zattrs object
            await (self.store_path / ZATTRS_JSON).set(to_save[ZATTRS_JSON])
        else:
            await (self.store_path / ZARR_JSON).set(to_save[ZARR_JSON])

        self.metadata.attributes.clear()
        self.metadata.attributes.update(new_attributes)

        return self

    def __repr__(self):
        return f"<AsyncGroup {self.store_path}>"

    async def nmembers(self) -> int:
        raise NotImplementedError

<<<<<<< HEAD
    async def children(self) -> AsyncGenerator[AsyncArray | AsyncGroup, None]:
=======
    async def members(self) -> AsyncGenerator[tuple[str, AsyncArray | AsyncGroup], None]:
>>>>>>> b5a76981
        """
        Returns an AsyncGenerator over the arrays and groups contained in this group.
        This method requires that `store_path.store` supports directory listing.

        The results are not guaranteed to be ordered.
        """
        if not self.store_path.store.supports_listing:
            msg = (
                f"The store associated with this group ({type(self.store_path.store)}) "
                "does not support listing, "
                "specifically via the `list_dir` method. "
                "This function requires a store that supports listing."
            )

            raise ValueError(msg)
<<<<<<< HEAD

        async for key in self.store_path.store.list_dir(self.store_path.path):
            # these keys are not valid child names so we make sure to skip them
            # TODO: it would be nice to make these special keys accessible programmatically,
            # and scoped to specific zarr versions
            if key not in ("zarr.json", ".zgroup", ".zattrs"):
                try:
                    # TODO: performance optimization -- batch   
                    print(key)
                    child = await self.getitem(key)
                    # keyerror is raised when `subkey``names an object in the store
                    # in which case `subkey` cannot be the name of a sub-array or sub-group.
                    yield child
                except KeyError:
                    pass
=======
        subkeys = await self.store_path.store.list_dir(self.store_path.path)
        # would be nice to make these special keys accessible programmatically,
        # and scoped to specific zarr versions
        subkeys_filtered = filter(lambda v: v not in ("zarr.json", ".zgroup", ".zattrs"), subkeys)
        # is there a better way to schedule this?
        for subkey in subkeys_filtered:
            try:
                yield (subkey, await self.getitem(subkey))
            except KeyError:
                # keyerror is raised when `subkey` names an object (in the object storage sense),
                # as opposed to a prefix, in the store under the prefix associated with this group
                # in which case `subkey` cannot be the name of a sub-array or sub-group.
                logger.warning(
                    "Object at %s is not recognized as a component of a Zarr hierarchy.", subkey
                )
                pass
>>>>>>> b5a76981

    async def contains(self, member: str) -> bool:
        raise NotImplementedError

    async def group_keys(self) -> AsyncIterator[str]:
        raise NotImplementedError

    async def groups(self) -> AsyncIterator[AsyncGroup]:
        raise NotImplementedError

    async def array_keys(self) -> AsyncIterator[str]:
        raise NotImplementedError

    async def arrays(self) -> AsyncIterator[AsyncArray]:
        raise NotImplementedError

    async def tree(self, expand=False, level=None) -> Any:
        raise NotImplementedError

    async def empty(self, **kwargs) -> AsyncArray:
        raise NotImplementedError

    async def zeros(self, **kwargs) -> AsyncArray:
        raise NotImplementedError

    async def ones(self, **kwargs) -> AsyncArray:
        raise NotImplementedError

    async def full(self, **kwargs) -> AsyncArray:
        raise NotImplementedError

    async def empty_like(self, prototype: AsyncArray, **kwargs) -> AsyncArray:
        raise NotImplementedError

    async def zeros_like(self, prototype: AsyncArray, **kwargs) -> AsyncArray:
        raise NotImplementedError

    async def ones_like(self, prototype: AsyncArray, **kwargs) -> AsyncArray:
        raise NotImplementedError

    async def full_like(self, prototype: AsyncArray, **kwargs) -> AsyncArray:
        raise NotImplementedError

    async def move(self, source: str, dest: str) -> None:
        raise NotImplementedError


@dataclass(frozen=True)
class Group(SyncMixin):
    _async_group: AsyncGroup
    _sync_configuration: SyncConfiguration = field(init=True, default=SyncConfiguration())

    @classmethod
    def create(
        cls,
        store: StoreLike,
        *,
        attributes: dict[str, Any] = {},
        exists_ok: bool = False,
        runtime_configuration: RuntimeConfiguration = RuntimeConfiguration(),
    ) -> Group:
        obj = sync(
            AsyncGroup.create(
                store,
                attributes=attributes,
                exists_ok=exists_ok,
                runtime_configuration=runtime_configuration,
            ),
            loop=runtime_configuration.asyncio_loop,
        )

        return cls(obj)

    @classmethod
    def open(
        cls,
        store: StoreLike,
        runtime_configuration: RuntimeConfiguration = RuntimeConfiguration(),
    ) -> Group:
        obj = sync(
            AsyncGroup.open(store, runtime_configuration), loop=runtime_configuration.asyncio_loop
        )
        return cls(obj)

    def __getitem__(self, path: str) -> Array | Group:
        obj = self._sync(self._async_group.getitem(path))
        if isinstance(obj, AsyncArray):
            return Array(obj)
        else:
            return Group(obj)

    def __delitem__(self, key) -> None:
        self._sync(self._async_group.delitem(key))

    def __iter__(self):
        raise NotImplementedError

    def __len__(self):
        raise NotImplementedError

    def __setitem__(self, key, value):
        """__setitem__ is not supported in v3"""
        raise NotImplementedError

    async def update_attributes_async(self, new_attributes: dict[str, Any]) -> Group:
        new_metadata = replace(self.metadata, attributes=new_attributes)

        # Write new metadata
        to_save = new_metadata.to_bytes()
        awaitables = [(self.store_path / key).set(value) for key, value in to_save.items()]
        await asyncio.gather(*awaitables)

        async_group = replace(self._async_group, metadata=new_metadata)
        return replace(self, _async_group=async_group)

    @property
    def store_path(self) -> StorePath:
        return self._async_group.store_path

    @property
    def metadata(self) -> GroupMetadata:
        return self._async_group.metadata

    @property
    def attrs(self) -> Attributes:
        return Attributes(self)

    @property
    def info(self):
        return self._async_group.info

    def update_attributes(self, new_attributes: dict[str, Any]):
        self._sync(self._async_group.update_attributes(new_attributes))
        return self

    @property
    def nmembers(self) -> int:
        return self._sync(self._async_group.nmembers)

    @property
    def members(self) -> tuple[tuple[str, Array | Group], ...]:
        """
        Return the sub-arrays and sub-groups of this group as a `tuple` of (name, array | group)
        pairs
        """
        _members: list[AsyncArray | AsyncGroup] = self._sync_iter(self._async_group.members)
        return tuple(
            (key, Array(value)) if isinstance(value, AsyncArray) else (key, Group(value))
            for key, value in _members
        )

    def __contains__(self, member) -> bool:
        return self._sync(self._async_group.contains(member))

    def group_keys(self) -> list[str]:
        return self._sync_iter(self._async_group.group_keys())

    def groups(self) -> list[Group]:
        # TODO: in v2 this was a generator that return key: Group
        return [Group(obj) for obj in self._sync_iter(self._async_group.groups())]

    def array_keys(self) -> list[str]:
        return self._sync_iter(self._async_group.array_keys)

    def arrays(self) -> list[Array]:
        return [Array(obj) for obj in self._sync_iter(self._async_group.arrays)]

    def tree(self, expand=False, level=None) -> Any:
        return self._sync(self._async_group.tree(expand=expand, level=level))

    def create_group(self, name: str, **kwargs) -> Group:
        return Group(self._sync(self._async_group.create_group(name, **kwargs)))

    def create_array(self, name: str, **kwargs) -> Array:
        return Array(self._sync(self._async_group.create_array(name, **kwargs)))

    def empty(self, **kwargs) -> Array:
        return Array(self._sync(self._async_group.empty(**kwargs)))

    def zeros(self, **kwargs) -> Array:
        return Array(self._sync(self._async_group.zeros(**kwargs)))

    def ones(self, **kwargs) -> Array:
        return Array(self._sync(self._async_group.ones(**kwargs)))

    def full(self, **kwargs) -> Array:
        return Array(self._sync(self._async_group.full(**kwargs)))

    def empty_like(self, prototype: AsyncArray, **kwargs) -> Array:
        return Array(self._sync(self._async_group.empty_like(prototype, **kwargs)))

    def zeros_like(self, prototype: AsyncArray, **kwargs) -> Array:
        return Array(self._sync(self._async_group.zeros_like(prototype, **kwargs)))

    def ones_like(self, prototype: AsyncArray, **kwargs) -> Array:
        return Array(self._sync(self._async_group.ones_like(prototype, **kwargs)))

    def full_like(self, prototype: AsyncArray, **kwargs) -> Array:
        return Array(self._sync(self._async_group.full_like(prototype, **kwargs)))

    def move(self, source: str, dest: str) -> None:
        return self._sync(self._async_group.move(source, dest))<|MERGE_RESOLUTION|>--- conflicted
+++ resolved
@@ -287,11 +287,7 @@
     async def nmembers(self) -> int:
         raise NotImplementedError
 
-<<<<<<< HEAD
-    async def children(self) -> AsyncGenerator[AsyncArray | AsyncGroup, None]:
-=======
     async def members(self) -> AsyncGenerator[tuple[str, AsyncArray | AsyncGroup], None]:
->>>>>>> b5a76981
         """
         Returns an AsyncGenerator over the arrays and groups contained in this group.
         This method requires that `store_path.store` supports directory listing.
@@ -307,7 +303,6 @@
             )
 
             raise ValueError(msg)
-<<<<<<< HEAD
 
         async for key in self.store_path.store.list_dir(self.store_path.path):
             # these keys are not valid child names so we make sure to skip them
@@ -315,32 +310,19 @@
             # and scoped to specific zarr versions
             if key not in ("zarr.json", ".zgroup", ".zattrs"):
                 try:
-                    # TODO: performance optimization -- batch   
-                    print(key)
+                    # TODO: performance optimization -- load children concurrently   
                     child = await self.getitem(key)
-                    # keyerror is raised when `subkey``names an object in the store
+                    # keyerror is raised when `key``names an object in the store
                     # in which case `subkey` cannot be the name of a sub-array or sub-group.
-                    yield child
+                    yield key, child
                 except KeyError:
+                    # keyerror is raised when `subkey` names an object (in the object storage sense),
+                    # as opposed to a prefix, in the store under the prefix associated with this group
+                    # in which case `subkey` cannot be the name of a sub-array or sub-group.
+                    logger.warning(
+                        "Object at %s is not recognized as a component of a Zarr hierarchy.", key
+                    )
                     pass
-=======
-        subkeys = await self.store_path.store.list_dir(self.store_path.path)
-        # would be nice to make these special keys accessible programmatically,
-        # and scoped to specific zarr versions
-        subkeys_filtered = filter(lambda v: v not in ("zarr.json", ".zgroup", ".zattrs"), subkeys)
-        # is there a better way to schedule this?
-        for subkey in subkeys_filtered:
-            try:
-                yield (subkey, await self.getitem(subkey))
-            except KeyError:
-                # keyerror is raised when `subkey` names an object (in the object storage sense),
-                # as opposed to a prefix, in the store under the prefix associated with this group
-                # in which case `subkey` cannot be the name of a sub-array or sub-group.
-                logger.warning(
-                    "Object at %s is not recognized as a component of a Zarr hierarchy.", subkey
-                )
-                pass
->>>>>>> b5a76981
 
     async def contains(self, member: str) -> bool:
         raise NotImplementedError
