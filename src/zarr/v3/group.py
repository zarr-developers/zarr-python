from __future__ import annotations
from dataclasses import asdict, dataclass, field, replace

import asyncio
import json
import logging
from typing import Any, Dict, Literal, Optional, Union, AsyncIterator, Iterator, List
from zarr.v3.abc.metadata import Metadata

from zarr.v3.array import AsyncArray, Array
from zarr.v3.attributes import Attributes
from zarr.v3.common import ZARR_JSON, ZARRAY_JSON, ZATTRS_JSON, ZGROUP_JSON
from zarr.v3.config import RuntimeConfiguration, SyncConfiguration
from zarr.v3.store import StoreLike, StorePath, make_store_path
from zarr.v3.sync import SyncMixin, sync

logger = logging.getLogger("zarr.group")


<<<<<<< HEAD
def parse_zarr_format(data: Any) -> Literal[2, 3]:
    if data in (2, 3):
        return data
    msg = msg = f"Invalid zarr_format: got {data}, expected one of (2,3)"
    raise ValueError(msg)


# todo: convert None to empty dict
def parse_attributes(data: Any) -> Dict[str, Any]:
    if data is None:
        return {}
    elif isinstance(data, dict) and all(map(lambda v: isinstance(v, str), data.keys())):
        return data
    msg = f"Expected dict with string keys, got {type(data)} instead."
    raise TypeError(msg)


@dataclass(frozen=True)
class GroupMetadata(Metadata):
    attributes: Dict[str, Any] = field(default_factory=dict)
    zarr_format: Literal[2, 3] = 3
    node_type: Literal["group"] = field(default="group", init=False)
=======
@frozen
class GroupMetadata:
    attributes: Dict[str, Any] = field(factory=dict)
    zarr_format: Literal[2, 3] = 3
    node_type: Literal["group"] = field(default="group", init=True)
>>>>>>> c69ac316

    # todo: rename this, since it doesn't return bytes
    def to_bytes(self) -> Dict[str, bytes]:
        if self.zarr_format == 3:
            return {ZARR_JSON: json.dumps(self.to_dict()).encode()}
        else:
            return {
                ZGROUP_JSON: self.zarr_format,
                ZATTRS_JSON: json.dumps(self.attributes).encode(),
            }

    def __init__(self, attributes: Dict[str, Any] = None, zarr_format: Literal[2, 3] = 3):

        attributes_parsed = parse_attributes(attributes)
        zarr_format_parsed = parse_zarr_format(zarr_format)

        object.__setattr__(self, "attributes", attributes_parsed)
        object.__setattr__(self, "zarr_format", zarr_format_parsed)

    @classmethod
    def from_dict(cls, data: Dict[str, Any]) -> GroupMetadata:
        return cls(**data)

    def to_dict(self) -> Dict[str, Any]:
        return asdict(self)


@dataclass(frozen=True)
class AsyncGroup:
    metadata: GroupMetadata
    store_path: StorePath
    runtime_configuration: RuntimeConfiguration

    @classmethod
    async def create(
        cls,
        store: StoreLike,
        *,
        attributes: Optional[Dict[str, Any]] = None,
        exists_ok: bool = False,
        zarr_format: Literal[2, 3] = 3,
        runtime_configuration: RuntimeConfiguration = RuntimeConfiguration(),
    ) -> AsyncGroup:
        store_path = make_store_path(store)
        if not exists_ok:
            if zarr_format == 3:
                assert not await (store_path / ZARR_JSON).exists()
            elif zarr_format == 2:
                assert not await (store_path / ZGROUP_JSON).exists()
        group = cls(
            metadata=GroupMetadata(attributes=attributes or {}, zarr_format=zarr_format),
            store_path=store_path,
            runtime_configuration=runtime_configuration,
        )
        await group._save_metadata()
        return group

    @classmethod
    async def open(
        cls,
        store: StoreLike,
        runtime_configuration: RuntimeConfiguration = RuntimeConfiguration(),
        zarr_format: Literal[2, 3] = 3,
    ) -> AsyncGroup:
        store_path = make_store_path(store)
        zarr_json_bytes = await (store_path / ZARR_JSON).get_async()
        assert zarr_json_bytes is not None

        # TODO: consider trying to autodiscover the zarr-format here
        if zarr_format == 3:
            # V3 groups are comprised of a zarr.json object
            # (it is optional in the case of implicit groups)
            zarr_json_bytes = await (store_path / ZARR_JSON).get()
            zarr_json = (
                json.loads(zarr_json_bytes) if zarr_json_bytes is not None else {"zarr_format": 3}
            )

        elif zarr_format == 2:
            # V2 groups are comprised of a .zgroup and .zattrs objects
            # (both are optional in the case of implicit groups)
            zgroup_bytes, zattrs_bytes = await asyncio.gather(
                (store_path / ZGROUP_JSON).get(), (store_path / ZATTRS_JSON).get()
            )
            zgroup = (
                json.loads(json.loads(zgroup_bytes))
                if zgroup_bytes is not None
                else {"zarr_format": 2}
            )
            zattrs = json.loads(json.loads(zattrs_bytes)) if zattrs_bytes is not None else {}
            zarr_json = {**zgroup, "attributes": zattrs}
        else:
            raise ValueError(f"unexpected zarr_format: {zarr_format}")
        return cls.from_json(store_path, zarr_json, runtime_configuration)

    @classmethod
    def from_dict(
        cls,
        store_path: StorePath,
        data: Dict[str, Any],
        runtime_configuration: RuntimeConfiguration,
    ) -> Group:
        group = cls(
            metadata=GroupMetadata.from_dict(data),
            store_path=store_path,
            runtime_configuration=runtime_configuration,
        )
        return group

    async def getitem(
        self,
        key: str,
    ) -> Union[AsyncArray, AsyncGroup]:

        store_path = self.store_path / key

        if self.metadata.zarr_format == 3:
            zarr_json_bytes = await (store_path / ZARR_JSON).get()
            if zarr_json_bytes is None:
                # implicit group?
                logger.warning("group at {} is an implicit group", store_path)
                zarr_json = {
                    "zarr_format": self.metadata.zarr_format,
                    "node_type": "group",
                    "attributes": {},
                }
            else:
                zarr_json = json.loads(zarr_json_bytes)
            if zarr_json["node_type"] == "group":
                return type(self).from_json(store_path, zarr_json, self.runtime_configuration)
            if zarr_json["node_type"] == "array":
                return AsyncArray.from_json(
                    store_path, zarr_json, runtime_configuration=self.runtime_configuration
                )
        elif self.metadata.zarr_format == 2:
            # Q: how do we like optimistically fetching .zgroup, .zarray, and .zattrs?
            # This guarantees that we will always make at least one extra request to the store
            zgroup_bytes, zarray_bytes, zattrs_bytes = await asyncio.gather(
                (store_path / ZGROUP_JSON).get(),
                (store_path / ZARRAY_JSON).get(),
                (store_path / ZATTRS_JSON).get(),
            )

            # unpack the zarray, if this is None then we must be opening a group
            zarray = json.loads(zarray_bytes) if zarray_bytes else None
            # unpack the zattrs, this can be None if no attrs were written
            zattrs = json.loads(zattrs_bytes) if zattrs_bytes is not None else {}

            if zarray is not None:
                # TODO: update this once the V2 array support is part of the primary array class
                zarr_json = {**zarray, "attributes": zattrs}
                return AsyncArray.from_json(
                    store_path, zarray, runtime_configuration=self.runtime_configuration
                )
            else:
                if zgroup_bytes is None:
                    # implicit group?
                    logger.warning("group at {} is an implicit group", store_path)
                zgroup = (
                    json.loads(zgroup_bytes)
                    if zgroup_bytes is not None
                    else {"zarr_format": self.metadata.zarr_format}
                )
                zarr_json = {**zgroup, "attributes": zattrs}
                return type(self).from_json(store_path, zarr_json, self.runtime_configuration)
        else:
            raise ValueError(f"unexpected zarr_format: {self.metadata.zarr_format}")

    async def delitem(self, key: str) -> None:
        store_path = self.store_path / key
        if self.metadata.zarr_format == 3:
            await (store_path / ZARR_JSON).delete()
        elif self.metadata.zarr_format == 2:
            await asyncio.gather(
                (store_path / ZGROUP_JSON).delete(),  # TODO: missing_ok=False
                (store_path / ZATTRS_JSON).delete(),  # TODO: missing_ok=True
            )
        else:
            raise ValueError(f"unexpected zarr_format: {self.metadata.zarr_format}")

    async def _save_metadata(self) -> None:
        to_save = self.metadata.to_bytes()
        awaitables = [(self.store_path / key).set(value) for key, value in to_save.items()]
        await asyncio.gather(*awaitables)

    @property
    def attrs(self):
        return self.metadata.attributes

    @property
    def info(self):
        return self.metadata.info

    async def create_group(self, path: str, **kwargs) -> AsyncGroup:
        runtime_configuration = kwargs.pop("runtime_configuration", self.runtime_configuration)
        return await type(self).create(
            self.store_path / path,
            runtime_configuration=runtime_configuration,
            **kwargs,
        )

    async def create_array(self, path: str, **kwargs) -> AsyncArray:
        runtime_configuration = kwargs.pop("runtime_configuration", self.runtime_configuration)
        return await AsyncArray.create(
            self.store_path / path,
            runtime_configuration=runtime_configuration,
            **kwargs,
        )

    async def update_attributes(self, new_attributes: Dict[str, Any]):
        # metadata.attributes is "frozen" so we simply clear and update the dict
        self.metadata.attributes.clear()
        self.metadata.attributes.update(new_attributes)

        # Write new metadata
        to_save = self.metadata.to_bytes()
        if self.metadata.zarr_format == 2:
            # only save the .zattrs object
            await (self.store_path / ZATTRS_JSON).set(to_save[ZATTRS_JSON])
        else:
            await (self.store_path / ZARR_JSON).set(to_save[ZARR_JSON])

        self.metadata.attributes.clear()
        self.metadata.attributes.update(new_attributes)

        return self

    def __repr__(self):
        return f"<AsyncGroup {self.store_path}>"

    async def nchildren(self) -> int:
        raise NotImplementedError

    async def children(self) -> AsyncIterator[AsyncArray, AsyncGroup]:
        raise NotImplementedError

    async def contains(self, child: str) -> bool:
        raise NotImplementedError

    async def group_keys(self) -> AsyncIterator[str]:
        raise NotImplementedError

    async def groups(self) -> AsyncIterator[AsyncGroup]:
        raise NotImplementedError

    async def array_keys(self) -> AsyncIterator[str]:
        raise NotImplementedError

    async def arrays(self) -> AsyncIterator[AsyncArray]:
        raise NotImplementedError

    async def tree(self, expand=False, level=None) -> Any:
        raise NotImplementedError

    async def empty(self, **kwargs) -> AsyncArray:
        raise NotImplementedError

    async def zeros(self, **kwargs) -> AsyncArray:
        raise NotImplementedError

    async def ones(self, **kwargs) -> AsyncArray:
        raise NotImplementedError

    async def full(self, **kwargs) -> AsyncArray:
        raise NotImplementedError

    async def empty_like(self, prototype: AsyncArray, **kwargs) -> AsyncArray:
        raise NotImplementedError

    async def zeros_like(self, prototype: AsyncArray, **kwargs) -> AsyncArray:
        raise NotImplementedError

    async def ones_like(self, prototype: AsyncArray, **kwargs) -> AsyncArray:
        raise NotImplementedError

    async def full_like(self, prototype: AsyncArray, **kwargs) -> AsyncArray:
        raise NotImplementedError

    async def move(self, source: str, dest: str) -> None:
        raise NotImplementedError


@dataclass(frozen=True)
class Group(SyncMixin):
    _async_group: AsyncGroup
    _sync_configuration: SyncConfiguration = field(init=True, default=SyncConfiguration())

    @classmethod
    def create(
        cls,
        store: StoreLike,
        *,
        attributes: Optional[Dict[str, Any]] = None,
        exists_ok: bool = False,
        runtime_configuration: RuntimeConfiguration = RuntimeConfiguration(),
    ) -> Group:
        obj = sync(
            AsyncGroup.create(
                store,
                attributes=attributes,
                exists_ok=exists_ok,
                runtime_configuration=runtime_configuration,
            ),
            loop=runtime_configuration.asyncio_loop,
        )

        return cls(obj)

    @classmethod
    def open(
        cls,
        store: StoreLike,
        runtime_configuration: RuntimeConfiguration = RuntimeConfiguration(),
<<<<<<< HEAD
    ) -> Union[Array, Group]:
        store_path = make_store_path(store)
        zarr_json_bytes = cls._sync((store_path / ZARR_JSON).get_async())
        if zarr_json_bytes is None:
            raise KeyError
        zarr_json = json.loads(zarr_json_bytes)
        if zarr_json["node_type"] == "group":
            return cls.from_dict(store_path, zarr_json, runtime_configuration)
        if zarr_json["node_type"] == "array":
            return Array.from_dict(
                store_path, zarr_json, runtime_configuration=runtime_configuration
            )
        raise KeyError

    async def _save_metadata(self) -> None:
        await (self.store_path / ZARR_JSON).set_async(self.metadata.to_bytes())

    async def get_async(self, path: str) -> Union[Array, Group]:
        return await self.__class__.open_or_array(
            self.store_path / path, self.runtime_configuration
        )
=======
    ) -> Group:
        obj = sync(
            AsyncGroup.open(store, runtime_configuration), loop=runtime_configuration.asyncio_loop
        )
        return cls(obj)
>>>>>>> c69ac316

    def __getitem__(self, path: str) -> Union[Array, Group]:
        obj = self._sync(self._async_group.getitem(path))
        if isinstance(obj, AsyncArray):
            return Array(obj)
        else:
            return Group(obj)

    def __delitem__(self, key) -> None:
        self._sync(self._async_group.delitem(key))

    def __iter__(self):
        raise NotImplementedError

    def __len__(self):
        raise NotImplementedError

    def __setitem__(self, key, value):
        """__setitem__ is not supported in v3"""
        raise NotImplementedError

    async def update_attributes_async(self, new_attributes: Dict[str, Any]) -> Group:
        new_metadata = replace(self.metadata, attributes=new_attributes)

        # Write new metadata
        await (self.store_path / ZARR_JSON).set_async(new_metadata.to_bytes())
        return replace(self, metadata=new_metadata)

    @property
    def metadata(self) -> GroupMetadata:
        return self._async_group.metadata

    @property
    def attrs(self) -> Attributes:
        return Attributes(self)

    @property
    def info(self):
        return self._async_group.info

    def update_attributes(self, new_attributes: Dict[str, Any]):
        self._sync(self._async_group.update_attributes(new_attributes))
        return self

    @property
    def nchildren(self) -> int:
        return self._sync(self._async_group.nchildren)

    @property
    def children(self) -> List[Array, Group]:
        _children = self._sync_iter(self._async_group.children)
        return [Array(obj) if isinstance(obj, AsyncArray) else Group(obj) for obj in _children]

    def __contains__(self, child) -> bool:
        return self._sync(self._async_group.contains(child))

    def group_keys(self) -> Iterator[str]:
        return self._sync_iter(self._async_group.group_keys)

    def groups(self) -> List[Group]:
        # TODO: in v2 this was a generator that return key: Group
        return [Group(obj) for obj in self._sync_iter(self._async_group.groups)]

    def array_keys(self) -> List[str]:
        return self._sync_iter(self._async_group.array_keys)

    def arrays(self) -> List[Array]:
        return [Array(obj) for obj in self._sync_iter(self._async_group.arrays)]

    def tree(self, expand=False, level=None) -> Any:
        return self._sync(self._async_group.tree(expand=expand, level=level))

    def create_group(self, name: str, **kwargs) -> Group:
        return Group(self._sync(self._async_group.create_group(name, **kwargs)))

    def create_array(self, name: str, **kwargs) -> Array:
        return Array(self._sync(self._async_group.create_array(name, **kwargs)))

    def empty(self, **kwargs) -> Array:
        return Array(self._sync(self._async_group.empty(**kwargs)))

    def zeros(self, **kwargs) -> Array:
        return Array(self._sync(self._async_group.zeros(**kwargs)))

    def ones(self, **kwargs) -> Array:
        return Array(self._sync(self._async_group.ones(**kwargs)))

    def full(self, **kwargs) -> Array:
        return Array(self._sync(self._async_group.full(**kwargs)))

    def empty_like(self, prototype: AsyncArray, **kwargs) -> Array:
        return Array(self._sync(self._async_group.empty_like(prototype, **kwargs)))

    def zeros_like(self, prototype: AsyncArray, **kwargs) -> Array:
        return Array(self._sync(self._async_group.zeros_like(prototype, **kwargs)))

    def ones_like(self, prototype: AsyncArray, **kwargs) -> Array:
        return Array(self._sync(self._async_group.ones_like(prototype, **kwargs)))

    def full_like(self, prototype: AsyncArray, **kwargs) -> Array:
        return Array(self._sync(self._async_group.full_like(prototype, **kwargs)))

    def move(self, source: str, dest: str) -> None:
        return self._sync(self._async_group.move(source, dest))<|MERGE_RESOLUTION|>--- conflicted
+++ resolved
@@ -17,7 +17,6 @@
 logger = logging.getLogger("zarr.group")
 
 
-<<<<<<< HEAD
 def parse_zarr_format(data: Any) -> Literal[2, 3]:
     if data in (2, 3):
         return data
@@ -40,13 +39,6 @@
     attributes: Dict[str, Any] = field(default_factory=dict)
     zarr_format: Literal[2, 3] = 3
     node_type: Literal["group"] = field(default="group", init=False)
-=======
-@frozen
-class GroupMetadata:
-    attributes: Dict[str, Any] = field(factory=dict)
-    zarr_format: Literal[2, 3] = 3
-    node_type: Literal["group"] = field(default="group", init=True)
->>>>>>> c69ac316
 
     # todo: rename this, since it doesn't return bytes
     def to_bytes(self) -> Dict[str, bytes]:
@@ -59,7 +51,6 @@
             }
 
     def __init__(self, attributes: Dict[str, Any] = None, zarr_format: Literal[2, 3] = 3):
-
         attributes_parsed = parse_attributes(attributes)
         zarr_format_parsed = parse_zarr_format(zarr_format)
 
@@ -68,6 +59,7 @@
 
     @classmethod
     def from_dict(cls, data: Dict[str, Any]) -> GroupMetadata:
+        assert data.pop("node_type", None) in ("group", None)
         return cls(**data)
 
     def to_dict(self) -> Dict[str, Any]:
@@ -139,7 +131,7 @@
             zarr_json = {**zgroup, "attributes": zattrs}
         else:
             raise ValueError(f"unexpected zarr_format: {zarr_format}")
-        return cls.from_json(store_path, zarr_json, runtime_configuration)
+        return cls.from_dict(store_path, zarr_json, runtime_configuration)
 
     @classmethod
     def from_dict(
@@ -175,9 +167,9 @@
             else:
                 zarr_json = json.loads(zarr_json_bytes)
             if zarr_json["node_type"] == "group":
-                return type(self).from_json(store_path, zarr_json, self.runtime_configuration)
+                return type(self).from_dict(store_path, zarr_json, self.runtime_configuration)
             if zarr_json["node_type"] == "array":
-                return AsyncArray.from_json(
+                return AsyncArray.from_dict(
                     store_path, zarr_json, runtime_configuration=self.runtime_configuration
                 )
         elif self.metadata.zarr_format == 2:
@@ -197,7 +189,7 @@
             if zarray is not None:
                 # TODO: update this once the V2 array support is part of the primary array class
                 zarr_json = {**zarray, "attributes": zattrs}
-                return AsyncArray.from_json(
+                return AsyncArray.from_dict(
                     store_path, zarray, runtime_configuration=self.runtime_configuration
                 )
             else:
@@ -210,7 +202,7 @@
                     else {"zarr_format": self.metadata.zarr_format}
                 )
                 zarr_json = {**zgroup, "attributes": zattrs}
-                return type(self).from_json(store_path, zarr_json, self.runtime_configuration)
+                return type(self).from_dict(store_path, zarr_json, self.runtime_configuration)
         else:
             raise ValueError(f"unexpected zarr_format: {self.metadata.zarr_format}")
 
@@ -359,35 +351,11 @@
         cls,
         store: StoreLike,
         runtime_configuration: RuntimeConfiguration = RuntimeConfiguration(),
-<<<<<<< HEAD
-    ) -> Union[Array, Group]:
-        store_path = make_store_path(store)
-        zarr_json_bytes = cls._sync((store_path / ZARR_JSON).get_async())
-        if zarr_json_bytes is None:
-            raise KeyError
-        zarr_json = json.loads(zarr_json_bytes)
-        if zarr_json["node_type"] == "group":
-            return cls.from_dict(store_path, zarr_json, runtime_configuration)
-        if zarr_json["node_type"] == "array":
-            return Array.from_dict(
-                store_path, zarr_json, runtime_configuration=runtime_configuration
-            )
-        raise KeyError
-
-    async def _save_metadata(self) -> None:
-        await (self.store_path / ZARR_JSON).set_async(self.metadata.to_bytes())
-
-    async def get_async(self, path: str) -> Union[Array, Group]:
-        return await self.__class__.open_or_array(
-            self.store_path / path, self.runtime_configuration
-        )
-=======
     ) -> Group:
         obj = sync(
             AsyncGroup.open(store, runtime_configuration), loop=runtime_configuration.asyncio_loop
         )
         return cls(obj)
->>>>>>> c69ac316
 
     def __getitem__(self, path: str) -> Union[Array, Group]:
         obj = self._sync(self._async_group.getitem(path))
