--- conflicted
+++ resolved
@@ -25,12 +25,9 @@
       - user-guide/extending.md
       - user-guide/gpu.md
       - user-guide/consolidated_metadata.md
-<<<<<<< HEAD
       - Examples:
           - user-guide/examples/custom_dtype.md
-=======
       - user-guide/experimental.md
->>>>>>> 2eb89e1f
   - API Reference:
       - api/index.md
       - api/array.md
