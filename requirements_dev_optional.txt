# optional library requirements
# bsddb3==6.2.6; sys_platform != 'win32'
lmdb==1.4.0; sys_platform != 'win32'
# optional library requirements for Jupyter
ipytree==0.2.2
ipywidgets==8.0.6
# optional library requirements for services
# don't let pyup change pinning for azure-storage-blob, need to pin to older
# version to get compatibility with azure storage emulator on appveyor (FIXME)
<<<<<<< HEAD
azure-storage-blob==12.15.0 # pyup: ignore
redis==4.5.4
=======
azure-storage-blob==12.16.0 # pyup: ignore
redis==4.5.3
>>>>>>> b8db120c
types-redis
types-setuptools
pymongo==4.3.3
# optional test requirements
coverage
pytest-cov==4.0.0
pytest-doctestplus==0.12.1
pytest-timeout==2.1.0
h5py==3.8.0
fsspec==2023.4.0
s3fs==2023.4.0
moto[server]>=4.0.8<|MERGE_RESOLUTION|>--- conflicted
+++ resolved
@@ -7,13 +7,8 @@
 # optional library requirements for services
 # don't let pyup change pinning for azure-storage-blob, need to pin to older
 # version to get compatibility with azure storage emulator on appveyor (FIXME)
-<<<<<<< HEAD
-azure-storage-blob==12.15.0 # pyup: ignore
+azure-storage-blob==12.16.0 # pyup: ignore
 redis==4.5.4
-=======
-azure-storage-blob==12.16.0 # pyup: ignore
-redis==4.5.3
->>>>>>> b8db120c
 types-redis
 types-setuptools
 pymongo==4.3.3
