# optional library requirements
# bsddb3==6.2.6; sys_platform != 'win32'
lmdb==0.97; sys_platform != 'win32'
# optional library requirements for Jupyter
ipytree==0.2.1
# optional library requirements for services
# don't let pyup change pinning for azure-storage-blob, need to pin to older
<<<<<<< HEAD
# version to get compatibility with azure storage emulator on appveyor
azure-storage-blob==12.5.0 # pyup: ignore
redis==3.3.8
pymongo==3.9.0
=======
# version to get compatibility with azure storage emulator on appveyor (FIXME)
azure-storage-blob==2.0.1 # pyup: ignore
redis==3.5.3
pymongo==3.11.4
>>>>>>> e43b71f7
# optional test requirements
tox==3.14.0
coverage
flake8==3.9.2
pytest-cov==2.7.1
pytest-doctestplus==0.4.0
h5py==2.10.0
s3fs==0.5.1; python_version > '3.6'
fsspec==0.8.4; python_version > '3.6'
moto[server]>=1.3.14; python_version > '3.6'<|MERGE_RESOLUTION|>--- conflicted
+++ resolved
@@ -5,17 +5,11 @@
 ipytree==0.2.1
 # optional library requirements for services
 # don't let pyup change pinning for azure-storage-blob, need to pin to older
-<<<<<<< HEAD
-# version to get compatibility with azure storage emulator on appveyor
+# version to get compatibility with azure storage emulator on appveyor (FIXME)
 azure-storage-blob==12.5.0 # pyup: ignore
-redis==3.3.8
-pymongo==3.9.0
-=======
-# version to get compatibility with azure storage emulator on appveyor (FIXME)
-azure-storage-blob==2.0.1 # pyup: ignore
+redis==3.5.3
 redis==3.5.3
 pymongo==3.11.4
->>>>>>> e43b71f7
 # optional test requirements
 tox==3.14.0
 coverage
