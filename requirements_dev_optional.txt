--- conflicted
+++ resolved
@@ -4,16 +4,8 @@
 # optional library requirements for Jupyter
 ipytree==0.2.2
 ipywidgets==8.1.5
-<<<<<<< HEAD
 azure-storage-blob==12.24.1
-redis==5.1.1
-=======
-# optional library requirements for services
-# don't let pyup change pinning for azure-storage-blob, need to pin to older
-# version to get compatibility with azure storage emulator on appveyor (FIXME)
-azure-storage-blob==12.21.0 # pyup: ignore
 redis==5.2.1
->>>>>>> fe91ba71
 types-redis
 types-setuptools
 pymongo==4.11.2
