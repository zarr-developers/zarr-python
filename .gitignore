--- conflicted
+++ resolved
@@ -54,10 +54,7 @@
 docs/_autoapi
 docs/data
 data
-<<<<<<< HEAD
-=======
 data.zip
->>>>>>> 23beb8f3
 
 # PyBuilder
 target/
