--- conflicted
+++ resolved
@@ -54,10 +54,7 @@
 docs/_autoapi
 docs/data
 data
-<<<<<<< HEAD
-=======
 data.zip
->>>>>>> f1064a37
 
 # PyBuilder
 target/
