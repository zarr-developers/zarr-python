# Byte-compiled / optimized / DLL files
__pycache__/
*.py[cod]

# C extensions
*.so

# Distribution / packaging
.Python
env/
.venv/
build/
develop-eggs/
dist/
downloads/
eggs/
.eggs/
lib/
lib64/
parts/
sdist/
var/
*.egg-info/
.installed.cfg
*.egg

# PyInstaller
#  Usually these files are written by a python script from a template
#  before PyInstaller builds the exe, so as to inject date/other infos into it.
*.manifest
*.spec

# Installer logs
pip-log.txt
pip-delete-this-directory.txt

# Unit test / coverage reports
htmlcov/
.coverage
.coverage.*
.cache
coverage.xml
*,cover

# Translations
*.mo
*.pot

# Django stuff:
*.log

# Sphinx documentation
docs/_build/
docs/_autoapi
docs/data
data
<<<<<<< HEAD
=======
data.zip
>>>>>>> d6384f56

# PyBuilder
target/

# PyCharm
.idea

# Jupyter
.ipynb_checkpoints/

# VCS versioning
src/zarr/_version.py

# emacs
*~

# VSCode
.vscode/

# test data
#*.zarr
#*.zip
#example*
#doesnotexist
#test_sync*
data/*
src/fixture/
fixture/

.DS_Store
tests/.hypothesis
.hypothesis/

zarr/version.py<|MERGE_RESOLUTION|>--- conflicted
+++ resolved
@@ -54,10 +54,7 @@
 docs/_autoapi
 docs/data
 data
-<<<<<<< HEAD
-=======
 data.zip
->>>>>>> d6384f56
 
 # PyBuilder
 target/
